--- conflicted
+++ resolved
@@ -110,23 +110,6 @@
         return factionStandings;
     }
 
-<<<<<<< HEAD
-    static Stream<Arguments> initializeDynamicFameValuesProvider() {
-        return Stream.of( // targetFaction, expectedFame, expectedStanding
-              // Federated Suns (same faction)
-              Arguments.of("FS", POLITICAL_FAME_SAME_FACTION, STANDING_LEVEL_5),
-              // Lyran Commonwealth (allied faction)
-              Arguments.of("LA", POLITICAL_FAME_ALLIED_FACTION, STANDING_LEVEL_4),
-              // Capellan Confederation (enemy faction)
-              Arguments.of("CC", POLITICAL_FAME_ENEMY_FACTION_AT_WAR, STANDING_LEVEL_3),
-              // ComStar (neutral faction)
-              Arguments.of("CS", DEFAULT_FAME, STANDING_LEVEL_4));
-    }
-
-    @ParameterizedTest(name = "{0}")
-    @MethodSource(value = "initializeDynamicFameValuesProvider")
-    void test_initializeDynamicFameValues(String targetFaction, double expectedFame,
-=======
     static Stream<Arguments> initializeDynamicRegardValuesProvider() {
         return Stream.of( // targetFaction, expectedRegard, expectedStanding
               // Federated Suns (same faction)
@@ -142,7 +125,6 @@
     @ParameterizedTest(name = "{0}")
     @MethodSource(value = "initializeDynamicRegardValuesProvider")
     void test_initializeDynamicRegardValues(String targetFaction, double expectedRegard,
->>>>>>> 91a16ecb
           FactionStandingLevel expectedStanding) {
         // Setup
         Faction campaignFaction = Factions.getInstance().getFaction("FS"); // Federated Suns
