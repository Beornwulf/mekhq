--- conflicted
+++ resolved
@@ -383,14 +383,10 @@
         assertEquals(TransactionType.REPAIRS, TransactionType.parseFromString("15"));
         assertEquals(TransactionType.RANSOM, TransactionType.parseFromString("16"));
         assertEquals(TransactionType.EDUCATION, TransactionType.parseFromString("17"));
-<<<<<<< HEAD
         assertEquals(TransactionType.TAXES, TransactionType.parseFromString("18"));
-        assertEquals(TransactionType.MISCELLANEOUS, TransactionType.parseFromString("19"));
-=======
-        assertEquals(TransactionType.THEFT, TransactionType.parseFromString("18"));
-        assertEquals(TransactionType.PAYOUT, TransactionType.parseFromString("19"));
-        assertEquals(TransactionType.MISCELLANEOUS, TransactionType.parseFromString("20"));
->>>>>>> a7809529
+        assertEquals(TransactionType.THEFT, TransactionType.parseFromString("19"));
+        assertEquals(TransactionType.PAYOUT, TransactionType.parseFromString("20"));
+        assertEquals(TransactionType.MISCELLANEOUS, TransactionType.parseFromString("21"));
 
         // Failure Testing
         assertEquals(TransactionType.MISCELLANEOUS, TransactionType.parseFromString("failureFailsFake"));
