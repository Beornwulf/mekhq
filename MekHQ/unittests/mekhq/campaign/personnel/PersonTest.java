--- conflicted
+++ resolved
@@ -779,116 +779,6 @@
     }
 
     @Test
-<<<<<<< HEAD
-    void testProcessChildlikeRegression_noFlashbacks() {
-        Campaign mockCampaign = mock(Campaign.class);
-        Faction mockFaction = mock(Faction.class);
-        when(mockCampaign.getFaction()).thenReturn(mockFaction);
-        when(mockFaction.getShortName()).thenReturn("MERC");
-
-        Person person = new Person(mockCampaign);
-        person.processChildlikeRegression(mockCampaign, false, false, false);
-        assertEquals(0, person.getInjuries().size());
-        assertEquals(0, person.getHits());
-        assertEquals(PersonnelStatus.ACTIVE, person.getStatus());
-    }
-
-    @Test
-    void testProcessChildlikeRegression_passedWillpowerCheck() {
-        Campaign mockCampaign = mock(Campaign.class);
-        Faction mockFaction = mock(Faction.class);
-        when(mockCampaign.getFaction()).thenReturn(mockFaction);
-        when(mockFaction.getShortName()).thenReturn("MERC");
-
-        Person person = new Person(mockCampaign);
-        person.processChildlikeRegression(mockCampaign, false, true, false);
-        assertEquals(0, person.getInjuries().size());
-        assertEquals(0, person.getHits());
-        assertEquals(PersonnelStatus.ACTIVE, person.getStatus());
-    }
-
-    @Test
-    void testProcessChildlikeRegression_noAdvancedMedical() {
-        Campaign mockCampaign = mock(Campaign.class);
-        Faction mockFaction = mock(Faction.class);
-        when(mockCampaign.getFaction()).thenReturn(mockFaction);
-        when(mockFaction.getShortName()).thenReturn("MERC");
-
-        Person person = new Person(mockCampaign);
-        person.processChildlikeRegression(mockCampaign, false, true, true);
-        assertEquals(0, person.getInjuries().size());
-        assertEquals(1, person.getHits());
-        assertEquals(PersonnelStatus.ACTIVE, person.getStatus());
-    }
-
-    @Test
-    void testProcessChildlikeRegression_useAdvancedMedical() {
-        Campaign mockCampaign = mock(Campaign.class);
-        Faction mockFaction = mock(Faction.class);
-        LocalDate currentDate = LocalDate.of(3151, 1, 1);
-        CampaignOptions mockCampaignOptions = mock(CampaignOptions.class);
-        when(mockCampaign.getFaction()).thenReturn(mockFaction);
-        when(mockFaction.getShortName()).thenReturn("MERC");
-        when(mockCampaign.getLocalDate()).thenReturn(currentDate);
-        when(mockCampaign.getCampaignOptions()).thenReturn(mockCampaignOptions);
-
-        Person person = new Person(mockCampaign);
-        person.processChildlikeRegression(mockCampaign, true, true, true);
-        assertEquals(1, person.getInjuries().size());
-        assertEquals(0, person.getHits());
-        assertEquals(PersonnelStatus.ACTIVE, person.getStatus());
-    }
-
-    @Test
-    void testProcessChildlikeRegression_characterKilled_noAdvancedMedical() {
-        Campaign mockCampaign = mock(Campaign.class);
-        Faction mockFaction = mock(Faction.class);
-        LocalDate currentDate = LocalDate.of(3151, 1, 1);
-        Hangar mockHangar = mock(Hangar.class);
-        Warehouse mockWarehouse = mock(Warehouse.class);
-        CampaignOptions mockCampaignOptions = mock(CampaignOptions.class);
-        when(mockCampaign.getFaction()).thenReturn(mockFaction);
-        when(mockFaction.getShortName()).thenReturn("MERC");
-        when(mockCampaign.getLocalDate()).thenReturn(currentDate);
-        when(mockCampaign.getHangar()).thenReturn(mockHangar);
-        when(mockCampaign.getWarehouse()).thenReturn(mockWarehouse);
-        when(mockCampaign.getCampaignOptions()).thenReturn(mockCampaignOptions);
-
-        Person person = new Person(mockCampaign);
-        person.setHits(5);
-
-        person.processChildlikeRegression(mockCampaign, false, true, true);
-        assertEquals(0, person.getInjuries().size());
-        assertEquals(6, person.getHits());
-        assertEquals(PersonnelStatus.MEDICAL_COMPLICATIONS, person.getStatus());
-    }
-
-    @Test
-    void testProcessChildlikeRegression_characterKilled_useAdvancedMedical() {
-        Campaign mockCampaign = mock(Campaign.class);
-        Faction mockFaction = mock(Faction.class);
-        LocalDate currentDate = LocalDate.of(3151, 1, 1);
-        Hangar mockHangar = mock(Hangar.class);
-        Warehouse mockWarehouse = mock(Warehouse.class);
-        CampaignOptions mockCampaignOptions = mock(CampaignOptions.class);
-        when(mockCampaign.getFaction()).thenReturn(mockFaction);
-        when(mockFaction.getShortName()).thenReturn("MERC");
-        when(mockCampaign.getLocalDate()).thenReturn(currentDate);
-        when(mockCampaign.getHangar()).thenReturn(mockHangar);
-        when(mockCampaign.getWarehouse()).thenReturn(mockWarehouse);
-        when(mockCampaign.getCampaignOptions()).thenReturn(mockCampaignOptions);
-
-        Person person = new Person(mockCampaign);
-        for (int i = 0; i < 5; i++) {
-            person.addInjury(new Injury());
-        }
-
-        person.processChildlikeRegression(mockCampaign, true, true, true);
-        assertEquals(6, person.getInjuries().size());
-        assertEquals(0, person.getHits());
-        assertEquals(PersonnelStatus.MEDICAL_COMPLICATIONS, person.getStatus());
-    }
-=======
     void testSwitchPersonality_singleSwitch_allFieldsChanged() {
         Person before = createPersonality();
 
@@ -1029,5 +919,114 @@
         return personality;
     }
 
->>>>>>> c7feb1c8
+
+    @Test
+    void testProcessChildlikeRegression_noFlashbacks() {
+        Campaign mockCampaign = mock(Campaign.class);
+        Faction mockFaction = mock(Faction.class);
+        when(mockCampaign.getFaction()).thenReturn(mockFaction);
+        when(mockFaction.getShortName()).thenReturn("MERC");
+
+        Person person = new Person(mockCampaign);
+        person.processChildlikeRegression(mockCampaign, false, false, false);
+        assertEquals(0, person.getInjuries().size());
+        assertEquals(0, person.getHits());
+        assertEquals(PersonnelStatus.ACTIVE, person.getStatus());
+    }
+
+    @Test
+    void testProcessChildlikeRegression_passedWillpowerCheck() {
+        Campaign mockCampaign = mock(Campaign.class);
+        Faction mockFaction = mock(Faction.class);
+        when(mockCampaign.getFaction()).thenReturn(mockFaction);
+        when(mockFaction.getShortName()).thenReturn("MERC");
+
+        Person person = new Person(mockCampaign);
+        person.processChildlikeRegression(mockCampaign, false, true, false);
+        assertEquals(0, person.getInjuries().size());
+        assertEquals(0, person.getHits());
+        assertEquals(PersonnelStatus.ACTIVE, person.getStatus());
+    }
+
+    @Test
+    void testProcessChildlikeRegression_noAdvancedMedical() {
+        Campaign mockCampaign = mock(Campaign.class);
+        Faction mockFaction = mock(Faction.class);
+        when(mockCampaign.getFaction()).thenReturn(mockFaction);
+        when(mockFaction.getShortName()).thenReturn("MERC");
+
+        Person person = new Person(mockCampaign);
+        person.processChildlikeRegression(mockCampaign, false, true, true);
+        assertEquals(0, person.getInjuries().size());
+        assertEquals(1, person.getHits());
+        assertEquals(PersonnelStatus.ACTIVE, person.getStatus());
+    }
+
+    @Test
+    void testProcessChildlikeRegression_useAdvancedMedical() {
+        Campaign mockCampaign = mock(Campaign.class);
+        Faction mockFaction = mock(Faction.class);
+        LocalDate currentDate = LocalDate.of(3151, 1, 1);
+        CampaignOptions mockCampaignOptions = mock(CampaignOptions.class);
+        when(mockCampaign.getFaction()).thenReturn(mockFaction);
+        when(mockFaction.getShortName()).thenReturn("MERC");
+        when(mockCampaign.getLocalDate()).thenReturn(currentDate);
+        when(mockCampaign.getCampaignOptions()).thenReturn(mockCampaignOptions);
+
+        Person person = new Person(mockCampaign);
+        person.processChildlikeRegression(mockCampaign, true, true, true);
+        assertEquals(1, person.getInjuries().size());
+        assertEquals(0, person.getHits());
+        assertEquals(PersonnelStatus.ACTIVE, person.getStatus());
+    }
+
+    @Test
+    void testProcessChildlikeRegression_characterKilled_noAdvancedMedical() {
+        Campaign mockCampaign = mock(Campaign.class);
+        Faction mockFaction = mock(Faction.class);
+        LocalDate currentDate = LocalDate.of(3151, 1, 1);
+        Hangar mockHangar = mock(Hangar.class);
+        Warehouse mockWarehouse = mock(Warehouse.class);
+        CampaignOptions mockCampaignOptions = mock(CampaignOptions.class);
+        when(mockCampaign.getFaction()).thenReturn(mockFaction);
+        when(mockFaction.getShortName()).thenReturn("MERC");
+        when(mockCampaign.getLocalDate()).thenReturn(currentDate);
+        when(mockCampaign.getHangar()).thenReturn(mockHangar);
+        when(mockCampaign.getWarehouse()).thenReturn(mockWarehouse);
+        when(mockCampaign.getCampaignOptions()).thenReturn(mockCampaignOptions);
+
+        Person person = new Person(mockCampaign);
+        person.setHits(5);
+
+        person.processChildlikeRegression(mockCampaign, false, true, true);
+        assertEquals(0, person.getInjuries().size());
+        assertEquals(6, person.getHits());
+        assertEquals(PersonnelStatus.MEDICAL_COMPLICATIONS, person.getStatus());
+    }
+
+    @Test
+    void testProcessChildlikeRegression_characterKilled_useAdvancedMedical() {
+        Campaign mockCampaign = mock(Campaign.class);
+        Faction mockFaction = mock(Faction.class);
+        LocalDate currentDate = LocalDate.of(3151, 1, 1);
+        Hangar mockHangar = mock(Hangar.class);
+        Warehouse mockWarehouse = mock(Warehouse.class);
+        CampaignOptions mockCampaignOptions = mock(CampaignOptions.class);
+        when(mockCampaign.getFaction()).thenReturn(mockFaction);
+        when(mockFaction.getShortName()).thenReturn("MERC");
+        when(mockCampaign.getLocalDate()).thenReturn(currentDate);
+        when(mockCampaign.getHangar()).thenReturn(mockHangar);
+        when(mockCampaign.getWarehouse()).thenReturn(mockWarehouse);
+        when(mockCampaign.getCampaignOptions()).thenReturn(mockCampaignOptions);
+
+        Person person = new Person(mockCampaign);
+        for (int i = 0; i < 5; i++) {
+            person.addInjury(new Injury());
+        }
+
+        person.processChildlikeRegression(mockCampaign, true, true, true);
+        assertEquals(6, person.getInjuries().size());
+        assertEquals(0, person.getHits());
+        assertEquals(PersonnelStatus.MEDICAL_COMPLICATIONS, person.getStatus());
+    }
 }