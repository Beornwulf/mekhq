--- conflicted
+++ resolved
@@ -756,7 +756,18 @@
         assertTrue(isResourceKeyValid(description), "Role does not have a description: " + role.name());
     }
 
-<<<<<<< HEAD
+    @ParameterizedTest
+    @EnumSource(value = PersonnelRole.class, names = "NONE", mode = EnumSource.Mode.EXCLUDE)
+    void testGetDescription_Clan(PersonnelRole role) {
+        // Setup
+
+        // Act
+        String description = role.getDescription(true);
+
+        // Assert
+        assertTrue(isResourceKeyValid(description), "Role does not have a Clan description: " + role.name());
+    }
+
     /**
      * Generates a stream of integers representing the range of days from 0 to the total number of days in 18 years,
      * accounting for leap years.
@@ -876,17 +887,5 @@
 
         assertTrue(person.canPerformRole(today, role, true),
               "18 year old character is ineligible for the LUXURY_COMPANION role but should be.");
-=======
-    @ParameterizedTest
-    @EnumSource(value = PersonnelRole.class, names = "NONE", mode = EnumSource.Mode.EXCLUDE)
-    void testGetDescription_Clan(PersonnelRole role) {
-        // Setup
-
-        // Act
-        String description = role.getDescription(true);
-
-        // Assert
-        assertTrue(isResourceKeyValid(description), "Role does not have a Clan description: " + role.name());
->>>>>>> ff4dd7a4
     }
 }