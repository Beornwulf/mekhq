# This is used to store any mekhq/gui Resources
##### General GUI Resources
##### These are repeated multiple times across the GUI to mean the same thing, and thus can be kept here
#### Component Text
AddGM.text=Add (GM)
AddGM.toolTipText=Add the selected item(s) to the campaign, without waiting or paying for them.
Apply.text=Apply
Cancel.text=Cancel
Cancel.toolTipText=Cancel out of the dialog. No changes made will be saved.
Clan.text=Clan
Close.text=Close
Confirm.text=Confirm
Understood.text=Understood
Day.text=Day
Days.text=Days
Edit.text=Edit
Eligible.text=Eligible
Error.text=Error
Export.text=Export
Faction.text=Faction
FactionSpecific.text=Faction Specific
False.text=False
Gender.text=Gender
Generate.text=Generate
GMMode.text=GM Mode
GMMode.toolTipText=The contents of this menu are intended solely for GM use.
Import.text=Import
InvalidOptions.title=Error: Invalid Option Selection
MHQOptions.text=MekHQ Options
NA.text=N/A
No.text=No
None.text=None
Off.text=Off
Ok.text=Ok
Ok.toolTipText=Confirm the changes and close the dialog.
On.text=On
Part.text=Part
Phenotype.text=Phenotype
Purchase.text=Purchase
Purchase.toolTipText=Purchase the selected item(s), thus adding them to the campaign.
Quit.text=Quit
RefreshDirectory.text=Refresh Directory
RefreshDirectory.toolTipText=This clears and refreshes the currently used directory type from disk.
Remove.text=Remove
Remove.toolTipText=Remove the selected item(s).
RestoreDefaults.text=Restore Defaults
True.text=True
Unit.text=Unit
Validate.text=Validate
Validate.toolTipText=Validate the data contained within this dialog.
ValidationSuccess.title=Validation Success
ValidationSuccess.text=The data is validated successfully.
ValidationFailure.title=Validation Failure
ValidationWarning.title=Validation Issue
Version.text=Version
Year.text=Year
Yes.text=Yes
##### Adapter
#### PersonnelTableMouseAdapter Class - TODO : unfinished, with cleanup required
improved.format=%s improved %s!
gainedEdge.format=%s gained edge point!
gained.format=%s gained %s!
confirmRetireQ.format=Do you really want to change the status of %s to a non-active status?
numPrisoners.text=%d prisoners
freeQ.text=Free?
confirmFree.format=Do you want to set %s free?
executeQ.text=Execute?
confirmExecute.format=Do you really want to execute %s?
jettisonQ.text=Jettison?
confirmJettison.format=Do you really want to push %s out an airlock?
ransomQ.format=Ransom %d prisoners for %s?
ransomDefectorsQ.format=You have %d prisoners willing to defect, ransom them for %s?
ransomFriendlyQ.format=Ransom %d friendly prisoners for %s?
ransom.text=Ransom (GM)
ransomReport.format=%d prisoners have been ransomed for %s.
unableToRansom.format=Insufficient funds. Unable to ransom %d prisoners for %s.
numPersonnel.text=%d personnel
confirmRemove.format=Do you really want to remove %s?
removeQ.text=Remove?
confirmRemoveMultiple.text=Do you really want to remove personnel?
editBiography.text=Edit Biography
xp.text=XP
edge.text=Edge
bareHands.text=Bare Hands
removedCommander.format=%s has been removed as the overall unit commander.
setAsCommander.format=%s has been set as the overall unit commander.
enterNewCallsign.text=Enter new callsign
editCallsign.text=Edit Callsign
changeSalary.text=Change Salary (-1 to remove custom salary)
changeRank.text=Change Rank
changeRankSystem.text=Change Rank System
useCampaignRankSystem.text=Use Campaign Rank System
changeMDClass.text=Change Manei Domini Class
changeMDRank.text=Change Manei Domini Rank
changePrimaryDesignation.text=Change Primary Designation
changeSecondaryDesignation.text=Change Secondary Designation
changeStatus.text=Change Status
free.text=Free
execute.text=Execute
jettison.text=Jettison
recruit.text=Recruit
abtakha.text=Adopt (Abtakha)
adopt.text=Adopt
adopt.description=%s, %s, Age %s
changePrimaryRole.text=Change Primary Role
changeSecondaryRole.text=Change Secondary Role
setSalary.text=Set Salary
givePayment.text=Give Payment
givePayment.title=Give Payment
givePayment.format=Payment given to %s.
replaceMissingLimb.text=Replace Missing Limb
replaceMissingLimb.format=Replace %s
replaceMissingLimb.surgery=Replacement limb for %s
chooseSpouse.text=Choose Spouse (Mate)
spouseMenuMale.text=Male
spouseMenuFemale.text=Female
spouseFounder.text=, Founder
marriageBondsmanDesc.format=Bondsman %s, %d, %s%s
marriagePrisonerDesc.format=Prisoner %s, %d, %s%s
marriagePartnerDesc.format=%s, %d, %s%s
removeSpouse.text=Remove Spouse
award.text=Award
removeAward.text=Remove Award
spendXP.text=Spend XP
spendOnSpecialAbilities.text=Special Abilities
costNotPossible.text=(Not Possible)
costValue.format=(%dXP)
abilityDesc.format=%s %s
envspec_fog.text=Fog
envspec_light.text=Light
envspec_rain.text=Rain
envspec_snow.text=Snow
envspec_wind.text=Wind
humantro_mek.text=Mek
humantro_aero.text=Aero
humantro_vee.text=Vee
humantro_ba.text=BA
specialist.text=Specialist
laserSpecialist.text=Laser Specialist
missileSpecialist.text=Missile Specialist
ballisticSpecialist.text=Ballistic Specialist
rangemaster.text=Range Master
rangemaster_med.text=Range Master (Medium)
rangemaster_lng.text=Range Master (Long)
rangemaster_xtm.text=Range Master (Extreme)
spendOnCurrentSkills.text=Current Skills
spendOnNewSkills.text=New Skills
skillDesc.format=%s (%dXP)
spendOnEdge.text=Edge Point (%dXP)
setEdgeTriggers.text=Set Edge Triggers
edgeTriggerHeadHits.text=Head Hits
edgeTriggerTAC.text=Through Armor Crits
edgeTriggerKO.text=Fail KO check
edgeTriggerExplosion.text=Ammo Explosion
edgeTriggerMASCFailure.text=MASC Failures
edgeTriggerAeroAltLoss.text=Atmospheric Altitude Loss
edgeTriggerAeroExplosion.text=Ammo/Fuel Explosion
edgeTriggerAeroKO.text=AF/CF/SC Pilot KO check
edgeTriggerAeroLuckyCrit.text=Ignore Lucky Crit
edgeTriggerAeroNukeCrit.text=Nuclear Missile Crit
edgeTriggerAeroTrnBayCrit.text=Transported Unit Crit
edgeTriggerHealCheck.text=Critically Fail Healing check
edgeTriggerBreakPart.text=Fail Repair Check that Would Break a Part
edgeTriggerFailedRefit.text=Fail Refit Roll
edgeTriggerAcquireCheck.text=Fail Acquisition check
changeProfile.text=Change Profile
changePortrait.text=Change Portrait
changeBiography.text=Change Biography
changeCallsign.text=Change Callsign
bulkAssignSinglePortrait.text=Bulk Change Portrait
editLogs.text=Edit Logs
editPersonnelLog.text=Edit Personnel Log
editScenarioLog.text=Edit Scenario Log
editKillLog.text=Edit Kill Log
addSingleLogEntry.text=Add Single Log Entry
addScenarioEntry.text=Add Single Scenario Entry
assignKill.text=Add Single Kill Entry
exportPersonnel.text=Export Personnel
sack.text=Sack
eduEducation.text=Education
eduCivilian.text=Civilian
eduMilitary.text=Military
eduPopulationConflict.text=---<i>Unpopulated system</i></html>
eduAgeConflictRange.text=---<i>Requires ages %s-%s</i></html>
eduAgeConflictPlus.text=---<i>Requires ages %s+</i></html>
eduUnqualified.text=---<i>Education Level %s+ Required</i></html>
eduRejected.text=---<i>Prior Application Rejected</i></html>
eduFactionConflict.text=---<i>Refusing applications from personnel or campaign faction</i></html>
eduRangeConflict.text=---<i>Beyond Maximum Jump Distance</i></html>
eduNoQualificationsOffered.text=<html><i>This qualification is not currently offered.</i></html>
eduDropOut.text=Drop Out
eduDropOut.toolTip=Instantly drop personnel out of their current education. If personnel are traveling they will automatically arrive and return to active duty.
eduReEnroll.text=Re-Enroll
eduReEnroll.toolTip=Attempt to re-enroll at the last attended academic institution, increasing education level (if possible).
eduReEnrollImpossible.text=<html>Re-Enroll--<i>Nothing to Learn</i></html>
eduReEnrollImpossible.toolTip=The student has nothing to gain from re-enrolling at this academy.
eduCompleteStage.text=Complete Education Stage
eduCompleteStage.toolTip=Instantly complete the current stage of education (journey to, education, graduation/drop out, or journey from)
eduFailedApplication.title=Application Rejected
eduFailedApplication.text=One or more of your personnel have failed their entrance exams and are prohibited from reapplying.
### Flags Menu
specialFlagsMenu.text=Flags
miClanPersonnel.text=Clan Personnel
miClanPersonnel.toolTipText=If this is selected, then the person is from Clan origins.
miCommander.text=Commander
miCommander.toolTipText=If this is selected, then the person is the unit's commander. The current commander, if any, will have the flag removed before this is assigned.
miDivorceable.text=Divorceable
miDivorceable.toolTipText=If this is selected, then the person will be included as a potential person for processing divorce \n(standard checks still apply, so unmarried personnel will not be included even if this flag is selected)
miFounder.text=Founder
miFounder.toolTipText=If this is selected, then the person is a founding member of the unit.
miImmortal.text=Immortal
miImmortal.toolTipText=If this is selected, then the person will not be processed during random death \n(standard checks still apply)
miMarriageable.text=Marriageable
miMarriageable.toolTipText=If this is selected, then the person will be included as a potential spouse for marriages (married personnel will not be included even if this flag is selected, nor will characters under 18 years old)
miTryingToConceive.text=Trying to Conceive
miTryingToConceive.toolTipText=If this is selected, the person has a chance to have children created through random procreation (this flag is ignored for personnel under 18 years old).
### Randomization Menu
randomizationMenu.text=Randomization
miRandomName.single.text=Randomize Name
miRandomName.bulk.text=Randomize Names
miRandomCallsign.single.text=Randomize Callsign
miRandomCallsign.bulk.text=Randomize Callsigns
miRandomBloodnameCheck.single.text=Random Bloodname Check
miRandomBloodnameCheck.bulk.text=Random Bloodname Checks
miRandomBloodname.single.text=Assign Random Bloodname
miRandomBloodname.bulk.text=Assign Random Bloodnames
miRandomPortrait.single.text=Randomize Portrait
miRandomPortrait.bulk.text=Randomize Portraits
miRandomOrigin.single.text=Randomize Origin
miRandomOrigin.bulk.text=Randomize Origins
miRandomOriginFaction.single.text=Randomize Origin Faction
miRandomOriginFaction.bulk.text=Randomize Origin Factions
miRandomOriginPlanet.single.text=Randomize Origin Planet
miRandomOriginPlanet.bulk.text=Randomize Origin Planets
### Original Unit Menu
originalUnitMenu.text=Original Unit
originalUnitToCurrent.text=Set the Current Unit as Original
removeOriginalUnit.text=Wipe Original Unit Record
### GM Menu
changePrisonerStatus.text=Change Prisoner Status
removePerson.text=Remove Person
editHits.text=Edit Hits
add1XP.text=Add 1 XP
addXP.text=Add XP
setXP.text=Set XP
setEdge.text=Set Edge
editPerson.text=Edit Person
loadGMTools.text=Load GM Tools
removeAllInjuries.text=Remove All Injuries
removeInjury.format=Remove Injury: %s
editInjuries.text=Edit Injuries
addPregnancy.text=Add Pregnancy
addPregnancies.text=Add Pregnancies
removePregnancy.text=Remove Pregnancy
removePregnancies.text=Remove Pregnancies
regenerateLoyalty.text=Regenerate Loyalty
regeneratePersonality.text=Regenerate Personality
addRandomSPA.text=Add Random SPA
addMinimumComplement.text=Add minimum complement
addMinimumComplementRandom.text=Random
addMinimumComplementElite.text=Elite
addMinimumComplementVeteran.text=Veteran
addMinimumComplementRegular.text=Regular
addMinimumComplementGreen.text=Green
addMinimumComplementUltraGreen.text=Ultra Green
#### ProcurementTableMouseAdapter Class
miClearItems.text=Remove Selected Items
miClearItems.toolTipText=This immediately removes all selected items from the procurement list.
miProcureSingleItemImmediately.text=Procure a Single Item Immediately
miProcureSingleItemImmediately.toolTipText=This immediately attempts to procure an item for each selected row as if an administrator had successfully rolled to acquire the item.
miAddSingleItemImmediately.text=Add a Single Item Immediately
miAddSingleItemImmediately.toolTipText=This immediately adds a single item for each selected row to the campaign.
miProcureAllItemsImmediately.text=Procure All Items Immediately
miProcureAllItemsImmediately.toolTipText=This immediately attempts to acquire all items for each selected row as if an administrator had successfully rolled to acquire the items.
miAddAllItemsImmediately.text=Add All Items Immediately
miAddAllItemsImmediately.toolTipText=This immediately adds all items for the selected rows to the campaign.
ProcurementTableMouseAdapter.ProcuredItem.report=<b>Procured %s</b>
ProcurementTableMouseAdapter.CannotAffordToPurchaseItem.report=<b>You cannot afford to purchase %s</b>
ProcurementTableMouseAdapter.GMAdded.report=<b>GM Added %s</b>
#### UnitTableMouseAdapter Class - TODO : unfinished, with cleanup required
deleteUnitsCount.text=%d units
removeQ.title=Remove?
confirmRemove.text=Do you really want to remove %s?
hireMinimumComplement.text=Hire minimum complement
##### Base Components - These may originate in MM, but are in active use
#### AbstractMHQNagDialog
chkIgnore.text=Don't bother me again
chkIgnore.toolTipText=If selected, this nag will no longer show until re-enabled under Suite Options.
##### Dialog
#### Icon Dialogs
### LayeredForceIconDialog Class
LayeredForceIconDialog.title=Create Force Icon
StandardIconTab.title=Standard Icon
LayeredIconTab.title=Layered Icon
### StandardForceIconChooserDialog
StandardForceIconDialog.title=Select Force Icon
### UnitIconDialog Class
UnitIconDialog.title=Select Unit Icon
UnitIconDialog.btnNone.toolTipText=The unit doesn't have a unit icon. This will hide all displays of the unit icon outside Campaign Options.
#### Nag Dialogs
incomingTransmission.title=++INCOMING TRANSMISSION++
ignoreFutureNags.checkbox=Don't show this again
button.advanceDay=Advance Day
button.cancel=Cancel
### Nag Messages
NoCommanderNagDialog.text=Please be advised that no commanding officer is currently assigned\
  \ to our unit. This could affect operational outcomes and mission planning. Confirm your intent\
  \ to proceed, or assign a commander to maintain strategic efficiency.\
  <br>\
  <br><i>You can assign one of your personnel as the campaign commander by right-clicking on that\
  \ character, navigating to Flags and selecting the Commander flag.</i>
<<<<<<< HEAD
EndContractNagDialog.text=%s, a contract has reached its conclusion and requires your attention for\
  \ final resolution. While you may advance the day, I recommend addressing this to avoid delays in\
  \ resource allocation and payment. Confirm your decision to proceed.\
  <br>\
  <br><i>You can resolve a contract by selecting the contract in the Briefing Room, followed by\
  \ Complete Mission.</i>
InsufficientAstechTimeNagDialog.text=%s, current maintenance requires an additional %d Astech%s.\
  \ Proceeding without resolving this will prevent some units from being maintained. Confirm your\
  \ decision to advance the day.\
=======
InsufficientAstechsNagDialog.text=%s, a shortage of %d Astech%s is affecting the productivity of\
  \ your tech teams. For optimal performance, consider recruiting additional personnel. Confirm\
  \ your intent to advance the day under these conditions.\
>>>>>>> 02dd5659
  <br>\
  <br><i>You can resolve this issue by selecting 'Marketplace' in the taskbar, then 'Astech Pool,'\
  \ then selecting the option to bring all teams up to full strength. If this does not resolve the\
  \ issue, you have likely spread your techs too thinly by assigning them to too many units.\
<<<<<<< HEAD
  \ Consider hiring more techs. Alternatively, you may enable overtime, though this has its own\
  \ downsides.</i>
=======
  \ Consider hiring more techs.</i>
>>>>>>> 02dd5659
InsufficientMedicsNagDialog.text=%s, our medical teams are short by %d medic%s. This may lead to\
  \ delays in treatment or personnel remaining untreated. Confirm if you wish to advance the day\
  \ regardless.\
  <br>\
  <br><i>You can resolve this issue by selecting 'Marketplace' in the taskbar, then 'Medic Pool,'\
  \ then selecting the option to bring all teams up to full strength.</i>
InvalidFactionNagDialog.text=%s, reports indicate our parent faction is invalid. Possibly\
  \ destroyed. Confirm your intent to advance the day under these circumstances.\
  <br>\
  <br><i>You will need to select a new faction in the campaign options. Failure to do will result\
  \ in contracts no longer being generated.
OutstandingScenariosNagDialog.text=%s, our forces are positioned for combat but await your commands to\
  \ proceed. Alternatively, you may order a tactical withdrawal by advancing the day. Do you wish\
  \ to proceed without addressing these engagements?\
  <br>\
  <br>The following scenarios await resolution:%s%s
OutstandingScenariosNagDialog.stratCon=<br>\
  <br><i>We can pay 1 CVP to tactically withdraw from any scenario marked as a <b>Turning Point</b>\
  \ or <b>Crisis</b>. Withdrawal is free for all other scenarios.</i>
PregnantCombatantNagDialog.text=%s, pregnant personnel have been identified in our TO&E, putting\
  \ them at risk of harm. Reassignment is advised. Do you wish to advance the day without\
  \ addressing this concern?
PrisonersNagDialog.text=%s, our forces are still holding prisoners of war. It is important to\
  \ consider their status before advancing the day. Do you wish to continue without resolving this?\
  <br>\
  <br><i>You should head to the Personnel tab and set the filter to 'Prisoners'. Right-clicking on\
  \ a prisoner will allow you to free, ransom, or execute them. If you are currently off-world, you\
  \ can choose to jettison your prisoners.</i>
UnableToAffordExpensesNagDialog.text=%s, payday is scheduled for tomorrow, but financial reserves\
  \ are insufficient to cover the monthly expenses of %s. Proceeding without resolution may have\
  \ significant operational consequences. Confirm your intent to advance the day.\
  <br>\
  <br><i>Consider selling off unwanted units, or parts. If all else fails you can take out a loan\
  \ in the Finances tab./i>
UnableToAffordJumpNagDialog.text=%s, the next jump requires %s, which is beyond our current budget.\
  \ Consider resolving this deficit to maintain progress. Do you wish to advance the day under\
  \ these circumstances?\
  <br>\
  <br><i>Consider selling off unwanted units, or parts. If all else fails you can take out a loan\
  \ in the Finances tab./i>
UnableToAffordLoanPaymentNagDialog.text=%s, loans due tomorrow require a payment of %s, which\
  \ exceeds available funds. Confirm your intent to advance the day without addressing this issue.\
  <br>\
  <br><i>Consider selling off unwanted units, or parts. If all else fails you might be able to take\
  \ out another loan in the Finances tab./i>
UnresolvedStratConContactsNagDialog.text=%s, reports confirm enemy activity within the Area of\
  \ Operations. Please review the situation carefully and take any necessary action to ensure\
  \ operational success.%s
UnresolvedStratConContactsNagDialog.stratcon=<br>\
  <br><i>We can pay 1 CVP to refuse to engage any contact marked as a <b>Turning Point</b>, or\
  \ <b>Crisis</b>. It is free to refuse all other contacts.</i>
UnresolvedStratConContactsNagDialog.report=<br><b>- {0}</b>, {1}, {2}-{3} {4}
UnresolvedStratConContactsNagDialog.turningPoint=(Turning Point)
UnresolvedStratConContactsNagDialog.crisis=(Crisis)
UntreatedPersonnelNagDialog.text=%s, there are medically untreated personnel under our command.\
  \ Advancing the day without addressing this may result in worsened conditions or operational\
  \ inefficiencies. Confirm if you wish to proceed regardless.\
  <br>\
  <br><i>You should go to the Infirmary tab and assign your wounded personnel to Doctors. If you\
  \ have insufficient Doctors, consider reassigning personnel so that the most critically injured\
  \ or essential personnel are treated first. Alternatively, hire more Doctors.</i>
UnmaintainedUnitsNagDialog.text=%s, we have units that have not been assigned a tech. This will\
  \ result in degradation and increased repairs. Confirm if you wish to advance the day without\
  \ addressing this issue.\
  <br>\
  <br><i>Head to the Hangar and right-click on each affected unit, choosing to assign a tech as\
  \ required. If you do not have enough techs, it is possible to assign the same tech to multiple \
  units. However, this will reduce the time that tech has available to conduct any necessary\
  \ repairs. Generally, you want at least one tech per unit. Large vessels and conventional\
  \ infantry are self-maintaining.</i>
#### Report Dialogs
### CargoReportDialog Class
CargoReportDialog.title=Cargo Report
### HangarReportDialog Class
HangarReportDialog.title=Hangar Report
### MaintenanceReportDialog Class
MaintenanceReportDialog.title=Maintenance Report
MaintenanceReportDialog.Unit.title=Maintenance Report for %s
### PartsReportDialog Class
PartQualityReportDialog.title=Part Quality Report
PartQualityReportDialog.Unit.title=Parts Quality Report for %s
### MonthlyUnitCostReportDialog Class
MonthlyUnitCostReportDialog.title=Monthly Cost Report
MonthlyUnitCostReportDialog.Unit.title=Monthly Cost Report for %s
### NewsReportDialog Class
NewsReportDialog.title=News Report
### PersonnelReportDialog Class
PersonnelReportDialog.title=Personnel Report
### TransportReportDialog Class
TransportReportDialog.title=Transport Capacity Report
### UnitRatingReportDialog Class
UnitRatingReportDialog.title=Reputation Report
#### Unspecified Dialogs
### AddOrEditPersonnelEntryDialog Class
AddOrEditPersonnelEntryDialog.AddEntry.title=Add Log Entry
AddOrEditPersonnelEntryDialog.EditEntry.title=Edit Log Entry
txtDescription.title=Description
### AdvanceDaysDialog Class
AdvanceDaysDialog.title=Advance Day(s) Dialog
spnDays.toolTipText=This is the number of days to advance upon selecting Start Advancement. Any other button will change this number to the remaining number of days.
lblDays.text=Days
btnStartAdvancement.text=Start Advancement
btnStartAdvancement.toolTipText=Start advancing the number of days specified.
btnNewDay.text=New Day
btnNewDay.toolTipText=Advance to tomorrow.
btnNewWeek.text=New Week
btnNewWeek.toolTipText=Advance to next monday.
btnNewMonth.text=New Month
btnNewMonth.toolTipText=Advance to the first day of the next month (e.g., 01-JAN-3025, 01-FEB-3025)
btnNewQuarter.text=New Quarter
btnNewQuarter.toolTipText=Advance to the first day of the next quarter (e.g., 01-JAN-3030, 01-APR-3030)
btnNewYear.text=New Year
btnNewYear.toolTipText=Advance to the first day of the next year (e.g., 01-JAN-3025, 01-JAN-3026)
btnNewQuinquennial.text=New Quinquennial
btnNewQuinquennial.toolTipText=<html>Advance to the first day of the next quinquennial (e.g., 01-JAN-3025, 01-JAN-3030). <br>WARNING: This will take a large amount of RAM to run, and may cause MekHQ to crash if there is not enough allocated.</html>
### StoryArcSelectionDialog Class
StoryArcSelectionDialog.title=Select a Story Arc
### CompanyGenerationDialog Class
CompanyGenerationDialog.title=Company Generator
CompanyGenerationDialog.btnGenerate.toolTipText=Generates a company based on the provided options. Currently, this immediately applies it to the campaign, making this functionally identical to Apply in the current implementation.
CompanyGenerationDialog.btnApply.toolTipText=Immediately complete all remaining generations and apply the changes to the campaign.
CompanyGenerationDialog.btnRestore.toolTipText=Restores the options in the current dialog to the default options for the currently selected company generation method.
CompanyGenerationDialog.btnImport.toolTipText=Import the current options from an XML file.
CompanyGenerationDialog.btnExport.toolTipText=Export the current options to an XML file.
### CompanyGenerationOptionsDialog Class
CompanyGenerationOptionsDialog.title=Company Generation Options
### CompleteMissionDialog Class
CompleteMissionDialog.title=Complete Mission
lblOutcomeStatus.text=Outcome
lblOutcomeStatus.toolTipText=This is the mission's outcome, with Active meaning the mission has not been completed.
### AutoResolveBehaviorSettingsDialog Class
AutoResolveBehaviorSettingsDialog.title=Auto Resolve Behavior Settings
### ContractMarketDialog Class
ContractMarketDialog.title=Contract Market
### CreateCampaignPresetDialog Class
CreateCampaignPresetDialog.title=Create Campaign Preset
txtPresetName.text=Enter Preset Name
txtPresetName.toolTipText=This is the name of the preset, which we recommend ensuring is unique.
txtPresetDescription.text=Enter Preset Description
txtPresetDescription.toolTipText=This is used to describe the preset in the selection screen.
## Startup Panel
startupCampaignPresetPanel.title=Startup Options
startupCampaignPresetPanel.toolTipText=These are options that are only applied when starting a new campaign.
chkSpecifyDate.text=Specify Starting Date
chkSpecifyDate.toolTipText=This allows you to specify the date a campaign will start on. The default starting date is %s.
btnDate.toolTipText=Press to load a dialog to select the start date.
chkSpecifyFaction.text=Specify Starting Faction
chkSpecifyFaction.toolTipText=This allows you to specify the faction a campaign will start with. The default starting faction is Mercenary.
chkSpecifyPlanet.text=Specify Starting Planet
chkSpecifyPlanet.toolTipText=This allows you to specify the starting planet for a campaign. The default starting planet is otherwise the starting planet per faction as per /data/universe/factions.xml.
chkStartingSystemFactionSpecific.toolTipText=Filter the starting planet options, so they're specific to the selected starting faction.
comboStartingSystem.toolTipText=This is the system to select the starting planet from.
comboStartingPlanet.toolTipText=This is the planet the campaign will start at.
chkSpecifyRankSystem.text=Specify Rank System
chkSpecifyRankSystem.toolTipText=This allows you to specify the starting rank system for a campaign. The default starting rank system is the Second Star League Defense Force.
comboRankSystem.toolTipText=This is the rank system the campaign will start with.
lblContractCount.text=Starting Contract Count (Unimplemented)
lblContractCount.toolTipText=Specify the number of contracts generated by the contract market at the start of a campaign. The default starting contract count is two (Against the Bot Contract Market).
chkGM.text=Start as GM
chkGM.toolTipText=This allows you to start a campaign as a GM, so that you don't have to take the additional step of turning GM Mode on for setup.
chkSpecifyCompanyGenerationOptions.text=Specify Company Generation Options (Unimplemented)
chkSpecifyCompanyGenerationOptions.toolTipText=This allows you to specify the default company generation options to use when starting a new campaign.
btnCompanyGenerationOptions.text=View Company Generation Options
btnCompanyGenerationOptions.toolTipText=This lets you view and edit the current company generation options.
## Continuous Panel
continuousCampaignPresetPanel.title=Continuous Options
continuousCampaignPresetPanel.toolTipText=These are options that are applied when starting a new campaign and can be applied to a pre-existing campaign.
chkSpecifyGameOptions.text=Specify MegaMek Game Options
chkSpecifyGameOptions.toolTipText=This allows you to specify the MegaMek game options. If this is left empty, the default options will be kept.
btnGameOptions.text=View Game Options
btnGameOptions.toolTipText=This lets you view the current MegaMek game options.
chkSpecifyCampaignOptions.text=Specify Campaign Options
chkSpecifyCampaignOptions.toolTipText=This allows you to specify the MekHQ campaign options. If this is left empty, the default options will be kept.
## Button Actions
blankPresetName.text=The entered preset name can't be blank.
nullFactionSpecified.text=The specified faction is non-existent. Do you want to continue ignoring the faction specification?
nullPlanetSpecified.text=The specified planet is non-existent. Do you want to continue ignoring the planet specification?
nullRankSystemSpecified.text=The specified rank system is non-existent. Do you want to continue ignoring the rank system specification?
### CustomRankSystemCreationDialog Class
CustomRankSystemCreationDialog.title=Custom Rank System Creation
lblRankSystemCode.text=Rank System Code
lblRankSystemCode.toolTipText=This is the internal code used to process rank systems. This should be a handful of capital letters, although they will be capitalized automatically if this is missed.
lblRankSystemName.text=Rank System Name
lblRankSystemName.toolTipText=This is the name of the rank system. It can't be blank.
lblRankSystemDescription.text=Rank System Description
lblRankSystemDescription.toolTipText=This is a description of the rank system.
chkUseROMDesignation.text=Use ROM Designation
chkUseROMDesignation.toolTipText=The rank system uses ComStar's ROM branch designations.
chkUseManeiDomini.text=Use Manei Domini Class/Rank
chkUseManeiDomini.toolTipText=The rank system uses the Word of Blake's Manei Domini Class and Rank designations.
lblRankSystemType.text=Rank System Type
lblRankSystemType.toolTipText=This is the type for the rank system, which is used to determine how they're saved and processed.
chkSwapToRankSystem.text=Swap to Rank System upon Creation
chkSwapToRankSystem.toolTipText=This will swap you to having this rank system when working with rank systems.
CustomRankSystemCreationDialog.BlankRankSystemCode.text=The entered rank system code can't be blank.
CustomRankSystemCreationDialog.BlankRankSystemName.text=The entered rank system name can't be blank.
CustomRankSystemCreationDialog.DuplicateCode.text=The entered rank system code can't duplicate an existing code, as all rank systems must have a unique system code.
### DataLoadingDialog Class
DataLoadingDialog.title=Data Loading
## Progress Phases
loadingBaseData.text=Loading Base Data...
loadingFactionData.text=Loading Data...
loadingNameData.text=Loading Name Data...
loadingPlanetaryData.text=Loading Planetary Data...
loadingImageData.text=Loading Image Data...
loadingUnits.text=Loading Unit Data...
initializingNewCampaign.text=Initializing New Campaign...
loadingCampaign.text=Loading Campaign...
applyingNewCampaign.text=Applying New Campaign...
applyingLoadedCampaign.text=Applying Loaded Campaign...
DataLoadingDialog.progress.accessibleDescription=%s Please Wait.
## Exception Messages
DataLoadingDialog.NullEntityException.title=Unit Loading Error(s)
DataLoadingDialog.NullEntityException.text=The following units could not be loaded by the campaign: \n%s \n\nPlease be sure to copy over any custom units before starting a new version of MekHQ. \nIf you believe the units listed are not customs, then try deleting the file data/mekfiles/units.cache and restarting MekHQ. \nIt is also possible that unit chassi and model names have changed across versions of MegaMek. You can check this by opening up MegaMek and searching for the units. Chassis and models can be edited in your MekHQ save file with a text editor.
DataLoadingDialog.NullPointerException.title=Null Exception
DataLoadingDialog.NullPointerException.text=The save has failed to load for the following reason: \n%s \n\nIf this has been caused by a missing academy, please be sure to copy over any custom academy sets before starting a new version of MekHQ. \n\nIf you believe the academies listed are not customs, then please load your campaign into the last working version of MekHQ and set all students attending the affected academy to the 'Active' status.
DataLoadingDialog.OutOfMemoryError.title=Not Enough Memory
DataLoadingDialog.OutOfMemoryError.text=MekHQ ran out of memory attempting to load the campaign file. \nTry increasing the memory allocated to MekHQ and reloading. \nSee the FAQ at https://megamek.org/ for details.
DataLoadingDialog.ExecutionException.title=Campaign Loading Error
DataLoadingDialog.ExecutionException.text=The campaign file couldn't be loaded. \nPlease check the MekHQ.log file for details.
### GMToolsDialog Class
GMToolsDialog.title=GM Tools
## General Tab
generalTab.title=General
# Dice Panel
dicePanel.title=Dice Roller
lblRolls.text=rolls of
lblSides.text=d
lblTotalDiceResults.text=Result:
lblTotalDiceResult.text=%5d
btnDiceRoll.text=Roll
btnDiceRoll.toolTipText=Perform the specified dice roll.
lblIndividualDiceResults.text=Individual Results:
# RAT Panel
ratPanel.title=RAT Roller
lblQuality.text=Quality
lblUnitType.text=Unit Type
lblWeight.text=Weight
btnRollRAT.text=Roll For RAT
btnRollRAT.toolTipText=Roll a unit on the selected RATs or the force generator (based on Campaign Options settings) using the provided values.
btnAddUnit.text=Add Unit
btnAddUnit.toolTipText=Add the unit to the campaign at no cost, assigning them to the current person if loaded with a person, and they don't have a unit assigned.
invalidYear.error=Please enter a valid year
noValidUnit.error=No unit matching criteria and purchase restrictions.
entityLoadFailure.error=Failed to load entity %s from %s
## Names Tab
namesTab.title=Names
# Name Panel
namePanel.title=Name Generator
lblOriginFaction.text=Origin Faction
factionWeighted.text=Faction Weighted
lblHistoricalEthnicity.text=Historical Ethnicity
lblClanPersonnel.text=Clan Personnel
lblCurrentName.text=Current Name:
lblNameGenerated.text=Generated Name:
lblNamesGenerated.text=Generated Name(s):
btnGenerateName.text=Generate Name
btnGenerateName.toolTipText=Generate a name using the provided values.
btnGenerateNames.text=Generate Name(s)
btnGenerateNames.toolTipText=Generate the specified number of names using the provided values.
btnAssignName.text=Assign Name
btnAssignName.toolTipText=Assign the currently generated name to the current person. If one has not been generated, it will be generated before being immediately assigned.
# Callsign Panel
callsignPanel.title=Callsign Generator
lblCurrentCallsign.text=Current Callsign:
lblCallsignGenerated.text=Generated Callsign:
lblCallsignsGenerated.text=Generated Callsign(s):
btnGenerateCallsign.text=Generate Callsign
btnGenerateCallsign.toolTipText=Generate a callsign using the provided values.
btnGenerateCallsigns.text=Generate Callsign(s)
btnGenerateCallsigns.toolTipText=Generate the specified number of callsigns using the provided values.
btnAssignCallsign.text=Assign Callsign
btnAssignCallsign.toolTipText=Assign the currently generated callsign to the current person. If one has not been generated, it will be generated before being immediately assigned.
# Company Name Panel
companyNamePanel.title=Mercenary Company Name Generator
lblCurrentCompanyName.text=Current Name:
lblCompanyNameGenerated.text=Generated Name:
btnGenerateCompanyName.text=Generate Name
btnGenerateCompanyName.toolTipText=Generate a random mercenary company name
btnAssignCompanyName.text=Assign Name
btnAssignCompanyName.toolTipText=Replace the current company name with the last generated name.
# Bloodname Panel
bloodnamePanel.title=Bloodname Generator
lblCurrentBloodname.text=Current Bloodname:
lblBloodnameGenerated.text=Generated Bloodname:
lblOriginClanGenerated.text=Generated Clan
lblPhenotypeGenerated.text=Generated Phenotype
btnGenerateBloodname.text=Generate Bloodname
btnGenerateBloodname.toolTipText=Generate a bloodname using the provided values.
btnAssignBloodname.text=Assign Bloodname
btnAssignBloodname.toolTipText=Assign the currently generated bloodname to the current person. If one has not been generated, it will be generated before being immediately assigned.
## Personnel Module Tab
personnelModuleTab.title=Personnel Modules
# Procreation Panel
procreationPanel.title=Procreation
chkProcreationEligibilityType.text=Check Random Procreation Eligibility
chkProcreationEligibilityType.toolTipText=Check if the person is eligible for random procreation when selected instead of for manual procreation. The eligibility check automatically occurs when this selection changes.
# Random Marriage Panel
# Random Death Panel
## Layered Force Icon Tab
layeredForceIconTab.title=Layered Force Icon
### MHQOptionsDialog Class
MHQOptionsDialog.title=MekHQ Options
## Display Tab
displayTab.title=Display Options
labelDisplayDateFormat.text=Display Date Format
labelLongDisplayDateFormat.text=Long Display Date Format
invalidDateFormat.error=Invalid Date Format
optionHistoricalDailyLog.text=Temporarily Retain Daily Log History
optionHistoricalDailyLog.toolTipText=Keeps a limited historical daily report in-memory during the gaming session. This may result in increased memory usage.
chkCompanyGeneratorStartup.text=Company Generator Startup outside AtB (Unimplemented)
chkCompanyGeneratorStartup.toolTipText=Adds the ability to use the company generator on startup outside of AtB campaigns.
chkShowCompanyGenerator.text=Show Company Generator
chkShowCompanyGenerator.toolTipText=Add a company generator menu item under the Manage Campaign header on the menu bar to allow one to generate a company after startup.
chkShowUnitPicturesOnTOE.text=Show Unit Icons in TO&E Instead of Portraits
chkShowUnitPicturesOnTOE.toolTipText=Make the TO&E Unit List display pictures of the units themselves rather than portraits of the pilots/drivers/leaders.
labelCommandCenterDisplay.text=Command Center Display Options
optionCommandCenterUseUnitMarket.text=Find Units Links to Unit Market (if enabled)
optionCommandCenterUseUnitMarket.toolTipText=The Find Units button on the Command Center will link to the Unit Market provided the Unit Market is enabled.
optionCommandCenterMRMS.text=Command Center Mass Repair/Mass Salvage Button
optionCommandCenterMRMS.toolTipText=This adds a button to launch the Mass Repair/Mass Salvage Dialog and a second to run it using current settings to the Command Center Tab
lblInterstellarMapTab.text=Interstellar Map Tab Display Options
chkInterstellarMapShowJumpRadius.text=Show Jump Radius
chkInterstellarMapShowJumpRadius.toolTipText=This adds a jump radius around the selected planet, showing how far one can travel in a single jump.
lblInterstellarMapShowJumpRadiusMinimumZoom.text=Minimum Zoom
lblInterstellarMapShowJumpRadiusMinimumZoom.toolTipText=<html>This is the minimum zoom into the Interstellar map for the jump radius to show. <br>Set to 0 to show on all zoom levels.</html>
btnInterstellarMapJumpRadiusColour.text=Jump Radius
btnInterstellarMapJumpRadiusColour.toolTipText=This is the color of the jump radius. It is recommended that this be kept darker than the planetary acquisition radius.
chkInterstellarMapShowPlanetaryAcquisitionRadius.text=Show Planetary Acquisition Radius
chkInterstellarMapShowPlanetaryAcquisitionRadius.toolTipText=This adds a planetary acquisition radius around the selected planet, provided planetary acquisitions are being used by the current campaign.
lblInterstellarMapShowPlanetaryAcquisitionRadiusMinimumZoom.text=Minimum Zoom
lblInterstellarMapShowPlanetaryAcquisitionRadiusMinimumZoom.toolTipText=<html>This is the minimum zoom into the Interstellar map for the planetary acquisition radius to show. <br>Set to 0 to show on all zoom levels.</html>
btnInterstellarMapPlanetaryAcquisitionRadiusColour.text=Planetary Acquisition Radius
btnInterstellarMapPlanetaryAcquisitionRadiusColour.toolTipText=This is the color of the planetary acquisition radius. It is recommended that this be kept lighter than the jump radius and darker than the contract search radius.
chkInterstellarMapShowContractSearchRadius.text=Show Contract Search Radius
chkInterstellarMapShowContractSearchRadius.toolTipText=This adds a contract search radius around the selected planet, provided a contract market is being used.
btnInterstellarMapContractSearchRadiusColour.text=Contract Search Radius
btnInterstellarMapContractSearchRadiusColour.toolTipText=This is the color of the contract search radius. It is recommended that this be kept lighter than the planetary acquisition radius.
labelPersonnelDisplay.text=Personnel Tab Display Options
optionPersonnelFilterStyle.text=Personnel Filter Style
optionPersonnelFilterStyle.toolTipText=This is the style for which Personnel Filters will be displayed
optionPersonnelFilterOnPrimaryRole.text=Filter Personnel Based On Primary Role
## Colors Tab
coloursTab.title=Colours
optionDeployedForeground.text=Deployed Foreground
optionDeployedBackground.text=Deployed Background
optionBelowContractMinimumForeground.text=Below Contract Minimum Foreground
optionBelowContractMinimumBackground.text=Below Contract Minimum Background
optionInTransitForeground.text=In-Transit Foreground
optionInTransitBackground.text=In-Transit Background
optionRefittingForeground.text=Refitting Foreground
optionRefittingBackground.text=Refitting Background
optionMothballingForeground.text=Mothballing Foreground
optionMothballingBackground.text=Mothballing Background
optionMothballedForeground.text=Mothballed Foreground
optionMothballedBackground.text=Mothballed Background
optionNotRepairableForeground.text=Not Repairable Foreground
optionNotRepairableBackground.text=Not Repairable Background
optionNonFunctionalForeground.text=Non-Functional Foreground
optionNonFunctionalBackground.text=Non-Functional Background
optionNeedsPartsFixedForeground.text=Needs Parts Fixed Foreground
optionNeedsPartsFixedBackground.text=Needs Parts Fixed Background
optionUnmaintainedForeground.text=Unmaintained Foreground
optionUnmaintainedBackground.text=Unmaintained Background
optionUncrewedForeground.text=Uncrewed Foreground
optionUncrewedBackground.text=Uncrewed Background
optionLoanOverdueForeground.text=Loan Overdue Foreground
optionLoanOverdueBackground.text=Loan Overdue Background
optionInjuredForeground.text=Injured Foreground
optionInjuredBackground.text=Injured Background
optionHealedInjuriesForeground.text=Healed Injuries Foreground
optionHealedInjuriesBackground.text=Healed Injuries Background
optionPregnantForeground.text=Pregnant Foreground
optionPregnantBackground.text=Pregnant Background
optionGoneForeground.text=Gone Foreground
optionGoneBackground.text=Gone Background
optionAbsentForeground.text=Absent Foreground
optionAbsentBackground.text=Absent Background
optionFatiguedForeground.text=Fatigued Foreground
optionFatiguedBackground.text=Fatigued Background
optionStratConHexCoordForeground.text=StratCon Hex Coordinate Foreground
optionFontColorNegative.text=Font Color Negative Event
optionFontColorWarning.text=Font Color Warning
optionFontColorPositive.text=Font Color Positive Event
optionFontColorSkillUltraGreen.text=Font Color Ultra Green Skill
optionFontColorSkillGreen.text=Font Color Green Skill
optionFontColorSkillRegular.text=Font Color Regular Skill
optionFontColorSkillVeteran.text=Font Color Veteran Skill
optionFontColorSkillElite.text=Font Color Elite Skill
## Fonts Tab
fontsTab.title=Fonts
lblMedicalViewDialogHandwritingFont.text=Medical Dialog Handwriting Font
lblMedicalViewDialogHandwritingFont.toolTipText=This allows one to select the handwriting font for the Medical Dialog, which is currently isolated in use to the Advanced Medical ruleset.
## Autosave Tab
autosaveTab.title=Autosave options
optionNoSave.text=Don't save periodically
optionSaveDaily.text=Save daily (before a new day starts)
optionSaveWeekly.text=Save weekly (before a new week starts)
optionSaveMonthly.text=Save monthly (before a new month starts)
optionSaveYearly.text=Save yearly (before new year starts)
checkSaveBeforeMissions.text=Save before attempting a scenario?
labelSavedGamesCount.text=Maximum number of autosaved games
## New Day Tab
newDayTab.title=New Day Options
chkNewDayAstechPoolFill.text=Fill Astech Pool
chkNewDayAstechPoolFill.toolTipText=Automatically fill the Astech pool immediately upon selecting new day.
chkNewDayMedicPoolFill.text=Fill Medic Pool
chkNewDayMedicPoolFill.toolTipText=Automatically fill the Medic pool immediately upon selecting new day.
chkNewDayMRMS.text=Run Mass Repair / Mass Salvage
chkNewDayMRMS.toolTipText=Automatically run Mass Repair and/or Mass Salvage (based on the currently saved options) during new day processing.
chkNewDayOptimizeMedicalAssignments.text=Optimize Medical Assignments
chkNewDayOptimizeMedicalAssignments.toolTipText=Automatically update all medical assignments so that\
  \ the most injured personnel are being tended by the most skilled Doctors. Prisoners are treated\
  \ as a lower priority than all other personnel.
chkNewDayForceIconOperationalStatus.text=Force Icon Operation Status Update
chkNewDayForceIconOperationalStatus.toolTipText=<html>Automatically update all force icons in the TO&E so that they have up-to-date operation status indicators for the forces within. <br>This overrides any other uses of Special force icon pieces. <br>Empty forces have no indicator assigned, and factory fresh is never assigned. <br>This occurs after all automated changes to quality of the units in a force, including running Mass Repair/ Mass Salvage (if enabled above).</html>
lblNewDayForceIconOperationalStatusStyle.text=Operation Status Indicator Style
lblNewDayForceIconOperationalStatusStyle.toolTipText=This is the style of operational status indicator to use when updating the force icons, which can be viewed in the Special tab when customizing a force icon.
## Campaign XML Save Tab
campaignXMLSaveTab.title=Campaign XML Save Options
optionPreferGzippedOutput.text=Prefer GZIP Campaign File Save Format
optionPreferGzippedOutput.toolTipText=When selected, MekHQ will save the campaign in compressed GZIP format instead of uncompressed CNPX when possible. This is highly recommended for larger campaigns.
optionWriteCustomsToXML.text=Write Custom Units to Campaign XML
optionSaveMothballState.text=Save Unit State Before Mothballing
optionSaveMothballState.toolTipText=This option allows you to disable the saving of the unit's crew and force before being mothballed for restoration post-mothball.
## Nag Tab
nagTab.title=Nag Options
optionUnmaintainedUnitsNag.text=Hide Unmaintained Units Nag
optionUnmaintainedUnitsNag.toolTipText=This allows you to ignore the daily warning for when you have unmaintained units.
optionPregnantCombatantNag.text=Hide Pregnant Combat Personnel Nag
optionPregnantCombatantNag.toolTipText=This allows you to ignore the daily warning for when you have pregnant personnel assigned to the TOE.
optionPrisonersNag.text=Hide Prisoners of War Nag
optionPrisonersNag.toolTipText=This allows you to ignore the daily warning for when you have prisoners of war outside of a contract.
optionAdminStrainNag.text=Hide Admin Strain Nag
optionAdminStrainNag.toolTipText=This allows you to ignore the daily warning for when you have Admin Strain.
optionUntreatedPersonnelNag.text=Hide Untreated Personnel Nag
optionUntreatedPersonnelNag.toolTipText=This allows you to ignore the daily warning for when you've wounded personnel that haven't been assigned to a doctor.
optionNoCommanderNag.text=Hide No Commander Nag
optionNoCommanderNag.toolTipText=This allows you to ignore the daily warning for when you don't have someone assigned as the overall force commander.
optionContractEndedNag.text=Hide Contract Ended Nag
optionContractEndedNag.toolTipText=This allows you to ignore the daily warning for when you don't have a completed contract still active in the briefing tab.
optionInsufficientAstechsNag.text=Hide Insufficient Astechs Nag
optionInsufficientAstechsNag.toolTipText=This allows you to ignore the daily warning for when you don't have enough astechs to support your techs.
optionInsufficientAstechTimeNag.text=Hide Insufficient Astech Time Nag
optionInsufficientAstechTimeNag.toolTipText=This allows you to ignore the daily warning for when you don't have enough astech time remaining for maintenance.
optionInsufficientMedicsNag.text=Hide Insufficient Medics Nag
optionInsufficientMedicsNag.toolTipText=This allows you to ignore the daily warning for when you don't have enough medics to support your doctors.
optionShortDeploymentNag.text=Hide AtB Unmet Contract Lance Deployment Nag
optionShortDeploymentNag.toolTipText=This allows you to ignore the weekly warning for not having enough lances assigned to an active AtB contract.
optionUnresolvedStratConContactsNag.text=Hide StratCon Unresolved Contacts Nag
optionUnresolvedStratConContactsNag.toolTipText=This allows you to ignore the daily warning for not having resolved all active contacts.
optionOutstandingScenariosNag.text=Hide Outstanding Scenarios Nag
optionOutstandingScenariosNag.toolTipText=This allows you to ignore the daily warning for having unfinished scenarios on the current day.
optionInvalidFactionNag.text=Hide Invalid Faction Nag
optionInvalidFactionNag.toolTipText=This allows you to ignore the daily warning for having an invalid faction.
optionUnableToAffordExpensesNag.text=Hide Unable to Afford Expenses Nag
optionUnableToAffordExpensesNag.toolTipText=This allows you to ignore the monthly warning for having insufficient funds to cover monthly expenses.
optionUnableToAffordLoanPaymentNag.text=Hide Unable to Afford Loan Payments Nag
optionUnableToAffordLoanPaymentNag.toolTipText=This allows you to ignore the monthly warning for having insufficient funds to cover all loan payments due the next day.
optionUnableToAffordJumpNag.text=Hide Unable to Afford Next Jump Nag
optionUnableToAffordJumpNag.toolTipText=This allows you to ignore the daily warning when unable to afford a jump.
## Miscellaneous Tab
miscellaneousTab.title=Miscellaneous Options
lblUserDir.text=User Files Directory:
lblUserDir.toolTipText=<html>Use this directory for resources you want to share between different installations or versions of MegaMek, MegaMekLab and MekHQ. Fonts, units, camos, portraits and fluff images will also be loaded from this directory.<BR>Note: Inside the user directory, use the directory structure of MM/MML/MHQ for camos, portraits and fluff images, i.e. data/images/camo, data/images/portraits and data/images/fluff/. <BR>Fonts and units can be placed anywhere in the user directory.
userDirChooser.title=Choose User Data Folder
lblStartGameDelay.text=Start Game Base Delay (ms)
lblStartGameDelay.toolTipText=<html>This is the base start game delay, in milliseconds. <br>Increase this value when settings aren't being set properly, the board isn't being loaded, and / or planetary conditions aren't loading properly. <br>This is limited to values between 250 and 2,500, with a default value of 1,000.</html>
lblStartGameClientDelay.text=Start Game Client Delay (ms)
lblStartGameClientDelay.toolTipText=<html>Client start game delay time in milliseconds. <br>Increase this value when the "Client has not finished initialization, and is currently in an unknown phase" error message is repeatedly logged without progressing past that point. <br>If this causes timeout issues, decrease this value and increase the client retry count instead. <br>This is limited to values between 50 and 2,500, with a default value of 50.</html>
lblStartGameClientRetryCount.text=Start Game Client Retry Count
lblStartGameClientRetryCount.toolTipText=<html>Maximum number of retries for client initialization. <br>Increase this value when you continue to have issues after increasing the client delay to maximum, or if that option is causing timeouts. <br>This is limited to values between 100 and 2,500, with a default value of 1,000.</html>
lblStartGameBotClientDelay.text=Start Game Bot Client Delay (ms)
lblStartGameBotClientDelay.toolTipText=<html>Bot client start game delay time in milliseconds. <br>Increase this value when the "Could not configure bot {{ bot name }}" error message is logged or transports show up empty. <br>If this causes timeout issues, decrease this value and increase the bot client retry counts instead. <br>This is limited to values between 50 and 2,500, with a default value of 50.</html>
lblStartGameBotClientRetryCount.text=Start Game Bot Client Retry Count
lblStartGameBotClientRetryCount.toolTipText=<html>Maximum number of retries for bot client initialization and AtB transport unit loading, counted individually. <br>Increase this value when you continue to have issues after increasing the bot client delay to maximum, or if that option is causing timeouts. <br>This is limited to values between 100 and 2,500, with a default value of 250.</html>
lblDefaultCompanyGenerationMethod.text=Default Company Generation Method
lblDefaultCompanyGenerationMethod.toolTipText=This is the default company generation method to be used on load.
### UnitMarketDialog Class
UnitMarketDialog.title=Unit Market
##### Enums
#### ForceIconOperationalStatusStyle Enum
ForceIconOperationalStatusStyle.BORDER.text=Border
ForceIconOperationalStatusStyle.BORDER.toolTipText=Displays the operational status of the force using an external border around the frame, turning the force icon below the formation into a rectangle.
ForceIconOperationalStatusStyle.TAB.text=Tab
ForceIconOperationalStatusStyle.TAB.toolTipText=Displays the operational status of the force using a tab on the top right of the force icon.
#### MHQTabType Enum
MHQTabType.COMMAND_CENTER.text=Command Center
MHQTabType.TOE.text=TO&E
MHQTabType.BRIEFING_ROOM.text=Briefing Room
MHQTabType.INTERSTELLAR_MAP.text=Interstellar Map
MHQTabType.PERSONNEL.text=Personnel
MHQTabType.HANGAR.text=Hangar
MHQTabType.WAREHOUSE.text=Warehouse
MHQTabType.REPAIR_BAY.text=Repair Bay
MHQTabType.INFIRMARY.text=Infirmary
MHQTabType.FINANCES.text=Finances
MHQTabType.MEK_LAB.text=Mek Lab
MHQTabType.STRAT_CON.text=Area of Operations
#### PersonnelFilter Enum
PersonnelFilter.ALL.text=All Personnel
PersonnelFilter.ALL.toolTipText=Display all personnel
PersonnelFilter.ACTIVE.text=Active Personnel
PersonnelFilter.ACTIVE.toolTipText=Display all active personnel
PersonnelFilter.COMBAT.text=Combat Personnel
PersonnelFilter.COMBAT.toolTipText=Display all active combat personnel
PersonnelFilter.SUPPORT.text=Support Personnel
PersonnelFilter.SUPPORT.toolTipText=Display all active support personnel
PersonnelFilter.MEKWARRIORS.text=MekWarriors
PersonnelFilter.MEKWARRIORS.toolTipText=Display all active MekWarriors and LAM pilots.
PersonnelFilter.MEKWARRIOR.text=MekWarriors
PersonnelFilter.MEKWARRIOR.toolTipText=Display all active MekWarriors
PersonnelFilter.LAM_PILOT.text=LAM Pilots
PersonnelFilter.LAM_PILOT.toolTipText=Display all active LAM pilots
PersonnelFilter.VEHICLE_CREWMEMBER.text=Vehicle Crews
PersonnelFilter.VEHICLE_CREWMEMBER.toolTipText=Display all active vehicle crew
PersonnelFilter.GROUND_VEHICLE_DRIVER.text=Vehicle Drivers
PersonnelFilter.GROUND_VEHICLE_DRIVER.toolTipText=Display active ground vehicle drivers
PersonnelFilter.NAVAL_VEHICLE_DRIVER.text=Naval Drivers
PersonnelFilter.NAVAL_VEHICLE_DRIVER.toolTipText=Display active naval vehicle drivers
PersonnelFilter.VTOL_PILOT.text=VTOL Pilots
PersonnelFilter.VTOL_PILOT.toolTipText=Display active VTOL pilots
PersonnelFilter.VEHICLE_GUNNER.text=Vehicle Gunners
PersonnelFilter.VEHICLE_GUNNER.toolTipText=Display active vehicle gunners
PersonnelFilter.VEHICLE_CREW.text=Vehicle Crew
PersonnelFilter.VEHICLE_CREW.toolTipText=Display active vehicle crewmembers
PersonnelFilter.AEROSPACE_PILOT.text=Aerospace Pilots
PersonnelFilter.AEROSPACE_PILOT.toolTipText=Display active aerospace pilots
PersonnelFilter.CONVENTIONAL_AIRCRAFT_PILOT.text=Conventional Pilots
PersonnelFilter.CONVENTIONAL_AIRCRAFT_PILOT.toolTipText=Display active conventional aircraft pilots
PersonnelFilter.PROTOMEK_PILOT.text=ProtoMek Pilots
PersonnelFilter.PROTOMEK_PILOT.toolTipText=Display active ProtoMek pilots
PersonnelFilter.BATTLE_ARMOUR.text=Battle Armor
PersonnelFilter.BATTLE_ARMOUR.toolTipText=Display active battle armor pilots and elementals
PersonnelFilter.SOLDIER.text=Soldiers
PersonnelFilter.SOLDIER.toolTipText=Display active soldiers
PersonnelFilter.VESSEL_CREWMEMBER.text=Large Vessel Crews
PersonnelFilter.VESSEL_CREWMEMBER.toolTipText=Display active large vessel crews
PersonnelFilter.VESSEL_PILOT.text=Vessel Pilots
PersonnelFilter.VESSEL_PILOT.toolTipText=Display active vessel pilots
PersonnelFilter.VESSEL_GUNNER.text=Vessel Gunners
PersonnelFilter.VESSEL_GUNNER.toolTipText=Display active vessel gunners
PersonnelFilter.VESSEL_CREW.text=Vessel Crew
PersonnelFilter.VESSEL_CREW.toolTipText=Display active vessel crew
PersonnelFilter.VESSEL_NAVIGATOR.text=Hyperspace Navigators
PersonnelFilter.VESSEL_NAVIGATOR.toolTipText=Display active hyperspace navigators
PersonnelFilter.TECH.text=Techs
PersonnelFilter.TECH.toolTipText=Display active techs
PersonnelFilter.MEK_TECH.text=Mek Techs
PersonnelFilter.MEK_TECH.toolTipText=Display active mek techs
PersonnelFilter.MECHANIC.text=Mechanics
PersonnelFilter.MECHANIC.toolTipText=Display active mechanics
PersonnelFilter.AERO_TECH.text=Aerospace Techs
PersonnelFilter.AERO_TECH.toolTipText=Display active aerospace techs
PersonnelFilter.BA_TECH.text=Battle Armour Techs
PersonnelFilter.BA_TECH.toolTipText=Display active battle armor techs
PersonnelFilter.ASTECH.text=Astechs
PersonnelFilter.ASTECH.toolTipText=Display active astechs
PersonnelFilter.MEDICAL.text=Medical Staff
PersonnelFilter.MEDICAL.toolTipText=Display active medical staff, namely doctors and medics
PersonnelFilter.DOCTOR.text=Doctors
PersonnelFilter.DOCTOR.toolTipText=Display active doctors
PersonnelFilter.MEDIC.text=Medics
PersonnelFilter.MEDIC.toolTipText=Display active medics
PersonnelFilter.ADMINISTRATOR.text=Administrators
PersonnelFilter.ADMINISTRATOR.toolTipText=Display all active administrators
PersonnelFilter.ADMINISTRATOR_COMMAND.text=Administrators (Command)
PersonnelFilter.ADMINISTRATOR_COMMAND.toolTipText=Display command-focused administrators
PersonnelFilter.ADMINISTRATOR_LOGISTICS.text=Administrators (Logistics)
PersonnelFilter.ADMINISTRATOR_LOGISTICS.toolTipText=Display logistics-focused administrators
PersonnelFilter.ADMINISTRATOR_TRANSPORT.text=Administrators (Transport)
PersonnelFilter.ADMINISTRATOR_TRANSPORT.toolTipText=Display transport-focused administrators
PersonnelFilter.ADMINISTRATOR_HR.text=Administrators (HR)
PersonnelFilter.ADMINISTRATOR_HR.toolTipText=Display human resources-focused administrators
PersonnelFilter.KIDS.text=Children
PersonnelFilter.KIDS.toolTipText=Display all personnel under 13.
PersonnelFilter.DEPENDENT.text=Dependents
PersonnelFilter.DEPENDENT.toolTipText=Display active personnel with the Dependent primary role.
PersonnelFilter.FOUNDER.text=Founders
PersonnelFilter.FOUNDER.toolTipText=Display personnel with the Founder tag.
PersonnelFilter.PRISONER.text=Prisoners of War and Bondsmen
PersonnelFilter.PRISONER.toolTipText=Display prisoners and bondsmen.
PersonnelFilter.INACTIVE.text=Inactive Personnel
PersonnelFilter.INACTIVE.toolTipText=Display personnel who're currently inactive.
PersonnelFilter.ON_LEAVE.text=Personnel on Leave
PersonnelFilter.ON_LEAVE.toolTipText=Display personnel who are currently on leave.
PersonnelFilter.MIA.text=MIA & PoW Personnel
PersonnelFilter.MIA.toolTipText=Display personnel who're currently missing in action or prisoners of the enemy.
PersonnelFilter.RETIRED.text=Retired Personnel
PersonnelFilter.RETIRED.toolTipText=Display retired personnel.
PersonnelFilter.RESIGNED.text=Resigned Personnel
PersonnelFilter.RESIGNED.toolTipText=Display personnel who've resigned.
PersonnelFilter.DESERTED.text=Deserters & Defectors
PersonnelFilter.DESERTED.toolTipText=Display former personnel who deserted or defected.
PersonnelFilter.AWOL.text=AWOL Personnel
PersonnelFilter.AWOL.toolTipText=Display personnel who're currently AWOL.
PersonnelFilter.STUDENT.text=Students
PersonnelFilter.STUDENT.toolTipText=Display personnel that are currently undergoing a period of education or training
PersonnelFilter.MISSING.text=Missing
PersonnelFilter.MISSING.toolTipText=Display personnel that are currently missing
PersonnelFilter.KIA.text=Rolls of Honor
PersonnelFilter.KIA.toolTipText=Display personnel who've been killed in action.
PersonnelFilter.DEAD.text=Cemetery
PersonnelFilter.DEAD.toolTipText=Display personnel who've passed away.
#### PersonnelFilterStyle Enum
PersonnelFilterStyle.STANDARD.text=Standard
PersonnelFilterStyle.STANDARD.toolTipText=This is the standard filter style for MekHQ, which groups less commonly used but related personnel roles into a single filter (e.g., Doctors and Medics are grouped as Medical Staff)
PersonnelFilterStyle.INDIVIDUAL_ROLE.text=Individual Role
PersonnelFilterStyle.INDIVIDUAL_ROLE.toolTipText=This filter style provides filters that allow one to filter personnel by each role, without the filter groupings as seen previously.
PersonnelFilterStyle.ALL.text=All
PersonnelFilterStyle.ALL.toolTipText=This filter style provides all the standard AND individual role filters.
#### PersonnelTableModelColumn Enum
PersonnelTableModelColumn.PERSON.text=Person
PersonnelTableModelColumn.RANK.text=Rank
PersonnelTableModelColumn.FIRST_NAME.text=First Name
PersonnelTableModelColumn.LAST_NAME.text=Last Name
PersonnelTableModelColumn.PRE_NOMINAL.text=Pre-Nominal
PersonnelTableModelColumn.GIVEN_NAME.text=Given Name
PersonnelTableModelColumn.SURNAME.text=Surname
PersonnelTableModelColumn.SURNAME.Soldiers.text=soldiers)
PersonnelTableModelColumn.SURNAME.Crew.text=crew)
PersonnelTableModelColumn.BLOODNAME.text=Bloodname
PersonnelTableModelColumn.POST_NOMINAL.text=Post-Nominal
PersonnelTableModelColumn.CALLSIGN.text=Callsign
PersonnelTableModelColumn.AGE.text=Age
PersonnelTableModelColumn.PERSONNEL_STATUS.text=Status
PersonnelTableModelColumn.GENDER.text=Gender
PersonnelTableModelColumn.SKILL_LEVEL.text=Skill Level
PersonnelTableModelColumn.PERSONNEL_ROLE.text=Role
PersonnelTableModelColumn.UNIT_ASSIGNMENT.text=Unit Assignment
PersonnelTableModelColumn.FORCE.text=Force
PersonnelTableModelColumn.DEPLOYED.text=Deployed
PersonnelTableModelColumn.MEK.text=Mek
PersonnelTableModelColumn.GROUND_VEHICLE.text=Vehicle
PersonnelTableModelColumn.NAVAL_VEHICLE.text=Naval
PersonnelTableModelColumn.VTOL.text=VTOL
PersonnelTableModelColumn.AEROSPACE.text=Aero
PersonnelTableModelColumn.CONVENTIONAL_AIRCRAFT.text=Aircraft
PersonnelTableModelColumn.VESSEL.text=Vessel
PersonnelTableModelColumn.BATTLE_ARMOUR.text=Battle Armour
PersonnelTableModelColumn.SMALL_ARMS.text=Small Arms
PersonnelTableModelColumn.ANTI_MEK.text=Anti-Mek
PersonnelTableModelColumn.ARTILLERY.text=Artillery
PersonnelTableModelColumn.TACTICS.text=Tactics
PersonnelTableModelColumn.STRATEGY.text=Strategy
PersonnelTableModelColumn.LEADERSHIP.text=Leadership
PersonnelTableModelColumn.TECH_MEK.text=Tech/Mek
PersonnelTableModelColumn.TECH_AERO.text=Tech/Aero
PersonnelTableModelColumn.TECH_MECHANIC.text=Mechanic
PersonnelTableModelColumn.TECH_BA.text=Tech/BA
PersonnelTableModelColumn.TECH_VESSEL.text=Tech/Vessel
PersonnelTableModelColumn.MEDICAL.text=Medical
PersonnelTableModelColumn.ADMINISTRATION.text=Admin
PersonnelTableModelColumn.NEGOTIATION.text=Negotiation
PersonnelTableModelColumn.SCROUNGE.text=Scrounge
PersonnelTableModelColumn.INJURIES.text=Injuries
PersonnelTableModelColumn.KILLS.text=Kills
PersonnelTableModelColumn.SALARY.text=Salary
PersonnelTableModelColumn.XP.text=XP
PersonnelTableModelColumn.ORIGIN_FACTION.text=Origin Faction
PersonnelTableModelColumn.ORIGIN_PLANET.text=Origin Planet
PersonnelTableModelColumn.BIRTHDAY.text=Birthday
PersonnelTableModelColumn.RECRUITMENT_DATE.text=Recruitment Date
PersonnelTableModelColumn.LAST_RANK_CHANGE_DATE.text=Last Rank Change
PersonnelTableModelColumn.DUE_DATE.text=Due Date
PersonnelTableModelColumn.RETIREMENT_DATE.text=Retirement Date
PersonnelTableModelColumn.DEATH_DATE.text=Death Date
PersonnelTableModelColumn.COMMANDER.text=Commander
PersonnelTableModelColumn.FOUNDER.text=Founder
PersonnelTableModelColumn.CLAN_PERSONNEL.text=Clan Personnel
PersonnelTableModelColumn.MARRIAGEABLE.text=Interested in Marriage
PersonnelTableModelColumn.DIVORCEABLE.text=Divorceable
PersonnelTableModelColumn.TRYING_TO_CONCEIVE.text=Interested in Children
PersonnelTableModelColumn.IMMORTAL.text=Excluded from Random Death
PersonnelTableModelColumn.TOUGHNESS.text=Toughness
PersonnelTableModelColumn.FATIGUE.text=Fatigue
PersonnelTableModelColumn.EDGE.text=Edge
PersonnelTableModelColumn.SPA_COUNT.text=SPA Count
PersonnelTableModelColumn.IMPLANT_COUNT.text=Implant Count
PersonnelTableModelColumn.LOYALTY.text=Loyalty
PersonnelTableModelColumn.EDUCATION.text=Education
PersonnelTableModelColumn.AGGRESSION.text=Aggression
PersonnelTableModelColumn.AMBITION.text=Ambition
PersonnelTableModelColumn.GREED.text=Greed
PersonnelTableModelColumn.SOCIAL.text=Social
PersonnelTableModelColumn.INTELLIGENCE.text=Intelligence
#### PersonnelTabView Enum
PersonnelTabView.GRAPHIC.text=Graphic
PersonnelTabView.GRAPHIC.toolTipText=View the person's portrait, their current unit assignment, and their force, all shown with their graphics.
PersonnelTabView.GENERAL.text=General
PersonnelTabView.GENERAL.toolTipText=View the general information for a person.
PersonnelTabView.PILOT_GUNNERY_SKILLS.text=Piloting/Gunnery Skills
PersonnelTabView.PILOT_GUNNERY_SKILLS.toolTipText=View the person's various piloting and gunnery skill values.
PersonnelTabView.INFANTRY_SKILLS.text=Infantry Skills
PersonnelTabView.INFANTRY_SKILLS.toolTipText=View the person's infantry skill values.
PersonnelTabView.TACTICAL_SKILLS.text=Tactical Skills
PersonnelTabView.TACTICAL_SKILLS.toolTipText=View the person's tactical skill values.
PersonnelTabView.TECHNICAL_SKILLS.text=Tech Skills
PersonnelTabView.TECHNICAL_SKILLS.toolTipText=View the person's technical skill values.
PersonnelTabView.ADMINISTRATIVE_SKILLS.text=Admin Skills
PersonnelTabView.ADMINISTRATIVE_SKILLS.toolTipText=View the person's administrative skill values.
PersonnelTabView.BIOGRAPHICAL.text=Biographical Information
PersonnelTabView.BIOGRAPHICAL.toolTipText=View the biographical information about a person, including their age, status, role, and origin faction/planet.
PersonnelTabView.FLUFF.text=Fluff Information
PersonnelTabView.FLUFF.toolTipText=View various fluff information about a person, including their entire name, gender, and their kill count.
PersonnelTabView.DATES.text=Dates
PersonnelTabView.DATES.toolTipText=View the various dates that may be saved for a person.
PersonnelTabView.FLAGS.text=Flags
PersonnelTabView.FLAGS.toolTipText=View the various flags that may be saved for a person.
PersonnelTabView.PERSONALITY.text=Personality
PersonnelTabView.PERSONALITY.toolTipText=View a character's personality traits.
PersonnelTabView.OTHER.text=Other
PersonnelTabView.OTHER.toolTipText=View various values for a person that are otherwise isolated to export.
##### Menus
#### AssignPersonToUnitMenu Class
AssignPersonToUnitMenu.title=Assign to Unit
asPilotMenu.text=As Pilot
asDriverMenu.text=As Driver
asGunnerMenu.text=As Gunner
asCrewmemberMenu.text=As Crewmember
asTechOfficerMenu.text=As Technical/Tactical Officer
asConsoleCommanderMenu.text=As Command Commander
asSoldierMenu.text=As Soldier
asNavigatorMenu.text=As Navigator
#### AssignTechToUnitMenu Class
AssignTechToUnitMenu.title=As Tech
#### AssignUnitToPersonMenu Class
AssignUnitToPersonMenu.title=Assign Person
pilotMenu.text=Pilot
driverMenu.text=Driver
gunnerMenu.text=Gunner
crewmemberMenu.text=Crewmember
techOfficerMenu.text=Technical/Tactical Officer
consoleCommanderMenu.text=Console Commander
soldierMenu.text=Soldier
navigatorMenu.text=Navigator
miUnassignCrew.text=Unassign Crew
#### AssignUnitToTechMenu Class
AssignUnitToTechMenu.title=Tech
miAssignTech.text=%s (%sm)
miUnassignTech.text=Unassign Tech
#### ExportUnitSpriteMenu Class
ExportUnitSpriteMenu.title=Export Unit Sprite
ExportUnitSpriteMenu.toolTipText=Exports the unit sprite with various additions to a png file.
miCurrentCamouflage.text=With Current Camouflage
miCurrentCamouflage.toolTipText=Exports the unit sprite with its current camouflage to a png file.
miCurrentDamage.text=With Current Damage
miCurrentDamage.toolTipText=Exports the unit sprite with its current damage and no camouflage to a png file.
miCurrentCamouflageAndDamage.text=With Current Camouflage and Damage
miCurrentCamouflageAndDamage.toolTipText=Exports the unit sprite with its current damage and camouflage to a png file.
miSelectedCamouflage.text=With Selected Camouflage
miSelectedCamouflage.toolTipText=Export the unit sprite with a selected camouflage to a png file.
miSelectedCamouflageAndCurrentDamage.text=With Selected Camouflage and Current Damage
miSelectedCamouflageAndCurrentDamage.toolTipText=Exports the unit sprite with a selected camouflage and its current damage to a png file.
ExportUnitSpriteDialog.title=Export Unit Sprite
##### Model
#### ProcurementTableModel Class
ProcurementTableModel.columnNames=Name,Type,Cost per Item,Total Cost,Target,Next Check,Quantity
ProcurementTableModel.defaultToolTip.toolTipText=<html>You can increase or decrease the quantity with the left/right arrows keys or the plus/minus keys. <br>Quantities reduced to zero will remain on the list until the next procurement cycle.</html>
#### RankTableModel Class
RankTableModel.columnNames=Rate,MW Rank,ASF Rank,Vee Crew Rank,Naval Rank,Infantry Rank,Tech Rank,Medical Rank,Admin Rank,Civilian Rank,Officer,Pay Multiplier
RankTableModel.COL_NAME_RATE.toolTipText=The rate for this rank.
RankTableModel.COL_OFFICER.toolTipText=This determines whether the rank is considered to be an officer rank.
RankTableModel.COL_PAYMULT.toolTipText=This is a salary multiplier applied to those of the given rank using this rank system.
RankTableModel.defaultToolTip.toolTipText=ERROR: Default Case Returned by RankTableModel::getToolTip!
#### UnitMarketTableModel Class
UnitMarketTableModel.columnNames=Market,Type,Weight Class,Unit,Price,Percent,Delivery
##### Panels
#### CampaignPresetPanel Class
btnEditPreset.toolTipText=Edit the selected preset, which allows you to make changes to it and overwrite the current saved preset.
#### CompanyGenerationOptionsPanel Class
### Base Information Panel
baseInformationPanel.title=Base Information
lblCompanyGenerationMethod.text=Company Generation Method
lblCompanyGenerationMethod.toolTipText=This is the method of company generator to use. These have hardcoded differences described in their tooltips.
lblSpecifiedFaction.text=Specified Faction
lblSpecifiedFaction.toolTipText=This is the specified faction that the company generator generates based on.
chkGenerateMercenaryCompanyCommandLance.text=Generate Company Command Lance
chkGenerateMercenaryCompanyCommandLance.toolTipText=<html>This generates a lance containing the company commander to lead the mercenary company. <br>Otherwise, the company commander leads the first lance generate, either first company or the first independent lance.</html>
lblCompanyCount.text=Company Count
lblCompanyCount.toolTipText=The number of companies to generate, from 0 to 5.
lblIndividualLanceCount.text=Individual Lance Count
lblIndividualLanceCount.toolTipText=The number of individual lances to generate, from 0 to 2.
lblLancesPerCompany.text=Lances per Company
lblLancesPerCompany.toolTipText=The number of lances generated per company, from 2 to 6.
lblLanceSize.text=BattleMeks per Lance
lblLanceSize.toolTipText=The number of BattleMeks to generate per lance, from 3 to 6.
### Personnel Panel
personnelPanel.title=Personnel
lblTotalSupportPersonnel.text=Number of Support Personnel: %d
lblTotalSupportPersonnel.toolTipText=This is the maximum number of starting support personnel for the force. This doesn't include assistants.
supportPersonnelNumbersPanel.title=Support Personnel Assignment
supportPersonnelNumber.toolTipText=The number of %s(s) to hire.
chkPoolAssistants.text=Pool Assistants
chkPoolAssistants.toolTipText=Automatically fills the unit's astech and medic pools, otherwise they're hired as permanent members of the unit.
chkGenerateCaptains.text=Generate Captains
chkGenerateCaptains.toolTipText=<html>This creates Captains for every company after the first, or for every company when using a mercenary company command lance. <br>They have two officer skill increases, and are assigned the rank of Captain.</html>
chkAssignCompanyCommanderFlag.text=Assign Commander Flag
chkAssignCompanyCommanderFlag.toolTipText=This assigns the Commander flag to the generated Company Commander, designating them as the overall commander for the mercenary company.
chkApplyOfficerStatBonusToWorstSkill.text=Apply Officer Stat Bonus to Weaker Skill
chkApplyOfficerStatBonusToWorstSkill.toolTipText=This applies the single officer stat bonus to the weakest of their primary skills, normally piloting.
chkAssignBestCompanyCommander.text=Assign Best Company Commander
chkAssignBestCompanyCommander.toolTipText=This assigns the best person as the Company Commander. This is determined based on Tactical Genius, their combined command skill levels, and then their combat skill level.
chkPrioritizeCompanyCommanderCombatSkills.text=Prioritize Company Commander Combat Skills Over Command Skills
chkPrioritizeCompanyCommanderCombatSkills.toolTipText=Prioritize Company Commander sorting based on their combat skill experience level over their combined command skill levels.
chkAssignBestOfficers.text=Assign Best Officers
chkAssignBestOfficers.toolTipText=<html>This assigns the best people as officers. This is determined based on Tactical Genius, their combined command skill levels, and then their combat skill level. <br>If Assign Best Company Commander is disabled this sort will also be used to select the Company Commander.</html>
chkPrioritizeOfficerCombatSkills.text=Prioritize Officer Combat Skills Over Command Skills
chkPrioritizeOfficerCombatSkills.toolTipText=Prioritize officer sorting based on their combat skill experience level over their combined command skill levels.
chkAssignMostSkilledToPrimaryLances.text=Assign Most Skilled to Primary Lances
chkAssignMostSkilledToPrimaryLances.toolTipText=<html>This assigns the most skilled personnel to the highest lances in the TO&E, determined based on Tactical Genius and then by their combat skill level. <br>If Assign Best Company Commander and Assign Best Officers are both disabled then this sort will apply to all generated personnel, with the person sorted first as the Company Commander, <br>followed by one person per lance as an officer, and finally the normal personnel.</html>
chkAutomaticallyAssignRanks.text=Automatically Assign Ranks
chkAutomaticallyAssignRanks.toolTipText=<html>This automatically assigns ranks to all hired personnel based on the campaign's faction, with officers getting officer ranks dependent on the size force they command <br>while MekWarriors are assigned Sergeant ranks and support personnel are assigned Corporal ranks.</html>
chkUseSpecifiedFactionToAssignRanks.text=Use Specified Faction to Assign Ranks
chkUseSpecifiedFactionToAssignRanks.toolTipText=This uses the specified faction to assign ranks instead of the campaign's faction.
chkAssignMekWarriorsCallsigns.text=Assign MekWarriors Callsigns
chkAssignMekWarriorsCallsigns.toolTipText=This automatically assigns MekWarriors callsigns, provided they are not Clan Mekwarriors.
chkAssignFounderFlag.text=Assign Founder Flag
chkAssignFounderFlag.toolTipText=This automatically applies the founder flag to all generated personnel.
### Starting Simulation Panel
startingSimulationPanel.title=Starting Simulation
chkRunStartingSimulation.text=Run Starting Simulation
chkRunStartingSimulation.toolTipText=This will simulate any enabled simulations for duration years, starting that length before the current day.
lblSimulationDuration.text=Starting Simulation Duration
lblSimulationDuration.toolTipText=This is the duration, in years, of the starting simulation
chkSimulateRandomMarriages.text=Simulate Random Marriages
chkSimulateRandomMarriages.toolTipText=This runs random marriages for the duration of the simulation.
chkSimulateRandomProcreation.text=Simulate Random Procreation
chkSimulateRandomProcreation.toolTipText=This runs random procreation for the duration of the simulation.
### Units Panel
unitsPanel.title=Units
lblBattleMekFactionGenerationMethod.text=BattleMek Faction Generation Method
lblBattleMekFactionGenerationMethod.toolTipText=This is the method to use in generating the factions used to generate BattleMeks for the force.
lblBattleMekWeightClassGenerationMethod.text=BattleMek Weight Class Generation Method
lblBattleMekWeightClassGenerationMethod.toolTipText=This is the method to use in generating the weight classes used to generate BattleMeks for the force.
lblBattleMekQualityGenerationMethod.text=BattleMek Quality Generation Method
lblBattleMekQualityGenerationMethod.toolTipText=This is the method to use in generating the quality levels used to generate BattleMeks for the force.
chkNeverGenerateStarLeagueMeks.text=Never Generate Star League Meks
chkNeverGenerateStarLeagueMeks.toolTipText=Never generate from the Star League BattleMek Tables. Clan factions will instead generate solely from Secondline and lower Clan tables.
chkOnlyGenerateStarLeagueMeks.text=Only Generate Star League Meks
chkOnlyGenerateStarLeagueMeks.toolTipText=Only generate from the Star League BattleMek Tables. Clan factions will instead generate from Frontline and higher Clan tables.
chkOnlyGenerateOmniMeks.text=Only Generate OmniMeks
chkOnlyGenerateOmniMeks.toolTipText=<html>Only allow OmniMeks to be generated. <br>General / Inner Sphere Faction: This option may lead to gaps in the force, as the Star League didn't have OmniMeks and OmniMek availability varies heavily even after their Inner Sphere introduction. <br>Clan Faction: This option may lead to gaps in the force unless the following steps are taken. First, ensure that year is 2876 or later. Second, enable the Only Generate Star League Meks option as that will force generation to a minimum of Clan Frontline BattleMeks.</html>
chkGenerateUnitsAsAttached.text=Generate Units as Attached
chkGenerateUnitsAsAttached.toolTipText=<html>All units rolled during company creation are attached units as per the Against the Bot rules. <br>These cost half as much when paying for units at startup, but are either converted into shares or are taken by the MekWarrior when they retire <br>(provided the campaign options are enabled).</html>
chkAssignBestRollToCompanyCommander.text=Assign Best Roll to Unit Commander
chkAssignBestRollToCompanyCommander.toolTipText=<html>This assigns the best rolled unit to the unit commander. <br>The heaviest Star League weight class will be assigned to them if a Star League Mek is rolled, or otherwise they will be assigned the heaviest Mek.</html>
chkSortStarLeagueUnitsFirst.text=Sort Star League Units First
chkSortStarLeagueUnitsFirst.toolTipText=This sorts any Star League rolls, so they will be assigned to either the highest rank officers (with Keep Officer Rolls Separate) or to lances in order of the roll.
chkGroupByWeight.text=Group Units by Weight
chkGroupByWeight.toolTipText=<html>This groups the rolls so that the Meks are sorted into lances (largely) by weight class. <br>Otherwise, you can expect lances to have highly varied weight classes between the Meks.</html>
chkGroupByQuality.text=Group Units by Quality
chkGroupByQuality.toolTipText=This groups the rolls so that the highest quality will go to lances higher in the order of assignment.
chkKeepOfficerRollsSeparate.text=Keep Officer Rolls Separate
chkKeepOfficerRollsSeparate.toolTipText=<html>This separates out the officer rolls from combat personnel rolls when using any of the above sorts. <br>This follows the spirit of the Against the Bot rules, but means that officers will in general have heavier Meks than their lance.</html>
lblStarLeagueYear.text=Star League Year
lblStarLeagueYear.toolTipText=This is the year to use when rolling for Star League Meks. Valid years are 2571 to 2780, with 2765 being the default.
chkAssignTechsToUnits.text=Assign Techs to Units
chkAssignTechsToUnits.toolTipText=This automatically assigns techs to units during company generation.
### Unit Panel
unitPanel.title=Unit
lblForceNamingMethod.text=Force Naming Method
lblForceNamingMethod.toolTipText=This is the method used for generating lance and company names, producing names like "Baker Company," "Bravo Company," and "Beta Company."
chkGenerateForceIcons.text=Generate Force Icons
chkGenerateForceIcons.toolTipText=<html>This will automatically create force icons for generated lances and companies, displaying the weight class, type, formation, and faction background (if possible, otherwise using Mercenary).</html>
chkUseSpecifiedFactionToGenerateForceIcons.text=Use Specified Faction to Generate Force Icons
chkUseSpecifiedFactionToGenerateForceIcons.toolTipText=This uses the specified faction to generate force icons instead of the campaign's faction.
chkGenerateOriginNodeForceIcon.text=Generate Origin Node Force Icon
chkGenerateOriginNodeForceIcon.toolTipText=This will automatically generate a force icon for the origin force node.
chkUseOriginNodeForceIconLogo.text=Use Faction Logo for Origin Node Force Icon
chkUseOriginNodeForceIconLogo.toolTipText=This generates an origin node force icon containing the faction's logo. If there isn't one specified in Factions.xml, it will use the normal central BattleMek instead.
forceWeightLimitsPanel.title=Force Weight Limits
forceWeightLimitsPanel.toolTipText=These are the weight levels used for determining the force icon weight level. All limits are the maximum tonnage for their weight class, with anything above the value for Assault being considered as Super Heavy.
### Spares Panel
sparesPanel.title=Spares
chkGenerateMothballedSpareUnits.text=Generate Mothballed Spare Units
chkGenerateMothballedSpareUnits.toolTipText=This generates the specified percentage of active units as mothballed spares kept by the company to replace destroyed Meks.
lblSparesPercentOfActiveUnits.text=Generated Percentage of Active Units
lblSparesPercentOfActiveUnits.toolTipText=This is the percentage of active units for which a mothballed unit will be generated.
lblPartGenerationMethod.text=Spare Part Generation Method
lblPartGenerationMethod.toolTipText=This generates spare parts for the unit based on the specified generation method, normally using the units generated includes any generated as mothballed spares.
lblStartingArmourWeight.text=Starting Armour Weight
lblStartingArmourWeight.toolTipText=<html>This is the weight of spare armor to generate at the start of the campaign. Each type of armor is generated based on the percentage weight it is of the total armor, rounded to the nearest point. <br>The recommended value to use is 20 tons per lance.</html>
chkGenerateSpareAmmunition.text=Generate Spare Ammunition
chkGenerateSpareAmmunition.toolTipText=This generates spare standard ammunition for any weapons in the force.
lblNumberReloadsPerWeapon.text=Reloads per Weapon
lblNumberReloadsPerWeapon.toolTipText=This is the number of reloads to generate per weapon requiring the specified ammunition type.
chkGenerateFractionalMachineGunAmmunition.text=Generate Fractional Machine Gun Ammunition
chkGenerateFractionalMachineGunAmmunition.toolTipText=Generate 50 rounds of machine gun ammunition per machine gun instead of the full ammunition bin, which has a default count of 100 (half-ton) or 200 (full ton) rounds.
### Contracts Panel
contractsPanel.title=Contracts (Unimplemented)
chkSelectStartingContract.text=Select Starting Contract
chkSelectStartingContract.toolTipText=<html>This enables a panel where the company's starting contract can be selected. <br>(This panel will only show when there is not an active contract and a contract market is enabled)</html>
chkStartCourseToContractPlanet.text=Start Course to Contract Planet
chkStartCourseToContractPlanet.toolTipText=This automatically charts and starts the company's travel towards the planet of the selected contract.
### Finances Panel
financesPanel.title=Finances
chkProcessFinances.text=Process Finances
chkProcessFinances.toolTipText=<html>Process finances during startup. <br>The company will always be left with a minimum of the starting float, although they may have to take out a significant loan if that option is enabled. <br>If disabled, the initial contract payment will be paid out normally.</html>
financialCreditsPanel.title=Credits
lblStartingCash.text=Starting Money
lblStartingCash.toolTipText=The amount of money to start with, minus expenses, if not randomizing the starting cash.
chkRandomizeStartingCash.text=Randomize Starting Funds
chkRandomizeStartingCash.toolTipText=This overrides the starting funds with a random roll of nd6 million, with the n specified below.
lblRandomStartingCashDiceCount.text=Random Starting Funds d6 Count
lblRandomStartingCashDiceCount.toolTipText=<html>This is the number of d6s rolled to generate random starting funds when randomizing starting funds. <br>The base value of 18 will generate approximately 63m, which is enough for a company in 3025 with a small float. <br>For later eras 22 to 30 per company is recommended.</html>
lblMinimumStartingFloat.text=Minimum Starting Float
lblMinimumStartingFloat.toolTipText=This is the minimum number of available funds the company will start with following generation. The minimum value to start with is 0.
chkIncludeInitialContractPayment.text=Include Initial Contract Selection Payment In Calculations (Unimplemented)
chkIncludeInitialContractPayment.toolTipText=<html>Include the payment from the selected contract as part of the starting funds. This will mean the force may spend this cash during force creation, up to the limit of the minimum starting float. <br> <br>If disabled, the initial contract payment will be paid out normally.</html>
chkStartingLoan.text=Starting Loan
chkStartingLoan.toolTipText=<html>Take a loan containing the remaining cost of the unit after the starting cash has been expended, leaving the starting float as available funds. <br>The loan will be 2 years long, monthly payments, 100% collateral, and at 15% interest.</html>
financialDebitsPanel.title=Debits
chkPayForSetup.text=Pay for Setup
chkPayForSetup.toolTipText=Pay for the generated unit from the starting cash, to a minimum of the starting float.
chkPayForPersonnel.text=Pay for Personnel
chkPayForPersonnel.toolTipText=Pay to hire personnel, at the standard hiring rate of two-month salary.
chkPayForUnits.text=Pay for Units
chkPayForUnits.toolTipText=Pay for units, at either their full purchase cost or half of it if they're a person's attached unit.
chkPayForParts.text=Pay for Parts
chkPayForParts.toolTipText=Pay for the spare parts generated, if any are generated.
chkPayForArmour.text=Pay for Armour
chkPayForArmour.toolTipText=Pay for the spare armor generated, if any is generated.
chkPayForAmmunition.text=Pay for Ammunition
chkPayForAmmunition.toolTipText=Pay for the spare ammunition generated, if any is generated.
### Surprises Panel
surprisesPanel.title=Surprises (Unimplemented)
surprisesPanel.toolTipText=Surprises are applied to the campaign immediately, with no user input, at the end of company generation.
chkGenerateSurprises.text=Generate Surprises
chkGenerateSurprises.toolTipText=Allow the generation of surprises. These are immediately applied to the campaign at the end of company generation.
mysteryBoxPanel.title=Mystery Boxes
mysteryBoxPanel.toolTipText=Mystery Boxes each contain a Mek and between two and four parts randomly determined based on the individual type.
chkGenerateMysteryBoxes.text=Generate Mystery Boxes
chkGenerateMysteryBoxes.toolTipText=Allow the generation of enabled mystery box types if any are enabled.
### Option Validation Warnings
CompanyGenerationOptionsPanel.InvalidGenerationSize.text=You must select at least one company or independent lance to generate
CompanyGenerationOptionsPanel.OverMaximumSupportPersonnel.title=Over Maximum Support Personnel
CompanyGenerationOptionsPanel.OverMaximumSupportPersonnel.text=The specified number of support personnel to generate is over the recommended maximum number of support personnel. Select "Yes" to continue, or "No" to make changes to these Company Generation Options.
CompanyGenerationOptionsPanel.UnderHalfMaximumSupportPersonnel.title=Under Half-Maximum Support Personnel
CompanyGenerationOptionsPanel.UnderHalfMaximumSupportPersonnel.text=The specified number of support personnel to generate is under half the recommended maximum number of support personnel. Select "Yes" to continue, or "No" to make changes to these Company Generation Options.
#### LayeredForceIconCreationPanel Class
lblIcon.accessibleName=The current layered force icon
btnNewIcon.text=New Icon
btnNewIcon.toolTipText=Replace the current layered force icon with a new icon that only contains a blank frame.
btnClearCurrentTab.text=Clear Current Piece Tab Selections
btnClearCurrentTab.toolTipText=Clear any selections in the currently selected Layered Force Icon piece tab.
LayeredForceIconCreationPanel.btnExport.toolTipText=Export the created layered force icon to a png file.
#### RandomOriginOptionsPanel Class
RandomOriginOptionsPanel.title=Random Origin
chkRandomizeOrigin.text=Randomize Origin
chkRandomizeOrigin.toolTipText=This generates a random origin faction and planet for personnel based on the selected settings
chkRandomizeDependentsOrigin.text=Randomize Origin for Dependents
chkRandomizeDependentsOrigin.toolTipText=<html>Dependents have their origins randomized so that they don't come from the current planet and the campaign's faction <br>but instead have origins randomized in the same way as standard personnel.</html>
chkRandomizeAroundSpecifiedPlanet.text=Randomize Around Specified Planet
chkRandomizeAroundSpecifiedPlanet.toolTipText=This randomizes the personnel around a specified planet instead of the current planet, which allows one to have a company generated from within a specified region around that planet.
chkSpecifiedSystemFactionSpecific.toolTipText=Filter the specified planet options, so they're specific to the faction selected.
lblSpecifiedPlanet.text=Specified Planet
lblSpecifiedPlanet.toolTipText=This is the specified planet around which personnel are randomized.
comboSpecifiedSystem.toolTipText=This is the system from which to select the specified planet around which origin planet and faction are randomized.
lblOriginSearchRadius.text=Random Origin Search Radius
lblOriginSearchRadius.toolTipText=This is the radius in light years from the current planet to search for possible origin planets and factions.
lblOriginDistanceScale.text=Origin Distance Scale
lblOriginDistanceScale.toolTipText=<html>A scaling factor to apply to planetary distances during weighting when randomizing the faction and planetary origins. <br>Values above 1.0 prefer the current location, while values closer to 0.1 spread out the faction selection.</html>
chkAllowClanOrigins.text=Clan Origin Faction Generated for Non-Clan Factions
chkAllowClanOrigins.toolTipText=Generate Clan origin factions for factions that aren't tagged as Clan.
chkExtraRandomOrigin.text=Extra Random Planetary Origin
chkExtraRandomOrigin.toolTipText=<html>Random origin is randomized to the planetary level when selected, rather than just randomizing to the system level <br>(with the planet being the primary planet).</html>
### Option Validation Warnings
RandomOriginOptionsPanel.InvalidSpecifiedPlanet.text=You must select a valid specified planet.
#### StartupScreenPanel Class
btnNewCampaign.text=New Campaign
btnLoadCampaign.text=Load Campaign
btnLoadLastCampaign.text=Load Last Save
btnLoadStoryArc.text=Story Arcs
##### Panes
#### RankSystemsPane Class
### Rank System
rankSystemPanel.title=Rank System
txtInstructionsRanks.title=Customizing Ranks
txtInstructionsRanks.text=You can use the table here to assign ranks for your campaign. You can use one of the preset rank systems from the pull-down menu, or you can design your own by creating a custom rank system. \nYou can save a single rank system as part of the campaign, with any additional custom rank systems to be saved in the user data file instead. Any additional campaign rank systems will be deleted. \nYou can also assign custom multipliers for salary. These multipliers don't need to take into account the officer multiplier which is addressed elsewhere. \n\nWARNING: \n1) This dialog doesn't warn about the deletion of any campaign custom rank systems that aren't the selected rank system for the campaign at this time. \n2) All personnel ranks will be revalidated when this is changed, to migrate them to the proper setup for their new rank system. \n3) This dialog does not validate the data at this time, so be careful with circular logic and ensure you have a valid E0 rank (one MUST be a name like "None" or "Grunt", with "None" specifically handled in code to show as a blank string when the rank name is displayed).
lblRankSystem.text=Rank System
lblRankSystem.toolTipText=This is the standard rank system used in this campaign.
comboRankSystemType.toolTipText=This is the type of rank system selected, which is where the information about the rank system is stored.
btnCreateCustomRankSystem.text=Create Custom Rank System
btnCreateCustomRankSystem.toolTipText=This is used to create a custom rank system, which will start with a default rank setup that is the same as the currently selected system.
### Rank System Buttons
rankSystemButtonsPanel.title=Rank System File Functionalities
btnExportCurrentRankSystem.text=Export Current Rank System
btnExportCurrentRankSystem.toolTipText=This exports the currently selected rank system to an individual file.
btnExportUserDataRankSystems.text=Export User Data Rank Systems
btnExportUserDataRankSystems.toolTipText=<html>This exports all current user data rank systems to the user data ranks file. <br>To make a custom rank system into a user data rank system, use the buttons above the ranks table. <br>This is the best way to add rank systems to the user data file. <br>The export includes doing a complete rank refresh.</html>
btnExportRankSystems.text=Export Rank Systems
btnExportRankSystems.toolTipText=<html>This exports all rank systems to a specified file. <br>This is included for developer and external use, and it is <b>NOT</b> recommended to be used otherwise.</html>
btnImportIndividualRankSystem.text=Import Individual Rank System
btnImportIndividualRankSystem.toolTipText=<html>This imports an individual rank system from a selected file. <br>This is loaded as an option for ranks, and in the style of a campaign custom rank system. <br>This can then be stored in user data by converting the system into a user data rank system before exporting it as part of exporting the user data rank systems.</html>
btnImportRankSystems.text=Import Rank Systems
btnImportRankSystems.toolTipText=<html>This bulk imports rank systems from a selected file. They aren't saved to the user data file and will be discarded <br>unless they're either selected for the campaign (which saves the single selected one with the campaign) <br>or are individually converted into user data rank systems and then exported as part of exporting the user data rank systems.</html>
btnRefreshRankSystemsFromFile.text=Refresh Rank Systems From Files
btnRefreshRankSystemsFromFile.toolTipText=This clears and does a complete reload of ranks from file, updating the GUI and rerunning rank validation for all personnel.
#### UnitMarketPane Class
### Filters Panel
chkShowMeks.text=Show Meks
chkShowMeks.toolTipText=Display offers containing BattleMeks.
chkShowVehicles.text=Show Vehicles
chkShowVehicles.toolTipText=Display offers containing vehicles.
chkShowAerospace.text=Show Aerospace
chkShowAerospace.toolTipText=Display offers containing aerospace fighters.
chkShowConvAero.text=Show Conv. Fighter
chkShowConvAero.toolTipText=Display offers containing conventional fighters.
chkFilterByPercentageOfCost.text=Show only units at
chkFilterByPercentageOfCost.toolTipText=Filter out units above the specified percentage of market value.
spnFilterByPercentageOfCost.toolTipText=Filter out units with market value above this percentage when the filter is enabled.
lblCostPercentageThreshold.text=% of market value or lower
### Market Description Panel
lblMarketDescriptions.text=<html><b>Open Market:</b> The public sale of units available to your campaign faction\
  <br><b>Mercenary Auction:</b> The sale of unwanted units sold through the MRBC (or the era-appropriate equivalent)\
  <br><b>Employer Market:</b> Units or salvage no longer wanted by your employer\
  <br><b>Factory Line:</b> Brand-new units fresh off the production line\
  <br><b>Black Market:</b> Potentially brand-new units which come with the risk of being swindled</html>
### Reports
UnitMarketPane.BlackMarketSwindled.report=Swindled! Money was paid, but no unit was ever delivered.
UnitMarketPane.CannotAfford.report=<b>You cannot afford %s. Transaction cancelled.</b>
UnitMarketPane.UnitDeliveryLength.report=Unit will be delivered in %s days.
### Financial Statements
UnitMarketPane.PurchasedUnit.finances=Purchased %s
UnitMarketPane.PurchasedUnitBlackMarketSwindled.finances=Purchased %s (lost on black market)
### AutoResolveDialog
AutoResolveMethod.dialog.name=Auto Resolve Chance Dialog
AutoResolveMethod.dialog.title=Calculating scenario outcome
AutoResolveMethod.text=Simulating combat...
# Progress gag text
AutoResolveMethod.progress.0=Loading scenario...
AutoResolveMethod.progress.1=Checking mek alignment protocols...
AutoResolveMethod.progress.2=Calculating ballistic trajectories...
AutoResolveMethod.progress.3=Rolling dice for pilot survival chances...
AutoResolveMethod.progress.4=Consulting Solaris VII odds makers...
AutoResolveMethod.progress.5=Loading ammo into the simulation (don't jettison!)...
AutoResolveMethod.progress.6=Determining optimal mek trash-talk...
AutoResolveMethod.progress.7=Setting turrets to 'mildly menacing'...
AutoResolveMethod.progress.8=Calculating heat dissipation coefficients...
AutoResolveMethod.progress.9=Estimating repair bay bills...
AutoResolveMethod.progress.10=Compiling mekwarrior ego damage projections...
AutoResolveMethod.progress.11=Balancing AI's tactical hubris...
AutoResolveMethod.progress.12=Crunching numbers on the 'perfect headshot'...
AutoResolveMethod.progress.13=Establishing drop location drama...
AutoResolveMethod.progress.14=Simulating ammo explosions (wear safety glasses)...
AutoResolveMethod.progress.15=Scouting nearest salvage crews...
AutoResolveMethod.progress.16=Recalculating jump jet failures...
AutoResolveMethod.progress.17=Breaking ties with a coin toss...
AutoResolveMethod.progress.18=Deploying fresh cappuccino for the Command Center...
AutoResolveMethod.progress.19=Stackpoling probability matrix generation...
AutoResolveMethod.progress.20=Mocking clanners in idle animation...
AutoResolveMethod.progress.21=Calculating the odds of friendly fire "accidents"...
AutoResolveMethod.progress.22=Measuring mekwarrior stress levels (hint: high)...
AutoResolveMethod.progress.23=Resolving 'how did that hit the ammo bin?' queries...
AutoResolveMethod.progress.24=Adjusting enemy AI difficulty: TOO HARD vs. UNFAIR...
AutoResolveMethod.progress.25=Consulting Star League-era technical manuals...
AutoResolveMethod.progress.26=Running the "AC/20 hit or miss?" lottery...
AutoResolveMethod.progress.27=We trust Comstar...
AutoResolveMethod.progress.28=Debating the moral implications of using flamers...
AutoResolveMethod.progress.29=Double-checking mekwarrior callsigns for profanity...
AutoResolveMethod.progress.30=Preparing excuses for unlucky dice rolls...
AutoResolveMethod.progress.31=Processing missile swarm hit ratios...
AutoResolveMethod.progress.32=Simulating headshot scenarios...
AutoResolveMethod.progress.33=Determining flamer effectiveness...
AutoResolveMethod.progress.34=Adjusting weapon jam probabilities...
AutoResolveMethod.progress.35=Loading Lance formation data...
AutoResolveMethod.progress.36=Identifying terrain bottlenecks...
AutoResolveMethod.progress.37=Evaluating reinforcement deployment options...
AutoResolveMethod.progress.38=Simulating overheating consequences...
AutoResolveMethod.progress.39=Calibrating long-range sensor arrays...
AutoResolveMethod.progress.40=Calculating probability of friendly fire...
AutoResolveMethod.progress.41=Verifying enemy morale thresholds...
AutoResolveMethod.progress.42=Analyzing debris collision chances...
AutoResolveMethod.progress.43=Running thermal vision overlays...
AutoResolveMethod.progress.44=Analyzing enemy retreat vectors...
AutoResolveMethod.progress.45=Preparing enemy salvage reports...
AutoResolveMethod.progress.46=Compiling pilot performance stats...
AutoResolveMethod.progress.47=Checking mek stability in rough terrain...
AutoResolveMethod.progress.48=Resolving targeting discrepancies...
AutoResolveMethod.progress.49=Applying Star League-era targeting algorithms...
AutoResolveMethod.progress.50=Simulating dust cloud visibility effects...
AutoResolveMethod.progress.51=Evaluating melee weapon readiness...
AutoResolveMethod.progress.52=Scouting salvageable terrain features...
AutoResolveMethod.progress.53=Determining Lance composition effectiveness...
AutoResolveMethod.progress.54=Resolving LRM indirect fire paths...
AutoResolveMethod.progress.55=Adjusting pilot fatigue levels...
AutoResolveMethod.progress.56=Simulating cockpit ejection scenarios...
AutoResolveMethod.progress.57=Compiling mekwarrior callsign database...
AutoResolveMethod.progress.58=Identifying Atlas encounter probabilities...
AutoResolveMethod.progress.59=Modeling heat sink efficiency variance...
AutoResolveMethod.progress.60=Resolving AI tactical inconsistencies...
AutoResolveMethod.progress.61=Evaluating urban combat performance...
AutoResolveMethod.progress.62=Cross-referencing weapon cooldown times...
AutoResolveMethod.progress.63=Crunching missile scatter algorithms...
AutoResolveMethod.progress.64=Resolving LOS obstructions...
AutoResolveMethod.progress.65=Simulating comm interference scenarios...
AutoResolveMethod.progress.66=Compiling engagement range profiles...
AutoResolveMethod.progress.67=Reviewing pilot injury records...
AutoResolveMethod.progress.68=Determining ammo depletion effects...
AutoResolveMethod.progress.69=Configuring Lance AI personalities...
AutoResolveMethod.progress.70=Re-evaluating jump jet burn duration...
AutoResolveMethod.progress.71=Resolving hill advantage simulations...
AutoResolveMethod.progress.72=Simulating stray projectile outcomes...
AutoResolveMethod.progress.73=Preparing pilot bravery stats...
AutoResolveMethod.progress.74=Adjusting simulated time dilation rates...
AutoResolveMethod.progress.75=Modeling cockpit feedback delays...
AutoResolveMethod.progress.76=Resolving urban debris interactions...
AutoResolveMethod.progress.77=Simulating mek power fluctuations...
AutoResolveMethod.progress.78=Reviewing mekwarrior injury survival rates...
AutoResolveMethod.progress.79=Running lance morale simulations...
AutoResolveMethod.progress.80=Performing post-battle repair estimates...
AutoResolveMethod.progress.81=Resolving turret targeting sequences...
AutoResolveMethod.progress.82=Analyzing AC/20 hit probabilities...
AutoResolveMethod.progress.83=Recalibrating PPC hit radii...
AutoResolveMethod.progress.84=Compiling headshot excuses for unlucky pilots...
AutoResolveMethod.progress.85=Mocking Clanner tactics...
AutoResolveMethod.progress.86=Resolving critical hit misfire scenarios...
AutoResolveMethod.progress.87=Reviewing pilot trash-talk logs...
AutoResolveMethod.progress.88=Adjusting for night vision conditions...
AutoResolveMethod.progress.89=Analyzing mek repair queue efficiency...
AutoResolveMethod.progress.90=Calculating salvage crew response times...
AutoResolveMethod.progress.91=Resolving simulated dropship landings...
AutoResolveMethod.progress.92=Processing planetary weather data...
AutoResolveMethod.progress.93=Reviewing combat simulation logs...
AutoResolveMethod.progress.94=Determining ammo dump safety radius...
AutoResolveMethod.progress.95=Simulating AI mutiny risk...
AutoResolveMethod.progress.96=Cross-referencing mek chassis vulnerabilities...
AutoResolveMethod.progress.97=Balancing Lance formations for fairness...
AutoResolveMethod.progress.98=Evaluating retreat probabilities...
AutoResolveMethod.progress.99=Finalizing combat scenario results...
AutoResolveDialog.title=Auto Resolve Battle
AutoResolveDialog.messageFailedCalc=Commander, we were unable to simulate any combat scenarios. Do you want to proceed?
AutoResolveDialog.messageSimulated=Commander, we ran {0} simulated combat scenarios and our forces came out victorious in {1}, lost {2}, and drew {3} times. This gives us a {4}% chance of victory. Do you want to proceed?
AutoResolveDialog.message.victory=Your forces won the scenario.
AutoResolveDialog.message.defeat=Your forces lost the scenario.
AutoResolveDialog.victory=Victory!
AutoResolveDialog.defeat=Defeat!
ResolveDialog.control.title=Control of the Battlefield?
ResolveDialog.control.PLAYER=The scenario template states that you always retain battlefield control.
ResolveDialog.control.ENEMY=The scenario template states that the enemy always retains battlefield control.
ResolveDialog.control.VICTOR=The scenario template states that the victor retains battlefield control.
ResolveDialog.control.message=Do you want to declare your side as controlling the battlefield?
AutoResolveMethod.PRINCESS.text=Princess (PACAR)
AutoResolveMethod.PRINCESS.toolTipText=Resolve combats with Princess taking control over your units.
AutoResolveMethod.ABSTRACT_COMBAT.text=Abstract Combat Auto Resolution (ACAR)
AutoResolveMethod.ABSTRACT_COMBAT.toolTipText=ACAR, a fast simulation using a subset of the abstract combat system rules
AutoResolveMethod.promptForAutoResolveMethod.text=Select the method to use for auto resolving the scenario.
AutoResolveMethod.promptForAutoResolveMethod.title=Auto Resolve Method<|MERGE_RESOLUTION|>--- conflicted
+++ resolved
@@ -309,31 +309,6 @@
   <br>\
   <br><i>You can assign one of your personnel as the campaign commander by right-clicking on that\
   \ character, navigating to Flags and selecting the Commander flag.</i>
-<<<<<<< HEAD
-EndContractNagDialog.text=%s, a contract has reached its conclusion and requires your attention for\
-  \ final resolution. While you may advance the day, I recommend addressing this to avoid delays in\
-  \ resource allocation and payment. Confirm your decision to proceed.\
-  <br>\
-  <br><i>You can resolve a contract by selecting the contract in the Briefing Room, followed by\
-  \ Complete Mission.</i>
-InsufficientAstechTimeNagDialog.text=%s, current maintenance requires an additional %d Astech%s.\
-  \ Proceeding without resolving this will prevent some units from being maintained. Confirm your\
-  \ decision to advance the day.\
-=======
-InsufficientAstechsNagDialog.text=%s, a shortage of %d Astech%s is affecting the productivity of\
-  \ your tech teams. For optimal performance, consider recruiting additional personnel. Confirm\
-  \ your intent to advance the day under these conditions.\
->>>>>>> 02dd5659
-  <br>\
-  <br><i>You can resolve this issue by selecting 'Marketplace' in the taskbar, then 'Astech Pool,'\
-  \ then selecting the option to bring all teams up to full strength. If this does not resolve the\
-  \ issue, you have likely spread your techs too thinly by assigning them to too many units.\
-<<<<<<< HEAD
-  \ Consider hiring more techs. Alternatively, you may enable overtime, though this has its own\
-  \ downsides.</i>
-=======
-  \ Consider hiring more techs.</i>
->>>>>>> 02dd5659
 InsufficientMedicsNagDialog.text=%s, our medical teams are short by %d medic%s. This may lead to\
   \ delays in treatment or personnel remaining untreated. Confirm if you wish to advance the day\
   \ regardless.\
