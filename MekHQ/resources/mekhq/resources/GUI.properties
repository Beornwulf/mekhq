# This is used to store any mekhq/gui Resources

##### General GUI Resources
##### These are repeated multiple times across the GUI to mean the same thing, and thus can be kept here
#### Base HTML String Codes
BR.text=<br>
EM.text=<em>
EMClose.text=</em>
HR.text=<hr>
ItalicsOpen.text=<em>
ItalicsClose.text=</em>

#### Component Text
AddGM.text=Add (GM)
AddGM.toolTipText=Adds the selected item(s) to the campaign, without waiting or paying for them.
Apply.text=Apply
Cancel.text=Cancel
Cancel.toolTipText=Cancel out of the dialog. No changes made will be saved.
Clan.text=Clan
Close.text=Close
Day.text=Day
Days.text=Days
Edit.text=Edit
Export.text=Export
Faction.text=Faction
FactionSpecific.text=Faction Specific
Gender.text=Gender
Generate.text=Generate
GMMode.text=GM Mode
GMMode.toolTipText=The contents of this menu are intended solely for GM use.
Import.text=Import
None.text=None
Ok.text=Ok
Ok.toolTipText=Confirm the changes and close the dialog.
Part.text=Part
Phenotype.text=Phenotype
Purchase.text=Purchase
Purchase.toolTipText=Purchases the selected item(s), thus adding them to the campaign.
Remove.text=Remove
Remove.toolTipText=Remove the selected item(s).
RestoreDefaults.text=Restore Defaults
Unit.text=Unit
Validate.text=Validate
Validate.toolTipText=Validate the data contained within this dialog.
ValidationSuccess.title=Validation Success
ValidationSuccess.text=The data validated successfully.
ValidationFailure.title=Validation Failure
ValidationWarning.title=Validation Issue
Year.text=Year



##### Adapter
#### PersonnelTableMouseAdapter Class - TODO : unfinished, with cleanup required
improved.format=%s improved %s!
gainedEdge.format=%s gained edge point!
gained.format=%s gained %s!
confirmRetireQ.format=Do you really want to change the status of %s to a non-active status?
numPrisoners.text=%d prisoners
confirmFree.format=Do you really want to set %s free?
freeQ.text=Free?
ransomQ.format=Ransom %d prisoners for %s?
ransom.text=Ransom
ransomReport.format=%d prisoners have been ransomed for %s.
numPersonnel.text=%d personnel
confirmRemove.format=Do you really want to remove %s?
removeQ.text=Remove?
confirmRemoveMultiple.text=Do you really want to remove personnel?
editBiography.text=Edit Biography
xp.text=XP
edge.text=Edge
bareHands.text=Bare Hands
removedCommander.format=%s has been removed as the overall unit commander.
setAsCommander.format=%s has been set as the overall unit commander.
enterNewCallsign.text=Enter new callsign
editCallsign.text=Edit Callsign
changeSalary.text=Change Salary (-1 to remove custom salary)
changeRank.text=Change Rank
changeRankSystem.text=Change Rank System
useCampaignRankSystem.text=Use Campaign Rank System
changeMDClass.text=Change Manei Domini Class
changeMDRank.text=Change Manei Domini Rank
changePrimaryDesignation.text=Change Primary Designation
changeSecondaryDesignation.text=Change Secondary Designation
changeStatus.text=Change Status
imprison.text=Imprison
free.text=Free
recruit.text=Recruit
changePrimaryRole.text=Change Primary Role
changeSecondaryRole.text=Change Secondary Role
setSalary.text=Set Salary...
chooseSpouse.text=Choose Spouse (Mate)
spouseMenuMale.text=Male
spouseMenuFemale.text=Female
marriageBondsmanDesc.format=Bondsman %s, %d, %s
marriagePrisonerDesc.format=Prisoner %s, %d, %s
marriagePartnerDesc.format=%s, %d, %s
removeSpouse.text=Remove Spouse
award.text=Award
removeAward.text=Remove Award
spendXP.text=Spend XP
spendOnSpecialAbilities.text=Special Abilities
costNotPossible.text=(Not Possible)
costValue.format=(%dXP)
abilityDesc.format=%s %s
humantro_mek.text=Mek
humantro_aero.text=Aero
humantro_vee.text=Vee
humantro_ba.text=BA
specialist.text=Specialist
laserSpecialist.text=Laser Specialist
missileSpecialist.text=Missile Specialist
ballisticSpecialist.text=Ballistic Specialist
rangemaster.text=Range Master
rangemaster_med.text=Range Master (Medium)
rangemaster_lng.text=Range Master (Long)
rangemaster_xtm.text=Range Master (Extreme)
spendOnCurrentSkills.text=Current Skills
spendOnNewSkills.text=New Skills
skillDesc.format=%s (%dXP)
spendOnEdge.text=Edge Point (%dXP)
setEdgeTriggers.text=Set Edge Triggers
edgeTriggerHeadHits.text=Head Hits
edgeTriggerTAC.text=Through Armor Crits
edgeTriggerKO.text=Fail KO check
edgeTriggerExplosion.text=Ammo Explosion
edgeTriggerMASCFailure.text=MASC Failures
edgeTriggerAeroAltLoss.text=Atmospheric Altitude Loss
edgeTriggerAeroExplosion.text=Ammo/Fuel Explosion
edgeTriggerAeroKO.text=AF/CF/SC Pilot KO check
edgeTriggerAeroLuckyCrit.text=Ignore Lucky Crit
edgeTriggerAeroNukeCrit.text=Nuclear Missile Crit
edgeTriggerAeroTrnBayCrit.text=Transported Unit Crit
edgeTriggerHealCheck.text=Critically Fail Healing check
edgeTriggerBreakPart.text=Fail Repair Check that Would Break a Part
edgeTriggerFailedRefit.text=Fail Refit Roll
edgeTriggerAcquireCheck.text=Fail Acquisition check
specialFlags.text=Special Flags...
commander.text=Commander
tryingToMarry.text=Trying to Marry
tryingToMarry.toolTipText=If this is selected then a person will be included as a potential spouse for marriages \n(standard checks still apply, so married personnel will not be included even if this flag is selected)
tryingToConceive.text=Trying to Conceive
tryingToConceive.toolTipText=If this is selected the person has a chance to have children created through random procreation.
founder.text=Founder
on.text=On
off.text=Off
changePortrait.text=Change Portrait...
bulkAssignSinglePortrait.text=Bulk Change to a Single Portrait...
changeBiography.text=Change Biography...
changeCallsign.text=Change Callsign...
editPersonnelLog.text=Edit Personnel Log...
addSingleLogEntry.text=Add Single Log Entry...
editMissionLog.text=Edit Mission Log...
addMissionEntry.text=Add Mission Entry...
editKillLog.text=Edit Kill Log...
assignKill.text=Assign Kill...
exportPersonnel.text=Export Personnel
sack.text=Sack...
## Randomization Menu
randomizationMenu.text=Randomization Menu
miRandomName.single.text=Randomize Name
miRandomName.bulk.text=Randomize Names
miRandomCallsign.single.text=Randomize Callsign
miRandomCallsign.bulk.text=Randomize Callsigns
miRandomBloodnameCheck.single.text=Random Bloodname Check
miRandomBloodnameCheck.bulk.text=Random Bloodname Checks
miRandomBloodname.single.text=Assign Random Bloodname
miRandomBloodname.bulk.text=Assign Random Bloodnames
miRandomPortrait.single.text=Randomize Portrait
miRandomPortrait.bulk.text=Randomize Portraits
miRandomOrigin.single.text=Randomize Origin
miRandomOrigin.bulk.text=Randomize Origins
miRandomOriginFaction.single.text=Randomize Origin Faction
miRandomOriginFaction.bulk.text=Randomize Origin Factions
miRandomOriginPlanet.single.text=Randomize Origin Planet
miRandomOriginPlanet.bulk.text=Randomize Origin Planets
## GM Menu
gmMode.text=GM Mode
changePrisonerStatus.text=Change Prisoner Status
removePerson.text=Remove Person
editHits.text=Edit Hits...
add1XP.text=Add 1 XP
addXP.text=Add XP...
setXP.text=Set XP
setEdge.text=Set Edge
edit.text=Edit...
loadGMTools.text=Load GM Tools...
removeAllInjuries.text=Remove All Injuries
removeInjury.format=Remove Injury: %s
editInjuries.text=Edit Injuries...
addPregnancy.text=Add Pregnancy
removePregnancy.text=Remove Pregnancy

#### ProcurementTableMouseAdapter Class
miClearItems.text=Clear All Items
miClearItems.toolTipText=This immediately removes all selected items from the procurement list, as well as any items currently showing as zero left to acquire.
miProcureSingleItemImmediately.text=Procure Single Item Immediately
miProcureSingleItemImmediately.toolTipText=This immediately attempts to procure an item for each selected row as if an administrator had successfully rolled to acquire the item.
miAddSingleItemImmediately.text=Add Single Item Immediately
miAddSingleItemImmediately.toolTipText=This immediately adds a single item for each selected row to the campaign.
miProcureAllItemsImmediately.text=Procure All Items Immediately
miProcureAllItemsImmediately.toolTipText=This immediately attempts to acquire all items for each selected row as if an administrator had successfully rolled to acquire the items.
miAddAllItemsImmediately.text=Add All Items Immediately
miAddAllItemsImmediately.toolTipText=This immediately adds all items for the selected rows to the campaign.
ProcurementTableMouseAdapter.ProcuredItem.report=<font color='Green'><b>Procured %s</b></font>
ProcurementTableMouseAdapter.CannotAffordToPurchaseItem.report=<font color='red'><b>You cannot afford to purchase %s</b></font>
ProcurementTableMouseAdapter.GMAdded.report=<font color='Green'><b>GM Added %s</b></font>

### UnitTableMouseAdapter Class - TODO : unfinished, with cleanup required
deleteUnitsCount.text=%d units
removeQ.title=Remove?
confirmRemove.text=Do you really want to remove %s?
hireMinimumComplement.text=Hire minimum complement
addMinimumComplement.text=Add minimum complement



##### Base Components
#### AbstractMHQNagDialog
chkIgnore.text=Do not bother me again
chkIgnore.toolTipText=If selected this nag will no longer show until re-enabled under MekHQ Options.



##### Dialog
#### Nag Dialogs
### InsufficientAstechsNagDialog Class
InsufficientAstechsNagDialog.title=Astech Shortage
InsufficientAstechsNagDialog.text=You do not have enough astechs for your techs. You need %d more astech(s). Do you wish to proceed?

### InsufficientAstechTimeNagDialog Class
InsufficientAstechTimeNagDialog.title=Astech Shortage
InsufficientAstechTimeNagDialog.text=You do not have enough remaining astech time for maintenance. You need %d more astech(s). Do you wish to proceed?

### InsufficientMedicsNagDialog Class
InsufficientMedicsNagDialog.title=Medic Shortage
InsufficientMedicsNagDialog.text=You do not have enough medics for your doctors. You need %d more medic(s). Do you wish to proceed?

### OutstandingScenariosNagDialog Class
OutstandingScenariosNagDialog.title=Pending Battle
OutstandingScenariosNagDialog.text=You have a pending battle. Failure to deploy will result in a defeat and a minor contract breach. \nDo you really wish to advance the day?

### ShortDeploymentNagDialog Class
ShortDeploymentNagDialog.title=Unmet Deployment Requirements
ShortDeploymentNagDialog.text=You have not met the deployment levels required by your contracts. Do you really wish to advance the day?

### UnmaintainedUnitsNagDialog Class
UnmaintainedUnitsNagDialog.title=Unmaintained Units
UnmaintainedUnitsNagDialog.text=You have unmaintained units. Do you really wish to advance the day?

### UnresolvedStratConContactsNagDialog Class
UnresolvedStratConContactsNagDialog.title=Unresolved StratCon Contacts
UnresolvedStratConContactsNagDialog.text=You have unresolved contacts on the StratCon interface:\n%s\nAdvance day anyway?

#### Report Dialogs
### CargoReportDialog Class
CargoReportDialog.title=Cargo Report

### HangarReportDialog Class
HangarReportDialog.title=Hangar Report

### MaintenanceReportDialog Class
MaintenanceReportDialog.title=Maintenance Report
MaintenanceReportDialog.Unit.title=Maintenance Report for %s

### MonthlyUnitCostReportDialog Class
MonthlyUnitCostReportDialog.title=Monthly Cost Report
MonthlyUnitCostReportDialog.Unit.title=Monthly Cost Report for %s

### NewsReportDialog Class
NewsReportDialog.title=News Report

### PersonnelReportDialog Class
PersonnelReportDialog.title=Personnel Report

### TransportReportDialog Class
TransportReportDialog.title=Transport Capacity Report

### UnitRatingReportDialog Class
UnitRatingReportDialog.title=Unit Rating Report

#### Unspecified Dialogs
### AddOrEditPersonnelEntryDialog Class
AddOrEditPersonnelEntryDialog.AddEntry.title=Add Log Entry
AddOrEditPersonnelEntryDialog.EditEntry.title=Edit Log Entry
txtDescription.title=Description

### AdvanceDaysDialog Class
AdvanceDaysDialog.title=Advance Day(s) Dialog
spnDays.toolTipText=This is the number of days to advance upon selecting Start Advancement. Any other button will change this number to the remaining number of days.
lblDays.text=Days
btnStartAdvancement.text=Start Advancement
btnStartAdvancement.toolTipText=Start advancing the number of days specified.
btnNewDay.text=New Day
btnNewDay.toolTipText=Advance to tomorrow.
btnNewWeek.text=New Week
btnNewWeek.toolTipText=Advance to next monday.
btnNewMonth.text=New Month
btnNewMonth.toolTipText=Advance to the first day of the next month (e.g. 01-JAN-3025, 01-FEB-3025)
btnNewYear.text=New Year
btnNewYear.toolTipText=Advance to the first day of the next year (e.g. 01-JAN-3025, 01-JAN-3026)
btnNewQuinquennial.text=New Quinquennial
btnNewQuinquennial.toolTipText=Advance to the first day of the next quinquennial (e.g. 01-JAN-3025, 01-JAN-3030)
btnNewDecade.text=New Decade
btnNewDecade.toolTipText=Advance to the first day of the next decade (e.g. 01-JAN-3030, 01-JAN-3040)

<<<<<<< HEAD
### CampaignPresetSelectionDialog Class
CampaignPresetSelectionDialog.title=Select Campaign Preset

### CompanyGenerationDialog Class
CompanyGenerationDialog.title=Company Generator
=======
### CreateCampaignPresetDialog Class
CreateCampaignPresetDialog.title=Create Campaign Preset
txtPresetName.text=Enter Preset Name
txtPresetName.toolTipText=This is the name of the preset, which we recommend ensuring is unique.
txtPresetDescription.text=Enter Preset Description
txtPresetDescription.toolTipText=This is used to describe the preset in the selection screen.
## Continuous Panel
startupCampaignPresetPanel.title=Startup Options
startupCampaignPresetPanel.toolTipText=These are options that are only applied when starting a new campaign.
chkSpecifyDate.text=Specify Starting Date
chkSpecifyDate.toolTipText=This allows you to specify the date a campaign will start on. The default starting date is %s.
btnDate.toolTipText=Press to load a dialog to select the start date.
chkSpecifyFaction.text=Specify Starting Faction
chkSpecifyFaction.toolTipText=This allows you to specify the faction a campaign will start with. The default starting faction is Mercenary.
chkSpecifyPlanet.text=Specify Starting Planet
chkSpecifyPlanet.toolTipText=This allows you to specify the starting planet for a campaign. The default starting planet is otherwise the starting planet per faction as per /data/universe/factions.xml.
chkStartingSystemFactionSpecific.toolTipText=
comboStartingSystem.toolTipText=
comboStartingPlanet.toolTipText=
chkSpecifyRankSystem.text=Specify Rank System
chkSpecifyRankSystem.toolTipText=This allows you to specify the starting rank system for a campaign. The default starting rank system is the Second Star League Defense Force.
comboRankSystem.toolTipText=
lblContractCount.text=Starting Contract Count
lblContractCount.toolTipText=Specify the number of contracts generated by the contract market at the start of a campaign. The default starting contract count is 2 (AtB Contract Market).
## Continuous Panel
continuousCampaignPresetPanel.title=Continuous Options
continuousCampaignPresetPanel.toolTipText=These are options that are applied when starting a new campaign and can be applied to a pre-existing campaign.
chkSpecifyGameOptions.text=Specify MegaMek Game Options
chkSpecifyGameOptions.toolTipText=This allows you to specify the MegaMek game options. If this is left empty, the default options will be kept.
btnGameOptions.text=View Game Options
btnGameOptions.toolTipText=This lets you view the current MegaMek game options.
chkSpecifyCampaignOptions.text=Specify Campaign Options
chkSpecifyCampaignOptions.toolTipText=This allows you to specify the MekHQ campaign options. If this is left empty, the default options will be kept.
## Button Actions
blankPresetName.text=The entered preset name cannot be blank.
nullFactionSpecified.text=The specified faction is non-existent. Do you want to continue, ignoring the faction specification?
nullPlanetSpecified.text=The specified planet is non-existent. Do you want to continue, ignoring the planet specification?
nullRankSystemSpecified.text=The specified rank system is non-existent. Do you want to continue, ignoring the rank system specification?

### CampaignPresetSelectionDialog Class
CampaignPresetSelectionDialog.title=Select Campaign Preset

### ContractMarketDialog Class
ContractMarketDialog.title=Contract Market
>>>>>>> 8e63aea5

### CustomRankSystemCreationDialog Class
CustomRankSystemCreationDialog.title=Custom Rank System Creation
lblRankSystemCode.text=Rank System Code
lblRankSystemCode.toolTipText=This is the internal code used to process rank systems. This should be a handful of capital letters, although they will be capitalized automatically if this is missed.
lblRankSystemName.text=Rank System Name
lblRankSystemName.toolTipText=This is name of the rank system. It cannot be blank.
lblRankSystemDescription.text=Rank System Description
lblRankSystemDescription.toolTipText=This is a description of the rank system.
chkUseROMDesignation.text=Use ROM Designation
chkUseROMDesignation.toolTipText=The rank system uses ComStar's ROM branch designations.
chkUseManeiDomini.text=Use Manei Domini Class/Rank
chkUseManeiDomini.toolTipText=The rank system uses the Word of Blake's Manei Domini Class and Rank designations.
lblRankSystemType.text=Rank System Type
lblRankSystemType.toolTipText=This is the type for the rank system, which is used to determine how they are saved and processed.
chkSwapToRankSystem.text=Swap to Rank System upon Creation
chkSwapToRankSystem.toolTipText=This will swap you to having this rank system when working with rank systems.
CustomRankSystemCreationDialog.BlankRankSystemCode.text=The entered rank system code cannot be blank.
CustomRankSystemCreationDialog.BlankRankSystemName.text=The entered rank system name cannot be blank.
CustomRankSystemCreationDialog.DuplicateCode.text=The entered rank system code cannot duplicate an existing code, as all rank systems must have a unique system code.

### DateSelectionDialog Class
DateSelectionDialog.title=Select Date

### GMToolsDialog Class
GMToolsDialog.title=GM Tools
## General Tab
generalTab.title=General
# Dice Panel
dicePanel.title=Dice Roller
lblRolls.text=rolls of
lblSides.text=d
lblTotalDiceResults.text=Result:
lblTotalDiceResult.text=%5d
btnDiceRoll.text=Roll
btnDiceRoll.toolTipText=Perform the specified dice roll.
lblIndividualDiceResults.text=Individual Results:
# RAT Panel
ratPanel.title=RAT Roller
lblQuality.text=Quality
lblUnitType.text=Unit Type
lblWeight.text=Weight
btnRollRAT.text=Roll For RAT
btnRollRAT.toolTipText=Roll a unit on the selected RATs or the force generator (based on Campaign Options settings) using the provided values.
btnAddUnit.text=Add Unit
btnAddUnit.toolTipText=Adds the unit to the campaign at no cost, assigning them to the current person if loaded with a person and they do not have a unit assigned.
invalidYear.error=Please enter a valid year
noValidUnit.error=No unit matching criteria and purchase restrictions.
entityLoadFailure.error=Failed to load entity %s from %s
## Names Tab
namesTab.title=Names
# Name Panel
namePanel.title=Name Generator
lblOriginFaction.text=Origin Faction
factionWeighted.text=Faction Weighted
lblHistoricalEthnicity.text=Historical Ethnicity
lblClanner.text=Clanner
lblCurrentName.text=Current Name:
lblNameGenerated.text=Generated Name:
lblNamesGenerated.text=Generated Name(s):
btnGenerateName.text=Generate Name
btnGenerateName.toolTipText=Generate a name using the provided values.
btnGenerateNames.text=Generate Name(s)
btnGenerateNames.toolTipText=Generate the specified number of names using the provided values.
btnAssignName.text=Assign Name
btnAssignName.toolTipText=Assign the currently generated name to the current person. If one has not been generated it will be generated before being immediately assigned.
# Callsign Panel
callsignPanel.title=Callsign Generator
lblCurrentCallsign.text=Current Callsign:
lblCallsignGenerated.text=Generated Callsign:
lblCallsignsGenerated.text=Generated Callsign(s):
btnGenerateCallsign.text=Generate Callsign
btnGenerateCallsign.toolTipText=Generate a callsign using the provided values.
btnGenerateCallsigns.text=Generate Callsign(s)
btnGenerateCallsigns.toolTipText=Generate the specified number of callsigns using the provided values.
btnAssignCallsign.text=Assign Callsign
btnAssignCallsign.toolTipText=Assign the currently generated callsign to the current person. If one has not been generated it will be generated before being immediately assigned.
# Bloodname Panel
bloodnamePanel.title=Bloodname Generator
lblCurrentBloodname.text=Current Bloodname:
lblBloodnameGenerated.text=Generated Bloodname:
lblOriginClanGenerated.text=Generated Clan
lblPhenotypeGenerated.text=Generated Phenotype
btnGenerateBloodname.text=Generate Bloodname
btnGenerateBloodname.toolTipText=Generate a bloodname using the provided values.
btnAssignBloodname.text=Assign Bloodname
btnAssignBloodname.toolTipText=Assign the currently generated bloodname to the current person. If one has not been generated it will be generated before being immediately assigned.
## Personnel Module Tab
personnelModuleTab.title=Personnel Modules
# Random Procreation Panel
# Random Marriage Panel
# Random Death Panel

### UnitMarketDialog Class
UnitMarketDialog.title=Unit Market



##### Enums
#### LayeredForceIcon Enum
LayeredForceIcon.TYPE.text=Types
LayeredForceIcon.TYPE.toolTipText=This tab contains the various types that a force icon can be made from.
LayeredForceIcon.FORMATION.text=Formations
LayeredForceIcon.FORMATION.toolTipText=This tab contains formation describing pieces for the force icon.
LayeredForceIcon.ADJUSTMENT.text=Adjustments
LayeredForceIcon.ADJUSTMENT.toolTipText=This tab contains type adjustments for the force icon.
LayeredForceIcon.ALPHANUMERIC.text=Alphanumerics
LayeredForceIcon.ALPHANUMERIC.toolTipText=This tab contains alphanumerics that can be added to the force icon.
LayeredForceIcon.SPECIAL_MODIFIER.text=Special
LayeredForceIcon.SPECIAL_MODIFIER.toolTipText=This tab contains special modifiers that can be added to the force icon.
LayeredForceIcon.BACKGROUND.text=Backgrounds
LayeredForceIcon.BACKGROUND.toolTipText=This tab contains backgrounds for the force icon.
LayeredForceIcon.FRAME.text=Frames
LayeredForceIcon.FRAME.toolTipText=This tab contains frames, which are the outer layer of the force icon.
LayeredForceIcon.LOGO.text=Logos
LayeredForceIcon.LOGO.toolTipText=This tab contains canon faction logos that can be added to the center of a force icon.

#### PersonnelFilter Enum
PersonnelFilter.ALL.text=All Personnel
PersonnelFilter.ALL.toolTipText=Display all personnel
PersonnelFilter.ACTIVE.text=Active Personnel
PersonnelFilter.ACTIVE.toolTipText=Display all active personnel
PersonnelFilter.COMBAT.text=Combat Personnel
PersonnelFilter.COMBAT.toolTipText=Display all active combat personnel
PersonnelFilter.SUPPORT.text=Support Personnel
PersonnelFilter.SUPPORT.toolTipText=Display all active support personnel
PersonnelFilter.MECHWARRIORS.text=MechWarriors
PersonnelFilter.MECHWARRIORS.toolTipText=Display all active MechWarriors and LAM pilots.
PersonnelFilter.MECHWARRIOR.text=MechWarriors
PersonnelFilter.MECHWARRIOR.toolTipText=Display all active MechWarriors
PersonnelFilter.LAM_PILOT.text=LAM Pilots
PersonnelFilter.LAM_PILOT.toolTipText=Display all active LAM pilots
PersonnelFilter.VEHICLE_CREWMEMBER.text=Vehicle Crews
PersonnelFilter.VEHICLE_CREWMEMBER.toolTipText=Display all active vehicle crew
PersonnelFilter.GROUND_VEHICLE_DRIVER.text=Vehicle Drivers
PersonnelFilter.GROUND_VEHICLE_DRIVER.toolTipText=Display active ground vehicle drivers
PersonnelFilter.NAVAL_VEHICLE_DRIVER.text=Naval Drivers
PersonnelFilter.NAVAL_VEHICLE_DRIVER.toolTipText=Display active naval vehicle drivers
PersonnelFilter.VTOL_PILOT.text=VTOL Pilots
PersonnelFilter.VTOL_PILOT.toolTipText=Display active VTOL pilots
PersonnelFilter.VEHICLE_GUNNER.text=Vehicle Gunners
PersonnelFilter.VEHICLE_GUNNER.toolTipText=Display active vehicle gunners
PersonnelFilter.VEHICLE_CREW.text=Vehicle Crew
PersonnelFilter.VEHICLE_CREW.toolTipText=Display active vehicle crewmembers
PersonnelFilter.AEROSPACE_PILOT.text=Aerospace Pilots
PersonnelFilter.AEROSPACE_PILOT.toolTipText=Display active aerospace pilots
PersonnelFilter.CONVENTIONAL_AIRCRAFT_PILOT.text=Conventional Pilots
PersonnelFilter.CONVENTIONAL_AIRCRAFT_PILOT.toolTipText=Display active conventional aircraft pilots
PersonnelFilter.PROTOMECH_PILOT.text=ProtoMech Pilots
PersonnelFilter.PROTOMECH_PILOT.toolTipText=Display active ProtoMech pilots
PersonnelFilter.BATTLE_ARMOUR.text=Battle Armor
PersonnelFilter.BATTLE_ARMOUR.toolTipText=Display active battle armor pilots and elementals
PersonnelFilter.SOLDIER.text=Soldiers
PersonnelFilter.SOLDIER.toolTipText=Display active soldiers
PersonnelFilter.VESSEL_CREWMEMBER.text=Large Vessel Crews
PersonnelFilter.VESSEL_CREWMEMBER.toolTipText=Display active large vessel crews
PersonnelFilter.VESSEL_PILOT.text=Vessel Pilots
PersonnelFilter.VESSEL_PILOT.toolTipText=Display active vessel pilots
PersonnelFilter.VESSEL_GUNNER.text=Vessel Gunners
PersonnelFilter.VESSEL_GUNNER.toolTipText=Display active vessel gunners
PersonnelFilter.VESSEL_CREW.text=Vessel Crew
PersonnelFilter.VESSEL_CREW.toolTipText=Display active vessel crew
PersonnelFilter.VESSEL_NAVIGATOR.text=Hyperspace Navigators
PersonnelFilter.VESSEL_NAVIGATOR.toolTipText=Display active hyperspace navigators
PersonnelFilter.TECH.text=Techs
PersonnelFilter.TECH.toolTipText=Display active techs
PersonnelFilter.MECH_TECH.text=Mech Techs
PersonnelFilter.MECH_TECH.toolTipText=Display active mech techs
PersonnelFilter.MECHANIC.text=Mechanics
PersonnelFilter.MECHANIC.toolTipText=Display active mechanics
PersonnelFilter.AERO_TECH.text=Aerospace Techs
PersonnelFilter.AERO_TECH.toolTipText=Display active aerospace techs
PersonnelFilter.BA_TECH.text=Battle Armour Techs
PersonnelFilter.BA_TECH.toolTipText=Display active battle armor techs
PersonnelFilter.ASTECH.text=Astechs
PersonnelFilter.ASTECH.toolTipText=Display active astechs
PersonnelFilter.MEDICAL.text=Medical Staff
PersonnelFilter.MEDICAL.toolTipText=Display active medical staff, namely doctors and medics
PersonnelFilter.DOCTOR.text=Doctors
PersonnelFilter.DOCTOR.toolTipText=Display active doctors
PersonnelFilter.MEDIC.text=Medics
PersonnelFilter.MEDIC.toolTipText=Display active medics
PersonnelFilter.ADMINISTRATOR.text=Administrators
PersonnelFilter.ADMINISTRATOR.toolTipText=Display all active administrators
PersonnelFilter.ADMINISTRATOR_COMMAND.text=Administrators (Command)
PersonnelFilter.ADMINISTRATOR_COMMAND.toolTipText=Display command-focused administrators
PersonnelFilter.ADMINISTRATOR_LOGISTICS.text=Administrators (Logistics)
PersonnelFilter.ADMINISTRATOR_LOGISTICS.toolTipText=Display logistics-focused administrators
PersonnelFilter.ADMINISTRATOR_TRANSPORT.text=Administrators (Transport)
PersonnelFilter.ADMINISTRATOR_TRANSPORT.toolTipText=Display transport-focused administrators
PersonnelFilter.ADMINISTRATOR_HR.text=Administrators (HR)
PersonnelFilter.ADMINISTRATOR_HR.toolTipText=Display human resources-focused administrators
PersonnelFilter.DEPENDENT.text=Dependents
PersonnelFilter.DEPENDENT.toolTipText=Display active personnel with the Dependent primary role.
PersonnelFilter.FOUNDER.text=Founders
PersonnelFilter.FOUNDER.toolTipText=Display personnel with the Founder tag.
PersonnelFilter.PRISONER.text=Prisoners
PersonnelFilter.PRISONER.toolTipText=Display prisoners and bondsmen.
PersonnelFilter.INACTIVE.text=Inactive Personnel
PersonnelFilter.INACTIVE.toolTipText=Display personnel who are currently inactive.
PersonnelFilter.RETIRED.text=Retired Personnel
PersonnelFilter.RETIRED.toolTipText=Display retired personnel.
PersonnelFilter.MIA.text=Missing in Action Personnel
PersonnelFilter.MIA.toolTipText=Display personnel who are currently missing in action.
PersonnelFilter.KIA.text=Rolls of Honor
PersonnelFilter.KIA.toolTipText=Display personnel who have been killed in action.
PersonnelFilter.DEAD.text=Cemetery
PersonnelFilter.DEAD.toolTipText=Display personnel who have passed away.

#### PersonnelFilterStyle Enum
PersonnelFilterStyle.STANDARD.text=Standard
PersonnelFilterStyle.STANDARD.toolTipText=This is the standard filter style for MekHQ, which groups less commonly used but related personnel roles into a single filter (e.g. Doctors and Medics are grouped as Medical Staff)
PersonnelFilterStyle.INDIVIDUAL_ROLE.text=Individual Role
PersonnelFilterStyle.INDIVIDUAL_ROLE.toolTipText=This filter style provides filters that allow one to filter personnel by each individual role, without the filter groupings as seen previously.
PersonnelFilterStyle.ALL.text=All
PersonnelFilterStyle.ALL.toolTipText=This filter style provides all of the standard AND individual role filters.

#### PersonnelTabView Enum
PersonnelTabView.GRAPHIC.text=Graphic
PersonnelTabView.GRAPHIC.toolTipText=View the person's portrait, their current unit assignment, and their force, all shown with their graphics.
PersonnelTabView.GENERAL.text=General
PersonnelTabView.GENERAL.toolTipText=View the general information for a person.
PersonnelTabView.PILOT_GUNNERY_SKILLS.text=Piloting/Gunnery Skills
PersonnelTabView.PILOT_GUNNERY_SKILLS.toolTipText=View the person's various piloting and gunnery skill values.
PersonnelTabView.INFANTRY_SKILLS.text=Infantry Skills
PersonnelTabView.INFANTRY_SKILLS.toolTipText=View the person's infantry skill values.
PersonnelTabView.TACTICAL_SKILLS.text=Tactical Skills
PersonnelTabView.TACTICAL_SKILLS.toolTipText=View the person's tactical skill values.
PersonnelTabView.TECHNICAL_SKILLS.text=Tech Skills
PersonnelTabView.TECHNICAL_SKILLS.toolTipText=View the person's technical skill values.
PersonnelTabView.ADMINISTRATIVE_SKILLS.text=Admin Skills
PersonnelTabView.ADMINISTRATIVE_SKILLS.toolTipText=View the person's administrative skill values.
PersonnelTabView.BIOGRAPHICAL.text=Biographical Information
PersonnelTabView.BIOGRAPHICAL.toolTipText=View the biographical information about a person, including their age, status, role, origin faction/planet, recruitment date, and their death date.
PersonnelTabView.FLUFF.text=Fluff Information
PersonnelTabView.FLUFF.toolTipText=View various fluff information about a person, including their entire name, gender, and their kill count.



#### Menus
### AssignPersonToUnitMenu Class
AssignPersonToUnitMenu.title=Assign to Unit
asPilotMenu.text=As Pilot
asDriverMenu.text=As Driver
asGunnerMenu.text=As Gunner
asCrewmemberMenu.text=As Crewmember
asTechOfficerMenu.text=As Technical/Tactical Officer
asConsoleCommanderMenu.text=As Command Commander
asSoldierMenu.text=As Soldier
asNavigatorMenu.text=As Navigator

### AssignTechToUnitMenu Class
AssignTechToUnitMenu.title=As Tech

### AssignUnitToPersonMenu Class
AssignUnitToPersonMenu.title=Assign Person
pilotMenu.text=Pilot
driverMenu.text=Driver
gunnerMenu.text=Gunner
crewmemberMenu.text=Crewmember
techOfficerMenu.text=Technical/Tactical Officer
consoleCommanderMenu.text=Console Commander
soldierMenu.text=Soldier
navigatorMenu.text=Navigator
miUnassignCrew.text=Unassign Crew

### AssignUnitToTechMenu Class
AssignUnitToTechMenu.title=Tech
miAssignTech.text=%s (%sm)
miUnassignTech.text=Unassign Tech



##### Model
#### ProcurementTableModel Class
ProcurementTableModel.columnNames=Name,Type,Cost per Item,Total Cost,Target,Next Check,Quantity
ProcurementTableModel.defaultToolTip.toolTipText=<html>You can increase or decrease the quantity with the left/right arrows keys or the plus/minus keys. <br>Quantities reduced to zero will remain on the list until the next procurement cycle.</html>

#### RankTableModel Class
RankTableModel.columnNames=Rate,MW Rank,ASF Rank,Vee Crew Rank,Naval Rank,Infantry Rank,Tech Rank,Medical Rank,Admin Rank,Civilian Rank,Officer,Pay Multiplier
RankTableModel.COL_NAME_RATE.toolTipText=The rate for this rank.
RankTableModel.COL_OFFICER.toolTipText=This determines whether the rank is considered to be an officer rank.
RankTableModel.COL_PAYMULT.toolTipText=This is the salary multiplier applied to those of the given rank using this rank system.
RankTableModel.defaultToolTip.toolTipText=ERROR: Default Case Returned by RankTableModel::getToolTip!

#### UnitMarketTableModel Class
UnitMarketTableModel.columnNames=Market,Type,Weight Class,Unit,Price,Percent,Delivery



##### Panels
#### CampaignPresetPanel Class
btnEditPreset.toolTipText=Edit the selected preset, which allows you to make changes to it and overwrite the current saved preset.



<<<<<<< HEAD
#### Panels
### CompanyGenerationOptionsPanel Class
## Base Information Panel
baseInformationPanel.title=Base Information
lblCompanyGenerationMethod.text=Company Generation Method
lblCompanyGenerationMethod.toolTipText=This is the method of company generator to use. These have hardcoded differences described in their tooltips.
lblFaction.toolTipText=\u0020
chkSpecifyStartingSystem.text=Specify Starting Planet
chkSpecifyStartingSystem.toolTipText=This option lets you specify the planet the mercenary company starts at.
chkStartingSystemFactionSpecific.toolTipText=Filter the starting planet options so they are specific to the faction selected.
lblStartingPlanet.text=Starting Planet
lblStartingPlanet.toolTipText=This is the planet that the company starts at. This should normally be kept at the default value, but is customizable for RP reasons.
comboStartingSystem.toolTipText=This is the system to select the starting planet from.
chkGenerateMercenaryCompanyCommandLance.text=Generate Company Command Lance
chkGenerateMercenaryCompanyCommandLance.toolTipText=<html>This generates a lance containing the company commander to lead the mercenary company. <br>Otherwise, the company commander leads the first lance generate, either first company or the first independent lance.</html>
lblCompanyCount.text=Company Count
lblCompanyCount.toolTipText=The number of companies to generate, from 0 to 5.
lblIndividualLanceCount.text=Individual Lance Count
lblIndividualLanceCount.toolTipText=The number of individual lances to generate, from 0 to 2.
lblLancesPerCompany.text=Lances per Company
lblLancesPerCompany.toolTipText=The number of lances generated per company, from 2 to 6.
lblLanceSize.text=BattleMechs per Lance
lblLanceSize.toolTipText=The number of BattleMechs to generate per lance, from 3 to 6.
## Personnel Panel
personnelPanel.title=Personnel
lblTotalSupportPersonnel.text=Number of Support Personnel: %d
lblTotalSupportPersonnel.toolTipText=This is the maximum number of starting support personnel for the force. This does not include assistants.
supportPersonnelNumbersPanel.title=Support Personnel Assignment
supportPersonnelNumber.toolTipText=The number of %s(s) to hire.
chkPoolAssistants.text=Pool Assistants
chkPoolAssistants.toolTipText=Automatically fills the unit's astech and medic pools, otherwise they are hired as permanent members of the unit.
chkGenerateCaptains.text=Generate Captains
chkGenerateCaptains.toolTipText=<html>This creates Captains for every company after the first, or for every company when using a mercenary company command lance. <br>They have two officer skill increases, and are assigned the rank of Captain.</html>
chkAssignCompanyCommanderFlag.text=Assign Commander Flag
chkAssignCompanyCommanderFlag.toolTipText=This assigns the Commander flag to the generated Company Commander, designating them as the overall commander for the mercenary company.
chkApplyOfficerStatBonusToWorstSkill.text=Apply Officer Stat Bonus to Weaker Skill
chkApplyOfficerStatBonusToWorstSkill.toolTipText=This applies the single officer stat bonus to the weaker of their primary skills, normally piloting.
chkAssignBestOfficers.text=Assign Best Officers
chkAssignBestOfficers.toolTipText=Tactical Genius is always sorted first, but this continues the sort so that it is then sorted by experience level and finally by their total officer skill level.
chkAutomaticallyAssignRanks.text=Automatically Assign Ranks
chkAutomaticallyAssignRanks.toolTipText=<html>This automatically assigns ranks to all hired personnel, with officers getting officer ranks dependent on the size force they command <br>while MechWarriors are assigned Sergeant ranks and support personnel are assigned Corporal ranks.</html>
chkAssignFounderFlag.text=Assign Founder Flag
chkAssignFounderFlag.toolTipText=This automatically applies the founder flag to all generated personnel.
## Personnel Randomization Panel
personnelRandomizationPanel.title=Personnel Randomization
chkRandomizeOrigin.text=Randomize Origin
chkRandomizeOrigin.toolTipText=This randomizes the personnel origin. If disabled this will roll all 'Mechs on the faction's RAT.
chkRandomizeAroundCentralPlanet.text=Randomize Around Central Planet
chkRandomizeAroundCentralPlanet.toolTipText=<html>This randomizes the personnel around a central planet, which allows one to have a company generated from within a specified region around that planet. <br>Terra is recommended for a wide variety around the Inner Sphere.</html>
chkCentralSystemFactionSpecific.toolTipText=Filter the central planet options so they are specific to the faction selected.
lblCentralPlanet.text=Central Planet
lblCentralPlanet.toolTipText=This is the central planet around which personnel are randomized.
comboCentralSystem.toolTipText=This is the system from which to select the central planet around which personnel are randomized.
lblOriginSearchRadius.text=Origin Search Radius
lblOriginSearchRadius.toolTipText=This is the radius that is used to find factions and planets when randomizing a person's origin.
chkExtraRandomOrigin.text=Extra Random Planetary Origin
chkExtraRandomOrigin.toolTipText=<html>When selected random origin is randomized to the planetary level, rather than just randomizing to the system level <br>(with the planet being the primary planet).</html>
lblOriginDistanceScale.text=Origin Distance Scaling Factor
lblOriginDistanceScale.toolTipText=<html>A scaling factor to apply to planetary distances during weighting when randomizing the faction and planetary origins. <br>Values above 1.0 prefer the current location, while values closer to 0.1 spread out the faction selection.</html>
## Starting Simulation Panel
startingSimulationPanel.title=Starting Simulation
chkRunStartingSimulation.text=Run Starting Simulation
chkRunStartingSimulation.toolTipText=This will simulate any enabled simulations for duration years, starting that length before the current day.
lblSimulationDuration.text=Starting Simulation Duration
lblSimulationDuration.toolTipText=This is the duration, in years, of the starting simulation
chkSimulateRandomMarriages.text=Simulate Random Marriages
chkSimulateRandomMarriages.toolTipText=This runs random marriages for the duration of the simulation.
chkSimulateRandomProcreation.text=Simulate Random Procreation
chkSimulateRandomProcreation.toolTipText=This runs random procreation for the duration of the simulation.
## Units Panel
unitsPanel.title=Units
chkGenerateUnitsAsAttached.text=Generate Units as Attached
chkGenerateUnitsAsAttached.toolTipText=<html>All units rolled during company creation are attached units as per the AtB rules. <br>These cost half as much when paying for units at startup, but are either converted into shares or are taken by the MW when they retire <br>(provided the campaign options are enabled).</html>
chkAssignBestRollToUnitCommander.text=Assign Best Roll to Unit Commander
chkAssignBestRollToUnitCommander.toolTipText=<html>This assigns the best rolled unit to the unit commander. <br>The heaviest Star League weight class will be assigned to them if a Star League 'Mech is rolled, or otherwise they will be assigned the heaviest 'Mech.</html>
chkSortStarLeagueUnitsFirst.text=Sort Star League Units First
chkSortStarLeagueUnitsFirst.toolTipText=This sorts any Star League rolls so they will be assigned to either the highest rank officers (with Keep Officer Rolls Separate) or to lances in order of the roll.
chkGroupByWeight.text=Group Units by Weight
chkGroupByWeight.toolTipText=<html>This groups the rolls so that the 'Mechs are sorted into lances (largely) by weight class. <br>Otherwise, you can expect lances to have highly varied weight classes between the 'Mechs.</html>
chkGroupByQuality.text=Group Units by Quality
chkGroupByQuality.toolTipText=This groups the rolls so that the highest quality will go to lances higher in the order of assignment.
chkKeepOfficerRollsSeparate.text=Keep Officer Rolls Separate
chkKeepOfficerRollsSeparate.toolTipText=<html>This separates out the officer rolls from combat personnel rolls when using any of the above sorts. <br>This follows the spirit of the AtB rules, but means that officers will in general have heavier 'Mechs than their lance.</html>
lblStarLeagueYear.text=Star League Year
lblStarLeagueYear.toolTipText=This is the year to use when rolling for Star League 'Mechs. Valid years are 2571 to 2780, with 2765 being the default.
chkAssignTechsToUnits.text=Assign Techs to Units
chkAssignTechsToUnits.toolTipText=This automatically assigns techs to units during company generation.
## Unit Panel
unitPanel.title=Unit
lblForceNamingMethod.text=Force Naming Method
lblForceNamingMethod.toolTipText=This is the method used for generating lance and company names, producing names like "Baker Company", "Bravo Company", and "Beta Company".
chkGenerateForceIcons.text=Generate Force Icons
chkGenerateForceIcons.toolTipText=<html>This will automatically create force icons for generated lances and companies, displaying the weight class, type, formation, and <br>using the selected faction for background if possible.</html>
## Spares Panel
sparesPanel.title=Spares
chkGenerateMothballedSpareUnits.text=Generate Mothballed Spare Units
chkGenerateMothballedSpareUnits.toolTipText=This generates the specified percentage of active units as mothballed spares kept by the company to replace destroyed 'Mechs.
lblSparesPercentOfActiveUnits.text=Generated Percentage of Active Units
lblSparesPercentOfActiveUnits.toolTipText=This is the percentage of active units for which a mothballed unit will be generated.
lblPartGenerationMethod.text=Spare Part Generation Method
lblPartGenerationMethod.toolTipText=This generates spare parts for the unit based on the specified generation method, normally using the units generated include any generated as mothballed spares.
lblStartingArmourWeight.text=Starting Armour Weight
lblStartingArmourWeight.toolTipText=<html>This is the weight of spare armour to generate at the start of the campaign. Each type of armour is generated based on the percentage weight it is of the total armour, rounded to the nearest point. <br>The recommended value to use is 20 tons per lance.</html>
chkGenerateSpareAmmunition.text=Generate Spare Ammunition
chkGenerateSpareAmmunition.toolTipText=This generates spare standard ammunition for any weapons in the force.
lblNumberReloadsPerWeapon.text=Reloads per Weapon
lblNumberReloadsPerWeapon.toolTipText=This is the number of reloads to generate per weapon requiring the specified ammunition type.
chkGenerateFractionalMachineGunAmmunition.text=Generate Fractional Machine Gun Ammunition
chkGenerateFractionalMachineGunAmmunition.toolTipText=Generate 50 rounds of machine gun ammunition per machine gun instead of the full ammunition bin of 200.
## Contracts Panel
contractsPanel.title=Contracts
chkSelectStartingContract.text=Select Starting Contract
chkSelectStartingContract.toolTipText=<html>This enables a panel where the company's starting contract can be selected. <br>(This panel will only show when there is not an active contract and a contract market is enabled)</html>
chkStartCourseToContractPlanet.text=Start Course to Contract Planet
chkStartCourseToContractPlanet.toolTipText=This automatically charts and starts the company's travel towards the planet of the selected contract.
## Finances Panel
financesPanel.title=Finances
lblStartingCash.text=Starting C-Bills
lblStartingCash.toolTipText=The number of C-Bills to start with, minus expenses, if not randomizing the starting cash.
chkRandomizeStartingCash.text=Randomize Starting C-Bills
chkRandomizeStartingCash.toolTipText=This overrides the starting C-Bills with a random roll of nd6 million C-Bills, with the n specified below.
lblRandomStartingCashDiceCount.text=Random Starting C-Bills d6 Count
lblRandomStartingCashDiceCount.toolTipText=<html>This is the number of d6s rolled to generate the random starting C-Bills when randomizing starting funds. <br>The base value of 8 will generate approximately 28m C-Bills, which is enough for a company in 3025 with a small float. <br>For later eras 10 to 12 per company is recommended.</html>
lblMinimumStartingFloat.text=Minimum Starting Float
lblMinimumStartingFloat.toolTipText=This is the minimum number of available C-Bills the company will start with following generation.
chkPayForSetup.text=Pay for Setup
chkPayForSetup.toolTipText=Pay for the generated unit from the starting cash, to a minimum of the starting float.
chkStartingLoan.text=Starting Loan
chkStartingLoan.toolTipText=<html>Take a loan containing the remaining cost of the unit after the starting cash has been expended, <br>leaving the starting float as available C-Bills.</html>
chkPayForPersonnel.text=Pay for Personnel
chkPayForPersonnel.toolTipText=Pay to hire personnel, at the standard hiring rate of two months salary.
chkPayForUnits.text=Pay for Units
chkPayForUnits.toolTipText=Pay for units, at either their full purchase cost or half of it if they are a person's attached unit.
chkPayForParts.text=Pay for Parts
chkPayForParts.toolTipText=Pay for the spare parts generated, if any are generated.
chkPayForArmour.text=Pay for Armour
chkPayForArmour.toolTipText=Pay for the spare armour generated, if any is generated.
chkPayForAmmunition.text=Pay for Ammunition
chkPayForAmmunition.toolTipText=Pay for the spare ammunition generated, if any is generated.
## Surprises Panel
surprisesPanel.title=Surprises (Unimplemented)
surprisesPanel.toolTipText=Surprises are applied to the campaign immediately, with no user input, at the end of company generation.
chkGenerateSurprises.text=Generate Surprises
chkGenerateSurprises.toolTipText=Allow the generation of surprises. These are applied to the campaign immediately, at the end of company generation.
mysteryBoxPanel.title=Mystery Boxes
mysteryBoxPanel.toolTipText=Mystery Boxes each contain a 'Mech and between two and four parts randomly determined based on the individual type.
chkGenerateMysteryBoxes.text=Generate Mystery Boxes
chkGenerateMysteryBoxes.toolTipText=Allow the generation of enabled mystery box types, if any are enabled.
## Option Validation Warnings
CompanyGenerationOptionsPanel.InvalidOptions.title=Error: Invalid Option Selection
CompanyGenerationOptionsPanel.InvalidGenerationSize.text=You must select at least one company or independent lance to generate
CompanyGenerationOptionsPanel.InvalidStartingPlanet.text=You must select a valid starting planet.
CompanyGenerationOptionsPanel.InvalidCentralPlanet.text=You must select a valid central planet.
CompanyGenerationOptionsPanel.OverMaximumSupportPersonnel.title=Over Maximum Support Personnel
CompanyGenerationOptionsPanel.OverMaximumSupportPersonnel.text=The specified number of support personnel to generate is over the recommended maximum number of support personnel. Select "Ok" to continue, or "Cancel" to make changes to these Company Generation Options.
CompanyGenerationOptionsPanel.UnderHalfMaximumSupportPersonnel.title=Under Half Maximum Support Personnel
CompanyGenerationOptionsPanel.UnderHalfMaximumSupportPersonnel.text=The specified number of support personnel to generate is under half the recommended maximum number of support personnel. Select "Ok" to continue, or "Cancel" to make changes to these Company Generation Options.

### CompanyGenerationPanel Class
CompanyGenerationPanel.ImmediateApplicationWarning.title=Immediately Apply?
CompanyGenerationPanel.ImmediateApplicationWarning.text=Confirm immediate generation and application to campaign?
CompanyGenerationPanel.StartupNag.title=Company Generator Information
CompanyGenerationPanel.StartupNag.text=<html>The Company Generator is an automated and expanded version of AtB company generation rules, expanded to handle a complete MekHQ setup. <br>All options override any specified in Campaign Options. This means that otherwise illegal decisions may be made based on the options selected in this generator. <br>The default settings are recommended for initial use, while options are provided to customize the generated company.</html>

### PersonnelHiringDetailPanel Class
PersonnelHiringDetailPanel.lblGender.text=Gender: %s
PersonnelHiringDetailPanel.lblBirthday.text=Birthday: %s (%s)
PersonnelHiringDetailPanel.lblOrigin.text=Origin: %s
PersonnelHiringDetailPanel.lblOrigin.Planet.text=<html>Origin: <a href='#'>%s</a> (%s)</html>
PersonnelHiringDetailPanel.lblCallsign.text=Callsign: %s
skillsPanel.title=Skills
abilitiesPanel.title=Abilities
implantsPanel.title=Implants
PersonnelHiringDetailPanel.lblEdge.text=Edge: %s
PersonnelHiringDetailPanel.lblToughness.text=Toughness: %s



#### Panes
### RankSystemsPane Class
## Rank System
=======
##### Panes
#### RankSystemsPane Class
### Rank System
>>>>>>> 8e63aea5
rankSystemPanel.title=Rank System
txtInstructionsRanks.title=Customizing Ranks
txtInstructionsRanks.text=You can use the table here to assign ranks for your campaign. You can use one of the preset rank systems from the pull-down menu or you can design your own by creating a custom rank system. \nYou can save a single rank system as part of the campaign, with any additional custom rank systems to be saved in the user data file instead. Any additional campaign rank systems will be deleted. \nYou can also assign custom multipliers for salary. These multipliers do not need to take into account the officer multiplier which is addressed elsewhere. \n\nWARNING: \n1) This dialog does not warn about the deletion of any campaign custom rank systems that are not the selected rank system for the campaign at this time. \n2) All personnel ranks will be revalidated when this is changed, to migrate them to the proper setup for their new rank system. \n3) This dialog does not validate the data at this time, so be careful with circular logic and ensure you have a valid E0 rank (one MUST be a name like "None" or "Grunt", with "None" specifically handled in code to show as a blank string when the rank name is displayed).
lblRankSystem.text=Rank System
lblRankSystem.toolTipText=This is the standard rank system used in this campaign.
comboRankSystemType.toolTipText=This is the type of rank system selected, which is where the information about the rank system is stored.
btnCreateCustomRankSystem.text=Create Custom Rank System
btnCreateCustomRankSystem.toolTipText=This is used to create a custom rank system, which will start with a default rank setup that is the same as the currently selected system.
### Rank System Buttons
rankSystemButtonsPanel.title=Rank System File Functionalities
btnExportCurrentRankSystem.text=Export Current Rank System
btnExportCurrentRankSystem.toolTipText=This exports the currently selected rank system to an individual file.
btnExportUserDataRankSystems.text=Export User Data Rank Systems
btnExportUserDataRankSystems.toolTipText=<html>This exports all current user data rank systems to the user data ranks file. <br>To make a custom rank system into a user data rank system, use the buttons above the ranks table. <br>This is the best way to add rank systems to the user data file. <br>The export includes doing a complete rank refresh.</html>
btnExportRankSystems.text=Export Rank Systems
btnExportRankSystems.toolTipText=<html>This exports all rank systems to a specified file. <br>This is included for developer and external use, and it is <b>NOT</b> recommended to be used otherwise.</html>
btnImportIndividualRankSystem.text=Import Individual Rank System
btnImportIndividualRankSystem.toolTipText=<html>This imports an individual rank system from a selected file. <br>This is loaded as an option for ranks, and in the style of a campaign custom rank system. <br>This can then be stored in user data by converting the system into a user data rank system before exporting it as part of exporting the user data rank systems.</html>
btnImportRankSystems.text=Import Rank Systems
btnImportRankSystems.toolTipText=<html>This bulk imports rank systems from a selected file. They are not saved to the user data file and will be discarded <br>unless they are either selected for the campaign (which saves the single selected one with the campaign) <br>or are individually converted into user data rank systems and then exported as part of exporting the user data rank systems.</html>
btnRefreshRankSystemsFromFile.text=Refresh Rank Systems From Files
btnRefreshRankSystemsFromFile.toolTipText=This clears and does a complete reload of ranks from file, updating the GUI and rerunning rank validation for all personnel.

<<<<<<< HEAD


#### Renderers
### PersonnelHiringRenderer
btnRandomName.text=Randomize Name
btnRandomName.toolTipText=Generates a random name for the person.
btnRandomPortrait.text=Randomize Portrait
btnRandomPortrait.toolTipText=Generates a new random portrait for the person, if possible.
btnRandomOrigin.text=Randomize Origin
btnRandomOrigin.toolTipText=Generates a random origin faction and planet for the person.
btnRandomCallsign.text=Randomize Callsign
btnRandomCallsign.toolTipText=Generates a random callsign for the person.
btnChoosePortrait.text=Choose Portrait
btnChoosePortrait.toolTipText=Manually select the portrait for the current person.
btnEditPerson.text=Edit Person
btnEditPerson.toolTipText=Edit the current person. This functionality is GM-restricted.
btnRandomizePerson.text=Randomize Person
btnRandomizePerson.toolTipText=Generates a new person using the supplied parameters. This functionality is GM-restricted.
=======
#### UnitMarketPane Class
### Filters Panel
chkShowMechs.text=Show 'Mechs
chkShowMechs.toolTipText=Display offers containing BattleMechs.
chkShowVehicles.text=Show Vehicles
chkShowVehicles.toolTipText=Display offers containing vehicles.
chkShowAerospace.text=Show Aerospace
chkShowAerospace.toolTipText=Display offers containing aerospace fighters.
chkFilterByPercentageOfCost.text=Show only units at
chkFilterByPercentageOfCost.toolTipText=Filter out units above the specified percentage of market value.
spnFilterByPercentageOfCost.toolTipText=Filter out units with market value above this percentage when the filter is enabled.
lblCostPercentageThreshold.text=% of market value or lower
### Black Market Panel
lblBlackMarketWarning.text=<html><i>The black market carries risk of being cheated.</i></html>
### Reports
UnitMarketPane.BlackMarketSwindled.report=<font color='red'>Swindled! Money was paid, but no unit was ever delivered.</font>
UnitMarketPane.CannotAfford.report=<font color='red'><b>You cannot afford %s. Transaction cancelled.</b></font>
UnitMarketPane.UnitDeliveryLength.report=<font color='green'>Unit will be delivered in %s days.</font>
### Financial Statements
UnitMarketPane.PurchasedUnit.finances=Purchased %s
UnitMarketPane.PurchasedUnitBlackMarketSwindled.finances=Purchased %s (lost on black market)
>>>>>>> 8e63aea5
<|MERGE_RESOLUTION|>--- conflicted
+++ resolved
@@ -304,13 +304,17 @@
 btnNewDecade.text=New Decade
 btnNewDecade.toolTipText=Advance to the first day of the next decade (e.g. 01-JAN-3030, 01-JAN-3040)
 
-<<<<<<< HEAD
+
+
 ### CampaignPresetSelectionDialog Class
 CampaignPresetSelectionDialog.title=Select Campaign Preset
 
 ### CompanyGenerationDialog Class
 CompanyGenerationDialog.title=Company Generator
-=======
+
+### ContractMarketDialog Class
+ContractMarketDialog.title=Contract Market
+
 ### CreateCampaignPresetDialog Class
 CreateCampaignPresetDialog.title=Create Campaign Preset
 txtPresetName.text=Enter Preset Name
@@ -327,8 +331,8 @@
 chkSpecifyFaction.toolTipText=This allows you to specify the faction a campaign will start with. The default starting faction is Mercenary.
 chkSpecifyPlanet.text=Specify Starting Planet
 chkSpecifyPlanet.toolTipText=This allows you to specify the starting planet for a campaign. The default starting planet is otherwise the starting planet per faction as per /data/universe/factions.xml.
-chkStartingSystemFactionSpecific.toolTipText=
-comboStartingSystem.toolTipText=
+chkStartingSystemFactionSpecific.toolTipText=Filter the starting planet options so they are specific to the faction selected.
+comboStartingSystem.toolTipText=This is the system to select the starting planet from.
 comboStartingPlanet.toolTipText=
 chkSpecifyRankSystem.text=Specify Rank System
 chkSpecifyRankSystem.toolTipText=This allows you to specify the starting rank system for a campaign. The default starting rank system is the Second Star League Defense Force.
@@ -349,13 +353,6 @@
 nullFactionSpecified.text=The specified faction is non-existent. Do you want to continue, ignoring the faction specification?
 nullPlanetSpecified.text=The specified planet is non-existent. Do you want to continue, ignoring the planet specification?
 nullRankSystemSpecified.text=The specified rank system is non-existent. Do you want to continue, ignoring the rank system specification?
-
-### CampaignPresetSelectionDialog Class
-CampaignPresetSelectionDialog.title=Select Campaign Preset
-
-### ContractMarketDialog Class
-ContractMarketDialog.title=Contract Market
->>>>>>> 8e63aea5
 
 ### CustomRankSystemCreationDialog Class
 CustomRankSystemCreationDialog.title=Custom Rank System Creation
@@ -646,14 +643,10 @@
 
 
 
-##### Panels
+#### Panels
 #### CampaignPresetPanel Class
 btnEditPreset.toolTipText=Edit the selected preset, which allows you to make changes to it and overwrite the current saved preset.
 
-
-
-<<<<<<< HEAD
-#### Panels
 ### CompanyGenerationOptionsPanel Class
 ## Base Information Panel
 baseInformationPanel.title=Base Information
@@ -662,10 +655,8 @@
 lblFaction.toolTipText=\u0020
 chkSpecifyStartingSystem.text=Specify Starting Planet
 chkSpecifyStartingSystem.toolTipText=This option lets you specify the planet the mercenary company starts at.
-chkStartingSystemFactionSpecific.toolTipText=Filter the starting planet options so they are specific to the faction selected.
 lblStartingPlanet.text=Starting Planet
 lblStartingPlanet.toolTipText=This is the planet that the company starts at. This should normally be kept at the default value, but is customizable for RP reasons.
-comboStartingSystem.toolTipText=This is the system to select the starting planet from.
 chkGenerateMercenaryCompanyCommandLance.text=Generate Company Command Lance
 chkGenerateMercenaryCompanyCommandLance.toolTipText=<html>This generates a lance containing the company commander to lead the mercenary company. <br>Otherwise, the company commander leads the first lance generate, either first company or the first independent lance.</html>
 lblCompanyCount.text=Company Count
@@ -831,14 +822,9 @@
 
 
 
-#### Panes
-### RankSystemsPane Class
-## Rank System
-=======
 ##### Panes
 #### RankSystemsPane Class
 ### Rank System
->>>>>>> 8e63aea5
 rankSystemPanel.title=Rank System
 txtInstructionsRanks.title=Customizing Ranks
 txtInstructionsRanks.text=You can use the table here to assign ranks for your campaign. You can use one of the preset rank systems from the pull-down menu or you can design your own by creating a custom rank system. \nYou can save a single rank system as part of the campaign, with any additional custom rank systems to be saved in the user data file instead. Any additional campaign rank systems will be deleted. \nYou can also assign custom multipliers for salary. These multipliers do not need to take into account the officer multiplier which is addressed elsewhere. \n\nWARNING: \n1) This dialog does not warn about the deletion of any campaign custom rank systems that are not the selected rank system for the campaign at this time. \n2) All personnel ranks will be revalidated when this is changed, to migrate them to the proper setup for their new rank system. \n3) This dialog does not validate the data at this time, so be careful with circular logic and ensure you have a valid E0 rank (one MUST be a name like "None" or "Grunt", with "None" specifically handled in code to show as a blank string when the rank name is displayed).
@@ -862,26 +848,6 @@
 btnRefreshRankSystemsFromFile.text=Refresh Rank Systems From Files
 btnRefreshRankSystemsFromFile.toolTipText=This clears and does a complete reload of ranks from file, updating the GUI and rerunning rank validation for all personnel.
 
-<<<<<<< HEAD
-
-
-#### Renderers
-### PersonnelHiringRenderer
-btnRandomName.text=Randomize Name
-btnRandomName.toolTipText=Generates a random name for the person.
-btnRandomPortrait.text=Randomize Portrait
-btnRandomPortrait.toolTipText=Generates a new random portrait for the person, if possible.
-btnRandomOrigin.text=Randomize Origin
-btnRandomOrigin.toolTipText=Generates a random origin faction and planet for the person.
-btnRandomCallsign.text=Randomize Callsign
-btnRandomCallsign.toolTipText=Generates a random callsign for the person.
-btnChoosePortrait.text=Choose Portrait
-btnChoosePortrait.toolTipText=Manually select the portrait for the current person.
-btnEditPerson.text=Edit Person
-btnEditPerson.toolTipText=Edit the current person. This functionality is GM-restricted.
-btnRandomizePerson.text=Randomize Person
-btnRandomizePerson.toolTipText=Generates a new person using the supplied parameters. This functionality is GM-restricted.
-=======
 #### UnitMarketPane Class
 ### Filters Panel
 chkShowMechs.text=Show 'Mechs
@@ -903,4 +869,22 @@
 ### Financial Statements
 UnitMarketPane.PurchasedUnit.finances=Purchased %s
 UnitMarketPane.PurchasedUnitBlackMarketSwindled.finances=Purchased %s (lost on black market)
->>>>>>> 8e63aea5
+
+
+
+#### Renderers
+### PersonnelHiringRenderer
+btnRandomName.text=Randomize Name
+btnRandomName.toolTipText=Generates a random name for the person.
+btnRandomPortrait.text=Randomize Portrait
+btnRandomPortrait.toolTipText=Generates a new random portrait for the person, if possible.
+btnRandomOrigin.text=Randomize Origin
+btnRandomOrigin.toolTipText=Generates a random origin faction and planet for the person.
+btnRandomCallsign.text=Randomize Callsign
+btnRandomCallsign.toolTipText=Generates a random callsign for the person.
+btnChoosePortrait.text=Choose Portrait
+btnChoosePortrait.toolTipText=Manually select the portrait for the current person.
+btnEditPerson.text=Edit Person
+btnEditPerson.toolTipText=Edit the current person. This functionality is GM-restricted.
+btnRandomizePerson.text=Randomize Person
+btnRandomizePerson.toolTipText=Generates a new person using the supplied parameters. This functionality is GM-restricted.