--- conflicted
+++ resolved
@@ -92,9 +92,7 @@
 atbScenarioToday.format=Scenario "{0}" is today, deploy a force from your TOE!
 atbScenarioTodayWithForce.format=Scenario "{0}" is today, {1} has been deployed!
 generalFallbackAddress.text=Commander
-<<<<<<< HEAD
 weeklyStockCheck.text="Weekly Stock Check: %d different kinds of parts are under requested stock levels, orders have been put in to buy them"
-=======
 garrisonDutyRouted.text=Long-ranged sensors detect no enemy activity in the AO.
 contractMoraleReport.text=Current enemy condition is <b>%s</b> on contract %s.\
   <br>\
@@ -102,5 +100,4 @@
 stratConWeeklySupportPoints.text=The skill of your Admin/Transport personnel has created %s<b>%s</b>%s\
   \ additional Support Points for contract %s.
 stratConWeeklySupportPointsFailed.text=Your Admin/Transport personnel %s<b>failed</b>%s to create\
-  \ any additional Support Points for contract %s.
->>>>>>> 8e3d178c
+  \ any additional Support Points for contract %s.