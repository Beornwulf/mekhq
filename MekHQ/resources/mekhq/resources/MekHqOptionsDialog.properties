--- conflicted
+++ resolved
@@ -8,15 +8,13 @@
 invalidDateFormat.error=Invalid Date Format
 optionHistoricalDailyLog.text=Temporarily retain daily log history
 optionHistoricalDailyLog.toolTipText=Keeps a limited historical daily report in-memory during the gaming session. May result in increased memory usage.
-<<<<<<< HEAD
 
-=======
 labelCommandCenterDisplay.text=Command Center Display Options
 optionCommandCenterUseUnitMarket.text=Find Units Links to Unit Market (if enabled)
 optionCommandCenterUseUnitMarket.toolTipText=The Find Units button on the Command Center will link to the Unit Market provided the Unit Market is enabled.
 optionCommandCenterMRMS.text=Command Center Mass Repair/Mass Salvage Button
 optionCommandCenterMRMS.toolTipText=This adds a button to launch the Mass Repair/Mass Salvage Dialog and a second to run it using current settings to the Command Center Tab
->>>>>>> 05da59f1
+
 labelSavedInfo.text=Autosave options
 optionNoSave.text=Don't save periodically
 optionSaveDaily.text=Save daily (before day starts)
