/*
 * Utilities.java
 *
 * Copyright (c) 2009 Jay Lawson <jaylawson39 at yahoo.com>. All rights reserved.
 * Copyright (c) 2019 The MekHQ Team.
 *
 * This file is part of MekHQ.
 *
 * MekHQ is free software: you can redistribute it and/or modify
 * it under the terms of the GNU General Public License as published by
 * the Free Software Foundation, either version 3 of the License, or
 * (at your option) any later version.
 *
 * MekHQ is distributed in the hope that it will be useful,
 * but WITHOUT ANY WARRANTY; without even the implied warranty of
 * MERCHANTABILITY or FITNESS FOR A PARTICULAR PURPOSE. See the
 * GNU General Public License for more details.
 *
 * You should have received a copy of the GNU General Public License
 * along with MekHQ. If not, see <http://www.gnu.org/licenses/>.
 */
package mekhq;

import java.awt.Graphics2D;
import java.awt.Image;
import java.awt.image.BufferedImage;
import java.io.BufferedWriter;
import java.io.File;
import java.io.FileInputStream;
import java.io.FileNotFoundException;
import java.io.FileOutputStream;
import java.io.FilenameFilter;
import java.io.IOException;
import java.io.InputStream;
import java.io.OutputStream;
import java.nio.file.Files;
import java.nio.file.Paths;
import java.util.ArrayList;
import java.util.Arrays;
import java.util.Collection;
import java.util.Collections;
import java.util.Comparator;
import java.util.Enumeration;
import java.util.HashMap;
import java.util.Iterator;
import java.util.LinkedHashMap;
import java.util.LinkedList;
import java.util.List;
import java.util.ListIterator;
import java.util.Locale;
import java.util.Map;
import java.util.Objects;
import java.util.ResourceBundle;
import java.util.Set;
import java.util.StringJoiner;
import java.util.StringTokenizer;
import java.util.UUID;
import java.util.Vector;
import java.util.function.Consumer;
import java.util.stream.Collectors;

import javax.swing.JTable;
import javax.swing.table.TableModel;

import megamek.client.generator.RandomNameGenerator;
import megamek.common.annotations.Nullable;
import megamek.common.enums.Gender;
import megamek.common.icons.AbstractIcon;
import megamek.common.util.StringUtil;
import mekhq.campaign.finances.Money;
import mekhq.campaign.parts.equipment.*;
import mekhq.campaign.personnel.enums.PersonnelRole;
import mekhq.campaign.personnel.enums.Phenotype;
import org.apache.commons.csv.CSVFormat;
import org.apache.commons.csv.CSVPrinter;

import megamek.client.Client;
import megamek.common.ASFBay;
import megamek.common.Aero;
import megamek.common.AmmoType;
import megamek.common.BattleArmor;
import megamek.common.Bay;
import megamek.common.Compute;
import megamek.common.ConvFighter;
import megamek.common.Crew;
import megamek.common.CriticalSlot;
import megamek.common.Entity;
import megamek.common.EquipmentType;
import megamek.common.HeavyVehicleBay;
import megamek.common.ITechnology;
import megamek.common.Infantry;
import megamek.common.InfantryBay;
import megamek.common.Jumpship;
import megamek.common.LandAirMech;
import megamek.common.LightVehicleBay;
import megamek.common.Mech;
import megamek.common.MechSummary;
import megamek.common.MechSummaryCache;
import megamek.common.Mounted;
import megamek.common.Protomech;
import megamek.common.SmallCraft;
import megamek.common.SmallCraftBay;
import megamek.common.SuperHeavyVehicleBay;
import megamek.common.Tank;
import megamek.common.TechConstants;
import megamek.common.UnitType;
import megamek.common.VTOL;
import megamek.common.options.IOption;
import megamek.common.options.OptionsConstants;
import megamek.common.util.EncodeControl;
import mekhq.campaign.Campaign;
import mekhq.campaign.CampaignOptions;
import mekhq.campaign.parts.Part;
import mekhq.campaign.personnel.Person;
import mekhq.campaign.personnel.SkillType;
import mekhq.campaign.unit.CrewType;
import mekhq.campaign.unit.Unit;
import mekhq.campaign.unit.UnitTechProgression;
import org.w3c.dom.Node;

public class Utilities {
    private static ResourceBundle resourceMap = ResourceBundle.getBundle("mekhq.resources.Utilities", new EncodeControl());

    // A couple of arrays for use in the getLevelName() method
    private static int[] arabicNumbers = {1000, 900, 500, 400, 100, 90, 50, 40, 10, 9, 5, 4, 1};
    private static String[] romanNumerals = "M,CM,D,CD,C,XC,L,XL,X,IX,V,IV,I".split(",");

    public static int roll3d6() {
        Vector<Integer> rolls = new Vector<>();
        rolls.add(Compute.d6());
        rolls.add(Compute.d6());
        rolls.add(Compute.d6());
        Collections.sort(rolls);
        return (rolls.elementAt(0) + rolls.elementAt(1));
    }

    /*
     * Roll a certain number of dice with a certain number of faces
     */
    public static int dice(int num, int faces) {
        int result = 0;

        // Roll however many dice as necessary
        for (int i = 0; i < num; i++) {
            result += Compute.randomInt(faces) + 1;
        }

        return result;
    }

    /**
<<<<<<< HEAD
     * c ndf, so this handles 10 rolls of 2d6
     *
     * @param count the number of sets of dice to roll
     * @param number the number of dice to roll for each
     * @param faces the number of faces on those dice
     * @return an Integer list of every dice roll, with index 0 containing the summed result
     */
    public static List<Integer> individualDice(int count, int number, int faces) {
        List<Integer> individualRolls = new ArrayList<>();
        int result = 0, roll;
        individualRolls.add(result);

        for (int x = 0; x < count; x++) {
            roll = 0;
            for (int y = 0; y < number; y++) {
                roll += Compute.randomInt(faces) + 1;
            }
            individualRolls.add(roll);
            result += roll;
        }

        individualRolls.set(0, result);

        return individualRolls;
    }

    /**
=======
>>>>>>> ac1c9a94
     * Get a random element out of a collection, with equal probability.
     * <p>
     * This is the same as calling the following code, only plays nicely with
     * all collections (including ones like Set which don't implement RandomAccess)
     * and deals gracefully with empty collections.
     * <pre>
     * collection.get(Compute.randomInt(collection.size());
     * </pre>
     *
     * @return <i>null</i> if the collection itself is null or empty;
     * can return <i>null</i> if the collection contains <i>null</i> items.
     */
    public static @Nullable <T> T getRandomItem(final @Nullable Collection<? extends T> collection) {
        if ((collection == null) || collection.isEmpty()) {
            return null;
        }
        int index = Compute.randomInt(collection.size());
        Iterator<? extends T> iterator = collection.iterator();
        for (int i = 0; i < index; ++ i) {
            iterator.next();
        }
        return iterator.next();
    }

    /**
     * Get a random element out of a list, with equal probability.
     * <p>
     * This is the same as calling the following code,
     * only deals gracefully with empty lists.
     * <pre>
     * list.get(Compute.randomInt(list.size());
     * </pre>
     *
     * @return <i>null</i> if the list itself is null or empty;
     * can return <i>null</i> if the list contains <i>null</i> items.
     *
     */
    public static <T> T getRandomItem(List<? extends T> list) {
        if ((null == list) || list.isEmpty() ) {
            return null;
        }
        int index = Compute.randomInt(list.size());
        return list.get(index);
    }

    /**
     * @return linear interpolation value between min and max
     */
    public static double lerp(double min, double max, double f) {
        // The order of operations is important here, to not lose precision
        return min * (1.0 - f) + max * f;
    }

    /**
     * @return linear interpolation value between min and max, rounded to the nearest integer
     */
    public static int lerp(int min, int max, double f) {
        // The order of operations is important here, to not lose precision
        return (int) Math.round(min * (1.0 - f) + max * f);
    }

    /**
     * The method is returns the same as a call to the following code:
     * <pre>T result = (null != getFirst()) ? getFirst() : getSecond();</pre>
     * ... with the major difference that getFirst() and getSecond() get evaluated exactly once.
     * <p>
     * This means that it doesn't matter if getFirst() is relatively expensive to evaluate
     * or has side effects. It also means that getSecond() gets evaluated <i>regardless</i> if
     * it is needed or not. Since Java guarantees the order of evaluation for arguments to be
     * the same as the order in which they appear (JSR 15.7.4), this makes it more suitable
     * for re-playable procedural generation and similar method calls with side effects.
     *
     * @return the first argument if it's not <i>null</i>, else the second argument
     */
    public static <T> T nonNull(T first, T second) {
        return (null != first) ? first : second;
    }

    /**
     * For details and caveats, see the two-argument method.
     *
     * @return the first non-<i>null</i> argument, else <i>null</i> if all are <i>null</i>
     */
    @SafeVarargs
    public static <T> T nonNull(T first, T second, T ... others) {
        if (null != first) {
            return first;
        }
        if (null != second) {
            return second;
        }
        T result = others[0];
        int index = 1;
        while ((null == result) && (index < others.length)) {
            result = others[index];
            ++ index;
        }
        return result;
    }

    public static List<AmmoType> getMunitionsFor(Entity entity, AmmoType currentAmmoType, int techLvl) {
        if (currentAmmoType == null) {
            return Collections.emptyList();
        }

        List<AmmoType> ammoTypes = new ArrayList<>();
        for (AmmoType ammoType : AmmoType.getMunitionsFor(currentAmmoType.getAmmoType())) {
            //this is an abbreviated version of setupMunitions in the CustomMechDialog
            //TODO: clan/IS limitations?

            if ((entity instanceof Aero)
                    && !ammoType.canAeroUse(entity.getGame().getOptions().booleanOption(OptionsConstants.ADVAERORULES_AERO_ARTILLERY_MUNITIONS))) {
                continue;
            }

            int lvl = ammoType.getTechLevel(entity.getTechLevelYear());
            if (lvl < 0) {
                lvl = 0;
            }

            if (techLvl < Utilities.getSimpleTechLevel(lvl)) {
                continue;
            } else if (TechConstants.isClan(currentAmmoType.getTechLevel(entity.getTechLevelYear())) != TechConstants.isClan(lvl)) {
                continue;
            }

            // Only Protos can use Proto-specific ammo
            if (ammoType.hasFlag(AmmoType.F_PROTOMECH) && !(entity instanceof Protomech)) {
                continue;
            }

            // When dealing with machine guns, Protos can only use proto-specific machine gun ammo
            if ((entity instanceof Protomech)
                    && ammoType.hasFlag(AmmoType.F_MG)
                    && !ammoType.hasFlag(AmmoType.F_PROTOMECH)) {
                continue;
            }

            if (ammoType.hasFlag(AmmoType.F_NUCLEAR) && ammoType.hasFlag(AmmoType.F_CAP_MISSILE)
                    && !entity.getGame().getOptions().booleanOption(OptionsConstants.ADVAERORULES_AT2_NUKES)) {
                continue;
            }

            // Battle Armor ammo can't be selected at all.
            // All other ammo types need to match on rack size and tech.
            if ((ammoType.getRackSize() == currentAmmoType.getRackSize())
                    && (ammoType.hasFlag(AmmoType.F_BATTLEARMOR) == currentAmmoType.hasFlag(AmmoType.F_BATTLEARMOR))
                    && (ammoType.hasFlag(AmmoType.F_ENCUMBERING) == currentAmmoType.hasFlag(AmmoType.F_ENCUMBERING))
                    && ((ammoType.getTonnage(entity) == currentAmmoType.getTonnage(entity))
                    || ammoType.hasFlag(AmmoType.F_CAP_MISSILE))) {
                ammoTypes.add(ammoType);
            }
        }
        return ammoTypes;
    }

    public static boolean compareMounted(Mounted a, Mounted b) {
        if (!a.getType().equals(b.getType()))
            return false;
        if (!a.getClass().equals(b.getClass()))
            return false;
        if (!a.getName().equals(b.getName()))
            return false;
        return a.getLocation() == b.getLocation();
    }

    /**
     * Returns the last file modified in a directory and all subdirectories
     * that conforms to a FilenameFilter
     * @param dir       direction name
     * @param filter    filter for the file's name
     * @return          the last file modified in that dir that fits the filter
     */
    public static File lastFileModified(String dir, FilenameFilter filter) {
        File fl = new File(dir);
        long lastMod = Long.MIN_VALUE;
        File choice = null;

        File[] files = fl.listFiles(filter);
        if (null == files) {
            return null;
        }

        for (File file : files) {
            if (file.lastModified() > lastMod) {
                choice = file;
                lastMod = file.lastModified();
            }
        }
        //ok now we need to recursively search any subdirectories,
        //so see if they contain more recent files
        files = fl.listFiles();
        if (files != null) {
            for (File file : files) {
                if (!file.isDirectory()) {
                    continue;
                }

                File subFile = lastFileModified(file.getPath(), filter);
                if (null != subFile && subFile.lastModified() > lastMod) {
                    choice = subFile;
                    lastMod = subFile.lastModified();
                }
            }
        }

        return choice;
    }

    public static File[] getAllFiles(String dir, FilenameFilter filter) {
        File fl = new File(dir);
        return fl.listFiles(filter);
    }

    public static ArrayList<String> getAllVariants(Entity en, Campaign campaign) {
        CampaignOptions options = campaign.getCampaignOptions();
        ArrayList<String> variants = new ArrayList<>();
        for(MechSummary summary : MechSummaryCache.getInstance().getAllMechs()) {
            // If this isn't the same chassis, is our current unit, we continue
            if (!en.getChassis().equalsIgnoreCase(summary.getChassis())
                    || en.getModel().equalsIgnoreCase(summary.getModel())
                    || !summary.getUnitType().equals(UnitType.getTypeName(en.getUnitType()))) {
                continue;
            }

            // Weight of the two units must match or we continue, but BA weight gets
            // checked differently
            if (en instanceof BattleArmor) {
                if (((BattleArmor) en).getTroopers() != (int) summary.getTWweight()) {
                    continue;
                }
            } else {
                if (summary.getTons() != en.getWeight()) {
                    continue;
                }
            }

            // If we only allow canon units and this isn't canon we continue
            if (!summary.isCanon() && options.allowCanonRefitOnly()) {
                continue;
            }

            // If the unit doesn't meet the tech filter criteria we continue
            ITechnology techProg = UnitTechProgression.getProgression(summary, campaign.getTechFaction(), true);
            if (null == techProg) {
                // This should never happen unless there was an exception thrown when calculating the progression.
                // In such a case we will log it and take the least restrictive action, which is to let it through.
                MekHQ.getLogger().warning(Utilities.class, "Could not determine tech progression for " + summary.getName()
                                + ", including among available refits.");
            } else if (!campaign.isLegal(techProg)) {
                continue;
            }
            // Otherwise, we can offer it for selection
            variants.add(summary.getModel());
        }
        return variants;
    }

    public static boolean isOmniVariant(Entity entity1, Entity entity2) {
        if (!entity1.isOmni() || !entity2.isOmni()) {
            return false;
        } else if (entity1.getWeight() != entity2.getWeight()) {
            return false;
        } else if (entity1.getClass() != entity2.getClass()) {
            return false;
        } else if (entity1.getEngine().getRating() != entity2.getEngine().getRating()
                || entity1.getEngine().getEngineType() != entity2.getEngine().getEngineType()
                || entity1.getEngine().getFlags() != entity2.getEngine().getFlags()) {
            return false;
        } else if (entity1.getStructureType() != entity2.getStructureType()) {
            return false;
        }
        if (entity1 instanceof Mech) {
            if (((Mech) entity1).getCockpitType() != ((Mech) entity2).getCockpitType()) {
                return false;
            }
            if (entity1.getGyroType() != entity2.getGyroType()) {
                return false;
            }
        } else if (entity1 instanceof Aero) {
            if (((Aero) entity1).getCockpitType() != ((Aero) entity2).getCockpitType()) {
                return false;
            }
        } else if (entity1 instanceof Tank) {
            if (entity1.getMovementMode() != entity2.getMovementMode()) {
                return false;
            }
        }
        List<EquipmentType> fixedEquipment = new ArrayList<>();
        for (int loc = 0; loc < entity1.locations(); loc++) {
            if (entity1.getArmorType(loc) != entity2.getArmorType(loc)
                    || entity1.getOArmor(loc) != entity2.getOArmor(loc)) {
                return false;
            }
            fixedEquipment.clear();
            //Go through the base entity and make a list of all fixed equipment in this location.
            for (int slot = 0; slot < entity1.getNumberOfCriticals(loc); slot++) {
                CriticalSlot crit = entity1.getCritical(loc, slot);
                if ((null != crit) && (crit.getType() == CriticalSlot.TYPE_EQUIPMENT) && (null != crit.getMount())) {
                    if (!crit.getMount().isOmniPodMounted()) {
                        fixedEquipment.add(crit.getMount().getType());
                        if (null != crit.getMount2()) {
                            fixedEquipment.add(crit.getMount2().getType());
                        }
                    }
                }
            }
            //Go through the critical slots in this location for the second entity and remove all fixed
            //equipment from the list. If not found or something is left over, there is a fixed equipment difference.
            for (int slot = 0; slot < entity2.getNumberOfCriticals(loc); slot++) {
                CriticalSlot crit = entity1.getCritical(loc, slot);
                if (null != crit && crit.getType() == CriticalSlot.TYPE_EQUIPMENT && null != crit.getMount()) {
                    if (!crit.getMount().isOmniPodMounted()) {
                        if (!fixedEquipment.remove(crit.getMount().getType())) {
                            return false;
                        }
                        if (null != crit.getMount2() && !fixedEquipment.remove(crit.getMount2().getType())) {
                            return false;
                        }
                    }
                }
            }
            if (!fixedEquipment.isEmpty()) {
                return false;
            }
        }
        return true;
    }

    public static int generateExpLevel(int bonus) {
        int roll = Compute.d6(2) + bonus;
        if (roll <= 2) {
            return SkillType.EXP_ULTRA_GREEN;
        } else if (roll < 6) {
            return SkillType.EXP_GREEN;
        } else if (roll < 10) {
            return SkillType.EXP_REGULAR;
        } else if (roll < 12) {
            return SkillType.EXP_VETERAN;
        } else {
            return SkillType.EXP_ELITE;
        }
    }

    public static Person findCommander(Entity entity, ArrayList<Person> vesselCrew, ArrayList<Person> gunners, ArrayList<Person> drivers, Person navigator) {
        //take first by rank
        //if rank is tied, take gunners over drivers
        //if two of the same type are tie rank, take the first one
        int bestRank = -1;
        Person commander = null;
        for(Person p : vesselCrew) {
            if(null != p && p.getRankNumeric() > bestRank) {
                commander = p;
                bestRank = p.getRankNumeric();
            }
        }
        for(Person p : gunners) {
            if(p.getRankNumeric() > bestRank) {
                commander = p;
                bestRank = p.getRankNumeric();
            }
        }
        for(Person p : drivers) {
            if(null != p && p.getRankNumeric() > bestRank) {
                commander = p;
                bestRank = p.getRankNumeric();
            }
        }
        if(navigator != null) {
            if(navigator.getRankNumeric() > bestRank) {
                commander = navigator;
                bestRank = navigator.getRankNumeric();
            }
        }
        return commander;
    }

    /*
     * Simple utility function to take a specified number and randomize it a little bit
     * roll 1d6 results in:
     * 1: target - 2
     * 2: target - 1
     * 3 & 4: target
     * 5: target + 1
     * 6: target + 2
     */
    public static int randomSkillFromTarget(int target) {
        int dice = Compute.d6();
        if (dice == 1) {
            target -= 2;
        } else if (dice == 2) {
            target -= 1;
        } else if (dice == 5) {
            target += 1;
        } else if (dice == 6) {
            target += 2;
        }
        return Math.max(target, 0);
    }

    /*
     * If an infantry platoon or vehicle crew took damage, perform the personnel injuries
     */
    public static ArrayList<Person> doCrewInjuries(Entity e, Campaign c, ArrayList<Person> newCrew) {
        int casualties;
        if(e instanceof Infantry) {
            e.applyDamage();
            casualties = newCrew.size() - ((Infantry)e).getShootingStrength();
            for (Person p : newCrew) {
                for (int i = 0; i < casualties; i++) {
                    if(Compute.d6(2) >= 7) {
                        int hits = c.getCampaignOptions().getMinimumHitsForVehicles();
                        if (c.getCampaignOptions().useAdvancedMedical() || c.getCampaignOptions().useRandomHitsForVehicles()) {
                            int range = 6 - hits;
                            hits = hits + Compute.randomInt(range);
                        }
                        p.setHits(hits);
                    } else {
                        p.setHits(6);
                    }
                }
            }
        }

        return newCrew;
    }

    public static Map<CrewType, Collection<Person>> genRandomCrewWithCombinedSkill(Campaign c, Unit u, String factionCode) {
        Objects.requireNonNull(c);
        Objects.requireNonNull(u);
        Objects.requireNonNull(u.getEntity(), "Unit needs to have a valid Entity attached");
        Crew oldCrew = u.getEntity().getCrew();

        int averageGunnery;
        int averagePiloting;
        int numberPeopleGenerated = 0;
        List<Person> drivers = new ArrayList<>();
        List<Person> gunners = new ArrayList<>();
        List<Person> vesselCrew = new ArrayList<>();
        Person navigator = null;
        Person consoleCmdr = null;
        int totalGunnery = 0;
        int totalPiloting = 0;

        // If the entire crew is dead, we still want to generate them. This is because they might
        // not be truly dead - this will be the case for BA for example
        // Also, the user may choose to GM make them un-dead in the resolve scenario dialog

        // Generate solo crews
        if (u.usesSoloPilot()) {
            //region Solo Pilot
            Person p;
            if (u.getEntity() instanceof LandAirMech) {
                p = c.newPerson(PersonnelRole.LAM_PILOT, factionCode, oldCrew.getGender());
                p.addSkill(SkillType.S_PILOT_MECH, SkillType.getType(SkillType.S_PILOT_MECH).getTarget()
                        - oldCrew.getPiloting(), 0);
                p.addSkill(SkillType.S_GUN_MECH, SkillType.getType(SkillType.S_GUN_MECH).getTarget()
                        - oldCrew.getGunnery(), 0);
                p.addSkill(SkillType.S_PILOT_AERO, SkillType.getType(SkillType.S_PILOT_AERO).getTarget()
                        - oldCrew.getPiloting(), 0);
                p.addSkill(SkillType.S_GUN_AERO, SkillType.getType(SkillType.S_GUN_AERO).getTarget()
                        - oldCrew.getGunnery(), 0);
            } else if (u.getEntity() instanceof Mech) {
                p = c.newPerson(PersonnelRole.MECHWARRIOR, factionCode, oldCrew.getGender());
                p.addSkill(SkillType.S_PILOT_MECH, SkillType.getType(SkillType.S_PILOT_MECH).getTarget()
                        - oldCrew.getPiloting(), 0);
                p.addSkill(SkillType.S_GUN_MECH, SkillType.getType(SkillType.S_GUN_MECH).getTarget()
                        - oldCrew.getGunnery(), 0);
            } else if (u.getEntity() instanceof Aero) {
                p = c.newPerson(PersonnelRole.AEROSPACE_PILOT, factionCode, oldCrew.getGender());
                p.addSkill(SkillType.S_PILOT_AERO, SkillType.getType(SkillType.S_PILOT_AERO).getTarget()
                        - oldCrew.getPiloting(), 0);
                p.addSkill(SkillType.S_GUN_AERO, SkillType.getType(SkillType.S_GUN_AERO).getTarget()
                        - oldCrew.getGunnery(), 0);
            } else if (u.getEntity() instanceof ConvFighter) {
                p = c.newPerson(PersonnelRole.CONVENTIONAL_AIRCRAFT_PILOT, factionCode, oldCrew.getGender());
                p.addSkill(SkillType.S_PILOT_JET, SkillType.getType(SkillType.S_PILOT_JET).getTarget()
                        - oldCrew.getPiloting(), 0);
                p.addSkill(SkillType.S_GUN_JET, SkillType.getType(SkillType.S_GUN_JET).getTarget()
                        - oldCrew.getPiloting(), 0);
            } else if (u.getEntity() instanceof Protomech) {
                p = c.newPerson(PersonnelRole.PROTOMECH_PILOT, factionCode, oldCrew.getGender());
                p.addSkill(SkillType.S_GUN_PROTO, SkillType.getType(SkillType.S_GUN_PROTO).getTarget()
                        - oldCrew.getGunnery(), 0);
            } else if (u.getEntity() instanceof VTOL) {
                p = c.newPerson(PersonnelRole.VTOL_PILOT, factionCode, oldCrew.getGender());
                p.addSkill(SkillType.S_PILOT_VTOL, SkillType.getType(SkillType.S_PILOT_VTOL).getTarget()
                        - oldCrew.getPiloting(), 0);
                p.addSkill(SkillType.S_GUN_VEE, SkillType.getType(SkillType.S_GUN_VEE).getTarget()
                        - oldCrew.getGunnery(), 0);
            } else {
                //assume tanker if we got here
                p = c.newPerson(PersonnelRole.GROUND_VEHICLE_DRIVER, factionCode, oldCrew.getGender());
                p.addSkill(SkillType.S_PILOT_GVEE, SkillType.getType(SkillType.S_PILOT_GVEE).getTarget()
                        - oldCrew.getPiloting(), 0);
                p.addSkill(SkillType.S_GUN_VEE, SkillType.getType(SkillType.S_GUN_VEE).getTarget()
                        - oldCrew.getGunnery(), 0);
            }

            migrateCrewData(p, oldCrew, 0, true);
            drivers.add(p);
            //endregion Solo Pilot
        } else {
            if (oldCrew.getSlotCount() > 1) {
                //region Multi-Slot Crew
                for (int slot = 0; slot < oldCrew.getSlotCount(); slot++) {
                    Person p = null;
                    if (u.getEntity() instanceof Mech) {
                        p = c.newPerson(PersonnelRole.MECHWARRIOR, factionCode, oldCrew.getGender(slot));
                        p.addSkill(SkillType.S_PILOT_MECH, SkillType.getType(SkillType.S_PILOT_MECH).getTarget()
                                - oldCrew.getPiloting(slot), 0);
                        p.addSkill(SkillType.S_GUN_MECH, SkillType.getType(SkillType.S_GUN_MECH).getTarget()
                                - oldCrew.getGunnery(slot), 0);
                    } else if (u.getEntity() instanceof Aero) {
                        p = c.newPerson(PersonnelRole.AEROSPACE_PILOT, factionCode, oldCrew.getGender(slot));
                        p.addSkill(SkillType.S_PILOT_AERO, SkillType.getType(SkillType.S_PILOT_AERO).getTarget()
                                - oldCrew.getPiloting(slot), 0);
                        p.addSkill(SkillType.S_GUN_AERO, SkillType.getType(SkillType.S_GUN_AERO).getTarget()
                                - oldCrew.getGunnery(slot), 0);
                    }
                    if (null != p) {
                        if (!oldCrew.getExternalIdAsString(numberPeopleGenerated).equals("-1")) {
                            p.setId(UUID.fromString(oldCrew.getExternalIdAsString(numberPeopleGenerated)));
                        }

                        migrateCrewData(p, oldCrew, numberPeopleGenerated++, true);
                        drivers.add(p);
                    }
                }
                //endregion Multi-Slot Crew
            }
            // This is a nightmare case, not just for BA. We are also currently assuming that MM and
            // therefore the MUL will contain the correct number of crew if more than 1 is included.
            // TODO : This should not be an else statement, but rather based on a comparison between
            // TODO : the numberPeopleGenerated and a fixed u.getFullCrewSize() (because that doesn't
            // TODO : necessarily provide the correct number when called based on my current read on
            // TODO : 26-Feb-2020)
            else {
                // Generate drivers for multi-crewed vehicles and vessels

                //Uggh, BA are a nightmare. The getTotalDriverNeeds will adjust for missing/destroyed suits
                //but we can't change that because lots of other stuff needs that to be right, so we will hack
                //it here to make it the starting squad size
                int driversNeeded  = u.getTotalDriverNeeds();
                if (u.getEntity() instanceof BattleArmor) {
                    driversNeeded = ((BattleArmor) u.getEntity()).getSquadSize();
                }

                for (int slot = 0; slot < driversNeeded; slot++) {
                    Person p;
                    if (u.getEntity() instanceof SmallCraft || u.getEntity() instanceof Jumpship) {
                        p = c.newPerson(PersonnelRole.VESSEL_PILOT, factionCode,
                                oldCrew.getGender(numberPeopleGenerated));
                        p.addSkill(SkillType.S_PILOT_SPACE, randomSkillFromTarget(
                                SkillType.getType(SkillType.S_PILOT_SPACE).getTarget()
                                        - oldCrew.getPiloting()),
                                0);
                        totalPiloting += p.getSkill(SkillType.S_PILOT_SPACE).getFinalSkillValue();
                    } else if(u.getEntity() instanceof BattleArmor) {
                        p = c.newPerson(PersonnelRole.BATTLE_ARMOUR, factionCode,
                                oldCrew.getGender(numberPeopleGenerated));
                        p.addSkill(SkillType.S_GUN_BA, randomSkillFromTarget(
                                SkillType.getType(SkillType.S_GUN_BA).getTarget()
                                        - oldCrew.getGunnery()),
                                0);
                        totalGunnery += p.getSkill(SkillType.S_GUN_BA).getFinalSkillValue();
                    } else if(u.getEntity() instanceof Infantry) {
                        p = c.newPerson(PersonnelRole.SOLDIER, factionCode,
                                oldCrew.getGender(numberPeopleGenerated));
                        p.addSkill(SkillType.S_SMALL_ARMS, randomSkillFromTarget(
                                SkillType.getType(SkillType.S_SMALL_ARMS).getTarget() - oldCrew.getGunnery()),
                                0);
                        totalGunnery += p.getSkill(SkillType.S_SMALL_ARMS).getFinalSkillValue();
                    } else if(u.getEntity() instanceof VTOL) {
                        p = c.newPerson(PersonnelRole.VTOL_PILOT, factionCode,
                                oldCrew.getGender(numberPeopleGenerated));
                        p.addSkill(SkillType.S_PILOT_VTOL, SkillType.getType(
                                SkillType.S_PILOT_VTOL).getTarget() - oldCrew.getPiloting(),
                                0);
                        p.addSkill(SkillType.S_GUN_VEE, SkillType.getType(
                                SkillType.S_GUN_VEE).getTarget() - oldCrew.getGunnery(),
                                0);
                    } else if (u.getEntity() instanceof Mech) {
                        p = c.newPerson(PersonnelRole.MECHWARRIOR, factionCode,
                                oldCrew.getGender(numberPeopleGenerated));
                        p.addSkill(SkillType.S_PILOT_MECH, SkillType.getType(
                                SkillType.S_PILOT_MECH).getTarget() - oldCrew.getPiloting(),
                                0);
                        p.addSkill(SkillType.S_GUN_MECH, SkillType.getType(
                                SkillType.S_GUN_MECH).getTarget() - oldCrew.getGunnery(),
                                0);
                    } else {
                        //assume tanker if we got here
                        p = c.newPerson(PersonnelRole.GROUND_VEHICLE_DRIVER, factionCode,
                                oldCrew.getGender(numberPeopleGenerated));
                        p.addSkill(SkillType.S_PILOT_GVEE, SkillType.getType(
                                SkillType.S_PILOT_GVEE).getTarget() - oldCrew.getPiloting(),
                                0);
                        p.addSkill(SkillType.S_GUN_VEE, SkillType.getType(
                                SkillType.S_GUN_VEE).getTarget() - oldCrew.getGunnery(),
                                0);
                    }

                    migrateCrewData(p, oldCrew, numberPeopleGenerated++, true);
                    drivers.add(p);
                }

                // Regenerate as needed to balance
                if (drivers.size() != 0) {
                    averageGunnery = (int) Math.round(((double) totalGunnery) / drivers.size());
                    averagePiloting = (int) Math.round(((double) totalPiloting) / drivers.size());
                    if (u.getEntity() instanceof SmallCraft || u.getEntity() instanceof Jumpship) {
                        while (averagePiloting != oldCrew.getPiloting()) {
                            totalPiloting = 0;
                            for (Person p : drivers) {
                                p.addSkill(SkillType.S_PILOT_SPACE, randomSkillFromTarget(
                                        SkillType.getType(SkillType.S_PILOT_SPACE).getTarget()
                                                - oldCrew.getPiloting()),
                                        0);
                                totalPiloting += p.getSkill(SkillType.S_PILOT_SPACE).getFinalSkillValue();
                            }
                            averagePiloting = (int) Math.round(((double) totalPiloting) / drivers.size());
                        }
                    } else if (u.getEntity() instanceof BattleArmor) {
                        while (averageGunnery != oldCrew.getGunnery()) {
                            totalGunnery = 0;
                            for (Person p : drivers) {
                                p.addSkill(SkillType.S_GUN_BA, randomSkillFromTarget(
                                        SkillType.getType(SkillType.S_GUN_BA).getTarget()
                                                - oldCrew.getGunnery()),
                                        0);
                                totalGunnery += p.getSkill(SkillType.S_GUN_BA).getFinalSkillValue();
                            }
                            averageGunnery = (int) Math.round(((double) totalGunnery) / drivers.size());
                        }
                    } else if (u.getEntity() instanceof Infantry) {
                        while (averageGunnery != oldCrew.getGunnery()) {
                            totalGunnery = 0;
                            for (Person p : drivers) {
                                p.addSkill(SkillType.S_SMALL_ARMS, randomSkillFromTarget(
                                        SkillType.getType(SkillType.S_SMALL_ARMS).getTarget()
                                                - oldCrew.getGunnery()),
                                        0);
                                totalGunnery += p.getSkill(SkillType.S_SMALL_ARMS).getFinalSkillValue();
                            }
                            averageGunnery = (int) Math.round(((double) totalGunnery) / drivers.size());
                        }
                    }
                }

                if (!u.usesSoldiers()) {
                    // Generate gunners for multi-crew vehicles
                    for (int slot = 0; slot < u.getTotalGunnerNeeds(); slot++) {
                        Person p;
                        if (u.getEntity() instanceof SmallCraft || u.getEntity() instanceof Jumpship) {
                            p = c.newPerson(PersonnelRole.VESSEL_GUNNER, factionCode,
                                    oldCrew.getGender(numberPeopleGenerated));
                            p.addSkill(SkillType.S_GUN_SPACE, randomSkillFromTarget(
                                    SkillType.getType(SkillType.S_GUN_SPACE).getTarget()
                                            - oldCrew.getGunnery()),
                                    0);
                            totalGunnery += p.getSkill(SkillType.S_GUN_SPACE).getFinalSkillValue();
                        } else if (u.getEntity() instanceof Mech) {
                            p = c.newPerson(PersonnelRole.MECHWARRIOR, factionCode,
                                    oldCrew.getGender(numberPeopleGenerated));
                            p.addSkill(SkillType.S_PILOT_MECH,
                                    SkillType.getType(SkillType.S_PILOT_MECH).getTarget()
                                            - oldCrew.getPiloting(),
                                    0);
                            p.addSkill(SkillType.S_GUN_MECH,
                                    SkillType.getType(SkillType.S_GUN_MECH).getTarget()
                                            - oldCrew.getGunnery(),
                                    0);
                            totalGunnery += p.getSkill(SkillType.S_GUN_MECH).getFinalSkillValue();
                        } else {
                            //assume tanker if we got here
                            p = c.newPerson(PersonnelRole.VEHICLE_GUNNER, factionCode,
                                    oldCrew.getGender(numberPeopleGenerated));
                            p.addSkill(SkillType.S_GUN_VEE, randomSkillFromTarget(
                                    SkillType.getType(SkillType.S_GUN_VEE).getTarget()
                                            - oldCrew.getGunnery()), 0);
                            totalGunnery += p.getSkill(SkillType.S_GUN_VEE).getFinalSkillValue();
                        }

                        migrateCrewData(p, oldCrew, numberPeopleGenerated++, true);
                        gunners.add(p);
                    }

                    // Regenerate gunners as needed to balance
                    if (gunners.size() != 0) {
                        averageGunnery = (int) Math.round(((double) totalGunnery) / gunners.size());
                        if (u.getEntity() instanceof Tank) {
                            while (averageGunnery != oldCrew.getGunnery()) {
                                totalGunnery = 0;
                                for (Person p : gunners) {
                                    p.addSkill(SkillType.S_GUN_VEE, randomSkillFromTarget(
                                            SkillType.getType(SkillType.S_GUN_VEE).getTarget()
                                                    - oldCrew.getGunnery()), 0);
                                    totalGunnery += p.getSkill(SkillType.S_GUN_VEE).getFinalSkillValue();
                                }
                                averageGunnery = (int) Math.round(((double) totalGunnery) / gunners.size());
                            }
                        } else if (u.getEntity() instanceof SmallCraft || u.getEntity() instanceof Jumpship) {
                            while (averageGunnery != oldCrew.getGunnery()) {
                                totalGunnery = 0;
                                for (Person p : gunners) {
                                    p.addSkill(SkillType.S_GUN_SPACE, randomSkillFromTarget(
                                            SkillType.getType(SkillType.S_GUN_SPACE).getTarget()
                                                    - oldCrew.getGunnery()), 0);
                                    totalGunnery += p.getSkill(SkillType.S_GUN_SPACE).getFinalSkillValue();
                                }
                                averageGunnery = (int) Math.round(((double) totalGunnery) / gunners.size());
                            }
                        }
                    }
                }
            }

            for (int slot = 0; slot < u.getTotalCrewNeeds(); slot++) {
                Person p = c.newPerson(u.getEntity().isSupportVehicle()
                                ? PersonnelRole.VEHICLE_CREW : PersonnelRole.VESSEL_CREW,
                        factionCode, oldCrew.getGender(numberPeopleGenerated));

                migrateCrewData(p, oldCrew, numberPeopleGenerated++, false);
                vesselCrew.add(p);
            }

            if (u.canTakeNavigator()) {
                navigator = c.newPerson(PersonnelRole.VESSEL_NAVIGATOR, factionCode,
                        oldCrew.getGender(numberPeopleGenerated));
                migrateCrewData(navigator, oldCrew, numberPeopleGenerated++, false);
            }

            if (u.canTakeTechOfficer()) {
                consoleCmdr = c.newPerson(PersonnelRole.VEHICLE_GUNNER, factionCode,
                        oldCrew.getGender(numberPeopleGenerated));
                migrateCrewData(consoleCmdr, oldCrew, numberPeopleGenerated, false);
            }
        }

        //region Data Gathering
        Map<CrewType, Collection<Person>> result = new HashMap<>();
        if (!drivers.isEmpty()) {
            if (u.usesSoloPilot()) {
                result.put(CrewType.PILOT, drivers);
            } else if (u.usesSoldiers()) {
                result.put(CrewType.SOLDIER, drivers);
            } else {
                result.put(CrewType.DRIVER, drivers);
            }
        }
        if (!gunners.isEmpty()) {
            result.put(CrewType.GUNNER, gunners);
        }
        if (!vesselCrew.isEmpty()) {
            result.put(CrewType.VESSEL_CREW, vesselCrew);
        }
        if (null != navigator) {
            result.put(CrewType.NAVIGATOR, Collections.singletonList(navigator));
        }
        if (null != consoleCmdr) {
            result.put(CrewType.TECH_OFFICER, Collections.singletonList(consoleCmdr));
        }
        //endregion Data Gathering
        return result;
    }

    /**
     * Function that determines what name should be used by a person that is created through crew
     * And then assigns them a pre-selected portrait, provided one is to their index
     * Additionally, any extraData parameters should be migrated here
     * @param p           the person to be renamed, if applicable
     * @param oldCrew     the crew object they were a part of
     * @param crewIndex   the index of the person in the crew
     * @param crewOptions whether or not to run the populateOptionsFromCrew for this person
     */
    private static void migrateCrewData(Person p, Crew oldCrew, int crewIndex, boolean crewOptions) {
        if (crewOptions) {
            populateOptionsFromCrew(p, oldCrew);
        }

        // this is a bit of a hack, but instead of tracking it elsewhere we only set gender to
        // male or female when a name is generated. G_RANDOMIZE will therefore only be returned for
        // crew that don't have names, so we can just leave them with their randomly generated name
        if (oldCrew.getGender(crewIndex) != Gender.RANDOMIZE) {
            String givenName = oldCrew.getExtraDataValue(crewIndex, Crew.MAP_GIVEN_NAME);

            if (StringUtil.isNullOrEmpty(givenName)) {
                String name = oldCrew.getName(crewIndex);

                if (!(name.equalsIgnoreCase(RandomNameGenerator.UNNAMED) || name.equalsIgnoreCase(RandomNameGenerator.UNNAMED_FULL_NAME))) {
                    p.migrateName(name);
                }
            } else {
                p.setGivenName(givenName);
                p.setSurname(oldCrew.getExtraDataValue(crewIndex, Crew.MAP_SURNAME));
                if (p.getSurname() == null) {
                    p.setSurname("");
                }

                String phenotype = oldCrew.getExtraDataValue(crewIndex, Crew.MAP_PHENOTYPE);
                if (phenotype != null) {
                    p.setPhenotype(Phenotype.parseFromString(phenotype));
                }

                p.setBloodname(oldCrew.getExtraDataValue(crewIndex, Crew.MAP_BLOODNAME));
            }

            // Only created crew can be assigned a portrait, so this is safe to put in here
            if (!AbstractIcon.DEFAULT_ICON_FILENAME.equals(oldCrew.getPortraitFileName(crewIndex))) {
                p.setPortrait(oldCrew.getPortrait(crewIndex));
            }
        }
    }

    /**
     * Worker function that takes the PilotOptions (SPAs, in other words) from the given "old crew" and sets them for a person.
     * @param p The person whose SPAs to populate
     * @param oldCrew The entity the SPAs of whose crew we're importing
     */
    private static void populateOptionsFromCrew(Person p, Crew oldCrew) {
        Enumeration<IOption> optionsEnum = oldCrew.getOptions().getOptions();
        while (optionsEnum.hasMoreElements()) {
            IOption currentOption = optionsEnum.nextElement();
            p.getOptions().getOption(currentOption.getName()).setValue(currentOption.getValue());
        }
    }

    public static int generateRandomExp() {
        int roll = Compute.randomInt(100);
        if (roll < 20) { // 20% chance of a randomized xp
            return (Compute.randomInt(8) + 1);
        } else if (roll < 40) { // 20% chance of 3 xp
            return 3;
        } else if (roll < 60) { // 20% chance of 2 xp
            return 2;
        } else if (roll < 80) { // 20% chance of 1 xp
            return 1;
        } else {
            return 0; // 20% chance of no xp
        }
    }

    public static int rollSpecialAbilities(int bonus) {
        int roll = Compute.d6(2) + bonus;
        if (roll < 10) {
            return 0;
        } else if (roll < 12) {
            return 1;
        } else {
            return 2;
        }
    }

    public static boolean rollProbability(int prob) {
        return Compute.randomInt(100) <= prob;
    }

    public static int getAgeByExpLevel(int expLevel, boolean clan) {
        int baseage = 19;
        int ndice = 1;
        switch(expLevel) {
            case(SkillType.EXP_REGULAR):
                ndice = 2;
                break;
            case(SkillType.EXP_VETERAN):
                ndice = 3;
                break;
            case(SkillType.EXP_ELITE):
                ndice = 4;
                break;
        }

        int age = baseage;
        while (ndice > 0) {
            int roll = Compute.d6();
            //reroll all sixes once
            if (roll == 6) {
                roll += (Compute.d6() - 1);
            }
            if (clan) {
                roll = (int) Math.ceil(roll / 2.0);
            }
            age += roll;
            ndice--;
        }
        return age;
    }

    public static String getOptionDisplayName(IOption option) {
        String name = option.getDisplayableNameWithValue();
        name = name.replaceAll("\\(.+?\\)", ""); //$NON-NLS-1$ //$NON-NLS-2$
        if(option.getType() == IOption.CHOICE) {
            name += " - " + option.getValue(); //$NON-NLS-1$
        }
        return name;
    }

    public static String printMoneyArray(Money... array) {
        StringJoiner joiner = new StringJoiner(",");
        for (Money value : array) {
            joiner.add(value.toXmlString());
        }
        return joiner.toString();
    }

    public static Money[] readMoneyArray(Node node) {
        return readMoneyArray(node, 0);
    }

    public static Money[] readMoneyArray(Node node, int minimumSize) {
        String[] values = node.getTextContent().split(",");
        Money[] result = new Money[Math.max(values.length, minimumSize)];

        for (int i = 0; i < values.length; i++) {
            result[i] = Money.fromXmlString(values[i]);
        }

        for (int i = values.length; i < result.length; i++) {
            result[i] = Money.zero();
        }

        return result;
    }

    public static int getSimpleTechLevel(int level) {
        switch(level) {
            case TechConstants.T_IS_TW_NON_BOX:
            case TechConstants.T_CLAN_TW:
            case TechConstants.T_IS_TW_ALL:
            case TechConstants.T_TW_ALL:
                return CampaignOptions.TECH_STANDARD;
            case TechConstants.T_IS_ADVANCED:
            case TechConstants.T_CLAN_ADVANCED:
                return CampaignOptions.TECH_ADVANCED;
            case TechConstants.T_IS_EXPERIMENTAL:
            case TechConstants.T_CLAN_EXPERIMENTAL:
                return CampaignOptions.TECH_EXPERIMENTAL;
            case TechConstants.T_IS_UNOFFICIAL:
            case TechConstants.T_CLAN_UNOFFICIAL:
                return CampaignOptions.TECH_UNOFFICIAL;
            case TechConstants.T_TECH_UNKNOWN:
                return CampaignOptions.TECH_UNKNOWN;
            case TechConstants.T_ALLOWED_ALL:
            case TechConstants.T_INTRO_BOXSET:
            default:
                return CampaignOptions.TECH_INTRO;
        }
    }

    //copied from http://www.roseindia.net/java/beginners/copyfile.shtml
    public static void copyfile(File inFile, File outFile) {
        try {
            InputStream in = new FileInputStream(inFile);

            //For Append the file.
            //  OutputStream out = new FileOutputStream(f2,true);

            //For Overwrite the file.
            OutputStream out = new FileOutputStream(outFile);

            byte[] buf = new byte[1024];
            int len;
            while ((len = in.read(buf)) > 0) {
                out.write(buf, 0, len);
            }
            in.close();
            out.close();
            MekHQ.getLogger().info(Utilities.class, "File copied.");
        } catch (FileNotFoundException e) {
            MekHQ.getLogger().error(Utilities.class, e.getMessage() + " in the specified directory.");
        } catch (IOException e) {
            MekHQ.getLogger().error(Utilities.class, e.getMessage());
        }
    }

    public static void unscrambleEquipmentNumbers(Unit unit, boolean refit) {
        //BA has one part per equipment entry per suit and may need to have trooper fields set following
        //a refit
        if (unit.getEntity() instanceof BattleArmor) {
            assignTroopersAndEquipmentNums(unit);
            return;
        }

        Map<Integer, Part> partMap = new HashMap<>();
        List<Integer> equipNums = new ArrayList<>();
        for (Mounted m : unit.getEntity().getEquipment()) {
            equipNums.add(unit.getEntity().getEquipmentNum(m));
        }

        // Handle exact matches first
        List<Part> remaining = new ArrayList<>();
        for (Part part : unit.getParts()) {
            int eqnum = -1;
            EquipmentType etype = null;
            if (part instanceof EquipmentPart) {
                eqnum = ((EquipmentPart) part).getEquipmentNum();
                etype = ((EquipmentPart) part).getType();
            } else if (part instanceof MissingEquipmentPart) {
                eqnum = ((MissingEquipmentPart) part).getEquipmentNum();
                etype = ((MissingEquipmentPart) part).getType();
            }

            if (etype != null) {
                Mounted mounted = unit.getEntity().getEquipment(eqnum);
                if (equipNums.contains(eqnum)
                        && (mounted != null)
                        && etype.equals(mounted.getType())) {
                    equipNums.remove((Integer) eqnum);
                    partMap.put(eqnum, part);
                } else {
                    remaining.add(part);
                }
            }
        }

        // Handle approximate matches (AmmoBins with munition or bomb type changes)
        List<Part> notFound = new ArrayList<>();
        for (Part part : remaining) {
            int eqnum = -1;
            EquipmentType etype = null;
            if (part instanceof EquipmentPart) {
                eqnum = ((EquipmentPart) part).getEquipmentNum();
                etype = ((EquipmentPart) part).getType();
            } else if (part instanceof MissingEquipmentPart) {
                eqnum = ((MissingEquipmentPart) part).getEquipmentNum();
                etype = ((MissingEquipmentPart) part).getType();
            } else {
                continue;
            }

            // Invalid equipment or already found
            if ((etype == null) || partMap.containsKey(eqnum)) {
                notFound.add(part);
                continue;
            }

            Mounted mounted = unit.getEntity().getEquipment(eqnum);
            if ((part instanceof AmmoBin)
                    && (etype instanceof AmmoType)
                    && (mounted != null)
                    && (mounted.getType() instanceof AmmoType)) {
                // Handle AmmoBins which had their AmmoType changed but did not get reloaded yet.
                AmmoBin ammoBin = (AmmoBin) part;
                AmmoType mountedType = (AmmoType) mounted.getType();
                if (mountedType.equalsAmmoTypeOnly(ammoBin.getType())
                        && (mountedType.getRackSize() == ammoBin.getType().getRackSize())) {
                    equipNums.remove((Integer) eqnum);
                    partMap.put(eqnum, part);
                    continue;
                }
            }

            notFound.add(part);
        }

        remaining = new ArrayList<>(notFound);
        notFound.clear();

        // For ammo types we want to match the same munition type if possible to avoid
        // imposing unnecessary ammo swaps.
        // However, if we've just done a refit we may very well have changed ammo types,
        // so we need to set the equipment numbers in this case.
        for (Part part : remaining) {
            boolean found = false;
            int i = -1;

            if (part instanceof EquipmentPart) {
                EquipmentPart epart = (EquipmentPart) part;
                for (int equipNum : equipNums) {
                    i++;
                    Mounted m = unit.getEntity().getEquipment(equipNum);
                    if (part instanceof AmmoBin) {
                        if (!(m.getType() instanceof AmmoType)) {
                            continue;
                        }

                        AmmoBin ammoBin = (AmmoBin) part;
                        AmmoType ammoType = (AmmoType) m.getType();

                        // If this is a refit, we want to update our ammo bin parts to match
                        // the munitions specified in the refit, then reassign the equip number
                        if (refit) {
                            if (ammoBin.getType().equalsAmmoTypeOnly(ammoType)
                                    && (ammoType.getRackSize() == ammoBin.getType().getRackSize())
                                    && !m.isDestroyed()) {
                                ammoBin.setEquipmentNum(equipNum);
                                // Ensure Entity is synch'd with part
                                ammoBin.updateConditionFromPart();
                                // Unload bin before munition change
                                ammoBin.unload();
                                ammoBin.changeMunition(ammoType);
                                partMap.put(equipNum, part);
                                found = true;
                                break;
                            }
                        }
                    }
                    if (m.getType().equals(epart.getType()) && !m.isDestroyed()) {
                        epart.setEquipmentNum(equipNum);
                        partMap.put(equipNum, part);
                        found = true;
                        break;
                    }
                }
            } else if (part instanceof MissingEquipmentPart) {
                MissingEquipmentPart epart = (MissingEquipmentPart)part;
                for (int equipNum : equipNums) {
                    i++;
                    Mounted m = unit.getEntity().getEquipment(equipNum);
                    if (part instanceof MissingAmmoBin
                            && !(m.getType() instanceof AmmoType)) {
                        continue;
                    }
                    if (m.getType().equals(epart.getType()) && !m.isDestroyed()) {
                        epart.setEquipmentNum(equipNum);
                        partMap.put(equipNum, part);
                        found = true;
                        break;
                    }
                }
            }

            if (found) {
                equipNums.remove(i);
            } else {
                notFound.add(part);
            }
        }

        remaining = new ArrayList<>(notFound);
        notFound.clear();

        if (remaining.size() > 0) {
            StringBuilder builder = new StringBuilder();
            builder.append(String.format("Could not unscramble equipment for %s (%s)\r\n\r\n", unit.getName(), unit.getId()));
            for (Part part : remaining) {
                builder.append(" - ").append(part.getPartName()).append(" equipmentNum: ");
                if (part instanceof EquipmentPart) {
                    builder.append(((EquipmentPart) part).getEquipmentNum()).append("\r\n");
                }
                else if (part instanceof MissingEquipmentPart) {
                    builder.append(((MissingEquipmentPart) part).getEquipmentNum()).append("\r\n");
                }
            }

            builder.append("\r\nEquipment Parts:\r\n");
            for (Part p : unit.getParts()) {
                if (!(p instanceof EquipmentPart) &&
                        (!(p instanceof MissingEquipmentPart))) {
                    continue;
                }
                int equipNum;
                if (p instanceof EquipmentPart) {
                    EquipmentPart ePart = (EquipmentPart) p;
                    equipNum = ePart.getEquipmentNum();
                } else {
                    MissingEquipmentPart mePart = (MissingEquipmentPart) p;
                    equipNum = mePart.getEquipmentNum();
                }
                boolean isMissing = remaining.contains(p);
                String eName = equipNum >= 0 ? unit.getEntity().getEquipment(equipNum).getName() : "<None>";
                if (isMissing) {
                    eName = "<Incorrect>";

                    // Break the incorrect equipment number linkage if there is already a valid part at the location.
                    // This ensures only one part is mapped to each equipment number, avoiding crashes and other
                    // problems when these parts get out of sync.
                    if ((equipNum >= 0) && partMap.containsKey(equipNum)) {
                        if (p instanceof EquipmentPart) {
                            EquipmentPart ePart = (EquipmentPart) p;
                            ePart.setEquipmentNum(-1);
                        } else {
                            MissingEquipmentPart mePart = (MissingEquipmentPart) p;
                            mePart.setEquipmentNum(-1);
                        }
                    }
                }
                builder.append(String.format(" %d: %s %s %s %s\r\n", equipNum, p.getName(), p.getLocationName(), eName, isMissing ? " (Missing)" : ""));
            }

            builder.append("\r\nEquipment:\r\n");
            for (Mounted m : unit.getEntity().getEquipment()) {
                int equipNum = unit.getEntity().getEquipmentNum(m);
                EquipmentType mType = m.getType();
                boolean isAvailable = equipNums.contains(equipNum);
                builder.append(String.format(" %d: %s %s%s\r\n", equipNum, m.getName(), mType.getName(), isAvailable ? " (Available)" : ""));
            }
            MekHQ.getLogger().warning(builder.toString());
        }
    }

    public static void assignTroopersAndEquipmentNums(Unit unit) {
        if (!(unit.getEntity() instanceof BattleArmor)) {
            throw new IllegalArgumentException("Attempting to assign trooper values to parts for non-BA unit");
        }

        //Create a list that we can remove parts from as we match them
        List<EquipmentPart> tempParts = unit.getParts().stream()
                .filter(p -> p instanceof EquipmentPart)
                .map(p -> (EquipmentPart)p)
                .collect(Collectors.toList());

        for (Mounted m : unit.getEntity().getEquipment()) {
            final int eqNum = unit.getEntity().getEquipmentNum(m);
            //Look for parts of the same type with the equipment number already set correctly
            List<EquipmentPart> parts = tempParts.stream()
                    .filter(p -> p.getType().getInternalName().equals(m.getType().getInternalName())
                            && p.getEquipmentNum() == eqNum)
                    .collect(Collectors.toList());
            //If we don't find any, just match the internal name and set the equipment number.
            if (parts.isEmpty()) {
                parts = tempParts.stream()
                        .filter(p -> p.getType().getInternalName().equals(m.getType().getInternalName()))
                        .collect(Collectors.toList());
                parts.forEach(p -> p.setEquipmentNum(eqNum));
            }
            if (parts.stream().allMatch(p -> p instanceof BattleArmorEquipmentPart)) {
                //Try to find one for each trooper; if the Entity has multiple pieces of equipment of this
                //type this will make sure we're only setting one group to this eq number.
                Part[] perTrooper = new Part[unit.getEntity().locations() - 1];
                for (EquipmentPart p : parts) {
                    int trooper = ((BattleArmorEquipmentPart)p).getTrooper();
                    if (trooper > 0) {
                        perTrooper[trooper - 1] = p;
                    }
                }
                //Assign a part to any empty position and set the trooper field
                for (int t = 0; t < perTrooper.length; t++) {
                    if (null == perTrooper[t]) {
                        for (Part p : parts) {
                            if (((BattleArmorEquipmentPart)p).getTrooper() < 1) {
                                ((BattleArmorEquipmentPart)p).setTrooper(t + 1);
                                perTrooper[t] = p;
                                break;
                            }
                        }
                    }
                }
                //Normally there should be a part in each position, but we will leave open the possibility
                //of equipment missing equipment for some troopers in the case of modular/AP mounts or DWPs
                for (Part p : perTrooper) {
                    if (null != p) {
                        tempParts.remove(p);
                    }
                }
            } else {
                //Ammo Bin
                tempParts.removeAll(parts);
            }
        }
        //TODO: Is it necessary to update armor?
    }

    /**
     * Export a JTable to a CSV file
     * @param table     the table to save to csv
     * @param file      the file to save to
     * @return a csv formatted export of the table
     */
    public static String exportTableToCSV(JTable table, File file) {
        TableModel model = table.getModel();
        String[] columns = new String[model.getColumnCount()];
        for (int i = 0; i < model.getColumnCount(); i++) {
            columns[i] = model.getColumnName(i);
        }

        String report;
        try (BufferedWriter writer = Files.newBufferedWriter(Paths.get(file.getPath()));
                CSVPrinter csvPrinter = new CSVPrinter(writer, CSVFormat.DEFAULT.withHeader(columns))) {
            for (int i = 0; i < model.getRowCount(); i++) {
                Object[] toWrite = new String[model.getColumnCount()];
                for (int j = 0; j < model.getColumnCount(); j++) {
                    Object value = model.getValueAt(i, j);
                    // use regex to remove any HTML tags
                    toWrite[j] = (value != null) ? value.toString().replaceAll("<[^>]*>", "") : "";
                }
                csvPrinter.printRecord(toWrite);
            }

            csvPrinter.flush();

            report = model.getRowCount() + " " + resourceMap.getString("RowsWritten.text");
        } catch (Exception ioe) {
            MekHQ.getLogger().error("Error exporting JTable", ioe);
            report = "Error exporting JTable. See log for details.";
        }
        return report;
    }

    public static Vector<String> splitString(String str, String sep) {
        StringTokenizer st = new StringTokenizer(str, sep);
        Vector<String> output = new Vector<>();
        while(st.hasMoreTokens()) {
            output.add(st.nextToken());
        }
        return output;
    }

    public static String combineString(Collection<String> vec, String sep) {
        if((null == vec) || (null == sep)) {
            return null;
        }
        StringBuilder sb = new StringBuilder();
        boolean first = true;
        for( String part : vec ) {
            if( first ) {
                first = false;
            } else {
                sb.append(sep);
            }
            sb.append(part);
        }
        return sb.toString();
    }

    /** @return the input string with all words capitalized */
    public static String capitalize(String str) {
        if((null == str) || str.isEmpty()) {
            return str;
        }
        final char[] buffer = str.toCharArray();
        boolean capitalizeNext = true;
        for(int i = 0; i < buffer.length; ++ i) {
            final char ch = buffer[i];
            if(Character.isWhitespace(ch)) {
                capitalizeNext = true;
            } else if(capitalizeNext) {
                buffer[i] = Character.toTitleCase(ch);
                capitalizeNext = false;
            }
        }
        return new String(buffer);
    }

    public static String getRomanNumeralsFromArabicNumber(int level, boolean checkZero) {
        // If we're 0, then we just return an empty string
        if (checkZero && level == 0) {
            return ""; //$NON-NLS-1$
        }

        // Roman numeral, prepended with a space for display purposes
        StringBuilder roman = new StringBuilder(" "); //$NON-NLS-1$
        int num = level+1;

        for (int i = 0; i < arabicNumbers.length; i++) {
            while (num > arabicNumbers[i]) {
                roman.append(romanNumerals[i]);
                num -= arabicNumbers[i];
            }
        }

        return roman.toString();
    }

    public static Map<String, Integer> sortMapByValue(Map<String, Integer> unsortMap, boolean highFirst) {

        // Convert Map to List
        List<Map.Entry<String, Integer>> list =
                new LinkedList<>(unsortMap.entrySet());

        // Sort list with comparator, to compare the Map values
        list.sort(Map.Entry.comparingByValue());

        // Convert sorted map back to a Map
        Map<String, Integer> sortedMap = new LinkedHashMap<>();
        if(highFirst) {
            ListIterator<Map.Entry<String, Integer>> li = list.listIterator(list.size());
            while(li.hasPrevious()) {
                Map.Entry<String, Integer> entry = li.previous();
                sortedMap.put(entry.getKey(), entry.getValue());
            }
        } else {
            for (Map.Entry<String, Integer> entry : list) {
                sortedMap.put(entry.getKey(), entry.getValue());
            }
        }

        return sortedMap;
    }

    public static boolean isLikelyCapture(Entity en) {
        //most of these conditions are now controlled better in en.canEscape, but there
        //are some additional ones we want to add
        if(!en.canEscape()) {
            return true;
        }
        return en.isDestroyed() || en.isDoomed() || en.isStalled() || en.isStuck();
    }

    /**
     * Run through the directory and call parser.parse(fis) for each XML file found. Don't recurse.
     */
    public static void parseXMLFiles(String dirName, Consumer<FileInputStream> parser) {
        parseXMLFiles(dirName, parser, false);
    }

    /**
     * Run through the directory and call parser.parse(fis) for each XML file found.
     */
    public static void parseXMLFiles(String dirName, Consumer<FileInputStream> parser, boolean recurse) {
        if ((null == dirName) || (null == parser)) {
            throw new NullPointerException();
        }
        File dir = new File(dirName);
        if (dir.isDirectory()) {
            File[] files = dir.listFiles((dir1, name) -> name.toLowerCase(Locale.ROOT).endsWith(".xml"));
            if ((null != files) && (files.length > 0)) {
                // Case-insensitive sorting. Yes, even on Windows. Deal with it.
                Arrays.sort(files, Comparator.comparing(File::getPath));
                // Try parsing and updating the main list, one by one
                for (File file : files) {
                    if (file.isFile()) {
                        try (FileInputStream fis = new FileInputStream(file)) {
                            parser.accept(fis);
                        } catch (Exception ex) {
                            // Ignore this file then
                            MekHQ.getLogger().error(Utilities.class, "Exception trying to parse " + file.getPath() + " - ignoring.");
                            MekHQ.getLogger().error(Utilities.class, ex);
                        }
                    }
                }
            }

            if (!recurse) {
                // We're done
                return;
            }

            // Get subdirectories too
            File[] dirs = dir.listFiles();
            if (null != dirs && dirs.length > 0) {
                Arrays.sort(dirs, Comparator.comparing(File::getPath));
                for (File subDirectory : dirs) {
                    if (subDirectory.isDirectory() ) {
                        parseXMLFiles(subDirectory.getPath(), parser, true);
                    }
                }
            }
        }
    }

    /**
     * Converts a given Image into a BufferedImage
     *
     * @param img The Image to be converted
     * @return The converted BufferedImage
     */
    public static BufferedImage toBufferedImage(Image img) {
        if (img instanceof BufferedImage) {
            return (BufferedImage) img;
        }

        // Create a buffered image with transparency
        BufferedImage bimage = new BufferedImage(img.getWidth(null), img.getHeight(null), BufferedImage.TYPE_INT_ARGB);

        // Draw the image on to the buffered image
        Graphics2D bGr = bimage.createGraphics();
        bGr.drawImage(img, 0, 0, null);
        bGr.dispose();

        // Return the buffered image
        return bimage;
    }

    /**
     * Handles loading a player's transported units onto their transports once a megamek scenario has actually started.
     * This separates loading air and ground units, since map type and planetary conditions may prohibit ground unit deployment
     * while the player wants fighters launched to defend the transport
     * @param trnId - The MM id of the transport entity we want to load
     * @param toLoad - List of Entity ids for the units we want to load into this transport
     * @param client - the player's Client instance
     * @param loadFighters - Should aero type units be loaded?
     * @param loadGround - should ground units be loaded?
     */
    public static void loadPlayerTransports(int trnId, Set<Integer> toLoad, Client client,
                                            boolean loadFighters, boolean loadGround) {
        if (!loadFighters && !loadGround) {
            //Nothing to do. Get outta here!
            return;
        }
        Entity transport = client.getEntity(trnId);
        // Reset transporter status, as currentSpace might still retain updates from when the Unit
        // was assigned to the Transport on the TO&E tab
        transport.resetTransporter();
        for (int id : toLoad) {
            Entity cargo = client.getEntity(id);
            if (cargo == null) {
                continue;
            }
            // Find a bay with space in it and update that space so the next unit can process
            cargo.setTargetBay(selectBestBayFor(cargo, transport));
        }
        // Reset transporter status again so that sendLoadEntity can process correctly
        transport.resetTransporter();
        for (int id : toLoad) {
            Entity cargo = client.getEntity(id);
            // And now load the units
            if (cargo.isFighter() && loadFighters && transport.canLoad(cargo, false) && cargo.getTargetBay() != -1) {
                client.sendLoadEntity(id, trnId, cargo.getTargetBay());
                // Add a wait to make sure that we don't start processing client.sendLoadEntity out of order
                try {
                    Thread.sleep(500);
                } catch (Exception e) {
                    MekHQ.getLogger().error(Utilities.class, e);
                }
            } else if(loadGround && transport.canLoad(cargo, false) && cargo.getTargetBay() != -1) {
                client.sendLoadEntity(id, trnId, cargo.getTargetBay());
                // Add a wait to make sure that we don't start processing client.sendLoadEntity out of order
                try {
                    Thread.sleep(500);
                } catch (Exception e) {
                    MekHQ.getLogger().error(Utilities.class, e);
                }
            }
        }
    }

    /**
     * Method that loops through a Transport ship's bays and finds one with enough available space to load the Cargo unit
     * Helps assign a bay number to the Unit record so that transport bays can be automatically filled once a game of MegaMek is started
     * @param cargo The Entity we wish to load into a bay
     * @param transport The Bay-equipped Entity we want to load Cargo aboard
     * @return integer representing the (lowest) bay number on Transport that has space to carry Cargo
     */
    public static int selectBestBayFor(Entity cargo, Entity transport) {
        if (cargo.isFighter()) {
            // Try to load ASF bays first, so as not to hog SC bays
            for (Bay b: transport.getTransportBays()) {
                if (b instanceof ASFBay && b.canLoad(cargo)) {
                    //Load 1 unit into the bay
                    b.setCurrentSpace(1);
                    return b.getBayNumber();
                }
            }
            for (Bay b: transport.getTransportBays()) {
                if (b instanceof SmallCraftBay && b.canLoad(cargo)) {
                    //Load 1 unit into the bay
                    b.setCurrentSpace(1);
                    return b.getBayNumber();
                }
            }
        } else if (cargo.getUnitType() == UnitType.TANK) {
            // Try to fit lighter tanks into smaller bays first
            for (Bay b: transport.getTransportBays()) {
                if (b instanceof LightVehicleBay && b.canLoad(cargo)) {
                    //Load 1 unit into the bay
                    b.setCurrentSpace(1);
                    return b.getBayNumber();
                }
            }
            for (Bay b: transport.getTransportBays()) {
                if (b instanceof HeavyVehicleBay && b.canLoad(cargo)) {
                    //Load 1 unit into the bay
                    b.setCurrentSpace(1);
                    return b.getBayNumber();
                }
            }
            for (Bay b: transport.getTransportBays()) {
                if (b instanceof SuperHeavyVehicleBay && b.canLoad(cargo)) {
                    //Load 1 unit into the bay
                    b.setCurrentSpace(1);
                    return b.getBayNumber();
                }
            }
        } else if (cargo.getUnitType() == UnitType.INFANTRY) {
            for (Bay b: transport.getTransportBays()) {
                if (b instanceof InfantryBay && b.canLoad(cargo)) {
                    //Update bay tonnage based on platoon/squad weight
                    b.setCurrentSpace(b.spaceForUnit(cargo));
                    return b.getBayNumber();
                }
            }
        } else {
            // Just return the first available bay
            for (Bay b : transport.getTransportBays()) {
                if (b.canLoad(cargo)) {
                    //Load 1 unit into the bay
                    b.setCurrentSpace(1);
                    return b.getBayNumber();
                }
            }
        }
        // Shouldn't happen
        return -1;
    }
}<|MERGE_RESOLUTION|>--- conflicted
+++ resolved
@@ -149,36 +149,6 @@
     }
 
     /**
-<<<<<<< HEAD
-     * c ndf, so this handles 10 rolls of 2d6
-     *
-     * @param count the number of sets of dice to roll
-     * @param number the number of dice to roll for each
-     * @param faces the number of faces on those dice
-     * @return an Integer list of every dice roll, with index 0 containing the summed result
-     */
-    public static List<Integer> individualDice(int count, int number, int faces) {
-        List<Integer> individualRolls = new ArrayList<>();
-        int result = 0, roll;
-        individualRolls.add(result);
-
-        for (int x = 0; x < count; x++) {
-            roll = 0;
-            for (int y = 0; y < number; y++) {
-                roll += Compute.randomInt(faces) + 1;
-            }
-            individualRolls.add(roll);
-            result += roll;
-        }
-
-        individualRolls.set(0, result);
-
-        return individualRolls;
-    }
-
-    /**
-=======
->>>>>>> ac1c9a94
      * Get a random element out of a collection, with equal probability.
      * <p>
      * This is the same as calling the following code, only plays nicely with
