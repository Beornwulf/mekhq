/*
 * Copyright (c) 2009 - Jay Lawson (jaylawson39 at yahoo.com). All Rights Reserved.
 * Copyright (C) 2009-2025 The MegaMek Team. All Rights Reserved.
 *
 * This file is part of MekHQ.
 *
 * MekHQ is free software: you can redistribute it and/or modify
 * it under the terms of the GNU General Public License (GPL),
 * version 3 or (at your option) any later version,
 * as published by the Free Software Foundation.
 *
 * MekHQ is distributed in the hope that it will be useful,
 * but WITHOUT ANY WARRANTY; without even the implied warranty
 * of MERCHANTABILITY or FITNESS FOR A PARTICULAR PURPOSE.
 * See the GNU General Public License for more details.
 *
 * A copy of the GPL should have been included with this project;
 * if not, see <https://www.gnu.org/licenses/>.
 *
 * NOTICE: The MegaMek organization is a non-profit group of volunteers
 * creating free software for the BattleTech community.
 *
 * MechWarrior, BattleMech, `Mech and AeroTech are registered trademarks
 * of The Topps Company, Inc. All Rights Reserved.
 *
 * Catalyst Game Labs and the Catalyst Game Labs logo are trademarks of
 * InMediaRes Productions, LLC.
 *
 * MechWarrior Copyright Microsoft Corporation. MekHQ was created under
 * Microsoft's "Game Content Usage Rules"
 * <https://www.xbox.com/en-US/developers/rules> and it is not endorsed by or
 * affiliated with Microsoft.
 */
package mekhq.campaign.universe;

import static megamek.common.Compute.randomInt;
import static mekhq.campaign.universe.enums.HonorRating.LIBERAL;
import static mekhq.campaign.universe.enums.HonorRating.OPPORTUNISTIC;
import static mekhq.campaign.universe.enums.HonorRating.STRICT;

import java.awt.Color;
import java.time.LocalDate;
import java.util.*;
import java.util.Map.Entry;

import megamek.common.annotations.Nullable;
import megamek.common.universe.Faction2;
import megamek.common.universe.FactionTag;
import mekhq.Utilities;
import mekhq.campaign.Campaign;
import megamek.common.universe.HonorRating;

<<<<<<< HEAD
import java.awt.*;
import java.nio.file.Path;
import java.time.LocalDate;
import java.util.List;
import java.util.*;
import java.util.Map.Entry;
import java.util.stream.Collectors;

import static megamek.common.Compute.randomInt;

=======
>>>>>>> 76a71e51
/**
 * @author Jay Lawson (jaylawson39 at yahoo.com)
 */
public class Faction {

    // region Variable Declarations
    public static final String DEFAULT_CODE = "???";

    private Faction2 faction2;

    private String shortName;
    private String fullName;
    private NavigableMap<Integer, String> nameChanges = new TreeMap<>();
    private String[] altNames;
    private String[] alternativeFactionCodes;
    private String startingPlanet;
    private NavigableMap<LocalDate, String> planetChanges = new TreeMap<>();
    private String nameGenerator;
    private int[] eraMods;
    private Color color;
    private String currencyCode = ""; // Currency of the faction, if any
    private String layeredForceIconBackgroundCategory;
    private String layeredForceIconBackgroundFilename;
    private String layeredForceIconLogoCategory;
    private String layeredForceIconLogoFilename;
    private Set<FactionTag> tags;
    private int start; // Start year (inclusive)
    private int end; // End year (inclusive)
    private String successor;
    private HonorRating preInvasionHonorRating;
    private HonorRating postInvasionHonorRating;

    // endregion Variable Declarations

    // region Constructors
    public Faction() {
        this(DEFAULT_CODE, "Unknown");
    }

    public Faction(final String shortName, final String fullName) {
        this.shortName = shortName;
        this.fullName = fullName;
        nameGenerator = "General";
        color = Color.LIGHT_GRAY;
        startingPlanet = "Terra";
        eraMods = null;
        setLayeredForceIconBackgroundCategory("");
        setLayeredForceIconBackgroundFilename(null);
        setLayeredForceIconLogoCategory("");
        setLayeredForceIconLogoFilename(null);
        tags = EnumSet.noneOf(FactionTag.class);
        start = 0;
        end = 9999;
    }

    public Faction(Faction2 faction2) {
        this(faction2.getKey(), faction2.getName());
        this.faction2 = faction2;
        startingPlanet = faction2.getCapital();
        nameGenerator = faction2.getNameGenerator();
        color = faction2.getColor();
        successor = faction2.getSuccessor();
        List<String> yamlTags = faction2.getTags().stream().map(Enum::toString).toList();
        tags = yamlTags.stream().map(FactionTag::valueOf).collect(Collectors.toSet());
        eraMods = faction2.getEraMods();
        if (faction2.getBackground() != null) {
            Path backgroundPath = Path.of(faction2.getBackground());
            if (backgroundPath.getParent()!=null) {
                layeredForceIconBackgroundCategory = backgroundPath.getParent().toString();
            }
            layeredForceIconBackgroundFilename = backgroundPath.getFileName().toString();
        }
        if (faction2.getLogo() != null) {
            Path logoPath = Path.of(faction2.getLogo());
            if (logoPath.getParent()!=null) {
                layeredForceIconLogoCategory = logoPath.getParent().toString();
            }
            layeredForceIconLogoFilename = logoPath.getFileName().toString();
        }
        alternativeFactionCodes = faction2.getFallBackFactions().toArray(new String[0]);
        nameChanges = faction2.getNameChanges();
        for (Entry<Integer, String> entry : faction2.getCapitalChanges().entrySet()) {
            planetChanges.put(LocalDate.ofYearDay(entry.getKey(), 1), entry.getValue());
        }
        if (!faction2.getYearsActive().isEmpty()) {
            Integer startYear = faction2.getYearsActive().get(0).start;
            start = startYear == null ? 0 : startYear;
            Integer endYear = faction2.getYearsActive().get(0).end;
            start = endYear == null ? 0 : endYear;
        }
        HonorRating preInvasion = faction2.getPreInvasionHonorRating();
        preInvasionHonorRating = (preInvasion != null) ? preInvasion : HonorRating.STRICT;
        HonorRating postInvasion = faction2.getPostInvasionHonorRating();
        postInvasionHonorRating = (postInvasion != null) ? postInvasion : HonorRating.OPPORTUNISTIC;
    }
    // endregion Constructors

    public String getShortName() {
        return shortName;
    }

    public String getFullName(int year) {
        Entry<Integer, String> change = nameChanges.floorEntry(year);
        if (null == change) {
            return fullName;
        } else {
            return change.getValue();
        }
    }

    public @Nullable String[] getAlternativeFactionCodes() {
        return alternativeFactionCodes;
    }

    public Color getColor() {
        return color;
    }

    public String getNameGenerator() {
        return nameGenerator;
    }

    public @Nullable PlanetarySystem getStartingPlanet(final Campaign campaign, final LocalDate date) {
        return campaign.getSystemById(getStartingPlanet(date));
    }

    public String getStartingPlanet(final LocalDate date) {
        final Entry<LocalDate, String> change = planetChanges.floorEntry(date);
        return (change == null) ? startingPlanet : change.getValue();
    }

    public Optional<String> getCamosFolder(int year) {
        return Optional.ofNullable(faction2 != null ? faction2.getCamosFolder(year) : null);
    }

    public int getEraMod(int year) {
        if (eraMods == null) {
            return 0;
        } else {
            if (year < 2570) {
                // Era: Age of War
                return eraMods[0];
            } else if (year < 2598) {
                // Era: RW
                return eraMods[1];
            } else if (year < 2785) {
                // Era: Star League
                return eraMods[2];
            } else if (year < 2828) {
                // Era: 1st SW
                return eraMods[3];
            } else if (year < 2864) {
                // Era: 2nd SW
                return eraMods[4];
            } else if (year < 3028) {
                // Era: 3rd SW
                return eraMods[5];
            } else if (year < 3050) {
                // Era: 4th SW
                return eraMods[6];
            } else if (year < 3067) {
                // Era: Clan Invasion
                return eraMods[7];
            } else if (year < 3086) {
                // Era: Jihad
                return eraMods[8];
            } else if (year < 3151) {
                // Era: Dark Age
                return eraMods[9];
            } else {
                // Era: ilClan
                return eraMods[10];
            }
        }
    }

    public boolean is(FactionTag tag) {
        return tags.contains(tag);
    }

    /**
     * Updates the set of tags associated with the faction. Tags represent various
     * attributes or characteristics that describe the faction, such as its size,
     * alignment, behavior, or role within the campaign universe.
     *
     * @param tags the set of tags to be assigned to the faction. Each tag represents
     *             a specific characteristic or quality of the faction, such as
     *             {@code PIRATE}, {@code SUPER}, {@code REBEL}, among others.
     */
    public void setTags(Set<FactionTag> tags) {
        this.tags = tags;
    }

    public boolean validIn(final LocalDate today) {
        return validIn(today.getYear());
    }

    public boolean validIn(int year) {
        return (year >= start) && (year <= end);
    }

    public boolean validBetween(int startYear, int endYear) {
        return (startYear <= end) && (endYear >= start);
    }

    public int getStartYear() {
        return start;
    }

    public int getEndYear() {
        return end;
    }

    public String getCurrencyCode() {
        return currencyCode;
    }

    public String getLayeredForceIconBackgroundCategory() {
        return layeredForceIconBackgroundCategory;
    }

    public void setLayeredForceIconBackgroundCategory(final String layeredForceIconBackgroundCategory) {
        this.layeredForceIconBackgroundCategory = layeredForceIconBackgroundCategory;
    }

    public @Nullable String getLayeredForceIconBackgroundFilename() {
        return layeredForceIconBackgroundFilename;
    }

    public void setLayeredForceIconBackgroundFilename(final @Nullable String layeredForceIconBackgroundFilename) {
        this.layeredForceIconBackgroundFilename = layeredForceIconBackgroundFilename;
    }

    public String getLayeredForceIconLogoCategory() {
        return layeredForceIconLogoCategory;
    }

    public void setLayeredForceIconLogoCategory(final String layeredForceIconLogoCategory) {
        this.layeredForceIconLogoCategory = layeredForceIconLogoCategory;
    }

    public @Nullable String getLayeredForceIconLogoFilename() {
        return layeredForceIconLogoFilename;
    }

    public void setLayeredForceIconLogoFilename(final @Nullable String layeredForceIconLogoFilename) {
        this.layeredForceIconLogoFilename = layeredForceIconLogoFilename;
    }

    // region Checks
    public boolean isPlayable() {
        return is(FactionTag.PLAYABLE);
    }

    public boolean isMercenary() {
        return is(FactionTag.MERC);
    }

    public boolean isPirate() {
        return is(FactionTag.PIRATE);
    }

    public boolean isRebel() {
        return is(FactionTag.REBEL);
    }

    public boolean isRebelOrPirate() {
        return isRebel() || isPirate();
    }

    public boolean isGovernment() {
        return !isClan() && (isComStar() || isISMajorOrSuperPower() || isMinorPower()
            || isPlanetaryGovt() || isIndependent());
    }

    public boolean isComStar() {
        return "CS".equals(getShortName());
    }

    public boolean isWoB() {
        return "WOB".equals(getShortName());
    }

    public boolean isComStarOrWoB() {
        return isComStar() || isWoB();
    }

    public boolean isMarianHegemony() {
        return "MH".equals(getShortName());
    }

    public boolean isClan() {
        return is(FactionTag.CLAN);
    }

    public boolean isInnerSphere() {
        return is(FactionTag.IS);
    }

    public boolean isPeriphery() {
        return is(FactionTag.PERIPHERY);
    }

    public boolean isDeepPeriphery() {
        return is(FactionTag.DEEP_PERIPHERY);
    }

    public boolean isIndependent() {
        return "IND".equals(getShortName());
    }

    // region Power Checks
    public boolean isSuperPower() {
        return is(FactionTag.SUPER);
    }

    public boolean isMajorOrSuperPower() {
        return isMajorPower() || isSuperPower();
    }

    public boolean isISMajorOrSuperPower() {
        return isInnerSphere() && isMajorOrSuperPower();
    }

    public boolean isMajorPower() {
        return is(FactionTag.MAJOR);
    }

    public boolean isMinorPower() {
        return is(FactionTag.MINOR);
    }

    public boolean isSmall() {
        return is(FactionTag.SMALL);
    }

    public boolean isNoble() {
        return is(FactionTag.NOBLE);
    }

    public boolean isPlanetaryGovt() {
        return is(FactionTag.PLANETARY_GOVERNMENT);
    }

    public boolean isCorporation() {
        return is(FactionTag.CORPORATION);
    }

    public boolean isInactive() {
        return is(FactionTag.INACTIVE);
    }

    public boolean isChaos() {
        return is(FactionTag.CHAOS);
    }

    public boolean isStingy() {
        return is(FactionTag.STINGY);
    }

    public boolean isGenerous() {
        return is(FactionTag.GENEROUS);
    }

    public boolean isControlling() {
        return is(FactionTag.CONTROLLING);
    }

    public boolean isLenient() {
        return is(FactionTag.LENIENT);
    }
    // endregion Power Checks
    // endregion Checks

    /** @return Sorted list of faction names as one string */
    public static String getFactionNames(Collection<Faction> factions, int year) {
        if (null == factions) {
            return "-";
        }
        List<String> factionNames = new ArrayList<>(factions.size());
        for (Faction f : factions) {
            factionNames.add(f.getFullName(year));
        }
        Collections.sort(factionNames);
        return Utilities.combineString(factionNames, "/");
    }

    @Override
    public int hashCode() {
        final int prime = 31;
        int result = 1;
        result = prime * result + ((shortName == null) ? 0 : shortName.hashCode());
        return result;
    }

    @Override
    public boolean equals(Object obj) {
        if (obj instanceof Faction other) {
            return (null != shortName) && (shortName.equals(other.shortName));
        }
        return false;
    }

    /**
     * Returns the honor rating for a given Clan. Our research showed the post-Invasion shift in Clan doctrine to occur
     * between 3053 and 3055. This is based on the table found on page 274 of Total Warfare. Any Clan not mentioned on
     * that table is assumed to be Strict (pre-invasion) -> Opportunistic (post-invasion).
     * <p>
     * Note that this method uses 3053 and 3054 randomly as a threshold to determine if the current year is
     * post-invasion. Thus, in those years, the result may vary between calls with otherwise equal parameters.
     *
     * @param campaign the ongoing campaign
     * @return the honor rating as an {@link HonorRating} enum
     */
    public HonorRating getHonorRating(Campaign campaign) {
        boolean isPostInvasion = campaign.getLocalDate().getYear() >= 3053 + randomInt(2);
        return isPostInvasion ? postInvasionHonorRating : preInvasionHonorRating;
    }

    /**
     * Returns the size of the lowest formation type (e.g., lance). If this faction gives the size directly
     * (formationBaseSize:) this value is returned. Otherwise the fallback Factions are called recursively. When there
     * is no callback Faction, 5 is returned for a clan faction and 4 otherwise.
     * <p>
     * This means that the Word of Blake Faction will give a value of 6 and WoB subcommands do not have to give any
     * value as long as their fallback Faction is WoB.
     *
     * @return The size of a lance, point or analogous formation type
     */
    public int getFormationBaseSize() {
        return faction2.getFormationBaseSize();
    }

    /**
     * Returns the grouping multiplier for accumulated formations such as company, galaxy or level 3. If this faction
     * gives the value directly (formationGrouping:) this value is returned. Otherwise the fallback Factions are called
     * recursively. When there is no callback Faction, 5 is returned for a clan faction and 3 otherwise (3 lances form a
     * company, 3 companies form a battalion etc)
     * <p>
     * This means that the Word of Blake Faction will give a value of 6 and WoB subcommands do not have to give any
     * value as long as their fallback Faction is WoB.
     *
     * @return How many formations form a formation of a higher type (e.g., lances in a company)
     */
    public int getFormationGrouping() {
        return faction2.getFormationGrouping();
    }

    /**
     * Determines whether this faction performs Batchalls based on its short name.
     *
     * <p>Batchalls are a tradition among specific factions - primarily various clans and related groups. This method
     * checks if the faction's short name matches any of the known batchall-performing factions.</p>
     *
     * @return {@code true} if the faction performs Batchalls; {@code false} otherwise
     */
    public boolean performsBatchalls() {
        List<String> batchallFactions = List.of("CBS",
              "CB",
              "CCC",
              "CCO",
              "CDS",
              "CFM",
              "CGB",
              "CGS",
              "CHH",
              "CIH",
              "CJF",
              "CMG",
              "CNC",
              "CSJ",
              "CSR",
              "CSA",
              "CSV",
              "CSL",
              "CWI",
              "CW",
              "CWE",
              "CWIE",
              "CEI",
              "RD",
              "RA",
              "CP",
              "AML",
              "CLAN");

        return batchallFactions.contains(shortName);
    }
}<|MERGE_RESOLUTION|>--- conflicted
+++ resolved
@@ -50,7 +50,6 @@
 import mekhq.campaign.Campaign;
 import megamek.common.universe.HonorRating;
 
-<<<<<<< HEAD
 import java.awt.*;
 import java.nio.file.Path;
 import java.time.LocalDate;
@@ -61,8 +60,6 @@
 
 import static megamek.common.Compute.randomInt;
 
-=======
->>>>>>> 76a71e51
 /**
  * @author Jay Lawson (jaylawson39 at yahoo.com)
  */
