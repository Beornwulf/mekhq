/*
 * Copyright (C) 2025 The MegaMek Team. All Rights Reserved.
 *
 * This file is part of MekHQ.
 *
 * MekHQ is free software: you can redistribute it and/or modify
 * it under the terms of the GNU General Public License (GPL),
 * version 3 or (at your option) any later version,
 * as published by the Free Software Foundation.
 *
 * MekHQ is distributed in the hope that it will be useful,
 * but WITHOUT ANY WARRANTY; without even the implied warranty
 * of MERCHANTABILITY or FITNESS FOR A PARTICULAR PURPOSE.
 * See the GNU General Public License for more details.
 *
 * A copy of the GPL should have been included with this project;
 * if not, see <https://www.gnu.org/licenses/>.
 *
 * NOTICE: The MegaMek organization is a non-profit group of volunteers
 * creating free software for the BattleTech community.
 *
 * MechWarrior, BattleMech, `Mech and AeroTech are registered trademarks
 * of The Topps Company, Inc. All Rights Reserved.
 *
 * Catalyst Game Labs and the Catalyst Game Labs logo are trademarks of
 * InMediaRes Productions, LLC.
 *
 * MechWarrior Copyright Microsoft Corporation. MekHQ was created under
 * Microsoft's "Game Content Usage Rules"
 * <https://www.xbox.com/en-US/developers/rules> and it is not endorsed by or
 * affiliated with Microsoft.
 */
package mekhq.campaign.universe.factionStanding;

<<<<<<< HEAD
import java.util.List;

import megamek.logging.MMLogger;
import mekhq.campaign.mission.AtBContract;
=======
import java.time.LocalDate;
import java.util.HashSet;
import java.util.List;
import java.util.Set;

import megamek.common.annotations.Nullable;
import megamek.logging.MMLogger;
import mekhq.campaign.mission.AtBContract;
import mekhq.campaign.universe.Faction;
import mekhq.campaign.universe.FactionHints;
import mekhq.campaign.universe.PlanetarySystem;
>>>>>>> 63dbf5e7


public class FactionStandingUtilities {
    private static final MMLogger LOGGER = MMLogger.create(FactionStandingUtilities.class);

    /**
     * Determines the {@link FactionStandingLevel} corresponding to the given regard value.
     *
     * <p>Iterates through all defined standing levels and returns the one whose regard range (exclusive of minimum,
     * and inclusive of maximum) contains the provided regard value.</p>
     *
     * <p>If the regard value does not fall within any defined standing level range, this method logs a warning and
     * returns {@link FactionStandingLevel#STANDING_LEVEL_4} as a default.</p>
     *
     * @param regard the regard value to evaluate
     *
     * @return the matching {@code FactionStandingLevel} for the given regard, or {@code STANDING_LEVEL_4} if no match is
     *       found
     *
     * @author Illiani
     * @since 0.50.07
     */
    public static FactionStandingLevel calculateFactionStandingLevel(double regard) {
        for (FactionStandingLevel standingLevel : FactionStandingLevel.values()) {
            if (regard > standingLevel.getMinimumRegard() && regard <= standingLevel.getMaximumRegard()) {
                return standingLevel;
            }
        }

        // I'm not expecting this to happen given we already accept all values between Integer#MIN_VALUE and
        // Integer#MAX_VALUE. But if it somehow does, we'll just return STANDING_LEVEL_4 as a default.
        LOGGER.warn("Regard value {} is outside of the faction standing level range. Returning STANDING_LEVEL_4.",
              FactionStandingLevel.STANDING_LEVEL_4);

        return FactionStandingLevel.STANDING_LEVEL_4;
    }

    /**
     * Retrieves the current standing level based on the provided regard value.
     *
     * @param regard the regard value used to evaluate the faction standing level
     *
     * @return the corresponding standing level as an integer
     *
     * @author Illiani
     * @see FactionStandingLevel#getStandingLevel()
     * @since 0.50.07
     */
    public static int getStandingLevel(final double regard) {
        final FactionStandingLevel standing = calculateFactionStandingLevel(regard);

        return standing.getStandingLevel();
    }

    /**
     * Retrieves the negotiation modifier associated with the provided regard value.
     *
     * @param regard the regard value to evaluate
     *
     * @return the negotiation modifier
     *
     * @author Illiani
     * @see FactionStandingLevel#getNegotiationModifier()
     * @since 0.50.07
     */
    public static int getNegotiationModifier(final double regard) {
        final FactionStandingLevel standing = calculateFactionStandingLevel(regard);

        return standing.getNegotiationModifier();
    }

    /**
     * Returns the resupply weight modifier for the specified regard value.
     *
     * @param regard the regard value to evaluate
     *
     * @return the resupply weight modifier as a double
     *
     * @author Illiani
     * @see FactionStandingLevel#getResupplyWeightModifier()
     * @since 0.50.07
     */
    public static double getResupplyWeightModifier(final double regard) {
        final FactionStandingLevel standing = calculateFactionStandingLevel(regard);

        return standing.getResupplyWeightModifier();
    }

    /**
     * Determines if the command circuit access is available at the given regard value.
     *
     * @param regard the regard value to evaluate
     *
     * @return {@code true} if command circuit access is granted; {@code false} otherwise
     *
     * @author Illiani
     * @see FactionStandingLevel#hasCommandCircuitAccess()
     * @since 0.50.07
     */
    public static boolean hasCommandCircuitAccess(final double regard) {
        final FactionStandingLevel standing = calculateFactionStandingLevel(regard);

        return standing.hasCommandCircuitAccess();
    }

    /**
     * Checks whether the specified regard value results in outlawed status.
     *
     * @param regard the regard value to evaluate
     *
     * @return {@code true} if outlawed; {@code false} otherwise
     *
     * @author Illiani
     * @see FactionStandingLevel#isOutlawed()
     * @since 0.50.07
     */
    public static boolean isOutlawed(final double regard) {
        final FactionStandingLevel standing = calculateFactionStandingLevel(regard);

        return standing.isOutlawed();
    }

    /**
     * Checks if Batchalls are allowed for the provided regard value.
     *
     * @param regard the regard value to evaluate
     *
     * @return {@code true} if Batchall is allowed; {@code false} otherwise
     *
     * @author Illiani
     * @see FactionStandingLevel#isBatchallAllowed()
     * @since 0.50.07
     */
    public static boolean isBatchallAllowed(final double regard) {
        final FactionStandingLevel standing = calculateFactionStandingLevel(regard);

        return standing.isBatchallAllowed();
    }

    /**
     * Returns the number of recruitment tickets granted for the given regard value.
     *
     * @param regard the regard value to evaluate
     *
     * @return the number of recruitment tickets
     *
     * @author Illiani
     * @see FactionStandingLevel#getRecruitmentTickets()
     * @since 0.50.07
     */
    public static int getRecruitmentTickets(final double regard) {
        final FactionStandingLevel standing = calculateFactionStandingLevel(regard);

        return standing.getRecruitmentTickets();
    }

    /**
     * Returns the recruitment rolls modifier based on the specified regard value.
     *
     * @param regard the regard value to evaluate
     *
     * @return the recruitment rolls modifier
     *
     * @author Illiani
     * @see FactionStandingLevel#getRecruitmentRollsModifier()
     * @since 0.50.07
     */
    public static int getRecruitmentRollsModifier(final double regard) {
        final FactionStandingLevel standing = calculateFactionStandingLevel(regard);

        return standing.getRecruitmentRollsModifier();
    }

    /**
     * Retrieves the barrack costs multiplier for the specified regard value.
     *
     * @param regard the regard value to evaluate
     *
     * @return the barrack costs multiplier as a double
     *
     * @author Illiani
     * @see FactionStandingLevel#getBarrackCostsMultiplier()
     * @since 0.50.07
     */
    public static double getBarrackCostsMultiplier(final double regard) {
        final FactionStandingLevel standing = calculateFactionStandingLevel(regard);

        return standing.getBarrackCostsMultiplier();
    }

    /**
     * Returns the unit market rarity modifier for the given regard value.
     *
     * @param regard the regard value to evaluate
     *
     * @return the unit market rarity modifier
     *
     * @author Illiani
     * @see FactionStandingLevel#getUnitMarketRarityModifier()
     * @since 0.50.07
     */
    public static int getUnitMarketRarityModifier(final double regard) {
        final FactionStandingLevel standing = calculateFactionStandingLevel(regard);

        return standing.getUnitMarketRarityModifier();
    }

    /**
     * Retrieves the contract pay multiplier corresponding to the specified regard value.
     *
     * @param regard the regard value to evaluate
     *
     * @return the contract pay multiplier as a double
     *
     * @author Illiani
     * @see FactionStandingLevel#getContractPayMultiplier()
     * @since 0.50.07
     */
    public static double getContractPayMultiplier(final double regard) {
        final FactionStandingLevel standing = calculateFactionStandingLevel(regard);

        return standing.getContractPayMultiplier();
    }

    /**
     * Returns the support point modifier applied at the start of a contract for the given regard value.
     *
     * @param regard the regard value to evaluate
     *
     * @return the support point modifier for contract start
     *
     * @author Illiani
     * @see FactionStandingLevel#getSupportPointModifierContractStart()
     * @since 0.50.07
     */
    public static int getSupportPointModifierContractStart(final double regard) {
        final FactionStandingLevel standing = calculateFactionStandingLevel(regard);

        return standing.getSupportPointModifierContractStart();
    }

    /**
     * Returns the periodic support point modifier for the specified regard value.
     *
     * @param regard the regard value to evaluate
     *
     * @return the periodic support point modifier
     *
     * @author Illiani
     * @see FactionStandingLevel#getSupportPointModifierPeriodic()
     * @since 0.50.07
     */
    public static int getSupportPointModifierPeriodic(final double regard) {
        final FactionStandingLevel standing = calculateFactionStandingLevel(regard);

        return standing.getSupportPointModifierPeriodic();
    }

    /**
<<<<<<< HEAD
     * Determines whether command circuit access should be granted based on campaign settings, game master mode, current
     * faction standings, and a list of active contracts.
     *
     * <p>Access is immediately granted if both command circuit requirements are overridden and game master mode is
     * active. If not, and if faction standing is used as a criterion, the method evaluates the player's highest faction
     * regard across all active contracts, granting access if this level meets the threshold.</p>
     *
     * <p>If there are no active contracts, access is denied.</p>
     *
     * @param overridingCommandCircuitRequirements {@code true} if command circuit requirements are overridden
     * @param isGM                                 {@code true} if game master mode is enabled
     * @param useFactionStandingCommandCircuit     {@code true} if faction standing is used to determine access
     * @param factionStandings                     player faction standing data
     * @param activeContracts                      list of currently active contracts to evaluate for access
     *
     * @return {@code true} if command circuit access should be used; {@code false} otherwise
=======
     * Determines whether a campaign force is allowed to enter the specified target planetary system, based on
     * population, ownership, outlaw status, contract relationships, and state of war.
     *
     * <p>The rules for entry are as follows:</p>
     * <ol>
     *   <li>If the target system is empty (population zero), entry is always permitted.</li>
     *   <li>If the target system is owned by any faction that is either an employer or a contract target, entry is
     *   allowed.</li>
     *   <li>If the player is outlawed in their current system, they may always exit to another system (unless {@code
     *   currentSystem} is {@code null}).</li>
     *   <li>If the player is outlawed in the target system, entry is denied.</li>
     *   <li>If the campaign faction is at war with all system factions, entry is denied.</li>
     *   <li>If all system factions are at war with any employer faction, entry is denied.</li>
     *   <li>If none of the above conditions block entry, it is permitted.</li>
     * </ol>
     *
     * @param campaignFaction    the campaign's primary faction
     * @param factionStandings   the standings of the campaign with all factions
     * @param currentSystem      the planetary system currently occupied
     * @param targetSystem       the planetary system to test entry for
     * @param when               the date of attempted entry (population/ownership may change over time)
     * @param activeAtBContracts list of currently active contracts
     *
     * @return {@code true} if entry to the target system is allowed; {@code false} otherwise
>>>>>>> 63dbf5e7
     *
     * @author Illiani
     * @since 0.50.07
     */
<<<<<<< HEAD
    public static boolean isUseCommandCircuit(boolean overridingCommandCircuitRequirements, boolean isGM,
          boolean useFactionStandingCommandCircuit, FactionStandings factionStandings,
          List<AtBContract> activeContracts) {
        boolean useCommandCircuit = overridingCommandCircuitRequirements && isGM;

        if (useCommandCircuit) {
            return true;
        }

        if (activeContracts.isEmpty()) {
            return false;
        }

        double highestRegard = FactionStandingLevel.STANDING_LEVEL_0.getMinimumRegard();
        if (useFactionStandingCommandCircuit) {
            for (AtBContract contract : activeContracts) {
                double currentRegard = factionStandings.getRegardForFaction(contract.getEmployerCode(), true);
                if (currentRegard > highestRegard) {
                    highestRegard = currentRegard;
                }
            }
        }

        useCommandCircuit = hasCommandCircuitAccess(highestRegard);
        return useCommandCircuit;
=======
    public static boolean canEnterTargetSystem(Faction campaignFaction, FactionStandings factionStandings,
          @Nullable PlanetarySystem currentSystem, PlanetarySystem targetSystem, LocalDate when,
          List<AtBContract> activeAtBContracts) {
        // Always allowed in empty systems
        if (targetSystem.getPopulation(when) == 0) {
            LOGGER.debug("Target system is empty, access granted");
            return true;
        }

        Set<Faction> systemFactions = targetSystem.getFactionSet(when);

        Set<Faction> contractEmployers = new HashSet<>();
        Set<Faction> contractTargets = new HashSet<>();
        for (AtBContract contract : activeAtBContracts) {
            contractEmployers.add(contract.getEmployerFaction());
            contractTargets.add(contract.getEnemy());
        }

        // Entry always allowed if the system is owned by any contract employer or target
        if (systemFactions.stream()
                  .anyMatch(systemFaction -> contractEmployers.contains(systemFaction)
                                                   || contractTargets.contains(systemFaction))) {
            LOGGER.debug("System is owned by a contract employer or target, access granted");
            return true;
        }

        // Always allowed to leave if outlawed in the current system
        if (currentSystem != null) {
            if (isOutlawedInSystem(factionStandings, currentSystem, when)) {
                LOGGER.debug("Player is outlawed in current system, but always allowed to escape, access granted");
                return true;
            }
        }

        // Banned if outlawed in the target system
        if (isOutlawedInSystem(factionStandings, targetSystem, when)) {
            LOGGER.debug("Player is outlawed in target system, access denied");
            return false;
        }

        // Disallow if the campaign faction is at war with all system factions
        FactionHints factionHints = FactionHints.defaultFactionHints();
        boolean allAtWarWithCampaign = systemFactions
                                             .stream()
                                             .allMatch(systemFaction -> factionHints.isAtWarWith(campaignFaction,
                                                   systemFaction,
                                                   when));
        if (allAtWarWithCampaign) {
            LOGGER.debug("Campaign faction is at war with all system factions, access denied");
            return false;
        }

        // Disallow if all system factions are at war with any one employer
        for (Faction employer : contractEmployers) {
            boolean allAtWarWithEmployer = systemFactions
                                                 .stream()
                                                 .allMatch(systemFaction -> factionHints.getCurrentWar(employer,
                                                       systemFaction,
                                                       when) != null);
            if (allAtWarWithEmployer) {
                LOGGER.debug("All system factions are at war with employer {}, access denied", employer.getShortName());
                return false;
            }
        }

        LOGGER.debug("Access granted");
        return true;
    }

    /**
     * Determines whether a faction is outlawed in the specified target system at a given date.
     *
     * <p>This method evaluates the highest standing ("regard") among all factions present in the target planetary
     * system on the specified date. It then checks whether the faction corresponding to the highest regard is
     * considered outlawed.</p>
     *
     * @param factionStandings the faction standings data to use for regard calculations
     * @param targetSystem     the planetary system in which to perform the check
     * @param when             the date for which to determine outlaw status
     *
     * @return {@code true} if the faction is outlawed in the target system at the given date; {@code false} otherwise
     *
     * @author Illiani
     * @since 0.50.07
     */
    private static boolean isOutlawedInSystem(FactionStandings factionStandings, PlanetarySystem targetSystem,
          LocalDate when) {
        double highestRegard = FactionStandingLevel.STANDING_LEVEL_0.getMinimumRegard();
        for (Faction faction : targetSystem.getFactionSet(when)) {
            double currentRegard = factionStandings.getRegardForFaction(faction.getShortName(), true);
            if (currentRegard > highestRegard) {
                highestRegard = currentRegard;
            }
        }

        return isOutlawed(highestRegard);
>>>>>>> 63dbf5e7
    }
}<|MERGE_RESOLUTION|>--- conflicted
+++ resolved
@@ -32,15 +32,10 @@
  */
 package mekhq.campaign.universe.factionStanding;
 
-<<<<<<< HEAD
 import java.util.List;
 
-import megamek.logging.MMLogger;
-import mekhq.campaign.mission.AtBContract;
-=======
 import java.time.LocalDate;
 import java.util.HashSet;
-import java.util.List;
 import java.util.Set;
 
 import megamek.common.annotations.Nullable;
@@ -49,7 +44,6 @@
 import mekhq.campaign.universe.Faction;
 import mekhq.campaign.universe.FactionHints;
 import mekhq.campaign.universe.PlanetarySystem;
->>>>>>> 63dbf5e7
 
 
 public class FactionStandingUtilities {
@@ -309,7 +303,6 @@
     }
 
     /**
-<<<<<<< HEAD
      * Determines whether command circuit access should be granted based on campaign settings, game master mode, current
      * faction standings, and a list of active contracts.
      *
@@ -326,7 +319,38 @@
      * @param activeContracts                      list of currently active contracts to evaluate for access
      *
      * @return {@code true} if command circuit access should be used; {@code false} otherwise
-=======
+     *
+     * @author Illiani
+     * @since 0.50.07
+     */
+    public static boolean isUseCommandCircuit(boolean overridingCommandCircuitRequirements, boolean isGM,
+          boolean useFactionStandingCommandCircuit, FactionStandings factionStandings,
+          List<AtBContract> activeContracts) {
+        boolean useCommandCircuit = overridingCommandCircuitRequirements && isGM;
+
+        if (useCommandCircuit) {
+            return true;
+        }
+
+        if (activeContracts.isEmpty()) {
+            return false;
+        }
+
+        double highestRegard = FactionStandingLevel.STANDING_LEVEL_0.getMinimumRegard();
+        if (useFactionStandingCommandCircuit) {
+            for (AtBContract contract : activeContracts) {
+                double currentRegard = factionStandings.getRegardForFaction(contract.getEmployerCode(), true);
+                if (currentRegard > highestRegard) {
+                    highestRegard = currentRegard;
+                }
+            }
+        }
+
+        useCommandCircuit = hasCommandCircuitAccess(highestRegard);
+        return useCommandCircuit;
+    }
+
+    /**
      * Determines whether a campaign force is allowed to enter the specified target planetary system, based on
      * population, ownership, outlaw status, contract relationships, and state of war.
      *
@@ -351,38 +375,10 @@
      * @param activeAtBContracts list of currently active contracts
      *
      * @return {@code true} if entry to the target system is allowed; {@code false} otherwise
->>>>>>> 63dbf5e7
-     *
-     * @author Illiani
-     * @since 0.50.07
-     */
-<<<<<<< HEAD
-    public static boolean isUseCommandCircuit(boolean overridingCommandCircuitRequirements, boolean isGM,
-          boolean useFactionStandingCommandCircuit, FactionStandings factionStandings,
-          List<AtBContract> activeContracts) {
-        boolean useCommandCircuit = overridingCommandCircuitRequirements && isGM;
-
-        if (useCommandCircuit) {
-            return true;
-        }
-
-        if (activeContracts.isEmpty()) {
-            return false;
-        }
-
-        double highestRegard = FactionStandingLevel.STANDING_LEVEL_0.getMinimumRegard();
-        if (useFactionStandingCommandCircuit) {
-            for (AtBContract contract : activeContracts) {
-                double currentRegard = factionStandings.getRegardForFaction(contract.getEmployerCode(), true);
-                if (currentRegard > highestRegard) {
-                    highestRegard = currentRegard;
-                }
-            }
-        }
-
-        useCommandCircuit = hasCommandCircuitAccess(highestRegard);
-        return useCommandCircuit;
-=======
+     *
+     * @author Illiani
+     * @since 0.50.07
+     */
     public static boolean canEnterTargetSystem(Faction campaignFaction, FactionStandings factionStandings,
           @Nullable PlanetarySystem currentSystem, PlanetarySystem targetSystem, LocalDate when,
           List<AtBContract> activeAtBContracts) {
@@ -479,6 +475,5 @@
         }
 
         return isOutlawed(highestRegard);
->>>>>>> 63dbf5e7
     }
 }