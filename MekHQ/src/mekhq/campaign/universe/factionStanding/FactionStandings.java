--- conflicted
+++ resolved
@@ -1079,14 +1079,9 @@
      * @author Illiani
      * @since 0.50.07
      */
-<<<<<<< HEAD
-    public List<String> processContractCompletion(@Nullable final Faction employerFaction, final LocalDate today,
-          final MissionStatus missionStatus) {
-=======
     public List<String> processContractCompletion(@Nullable final String campaignFactionCode,
           @Nullable final Faction employerFaction, final LocalDate today,
                                                   final MissionStatus missionStatus) {
->>>>>>> e06d9ee6
         // If the mission is still active, there is nothing to process, so abort
         if (missionStatus == MissionStatus.ACTIVE) {
             return new ArrayList<>();
@@ -1490,8 +1485,6 @@
 
         return regard;
     }
-<<<<<<< HEAD
-=======
 
     public List<String> updateCampaignForPastMissions(List<Mission> missions, ImageIcon campaignIcon,
           Faction campaignFaction, LocalDate today) {
@@ -1575,5 +1568,4 @@
             }
         });
     }
->>>>>>> e06d9ee6
 }