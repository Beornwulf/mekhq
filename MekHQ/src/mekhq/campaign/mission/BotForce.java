--- conflicted
+++ resolved
@@ -226,26 +226,8 @@
         MekHqXmlUtil.writeSimpleXmlTag(pw1, indent++, "name", name);
         MekHqXmlUtil.writeSimpleXmlTag(pw1, indent, "team", team);
         MekHqXmlUtil.writeSimpleXmlTag(pw1, indent, "start", start);
-<<<<<<< HEAD
         getCamouflage().writeToXML(pw1, indent);
         MekHqXmlUtil.writeSimpleXmlTag(pw1, indent, "colour", getColour().name());
-=======
-        if (!getCamouflage().hasDefaultCategory()) {
-            MekHqXmlUtil.writeSimpleXmlTag(pw1, indent, "camoCategory", getCamouflage().getCategory());
-        }
-        if (!getCamouflage().hasDefaultFilename()) {
-            MekHqXmlUtil.writeSimpleXmlTag(pw1, indent, "camoFileName", getCamouflage().getFilename());
-        }
-
-        // if we've got a legitimate color, great. Otherwise, write out something default
-        if (getColour() != null) {
-            MekHqXmlUtil.writeSimpleXmlTag(pw1, indent, "colour", getColour().name());
-        } else {
-            MekHQ.getLogger().error("Null colour specified for bot force; defaulting to FIRE BRICK");
-            MekHqXmlUtil.writeSimpleXmlTag(pw1, indent, "colour", PlayerColour.FIRE_BRICK.name());
-        }
-
->>>>>>> 10d4c13a
         MekHqXmlUtil.writeSimpleXMLOpenIndentedLine(pw1, indent++, "entities");
         for (Entity en : entityList) {
             if (en == null) {
