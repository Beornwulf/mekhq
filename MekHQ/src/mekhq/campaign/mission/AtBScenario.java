--- conflicted
+++ resolved
@@ -224,13 +224,10 @@
     ArrayList<UUID> survivalBonus;
 
     HashMap<UUID, Entity> entityIds;
-
+   
     // key-value pairs linking transports and the units loaded onto them.
     private Map<String, List<String>> transportLinkages;
-<<<<<<< HEAD
-=======
     private Map<String, Entity> externalIDLookup;
->>>>>>> ef6f549a
     
     private static ResourceBundle defaultResourceBundle = ResourceBundle.getBundle("mekhq.resources.AtBScenarioBuiltIn", new EncodeControl()); //$NON-NLS-1$
     
@@ -245,12 +242,8 @@
         attachedUnitIds = new ArrayList<UUID>();
         survivalBonus = new ArrayList<UUID>();
         entityIds = new HashMap<UUID, Entity>();
-<<<<<<< HEAD
-        setTransportLinkages(new HashMap<>());
-=======
         transportLinkages = new HashMap<>();
         externalIDLookup = new HashMap<>();
->>>>>>> ef6f549a
 
         light = PlanetaryConditions.L_DAY;
         weather = PlanetaryConditions.WE_NONE;
@@ -2166,8 +2159,6 @@
         
         transportLinkages.get(transport).add(cargo);
     }
-<<<<<<< HEAD
-=======
     
     public Map<String, Entity> getExternalIDLookup() {
         return externalIDLookup;
@@ -2176,5 +2167,4 @@
     public void setExternalIDLookup(HashMap<String, Entity> externalIDLookup) {
         this.externalIDLookup = externalIDLookup;
     }
->>>>>>> ef6f549a
 }