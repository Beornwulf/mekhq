/*
 * RetirementDefectionTracker.java
 *
 * Copyright (c) 2014 - Carl Spain. All rights reserved.
 *
 * This file is part of MekHQ.
 *
 * MekHQ is free software: you can redistribute it and/or modify
 * it under the terms of the GNU General Public License as published by
 * the Free Software Foundation, either version 3 of the License, or
 * (at your option) any later version.
 *
 * MekHQ is distributed in the hope that it will be useful,
 * but WITHOUT ANY WARRANTY; without even the implied warranty of
 * MERCHANTABILITY or FITNESS FOR A PARTICULAR PURPOSE. See the
 * GNU General Public License for more details.
 *
 * You should have received a copy of the GNU General Public License
 * along with MekHQ. If not, see <http://www.gnu.org/licenses/>.
 */
package mekhq.campaign.personnel;

import java.io.PrintWriter;
import java.io.Serializable;
import java.time.LocalDate;
import java.util.Collection;
import java.util.Enumeration;
import java.util.HashMap;
import java.util.HashSet;
import java.util.Iterator;
import java.util.Set;
import java.util.UUID;

import mekhq.campaign.finances.FinancialReport;
import mekhq.campaign.finances.Money;

<<<<<<< HEAD
import mekhq.campaign.personnel.enums.Profession;
=======
import mekhq.campaign.personnel.enums.PersonnelRole;
import mekhq.campaign.personnel.ranks.Ranks;
>>>>>>> 41c99732
import org.apache.commons.lang3.StringUtils;
import org.w3c.dom.Node;
import org.w3c.dom.NodeList;

import megamek.common.Compute;
import megamek.common.TargetRoll;
import megamek.common.options.IOption;
import megamek.common.options.PilotOptions;
import mekhq.MekHQ;
import mekhq.MekHqXmlSerializable;
import mekhq.MekHqXmlUtil;
import mekhq.Utilities;
import mekhq.campaign.Campaign;
import mekhq.campaign.mission.AtBContract;

/**
 * @author Neoancient
 *
 * Against the Bot
 * Utility class that handles retirement/defection rolls and final payments
 * to personnel who retire/defect/get sacked and families of those killed
 * in battle.
 */
public class RetirementDefectionTracker implements Serializable, MekHqXmlSerializable{
    private static final long serialVersionUID = 7245317499458320654L;

    /* In case the dialog is closed after making the retirement rolls
     * and determining payouts but before the retirees have been paid,
     * we store those results to avoid making the rolls again.
     */
    private HashSet<Integer> rollRequired;
    private HashMap<Integer, HashSet<UUID>> unresolvedPersonnel;
    private HashMap<UUID, Payout> payouts;
    private LocalDate lastRetirementRoll;

    public RetirementDefectionTracker() {
        rollRequired = new HashSet<>();
        unresolvedPersonnel = new HashMap<>();
        payouts = new HashMap<>();
        lastRetirementRoll = LocalDate.now();
    }

    /**
     * @param campaign the campaign to get share values for
     * @return The value of each share in C-bills
     */
    public static Money getShareValue(Campaign campaign) {
        if (!campaign.getCampaignOptions().getUseShareSystem()) {
            return Money.zero();
        }

        FinancialReport r = FinancialReport.calculate(campaign);

        Money netWorth = r.getNetWorth();
        if (campaign.getCampaignOptions().getSharesExcludeLargeCraft()) {
                netWorth = netWorth.minus(r.getLargeCraftValue());
        }

        int totalShares = 0;
        for (Person p : campaign.getActivePersonnel()) {
            totalShares += p.getNumShares(campaign.getCampaignOptions().getSharesForAll());
        }

        if (totalShares <= 0) {
            return Money.zero();
        }

        return netWorth.dividedBy(totalShares);
    }

    /**
     * Computes the target for retirement rolls for all eligible personnel; this includes
     * all active personnel who are not dependents, prisoners, or bondsmen.
     *
     * @param contract	The contract that is being resolved; if the retirement roll is not
     * 					due to contract resolutions (e.g. > 12 months since last roll), this
     * 					can be null.
     * @param campaign  The campaign to calculate target numbers for
     * @return			A map with person ids as key and calculated target roll as value.
     */
    public HashMap<UUID, TargetRoll> calculateTargetNumbers(AtBContract contract, Campaign campaign) {
        HashMap <UUID, TargetRoll> targets = new HashMap<>();
        int combatLeadershipMod = 0;
        int supportLeadershipMod = 0;

        if (null != contract) {
            rollRequired.add(contract.getId());
        }

        if (campaign.getCampaignOptions().getUseLeadership()) {
            int combat = 0;
            int proto = 0;
            int support = 0;
            for (Person p : campaign.getActivePersonnel()) {
                if (p.getPrimaryRole().isNone() || p.isDependent() || !p.getPrisonerStatus().isFree()) {
                    continue;
                }
                if (p.getPrimaryRole().isSupport()) {
                    support++;
                } else if ((null == p.getUnit()) ||
                        ((null != p.getUnit()) && p.getUnit().isCommander(p))) {
                    /*
                     * The AtB rules do not state that crews count as a
                     * single person for leadership purposes, but to do otherwise
                     * would tax all but the most exceptional commanders of
                     * vehicle or infantry units.
                     */
                    if (p.getPrimaryRole().isProtoMechPilot()) {
                        proto++;
                    } else {
                        combat++;
                    }
                }
            }
            combat += proto / 5;
            int max = 12;
            if ((null != campaign.getFlaggedCommander()) &&
                    (null != campaign.getFlaggedCommander().getSkill(SkillType.S_LEADER))) {
                max += 6 * campaign.getFlaggedCommander().getSkill(SkillType.S_LEADER).getLevel();
            }
            if (combat > 2 * max) {
                combatLeadershipMod = 2;
            } else if (combat > max) {
                combatLeadershipMod = 1;
            }
            if (support > 2 * max) {
                supportLeadershipMod = 2;
            } else if (support > max) {
                supportLeadershipMod = 1;
            }
        }

        for (Person p : campaign.getActivePersonnel()) {
            if (p.isDependent() || !p.getPrisonerStatus().isFree() || p.isDeployed()
                    || (p.isFounder() && campaign.getCampaignOptions().getFoundersNeverRetire())) {
                continue;
            }
            /* Infantry units retire or defect by platoon */
            if ((null != p.getUnit()) && p.getUnit().usesSoldiers()
                    && !p.getUnit().isCommander(p)) {
                continue;
            }
            TargetRoll target = new TargetRoll(5, "Target");
            target.addModifier(p.getExperienceLevel(false) - campaign.getUnitRatingMod(),
                    "Experience");
            /* Retirement rolls are made before the contract status is set */
            if ((contract != null) && (contract.getStatus().isFailed() || contract.getStatus().isBreach())) {
                target.addModifier(1, "Failed mission");
            }

            if (campaign.getCampaignOptions().getTrackUnitFatigue() && (campaign.getFatigueLevel() >= 10)) {
                target.addModifier(campaign.getFatigueLevel() / 10, "Fatigue");
            }
            if (campaign.getFactionCode().equals("PIR")) {
                target.addModifier(1, "Pirate");
            }
            if (p.getRank().isOfficer()) {
                target.addModifier(-1, "Officer");
            } else {
                for (Enumeration<IOption> i = p.getOptions(PilotOptions.LVL3_ADVANTAGES); i.hasMoreElements(); ) {
                    IOption ability = i.nextElement();
                    if (ability.booleanValue()) {
                        if (ability.getName().equals("tactical_genius")) {
                            target.addModifier(1, "Non-officer tactical genius");
                            break;
                        }
                    }
                }
            }
            if (p.getAge(campaign.getLocalDate()) >= 50) {
                target.addModifier(1, "Over 50");
            }
            if (campaign.getCampaignOptions().getUseShareSystem()) {
                /* If this retirement roll is not being made at the end
                 * of a contract (e.g. >12 months since last roll), the
                 * share percentage should still apply. In the case of multiple
                 * active contracts, pick the one with the best percentage.
                 */
                AtBContract c = contract;
                if (c == null) {
                    for (AtBContract atBContract : campaign.getActiveAtBContracts()) {
                        if ((c == null) || (c.getSharesPct() < atBContract.getSharesPct())) {
                            c = atBContract;
                        }
                    }
                }
                if ((c != null) && (c.getSharesPct() > 20)) {
                    target.addModifier(-((c.getSharesPct() - 20) / 10), "Shares");
                }
            } else {
                //Bonus payments handled by dialog
            }
            if (p.getPrimaryRole().isSoldier()) {
                target.addModifier(-1, p.getPrimaryRole().toString());
            }
            int injuryMod = 0;
            for (Injury i : p.getInjuries()) {
                if (i.isPermanent()) {
                    injuryMod++;
                }
            }
            if (injuryMod > 0) {
                target.addModifier(injuryMod, "Permanent injuries");
            }
            if ((combatLeadershipMod != 0) && p.getPrimaryRole().isCombat()) {
                target.addModifier(combatLeadershipMod, "Leadership");
            }
            if ((supportLeadershipMod != 0) && p.getPrimaryRole().isSupport()) {
                target.addModifier(supportLeadershipMod, "Leadership");
            }

            targets.put(p.getId(), target);
        }
        return targets;
    }

    /**
     * Makes rolls for retirement/defection based on previously calculated target rolls,
     * and tracks all retirees in the unresolvedPersonnel hash in case the dialog
     * is closed before payments are resolved, to avoid rerolling the results.
     *
     * @param contract
     * @param targets		The hash previously generated by calculateTargetNumbers.
     * @param shareValue	The value of each share in the unit; if not using the share system, this is zero.
     * @param campaign
     */
    public void rollRetirement(AtBContract contract, HashMap<UUID, TargetRoll> targets, Money shareValue, Campaign campaign) {
        if (null != contract && !unresolvedPersonnel.containsKey(contract.getId())) {
            unresolvedPersonnel.put(contract.getId(), new HashSet<>());
        }
        for (UUID id : targets.keySet()) {
            if (Compute.d6(2) < targets.get(id).getValue()) {
                if (null != contract) {
                    unresolvedPersonnel.get(contract.getId()).add(id);
                }
                payouts.put(id, new Payout(campaign.getPerson(id),
                        shareValue, false, campaign.getCampaignOptions().getSharesForAll()));
            }
        }
        if (null != contract) {
            rollRequired.remove(contract.getId());
        }
        lastRetirementRoll = campaign.getLocalDate();
    }

    public LocalDate getLastRetirementRoll() {
        return lastRetirementRoll;
    }

    public void setLastRetirementRoll(LocalDate lastRetirementRoll) {
        this.lastRetirementRoll = lastRetirementRoll;
    }

    /**
     * Handles final payout to any personnel who are sacked or killed in battle
     *
     * @param person	The person to be removed from the campaign
     * @param killed	True if killed in battle, false if sacked
     * @param shares	The number of shares controlled by person
     * @param campaign
     * @param contract	If not null, the payout must be resolved before the
     * 					contract can be resolved.
     * @return			true if the person is due a payout; otherwise false
     */
    public boolean removeFromCampaign(Person person, boolean killed, int shares, Campaign campaign,
                                      AtBContract contract) {
        /* Payouts to Infantry/Battle armor platoons/squads/points are
         * handled as a unit in the AtB rules, so we're just going to ignore
         * them here.
         */
        if (person.getPrimaryRole().isSoldierOrBattleArmour() || !person.getPrisonerStatus().isFree()) {
            return false;
        }
        payouts.put(person.getId(), new Payout(person, getShareValue(campaign),
                killed, campaign.getCampaignOptions().getSharesForAll()));
        if (null != contract) {
            unresolvedPersonnel.computeIfAbsent(contract.getId(), k -> new HashSet<>());
            unresolvedPersonnel.get(contract.getId()).add(person.getId());
        }
        return true;
    }

    public void removePayout(Person person) {
        payouts.remove(person.getId());
    }

    /**
     * Clears out an individual entirely from this tracker.
     * @param person The person to remove
     */
    public void removePerson(Person person) {
        payouts.remove(person.getId());

        for (int contractID : unresolvedPersonnel.keySet()) {
            unresolvedPersonnel.get(contractID).remove(person.getId());
        }
    }

    /**
     * Worker function that clears out any orphan retirement/defection records
     */
    public void cleanupOrphans(Campaign campaign) {
        Iterator<UUID> payoutIterator = payouts.keySet().iterator();

        while (payoutIterator.hasNext()) {
            UUID personID = payoutIterator.next();
            if (campaign.getPerson(personID) == null) {
                payoutIterator.remove();
            }
        }

        for (int contractID : unresolvedPersonnel.keySet()) {
            Iterator<UUID> personIterator = unresolvedPersonnel.get(contractID).iterator();

            while (personIterator.hasNext()) {
                UUID personID = personIterator.next();

                if (campaign.getPerson(personID) == null) {
                    personIterator.remove();
                }
            }
        }
    }

    public boolean isOutstanding(AtBContract contract) {
        return isOutstanding(contract.getId());
    }

    public boolean isOutstanding(int id) {
        return unresolvedPersonnel.containsKey(id);
    }

    /* Called by when all payouts have been resolved for the contract.
     * If contract is null, the dialog has been invoked without a
     * specific contract and all outstanding payouts have been resolved.
     */
    public void resolveAllContracts() {
        resolveContract(null);
        payouts.clear();
    }

    public void resolveContract(AtBContract contract) {
        if (null == contract) {
            for (int id : unresolvedPersonnel.keySet()) {
                resolveContract(id);
            }
        } else {
            resolveContract(contract.getId());
        }
    }

    public void resolveContract(int contractId) {
        if (null != unresolvedPersonnel.get(contractId)) {
            for (UUID pid : unresolvedPersonnel.get(contractId)) {
                payouts.remove(pid);
            }
            unresolvedPersonnel.remove(contractId);
        }
        rollRequired.remove(contractId);
    }

    public Set<UUID> getRetirees() {
        return getRetirees(null);
    }

    public Set<UUID> getRetirees(AtBContract contract) {
        if (null != contract) {
            return unresolvedPersonnel.get(contract.getId());
        } else {
            return payouts.keySet();
        }
    }

    public Payout getPayout(UUID id) {
        return payouts.get(id);
    }

    /**
     * @param person the person to get the bonus cost for
     * @return The amount in C-bills required to get a bonus to the retirement/defection roll
     */
    public static Money getBonusCost(final Person person) {
        final boolean isMechWarriorProfession = Profession.getProfessionFromPersonnelRole(
                person.getPrimaryRole()).isMechWarrior();
        switch (person.getExperienceLevel(false)) {
            case SkillType.EXP_ELITE:
<<<<<<< HEAD
                return Money.of(isMechWarriorProfession ? 300000 : 150000);
            case SkillType.EXP_VETERAN:
                return Money.of(isMechWarriorProfession ? 150000 : 50000);
            case SkillType.EXP_REGULAR:
                return Money.of(isMechWarriorProfession ? 50000 : 20000);
            case SkillType.EXP_GREEN:
            default:
                return Money.of(isMechWarriorProfession ? 20000 : 10000);
=======
                return Money.of((person.getPrimaryRole().getProfession() == Ranks.RPROF_MW) ? 300000 : 150000);
            case SkillType.EXP_VETERAN:
                return Money.of((person.getPrimaryRole().getProfession() == Ranks.RPROF_MW) ? 150000 : 50000);
            case SkillType.EXP_REGULAR:
                return Money.of((person.getPrimaryRole().getProfession() == Ranks.RPROF_MW) ? 50000 : 20000);
            case SkillType.EXP_GREEN:
            default:
                return Money.of((person.getPrimaryRole().getProfession() == Ranks.RPROF_MW) ? 20000 : 10000);
>>>>>>> 41c99732
        }
    }

    /**
     * Class used to record the required payout to each retired/defected/killed/sacked
     * person.
     */
    public static class Payout {
        private int weightClass = 0;
        private int dependents = 0;
        private Money payoutAmount = Money.zero();
        private boolean recruit = false;
        private PersonnelRole recruitRole = PersonnelRole.NONE;
        private boolean heir = false;
        private boolean stolenUnit = false;
        private UUID stolenUnitId = null;

        public Payout() {

        }

        public Payout(Person p, Money shareValue, boolean killed, boolean sharesForAll) {
            calculatePayout(p, killed, shareValue.isPositive());
            if (shareValue.isPositive()) {
                payoutAmount = payoutAmount.plus(shareValue.multipliedBy(p.getNumShares(sharesForAll)));
            }
            if (killed) {
                switch (Compute.d6()) {
                    case 1:
                        /* No effects */
                        break;
                    case 2:
                        dependents = 1;
                        break;
                    case 3:
                        dependents = Compute.d6();
                        break;
                    case 4:
                    case 5:
                        recruit = true;
                        break;
                    case 6:
                        heir = true;
                        break;
                }
            }
        }

        private void calculatePayout(Person p, boolean killed,
                boolean shareSystem) {
            int roll;
            if (killed) {
                roll = Utilities.dice(1, 5);
            } else {
                roll = Compute.d6() + Math.max(-1, p.getExperienceLevel(false) - 2);
                if (p.getRank().isOfficer()) {
                    roll += 1;
                }
            }
            if (roll >= 6 && (p.getPrimaryRole().isAerospacePilot() || p.getSecondaryRole().isAerospacePilot())) {
                stolenUnit = true;
            } else {
<<<<<<< HEAD
                final Profession profession = Profession.getProfessionFromPersonnelRole(p.getPrimaryRole());
                if (profession.isInfantry()) {
=======
                if (p.getPrimaryRole().getProfession() == Ranks.RPROF_INF) {
>>>>>>> 41c99732
                    if (p.getUnit() != null) {
                        payoutAmount = Money.of(50000);
                    }
                } else {
                    payoutAmount = getBonusCost(p);
                    if (p.getRank().isOfficer()) {
                        payoutAmount = payoutAmount.multipliedBy(2);
                    }
                }
<<<<<<< HEAD

                if (!shareSystem && (profession.isMechWarrior() || profession.isAerospace())
=======
                if (!shareSystem &&
                        ((p.getPrimaryRole().getProfession() == Ranks.RPROF_MW) || (p.getPrimaryRole().getProfession() == Ranks.RPROF_ASF))
>>>>>>> 41c99732
                        && (p.getOriginalUnitWeight() > 0)) {
                    weightClass = p.getOriginalUnitWeight() + p.getOriginalUnitTech();
                    if (roll <= 1) {
                        weightClass--;
                    } else if (roll >= 5) {
                        weightClass++;
                    }
                }
            }
        }

        public int getWeightClass() {
            return weightClass;
        }

        public void setWeightClass(int weight) {
            weightClass = weight;
        }

        public int getDependents() {
            return dependents;
        }

        public void setDependents(int d) {
            dependents = d;
        }

        public Money getPayoutAmount() {
            return payoutAmount;
        }

        public void setPayoutAmount(Money payoutAmount) {
            this.payoutAmount = payoutAmount;
        }

        public boolean hasRecruit() {
            return recruit;
        }

        public void setRecruit(boolean r) {
            recruit = r;
        }

        public PersonnelRole getRecruitRole() {
            return recruitRole;
        }

        public void setRecruitRole(PersonnelRole role) {
            recruitRole = role;
        }

        public boolean hasHeir() {
            return heir;
        }

        public void setHeir(boolean h) {
            heir = h;
        }

        public boolean hasStolenUnit() {
            return stolenUnit;
        }

        public void setStolenUnit(boolean stolen) {
            stolenUnit = stolen;
        }

        public UUID getStolenUnitId() {
            return stolenUnitId;
        }

        public void setStolenUnitId(UUID id) {
            stolenUnitId = id;
        }
    }

    private String createCsv(Collection<? extends Object> coll) {
        return StringUtils.join(coll, ",");
    }

    @Override
    public void writeToXml(PrintWriter pw1, int indent) {
        pw1.println(MekHqXmlUtil.indentStr(indent) + "<retirementDefectionTracker>");

        MekHqXmlUtil.writeSimpleXmlTag(pw1, indent + 1,
                "rollRequired",
                createCsv(rollRequired));

        pw1.println(MekHqXmlUtil.indentStr(indent + 1)
                + "<unresolvedPersonnel>");
        for (Integer i : unresolvedPersonnel.keySet()) {
            pw1.println(MekHqXmlUtil.indentStr(indent + 2)
                    + "<contract id=\"" + i + "\">"
                    + createCsv(unresolvedPersonnel.get(i))
                    + "</contract>");
        }
        pw1.println(MekHqXmlUtil.indentStr(indent + 1)
                + "</unresolvedPersonnel>");

        pw1.println(MekHqXmlUtil.indentStr(indent + 1)
                + "<payouts>");
        for (UUID pid : payouts.keySet()) {
            pw1.println(MekHqXmlUtil.indentStr(indent + 2)
                    + "<payout id=\"" + pid.toString() + "\">");
            MekHqXmlUtil.writeSimpleXmlTag(pw1, indent + 3,
                    "weightClass", payouts.get(pid).getWeightClass());
            MekHqXmlUtil.writeSimpleXmlTag(pw1, indent + 3,
                    "dependents", payouts.get(pid).getDependents());
            MekHqXmlUtil.writeSimpleXmlTag(pw1, indent + 3,
                    "cbills", payouts.get(pid).getPayoutAmount().toXmlString());
            MekHqXmlUtil.writeSimpleXmlTag(pw1, indent + 3,
                    "recruit", payouts.get(pid).hasRecruit());
            MekHqXmlUtil.writeSimpleXmlTag(pw1, indent + 3,
                    "heir", payouts.get(pid).hasHeir());
            MekHqXmlUtil.writeSimpleXmlTag(pw1, indent + 3,
                    "stolenUnit", payouts.get(pid).hasStolenUnit());
            if (null != payouts.get(pid).getStolenUnitId()) {
                MekHqXmlUtil.writeSimpleXmlTag(pw1, indent + 3,
                        "stolenUnitId", payouts.get(pid).getStolenUnitId().toString());
            }
            pw1.println(MekHqXmlUtil.indentStr(indent + 2)
                    + "</payout>");
        }
        pw1.println(MekHqXmlUtil.indentStr(indent + 1)
                + "</payouts>");

        MekHqXmlUtil.writeSimpleXmlTag(pw1, indent + 1,
                "lastRetirementRoll", MekHqXmlUtil.saveFormattedDate(lastRetirementRoll));
        pw1.println(MekHqXmlUtil.indentStr(indent) + "</retirementDefectionTracker>");
    }

    public static RetirementDefectionTracker generateInstanceFromXML(Node wn, Campaign c) {
        final String METHOD_NAME = "generateInstanceFromXML(Node,Campaign)"; //$NON-NLS-1$

        RetirementDefectionTracker retVal = null;

        try {
            // Instantiate the correct child class, and call its parsing function.
            retVal = new RetirementDefectionTracker();

            // Okay, now load Part-specific fields!
            NodeList nl = wn.getChildNodes();

            // Loop through the nodes and load our contract offers
            for (int x = 0; x < nl.getLength(); x++) {
                Node wn2 = nl.item(x);

                // If it's not an element node, we ignore it.
                if (wn2.getNodeType() != Node.ELEMENT_NODE) {
                    continue;
                }

                if (wn2.getNodeName().equalsIgnoreCase("rollRequired")) {
                    if (wn2.getTextContent().trim().length() > 0) {
                        String [] ids = wn2.getTextContent().split(",");
                        for (String id : ids) {
                            retVal.rollRequired.add(Integer.parseInt(id));
                        }
                    }
                } else if (wn2.getNodeName().equalsIgnoreCase("unresolvedPersonnel")) {
                    NodeList nl2 = wn2.getChildNodes();
                    for (int y = 0; y < nl2.getLength(); y++) {
                        Node wn3 = nl2.item(y);
                        if (wn3.getNodeType() != Node.ELEMENT_NODE) {
                            continue;
                        }
                        if (wn3.getNodeName().equalsIgnoreCase("contract")) {
                            int id = Integer.parseInt(wn3.getAttributes().getNamedItem("id").getTextContent());
                            HashSet<UUID> pids = new HashSet<>();
                            String [] ids = wn3.getTextContent().split(",");
                            for (String s : ids) {
                                pids.add(UUID.fromString(s));
                            }
                            retVal.unresolvedPersonnel.put(id, pids);
                        }
                    }
                } else if (wn2.getNodeName().equalsIgnoreCase("payouts")) {
                    NodeList nl2 = wn2.getChildNodes();
                    for (int y = 0; y < nl2.getLength(); y++) {
                        Node wn3 = nl2.item(y);
                        if (wn3.getNodeType() != Node.ELEMENT_NODE) {
                            continue;
                        }
                        if (wn3.getNodeName().equalsIgnoreCase("payout")) {
                            UUID pid = UUID.fromString(wn3.getAttributes().getNamedItem("id").getTextContent());
                            Payout payout = new Payout();
                            NodeList nl3 = wn3.getChildNodes();
                            for (int z = 0; z < nl3.getLength(); z++) {
                                Node wn4 = nl3.item(z);
                                if (wn4.getNodeType() != Node.ELEMENT_NODE) {
                                    continue;
                                }
                                if (wn4.getNodeName().equalsIgnoreCase("weightClass")) {
                                    payout.setWeightClass(Integer.parseInt(wn4.getTextContent()));
                                } else if (wn4.getNodeName().equalsIgnoreCase("dependents")) {
                                    payout.setDependents(Integer.parseInt(wn4.getTextContent()));
                                } else if (wn4.getNodeName().equalsIgnoreCase("cbills")) {
                                    payout.setPayoutAmount(Money.fromXmlString(wn4.getTextContent().trim()));
                                } else if (wn4.getNodeName().equalsIgnoreCase("recruit")) {
                                    payout.setRecruit(Boolean.parseBoolean(wn4.getTextContent()));
                                } else if (wn4.getNodeName().equalsIgnoreCase("heir")) {
                                    payout.setHeir(Boolean.parseBoolean(wn4.getTextContent()));
                                } else if (wn4.getNodeName().equalsIgnoreCase("stolenUnit")) {
                                    payout.setStolenUnit(Boolean.parseBoolean(wn4.getTextContent()));
                                } else if (wn4.getNodeName().equalsIgnoreCase("stolenUnitId")) {
                                    payout.setStolenUnitId(UUID.fromString(wn4.getTextContent()));
                                }
                            }
                            retVal.payouts.put(pid, payout);
                        }
                    }
                } else if (wn2.getNodeName().equalsIgnoreCase("lastRetirementRoll")) {
                    retVal.setLastRetirementRoll(MekHqXmlUtil.parseDate(wn2.getTextContent().trim()));
                }
            }
        } catch (Exception ex) {
            // Errrr, apparently either the class name was invalid...
            // Or the listed name doesn't exist.
            // Doh!
            MekHQ.getLogger().error(ex);
        }

        if (retVal != null) {
            // sometimes, a campaign may be loaded with orphan records in the retirement/defection tracker
            // let's clean those up here.
            retVal.cleanupOrphans(c);
        }

        return retVal;
    }
}<|MERGE_RESOLUTION|>--- conflicted
+++ resolved
@@ -33,13 +33,8 @@
 
 import mekhq.campaign.finances.FinancialReport;
 import mekhq.campaign.finances.Money;
-
-<<<<<<< HEAD
+import mekhq.campaign.personnel.enums.PersonnelRole;
 import mekhq.campaign.personnel.enums.Profession;
-=======
-import mekhq.campaign.personnel.enums.PersonnelRole;
-import mekhq.campaign.personnel.ranks.Ranks;
->>>>>>> 41c99732
 import org.apache.commons.lang3.StringUtils;
 import org.w3c.dom.Node;
 import org.w3c.dom.NodeList;
@@ -426,7 +421,6 @@
                 person.getPrimaryRole()).isMechWarrior();
         switch (person.getExperienceLevel(false)) {
             case SkillType.EXP_ELITE:
-<<<<<<< HEAD
                 return Money.of(isMechWarriorProfession ? 300000 : 150000);
             case SkillType.EXP_VETERAN:
                 return Money.of(isMechWarriorProfession ? 150000 : 50000);
@@ -435,16 +429,6 @@
             case SkillType.EXP_GREEN:
             default:
                 return Money.of(isMechWarriorProfession ? 20000 : 10000);
-=======
-                return Money.of((person.getPrimaryRole().getProfession() == Ranks.RPROF_MW) ? 300000 : 150000);
-            case SkillType.EXP_VETERAN:
-                return Money.of((person.getPrimaryRole().getProfession() == Ranks.RPROF_MW) ? 150000 : 50000);
-            case SkillType.EXP_REGULAR:
-                return Money.of((person.getPrimaryRole().getProfession() == Ranks.RPROF_MW) ? 50000 : 20000);
-            case SkillType.EXP_GREEN:
-            default:
-                return Money.of((person.getPrimaryRole().getProfession() == Ranks.RPROF_MW) ? 20000 : 10000);
->>>>>>> 41c99732
         }
     }
 
@@ -507,12 +491,8 @@
             if (roll >= 6 && (p.getPrimaryRole().isAerospacePilot() || p.getSecondaryRole().isAerospacePilot())) {
                 stolenUnit = true;
             } else {
-<<<<<<< HEAD
                 final Profession profession = Profession.getProfessionFromPersonnelRole(p.getPrimaryRole());
                 if (profession.isInfantry()) {
-=======
-                if (p.getPrimaryRole().getProfession() == Ranks.RPROF_INF) {
->>>>>>> 41c99732
                     if (p.getUnit() != null) {
                         payoutAmount = Money.of(50000);
                     }
@@ -522,13 +502,8 @@
                         payoutAmount = payoutAmount.multipliedBy(2);
                     }
                 }
-<<<<<<< HEAD
 
                 if (!shareSystem && (profession.isMechWarrior() || profession.isAerospace())
-=======
-                if (!shareSystem &&
-                        ((p.getPrimaryRole().getProfession() == Ranks.RPROF_MW) || (p.getPrimaryRole().getProfession() == Ranks.RPROF_ASF))
->>>>>>> 41c99732
                         && (p.getOriginalUnitWeight() > 0)) {
                     weightClass = p.getOriginalUnitWeight() + p.getOriginalUnitTech();
                     if (roll <= 1) {
