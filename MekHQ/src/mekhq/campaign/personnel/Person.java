--- conflicted
+++ resolved
@@ -1286,15 +1286,9 @@
      * @param campaign the campaign the person was in
      * @return true if they can, otherwise false
      */
-<<<<<<< HEAD
     public boolean canProcreate(Campaign campaign) {
-        return isFemale() && isTryingToConceive() && !isPregnant() && !isDeployed()
+        return getGender().isFemale() && isTryingToConceive() && !isPregnant() && !isDeployed()
                 && !isChild() && (getAge(campaign.getLocalDate()) < 51);
-=======
-    public boolean canProcreate() {
-        return getGender().isFemale() && isTryingToConceive() && !isPregnant() && !isDeployed()
-                && !isChild() && (getAge(getCampaign().getLocalDate()) < 51);
->>>>>>> 26cf38a7
     }
 
     public void procreate(Campaign campaign) {
@@ -1356,18 +1350,7 @@
         String fatherIdString = getExtraData().get(PREGNANCY_FATHER_DATA);
         UUID fatherId = (fatherIdString != null) ? UUID.fromString(fatherIdString) : null;
         fatherId = campaign.getCampaignOptions().determineFatherAtBirth()
-<<<<<<< HEAD
                 ? Utilities.nonNull(getGenealogy().getSpouseId(), fatherId) : fatherId;
-        final String babySurname = generateBabySurname(fatherId);
-=======
-                ? Utilities.nonNull(getSpouseId(), fatherId) : fatherId;
-
-        Ancestors anc = campaign.getAncestors(fatherId, id);
-        if (anc == null) {
-            anc = campaign.createAncestors(fatherId, id);
-        }
-        final UUID ancId = anc.getId();
->>>>>>> 26cf38a7
 
         // Cleanup
         removePregnancy();
@@ -1375,22 +1358,15 @@
         for (int i = 0; i < getExtraData().get(PREGNANCY_CHILDREN_DATA, 1); i++) {
             // Create the baby
             Person baby = campaign.newDependent(T_NONE, true);
-<<<<<<< HEAD
-            baby.setSurname(babySurname);
-=======
+
             String surname = campaign.getCampaignOptions().getBabySurnameStyle()
                     .generateBabySurname(this, campaign.getPerson(fatherId), baby.getGender());
             baby.setSurname(surname);
->>>>>>> 26cf38a7
             baby.setBirthday(campaign.getLocalDate());
             baby.setId(UUID.randomUUID());
 
-<<<<<<< HEAD
             // Add the baby to the campaign
-            campaign.recruitPerson(baby, false, true, false, false);
-=======
             campaign.recruitPerson(baby, baby.getPrisonerStatus(), baby.isDependent(), true, false);
->>>>>>> 26cf38a7
 
             // Create genealogy information
             baby.getGenealogy().addFamilyMember(FamilialRelationshipType.PARENT, getId());
@@ -1426,16 +1402,10 @@
 
     /**
      * Determines if another person is a safe spouse for the current person
-<<<<<<< HEAD
      * @param person the person to determine if they are a safe spouse
-     */
-    public boolean safeSpouse(Person person) {
-=======
-     * @param p the person to determine if they are a safe spouse
      * @param campaign the campaign to use to determine if they are a safe spouse
      */
-    public boolean safeSpouse(Person p, Campaign campaign) {
->>>>>>> 26cf38a7
+    public boolean safeSpouse(Person person, Campaign campaign) {
         // Huge convoluted return statement, with the following restrictions
         // can't marry yourself
         // can't marry someone who is already married
@@ -1446,27 +1416,14 @@
         // TODO : can't marry anyone who is not located at the same planet as the person - GitHub #1672: Implement current planet tracking for personnel
         // can't marry a close relative
         return (
-<<<<<<< HEAD
                 !this.equals(person)
                 && !person.getGenealogy().hasSpouse()
                 && person.isTryingToMarry()
-                && person.oldEnoughToMarry()
-                && (!person.isPrisoner() || isPrisoner())
+                && person.oldEnoughToMarry(campaign)
+                && (!person.getPrisonerStatus().isPrisoner() || getPrisonerStatus().isPrisoner())
                 && !person.isDeadOrMIA()
                 && person.isActive()
                 && !getGenealogy().checkMutualAncestors(person, getCampaign())
-=======
-                !this.equals(p)
-                && !p.hasSpouse()
-                && p.isTryingToMarry()
-                && p.oldEnoughToMarry(campaign)
-                && (!p.getPrisonerStatus().isPrisoner() || getPrisonerStatus().isPrisoner())
-                && !p.isDeadOrMIA()
-                && p.isActive()
-                && ((getAncestorsId() == null)
-                    || !campaign.getAncestors(getAncestorsId()).checkMutualAncestors(
-                            campaign.getAncestors(p.getAncestorsId())))
->>>>>>> 26cf38a7
         );
     }
 
@@ -1477,11 +1434,7 @@
     public void randomMarriage(Campaign campaign) {
         // Don't attempt to generate is someone isn't trying to marry, has a spouse,
         // isn't old enough to marry, or is actively deployed
-<<<<<<< HEAD
-        if (!isTryingToMarry() || getGenealogy().hasSpouse() || !oldEnoughToMarry() || isDeployed()) {
-=======
-        if (!isTryingToMarry() || hasSpouse() || !oldEnoughToMarry(campaign) || isDeployed()) {
->>>>>>> 26cf38a7
+        if (!isTryingToMarry() || getGenealogy().hasSpouse() || !oldEnoughToMarry(campaign) || isDeployed()) {
             return;
         }
 
@@ -1513,143 +1466,13 @@
     public boolean isPotentialRandomSpouse(Person p, Gender gender, Campaign campaign) {
         if ((p.getGender() != gender) || !safeSpouse(p, campaign)
                 || !(getPrisonerStatus().isFree()
-                    || (getPrisonerStatus().isPrisoner() && p.getPrisonerStatus().isPrisoner()))) {
+                || (getPrisonerStatus().isPrisoner() && p.getPrisonerStatus().isPrisoner()))) {
             return false;
         }
 
         int ageDifference = Math.abs(p.getAge(campaign.getLocalDate()) - getAge(campaign.getLocalDate()));
 
-<<<<<<< HEAD
-        return (ageDifference <= getCampaign().getCampaignOptions().getMarriageAgeRange());
-    }
-
-    public void marry(Person spouse, int surnameOption) {
-        String surname = getSurname();
-        String spouseSurname = spouse.getSurname();
-
-        if (surnameOption == SURNAME_WEIGHTED) {
-            WeightedMap<Integer> map = createWeightedSurnameMap();
-            surnameOption = map.randomItem();
-        }
-
-        switch(surnameOption) {
-            case SURNAME_NO_CHANGE:
-                break;
-            case SURNAME_SPOUSE:
-                setSurname(spouseSurname);
-                setMaidenName(surname); //"" is handled in the divorce code
-                break;
-            case SURNAME_YOURS:
-                spouse.setSurname(surname);
-                spouse.setMaidenName(spouseSurname); //"" is handled in the divorce code
-                break;
-            case SURNAME_HYP_YOURS:
-                if (!StringUtil.isNullOrEmpty(surname) && !StringUtil.isNullOrEmpty(spouseSurname)) {
-                    setSurname(surname + "-" + spouseSurname);
-                } else {
-                    setSurname(spouseSurname);
-                }
-
-                setMaidenName(surname); //"" is handled in the divorce code
-                break;
-            case SURNAME_BOTH_HYP_YOURS:
-                if (!StringUtil.isNullOrEmpty(surname) && !StringUtil.isNullOrEmpty(spouseSurname)) {
-                    setSurname(surname + "-" + spouseSurname);
-                    spouse.setSurname(surname + "-" + spouseSurname);
-                } else if (!StringUtil.isNullOrEmpty(spouseSurname)) {
-                    setSurname(spouseSurname);
-                } else if (!StringUtil.isNullOrEmpty(surname)) {
-                    spouse.setSurname(surname);
-                }
-                //both null or "" is ignored as a case, as it would lead to no changes
-
-                setMaidenName(surname); //"" is handled in the divorce code
-                spouse.setMaidenName(spouseSurname); //"" is handled in the divorce code
-                break;
-            case SURNAME_HYP_SPOUSE:
-                if (!StringUtil.isNullOrEmpty(surname) && !StringUtil.isNullOrEmpty(spouseSurname)) {
-                    spouse.setSurname(spouseSurname + "-" + surname);
-                } else {
-                    spouse.setSurname(surname);
-                }
-
-                spouse.setMaidenName(spouseSurname); //"" is handled in the divorce code
-                break;
-            case SURNAME_BOTH_HYP_SPOUSE:
-                if (!StringUtil.isNullOrEmpty(surname) && !StringUtil.isNullOrEmpty(spouseSurname)) {
-                    setSurname(spouseSurname + "-" + surname);
-                    spouse.setSurname(spouseSurname + "-" + surname);
-                } else if (!StringUtil.isNullOrEmpty(spouseSurname)) {
-                    setSurname(spouseSurname);
-                } else if (!StringUtil.isNullOrEmpty(surname)) {
-                    spouse.setSurname(surname);
-                }
-                //both null or "" is ignored as a case, as it would lead to no changes
-
-                setMaidenName(surname); //"" is handled in the divorce code
-                spouse.setMaidenName(spouseSurname); //"" is handled in the divorce code
-                break;
-            case SURNAME_MALE:
-                if (isMale()) {
-                    spouse.setSurname(surname);
-                    spouse.setMaidenName(spouseSurname); //"" is handled in the divorce code
-                } else {
-                    setSurname(spouseSurname);
-                    setMaidenName(surname); //"" is handled in the divorce code
-                }
-                break;
-            case SURNAME_FEMALE:
-                if (isMale()) {
-                    setSurname(spouseSurname);
-                    setMaidenName(surname); //"" is handled in the divorce code
-                } else {
-                    spouse.setSurname(surname);
-                    spouse.setMaidenName(spouseSurname); //"" is handled in the divorce code
-                }
-                break;
-            default:
-                MekHQ.getLogger().log(getClass(), "marry", LogLevel.ERROR,
-                        String.format("Unknown error in Surname chooser between \"%s\" and \"%s\"",
-                        getFullName(), spouse.getFullName()));
-                break;
-        }
-
-        if (getCampaign().getCampaignOptions().logMarriageNameChange()) {
-            if (!spouse.getSurname().equals(spouseSurname)) {
-                PersonalLogger.marriageNameChange(spouse, this, getCampaign().getDate());
-
-            }
-            if (!getSurname().equals(surname)) {
-                PersonalLogger.marriageNameChange(this, spouse, getCampaign().getDate());
-            }
-        }
-
-        getGenealogy().setSpouse(spouse.getId());
-        spouse.getGenealogy().setSpouse(getId());
-
-        PersonalLogger.marriage(this, spouse, getCampaign().getDate());
-        PersonalLogger.marriage(spouse, this, getCampaign().getDate());
-
-        getCampaign().addReport(String.format("%s has married %s!", getHyperlinkedName(),
-                spouse.getHyperlinkedName()));
-
-        MekHQ.triggerEvent(new PersonChangedEvent(this));
-        MekHQ.triggerEvent(new PersonChangedEvent(spouse));
-    }
-
-    private WeightedMap<Integer> createWeightedSurnameMap() {
-        WeightedMap<Integer> map = new WeightedMap<>();
-
-        int[] weights = campaign.getCampaignOptions().getRandomMarriageSurnameWeights();
-
-        for (int i = 0; i < NUM_SURNAME; i++) {
-            map.add(weights[i], i);
-        }
-
-        return map;
-=======
         return (ageDifference <= campaign.getCampaignOptions().getMarriageAgeRange());
->>>>>>> 26cf38a7
     }
     //endregion Marriage
 
