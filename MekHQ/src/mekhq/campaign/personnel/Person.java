/*
 * Copyright (c) 2009 - Jay Lawson (jaylawson39 at yahoo.com). All Rights Reserved.
 * Copyright (C) 2020-2025 The MegaMek Team. All Rights Reserved.
 *
 * This file is part of MekHQ.
 *
 * MekHQ is free software: you can redistribute it and/or modify
 * it under the terms of the GNU General Public License (GPL),
 * version 3 or (at your option) any later version,
 * as published by the Free Software Foundation.
 *
 * MekHQ is distributed in the hope that it will be useful,
 * but WITHOUT ANY WARRANTY; without even the implied warranty
 * of MERCHANTABILITY or FITNESS FOR A PARTICULAR PURPOSE.
 * See the GNU General Public License for more details.
 *
 * A copy of the GPL should have been included with this project;
 * if not, see <https://www.gnu.org/licenses/>.
 *
 * NOTICE: The MegaMek organization is a non-profit group of volunteers
 * creating free software for the BattleTech community.
 *
 * MechWarrior, BattleMech, `Mech and AeroTech are registered trademarks
 * of The Topps Company, Inc. All Rights Reserved.
 *
 * Catalyst Game Labs and the Catalyst Game Labs logo are trademarks of
 * InMediaRes Productions, LLC.
 *
 * MechWarrior Copyright Microsoft Corporation. MekHQ was created under
 * Microsoft's "Game Content Usage Rules"
 * <https://www.xbox.com/en-US/developers/rules> and it is not endorsed by or
 * affiliated with Microsoft.
 */
package mekhq.campaign.personnel;

import static java.lang.Math.abs;
import static java.lang.Math.floor;
import static java.lang.Math.min;
import static java.lang.Math.round;
import static megamek.codeUtilities.MathUtility.clamp;
import static megamek.codeUtilities.StringUtility.isNullOrBlank;
import static megamek.common.Compute.randomInt;
import static megamek.common.enums.SkillLevel.REGULAR;
import static mekhq.campaign.log.LogEntryType.ASSIGNMENT;
import static mekhq.campaign.log.LogEntryType.MEDICAL;
import static mekhq.campaign.log.LogEntryType.PERFORMANCE;
import static mekhq.campaign.log.LogEntryType.SERVICE;
import static mekhq.campaign.personnel.PersonnelOptions.*;
import static mekhq.campaign.personnel.enums.BloodGroup.getRandomBloodGroup;
import static mekhq.campaign.personnel.skills.Aging.getReputationAgeModifier;
import static mekhq.campaign.personnel.skills.Attributes.DEFAULT_ATTRIBUTE_SCORE;
import static mekhq.campaign.personnel.skills.Attributes.MAXIMUM_ATTRIBUTE_SCORE;
import static mekhq.campaign.personnel.skills.Attributes.MINIMUM_ATTRIBUTE_SCORE;
import static mekhq.campaign.personnel.skills.SkillType.getSkillsBySkillSubType;
import static mekhq.utilities.ReportingUtilities.CLOSING_SPAN_TAG;
import static mekhq.utilities.ReportingUtilities.spanOpeningWithCustomColor;

import java.io.PrintWriter;
import java.time.LocalDate;
import java.time.temporal.ChronoUnit;
import java.util.*;
import java.util.function.Consumer;
import java.util.stream.Collectors;
import java.util.stream.IntStream;
import java.util.stream.Stream;

import megamek.Version;
import megamek.client.generator.RandomNameGenerator;
import megamek.codeUtilities.MathUtility;
import megamek.common.*;
import megamek.common.annotations.Nullable;
import megamek.common.enums.Gender;
import megamek.common.enums.SkillLevel;
import megamek.common.icons.Portrait;
import megamek.common.options.IOption;
import megamek.common.options.IOptionGroup;
import megamek.common.options.OptionsConstants;
import megamek.common.options.PilotOptions;
import megamek.logging.MMLogger;
import mekhq.MekHQ;
import mekhq.Utilities;
import mekhq.campaign.Campaign;
import mekhq.campaign.CampaignOptions;
import mekhq.campaign.ExtraData;
import mekhq.campaign.event.PersonChangedEvent;
import mekhq.campaign.event.PersonStatusChangedEvent;
import mekhq.campaign.finances.Money;
import mekhq.campaign.force.Force;
import mekhq.campaign.log.LogEntry;
import mekhq.campaign.log.LogEntryFactory;
import mekhq.campaign.log.LogEntryType;
import mekhq.campaign.log.PersonalLogger;
import mekhq.campaign.log.ServiceLogger;
import mekhq.campaign.parts.Part;
import mekhq.campaign.parts.Refit;
import mekhq.campaign.personnel.enums.*;
import mekhq.campaign.personnel.enums.education.EducationLevel;
import mekhq.campaign.personnel.enums.education.EducationStage;
import mekhq.campaign.personnel.familyTree.Genealogy;
import mekhq.campaign.personnel.medical.advancedMedical.InjuryUtil;
import mekhq.campaign.personnel.ranks.Rank;
import mekhq.campaign.personnel.ranks.RankSystem;
import mekhq.campaign.personnel.ranks.RankValidator;
import mekhq.campaign.personnel.ranks.Ranks;
import mekhq.campaign.personnel.skills.Attributes;
import mekhq.campaign.personnel.skills.Skill;
import mekhq.campaign.personnel.skills.SkillType;
import mekhq.campaign.personnel.skills.Skills;
import mekhq.campaign.personnel.skills.enums.SkillAttribute;
import mekhq.campaign.personnel.skills.enums.SkillSubType;
import mekhq.campaign.randomEvents.personalities.enums.Aggression;
import mekhq.campaign.randomEvents.personalities.enums.Ambition;
import mekhq.campaign.randomEvents.personalities.enums.Greed;
import mekhq.campaign.randomEvents.personalities.enums.PersonalityQuirk;
import mekhq.campaign.randomEvents.personalities.enums.Reasoning;
import mekhq.campaign.randomEvents.personalities.enums.Social;
import mekhq.campaign.randomEvents.prisoners.enums.PrisonerStatus;
import mekhq.campaign.unit.Unit;
import mekhq.campaign.universe.Faction;
import mekhq.campaign.universe.Factions;
import mekhq.campaign.universe.Planet;
import mekhq.campaign.universe.PlanetarySystem;
import mekhq.campaign.work.IPartWork;
import mekhq.utilities.MHQXMLUtility;
import org.w3c.dom.Node;
import org.w3c.dom.NodeList;

/**
 * @author Jay Lawson (jaylawson39 at yahoo.com)
 * @author Justin "Windchild" Bowen
 */
public class Person {
    // region Variable Declarations
    public static final Map<Integer, Money> MEKWARRIOR_AERO_RANSOM_VALUES;
    public static final Map<Integer, Money> OTHER_RANSOM_VALUES;

    // Traits
    public static final int TRAIT_MODIFICATION_COST = 100;

    public static final String CONNECTIONS_LABEL = "CONNECTIONS";
    public static final int MINIMUM_CONNECTIONS = 0;
    public static final int MAXIMUM_CONNECTIONS = 10;

    public static final String REPUTATION_LABEL = "REPUTATION";
    public static final int MINIMUM_REPUTATION = -5;
    public static final int MAXIMUM_REPUTATION = 5;

    public static final String WEALTH_LABEL = "WEALTH";
    public static final int MINIMUM_WEALTH = -1;
    public static final int MAXIMUM_WEALTH = 10;

    public static final String UNLUCKY_LABEL = "UNLUCKY";
    public static final int MINIMUM_UNLUCKY = 0;
    public static final int MAXIMUM_UNLUCKY = 5;


    private PersonAwardController awardController;

    // region Family Variables
    // Lineage
    private final Genealogy genealogy;

    // region Procreation
    private LocalDate dueDate;
    private LocalDate expectedDueDate;
    // endregion Procreation
    // endregion Family Variables

    private UUID id;

    // region Name
    private transient String fullName; // this is a runtime variable, and shouldn't be saved
    private String preNominal;
    private String givenName;
    private String surname;
    private String postNominal;
    private String maidenName;
    private String callsign;
    // endregion Name

    private Gender gender;
    private BloodGroup bloodGroup;

    private Portrait portrait;

    private PersonnelRole primaryRole;
    private PersonnelRole secondaryRole;

    private ROMDesignation primaryDesignator;
    private ROMDesignation secondaryDesignator;

    private String biography;
    private LocalDate birthday;
    private LocalDate joinedCampaign;
    private LocalDate recruitment;
    private LocalDate lastRankChangeDate;
    private LocalDate dateOfDeath;
    private List<LogEntry> personnelLog;
    private List<LogEntry> medicalLog;
    private List<LogEntry> scenarioLog;
    private List<LogEntry> assignmentLog;
    private List<LogEntry> performanceLog;

    // this is used by autoAwards to abstract the support person of the year award
    private int autoAwardSupportPoints;

    private LocalDate retirement;
    private int loyalty;
    private int fatigue;
    private Boolean isRecoveringFromFatigue;

    private Skills skills;
    private PersonnelOptions options;
    private int toughness;
    private int connections;
    private int wealth;
    private boolean hasPerformedExtremeExpenditure;
    private int reputation;
    private int unlucky;
    private Attributes atowAttributes;

    private PersonnelStatus status;
    private int xp;
    private int totalXPEarnings;
    private int acquisitions;
    private Money salary;
    private Money totalEarnings;
    private int hits;
    private int hitsPrior;
    private PrisonerStatus prisonerStatus;

    // Supports edge usage by a ship's engineer composite crewman
    private int edgeUsedThisRound;
    // To track how many edge points personnel have left until next refresh
    private int currentEdge;

    // phenotype and background
    private Phenotype phenotype;
    private String bloodname;
    private Faction originFaction;
    private Planet originPlanet;
    private LocalDate becomingBondsmanEndDate;

    // assignments
    private Unit unit;
    private UUID doctorId;
    private List<Unit> techUnits;

    private int vocationalXPTimer;

    // days of rest
    private int daysToWaitForHealing;

    // Our rank
    private RankSystem rankSystem;
    private int rank;
    private int rankLevel;

    private ManeiDominiClass maneiDominiClass;
    private ManeiDominiRank maneiDominiRank;

    // stuff to track for support teams
    private int minutesLeft;
    private int overtimeLeft;
    private int nTasks;
    private boolean engineer;
    public static final int PRIMARY_ROLE_SUPPORT_TIME = 480;
    public static final int PRIMARY_ROLE_OVERTIME_SUPPORT_TIME = 240;
    public static final int SECONDARY_ROLE_SUPPORT_TIME = 240;
    public static final int SECONDARY_ROLE_OVERTIME_SUPPORT_TIME = 120;

    // region Advanced Medical
    private List<Injury> injuries;
    // endregion Advanced Medical

    // region Against the Bot
    private int originalUnitWeight; // uses EntityWeightClass with 0 (Extra-Light) for no original unit
    public static final int TECH_IS1 = 0;
    public static final int TECH_IS2 = 1;
    public static final int TECH_CLAN = 2;
    private int originalUnitTech;
    private UUID originalUnitId;
    // endregion Against the Bot

    // region Education
    private EducationLevel eduHighestEducation;
    private String eduAcademyName;
    private String eduAcademySet;
    private String eduAcademyNameInSet;
    private String eduAcademyFaction;
    private String eduAcademySystem;
    private int eduCourseIndex;
    private EducationStage eduEducationStage;
    private int eduJourneyTime;
    private int eduEducationTime;
    private int eduDaysOfTravel;
    private List<UUID> eduTagAlongs;
    private List<String> eduFailedApplications;
    // endregion Education

    // region Personality
    private Aggression aggression;
    private int aggressionDescriptionIndex;
    private Ambition ambition;
    private int ambitionDescriptionIndex;
    private Greed greed;
    private int greedDescriptionIndex;
    private Social social;
    private int socialDescriptionIndex;
    private PersonalityQuirk personalityQuirk;
    private int personalityQuirkDescriptionIndex;
    private Reasoning reasoning;
    private int reasoningDescriptionIndex;
    private String personalityDescription;
    // endregion Personality

    // region Flags
    private boolean clanPersonnel;
    private boolean commander;
    private boolean divorceable;
    private boolean founder; // +1 share if using shares system
    private boolean immortal;
    // this is a flag used in determine whether a person is a potential marriage
    // candidate provided
    // that they are not married, are old enough, etc.
    private boolean marriageable;
    // this is a flag used in random procreation to determine whether to attempt to
    // procreate
    private boolean tryingToConceive;
    // endregion Flags

    // Generic extra data, for use with plugins and mods
    private ExtraData extraData;

    private final static ResourceBundle resources = ResourceBundle.getBundle("mekhq.resources.Personnel",
          MekHQ.getMHQOptions().getLocale());
    private static final MMLogger logger = MMLogger.create(Person.class);

    // initializes the AtB ransom values
    static {
        MEKWARRIOR_AERO_RANSOM_VALUES = new HashMap<>();

        // no official AtB rules for really inexperienced scrubs, but...
        MEKWARRIOR_AERO_RANSOM_VALUES.put(SkillType.EXP_NONE, Money.of(2500));

        // no official AtB rules for really inexperienced scrubs, but...
        MEKWARRIOR_AERO_RANSOM_VALUES.put(SkillType.EXP_ULTRA_GREEN, Money.of(5000));

        MEKWARRIOR_AERO_RANSOM_VALUES.put(SkillType.EXP_GREEN, Money.of(10000));
        MEKWARRIOR_AERO_RANSOM_VALUES.put(SkillType.EXP_REGULAR, Money.of(25000));
        MEKWARRIOR_AERO_RANSOM_VALUES.put(SkillType.EXP_VETERAN, Money.of(50000));
        MEKWARRIOR_AERO_RANSOM_VALUES.put(SkillType.EXP_ELITE, Money.of(100000));

        OTHER_RANSOM_VALUES = new HashMap<>();
        OTHER_RANSOM_VALUES.put(SkillType.EXP_NONE, Money.of(1250));
        OTHER_RANSOM_VALUES.put(SkillType.EXP_ULTRA_GREEN, Money.of(2500));
        OTHER_RANSOM_VALUES.put(SkillType.EXP_GREEN, Money.of(5000));
        OTHER_RANSOM_VALUES.put(SkillType.EXP_REGULAR, Money.of(10000));
        OTHER_RANSOM_VALUES.put(SkillType.EXP_VETERAN, Money.of(25000));
        OTHER_RANSOM_VALUES.put(SkillType.EXP_ELITE, Money.of(50000));
    }
    // endregion Variable Declarations

    // region Constructors
    protected Person(final UUID id) {
        this.id = id;
        this.genealogy = new Genealogy(this);
    }

    public Person(final Campaign campaign) {
        this(RandomNameGenerator.UNNAMED, RandomNameGenerator.UNNAMED_SURNAME, campaign);
    }

    public Person(final Campaign campaign, final String factionCode) {
        this(RandomNameGenerator.UNNAMED, RandomNameGenerator.UNNAMED_SURNAME, campaign, factionCode);
    }

    public Person(final String givenName, final String surname, final Campaign campaign) {
        this(givenName, surname, campaign, campaign.getFaction().getShortName());
    }

    public Person(final String givenName, final String surname, final @Nullable Campaign campaign,
          final String factionCode) {
        this("", givenName, surname, "", campaign, factionCode);
    }

    /**
     * Primary Person constructor, variables are initialized in the exact same order as they are saved to the XML file
     *
     * @param preNominal  the person's pre-nominal
     * @param givenName   the person's given name
     * @param surname     the person's surname
     * @param postNominal the person's post-nominal
     * @param campaign    the campaign this person is a part of, or null (unit testing only)
     * @param factionCode the faction this person was borne into
     */
    public Person(final String preNominal, final String givenName, final String surname, final String postNominal,
          final @Nullable Campaign campaign, final String factionCode) {
        // We assign the variables in XML file order
        id = UUID.randomUUID();

        // region Name
        setPreNominalDirect(preNominal);
        setGivenNameDirect(givenName);
        setSurnameDirect(surname);
        setPostNominalDirect(postNominal);
        setMaidenName(null); // this is set to null to handle divorce cases
        setCallsignDirect("");
        // endregion Name

        primaryRole = PersonnelRole.NONE;
        secondaryRole = PersonnelRole.NONE;
        primaryDesignator = ROMDesignation.NONE;
        secondaryDesignator = ROMDesignation.NONE;
        setDateOfBirth(LocalDate.now());

        originFaction = Factions.getInstance().getFaction(factionCode);
        originPlanet = null;
        becomingBondsmanEndDate = null;
        phenotype = Phenotype.NONE;
        bloodname = "";
        biography = "";
        this.genealogy = new Genealogy(this);
        dueDate = null;
        expectedDueDate = null;
        setPortrait(new Portrait());
        setXPDirect(0);
        setTotalXPEarnings(0);
        daysToWaitForHealing = 0;
        setGender(Gender.MALE);
        setRankSystemDirect((campaign == null) ? null : campaign.getRankSystem());
        setRank(0);
        setRankLevel(0);
        setManeiDominiClassDirect(ManeiDominiClass.NONE);
        setManeiDominiRankDirect(ManeiDominiRank.NONE);
        nTasks = 0;
        doctorId = null;
        salary = Money.of(-1);
        totalEarnings = Money.of(0);
        status = PersonnelStatus.ACTIVE;
        prisonerStatus = PrisonerStatus.FREE;
        hits = 0;
        hitsPrior = 0;
        toughness = 0;
        connections = 0;
        wealth = 0;
        hasPerformedExtremeExpenditure = false;
        reputation = 0;
        unlucky = 0;
        atowAttributes = new Attributes();
        dateOfDeath = null;
        recruitment = null;
        joinedCampaign = null;
        lastRankChangeDate = null;
        autoAwardSupportPoints = 0;
        retirement = null;
        loyalty = 9;
        fatigue = 0;
        isRecoveringFromFatigue = false;
        skills = new Skills();
        options = new PersonnelOptions();
        currentEdge = 0;
        techUnits = new ArrayList<>();
        personnelLog = new ArrayList<>();
        medicalLog = new ArrayList<>();
        scenarioLog = new ArrayList<>();
        assignmentLog = new ArrayList<>();
        performanceLog = new ArrayList<>();
        awardController = new PersonAwardController(this);
        injuries = new ArrayList<>();
        originalUnitWeight = EntityWeightClass.WEIGHT_ULTRA_LIGHT;
        originalUnitTech = TECH_IS1;
        originalUnitId = null;
        acquisitions = 0;
        eduHighestEducation = EducationLevel.EARLY_CHILDHOOD;
        eduAcademyName = null;
        eduAcademySystem = null;
        eduCourseIndex = 0;
        eduEducationStage = EducationStage.NONE;
        eduJourneyTime = 0;
        eduEducationTime = 0;
        eduDaysOfTravel = 0;
        eduTagAlongs = new ArrayList<>();
        eduFailedApplications = new ArrayList<>();
        eduAcademySet = null;
        eduAcademyNameInSet = null;
        eduAcademyFaction = null;
        aggression = Aggression.NONE;
        aggressionDescriptionIndex = randomInt(Aggression.MAXIMUM_VARIATIONS);
        ambition = Ambition.NONE;
        ambitionDescriptionIndex = randomInt(Ambition.MAXIMUM_VARIATIONS);
        greed = Greed.NONE;
        greedDescriptionIndex = randomInt(Greed.MAXIMUM_VARIATIONS);
        social = Social.NONE;
        socialDescriptionIndex = randomInt(Social.MAXIMUM_VARIATIONS);
        personalityQuirk = PersonalityQuirk.NONE;
        personalityQuirkDescriptionIndex = randomInt(PersonalityQuirk.MAXIMUM_VARIATIONS);
        reasoning = Reasoning.AVERAGE;
        reasoningDescriptionIndex = randomInt(Reasoning.MAXIMUM_VARIATIONS);
        personalityDescription = "";

        // This assigns minutesLeft and overtimeLeft. Must be after skills to avoid an NPE.
        if (campaign != null) {
            // The reason for this paranoid checking is to allow us to Unit Test with real Person objects without
            // needing
            // to initialize CampaignOptions
            CampaignOptions campaignOptions = campaign.getCampaignOptions();

            if (campaignOptions != null) {
                resetMinutesLeft(campaignOptions.isTechsUseAdministration());
            }
        }

        // region Flags
        setClanPersonnel(originFaction.isClan());
        setCommander(false);
        setDivorceable(true);
        setFounder(false);
        setImmortal(false);
        setMarriageable(true);
        setTryingToConceive(true);
        // endregion Flags

        extraData = new ExtraData();

        // Initialize Data based on these settings
        setFullName();
    }
    // endregion Constructors

    public Phenotype getPhenotype() {
        return phenotype;
    }

    public void setPhenotype(final Phenotype phenotype) {
        this.phenotype = phenotype;
    }

    public @Nullable String getBloodname() {
        return bloodname;
    }

    public void setBloodname(final String bloodname) {
        this.bloodname = bloodname;
        setFullName();
    }

    public Faction getOriginFaction() {
        return originFaction;
    }

    public void setOriginFaction(final Faction originFaction) {
        this.originFaction = originFaction;
    }

    public Planet getOriginPlanet() {
        return originPlanet;
    }

    public void setOriginPlanet(final Planet originPlanet) {
        this.originPlanet = originPlanet;
    }

    public LocalDate getBecomingBondsmanEndDate() {
        return becomingBondsmanEndDate;
    }

    public void setBecomingBondsmanEndDate(final LocalDate becomingBondsmanEndDate) {
        this.becomingBondsmanEndDate = becomingBondsmanEndDate;
    }

    public PrisonerStatus getPrisonerStatus() {
        return prisonerStatus;
    }

    /**
     * This requires expanded checks because a number of functionalities are strictly dependent on the current person's
     * prisoner status.
     *
     * @param campaign       the campaign the person is a part of
     * @param prisonerStatus The new prisoner status for the person in question
     * @param log            whether to log the change or not
     */
    public void setPrisonerStatus(final Campaign campaign, final PrisonerStatus prisonerStatus, final boolean log) {
        // This must be processed completely, as the unchanged prisoner status of Free
        // to Free is
        // used during recruitment

        final boolean freed = !getPrisonerStatus().isFree();
        final boolean isPrisoner = prisonerStatus.isCurrentPrisoner();
        setPrisonerStatusDirect(prisonerStatus);

        // Now, we need to fix values and ranks based on the Person's status
        switch (prisonerStatus) {
            case PRISONER:
            case PRISONER_DEFECTOR:
            case BECOMING_BONDSMAN:
                setRecruitment(null);
                setLastRankChangeDate(null);
                if (log) {
                    if (isPrisoner) {
                        ServiceLogger.madePrisoner(this, campaign.getLocalDate(), campaign.getName(), "");
                    } else {
                        ServiceLogger.madeBondsman(this, campaign.getLocalDate(), campaign.getName(), "");
                    }
                }
                break;
            case BONDSMAN:
                LocalDate today = campaign.getLocalDate();
                setRecruitment(today);
                setLastRankChangeDate(today);
                break;
            case FREE:
                if (!getPrimaryRole().isDependent()) {
                    if (campaign.getCampaignOptions().isUseTimeInService()) {
                        setRecruitment(campaign.getLocalDate());
                    }
                    if (campaign.getCampaignOptions().isUseTimeInRank()) {
                        setLastRankChangeDate(campaign.getLocalDate());
                    }
                }

                if (log) {
                    if (freed) {
                        ServiceLogger.freed(this, campaign.getLocalDate(), campaign.getName(), "");
                    } else {
                        ServiceLogger.joined(this, campaign.getLocalDate(), campaign.getName(), "");
                    }
                }
                break;
        }

        if (!prisonerStatus.isFree()) {
            if (getUnit() != null) {
                getUnit().remove(this, true);
            }
        }

        MekHQ.triggerEvent(new PersonChangedEvent(this));
    }

    /**
     * This is public for unit testing reasons
     *
     * @param prisonerStatus the person's new prisoner status
     */
    public void setPrisonerStatusDirect(final PrisonerStatus prisonerStatus) {
        this.prisonerStatus = prisonerStatus;
    }

    // region Text Getters
    public String pregnancyStatus() {
        return isPregnant() ? " (Pregnant)" : "";
    }
    // endregion Text Getters

    // region Name

    /**
     * @return the person's full name
     */
    public String getFullName() {
        return fullName;
    }

    /**
     * @return a hyperlinked string for the person's name
     */
    public String getHyperlinkedName() {
        return String.format("<a href='PERSON:%s'>%s</a>", getId(), getFullName());
    }

    /**
     * This is used to create the full name of the person, based on their first and last names
     */
    public void setFullName() {
        final String lastName = getLastName();
        setFullNameDirect(getFirstName() +
                                (getCallsign().isBlank() ? "" : (" \"" + getCallsign() + '"')) +
                                (lastName.isBlank() ? "" : ' ' + lastName));
    }

    /**
     * @param fullName this sets the full name to be equal to the input string. This can ONLY be called by
     *                 {@link Person#setFullName()} or its overrides.
     */
    protected void setFullNameDirect(final String fullName) {
        this.fullName = fullName;
    }

    /**
     * @return a String containing the person's first name including their pre-nominal
     */
    public String getFirstName() {
        return (getPreNominal().isBlank() ? "" : (getPreNominal() + ' ')) + getGivenName();
    }

    /**
     * Return a full last name which may be a bloodname or a surname with or without a post-nominal. A bloodname will
     * overrule a surname but we do not disallow surnames for clan personnel, if the player wants to input them
     *
     * @return a String of the person's last name
     */
    public String getLastName() {
        String lastName = !isNullOrBlank(getBloodname()) ?
                                getBloodname() : !isNullOrBlank(getSurname()) ? getSurname() : "";
        if (!isNullOrBlank(getPostNominal())) {
            lastName += (lastName.isBlank() ? "" : " ") + getPostNominal();
        }
        return lastName;
    }

    /**
     * @return the person's pre-nominal
     */
    public String getPreNominal() {
        return preNominal;
    }

    /**
     * @param preNominal the person's new pre-nominal
     */
    public void setPreNominal(final String preNominal) {
        setPreNominalDirect(preNominal);
        setFullName();
    }

    protected void setPreNominalDirect(final String preNominal) {
        this.preNominal = preNominal;
    }

    /**
     * @return the person's given name
     */
    public String getGivenName() {
        return givenName;
    }

    /**
     * @param givenName the person's new given name
     */
    public void setGivenName(final String givenName) {
        setGivenNameDirect(givenName);
        setFullName();
    }

    protected void setGivenNameDirect(final String givenName) {
        this.givenName = givenName;
    }

    /**
     * @return the person's surname
     */
    public String getSurname() {
        return surname;
    }

    /**
     * @param surname the person's new surname
     */
    public void setSurname(final String surname) {
        setSurnameDirect(surname);
        setFullName();
    }

    protected void setSurnameDirect(final String surname) {
        this.surname = surname;
    }

    /**
     * @return the person's post-nominal
     */
    public String getPostNominal() {
        return postNominal;
    }

    /**
     * @param postNominal the person's new post-nominal
     */
    public void setPostNominal(final String postNominal) {
        setPostNominalDirect(postNominal);
        setFullName();
    }

    protected void setPostNominalDirect(final String postNominal) {
        this.postNominal = postNominal;
    }

    /**
     * @return the person's maiden name
     */
    public @Nullable String getMaidenName() {
        return maidenName;
    }

    /**
     * @param maidenName the person's new maiden name
     */
    public void setMaidenName(final @Nullable String maidenName) {
        this.maidenName = maidenName;
    }

    /**
     * @return the person's callsign
     */
    public String getCallsign() {
        return callsign;
    }

    /**
     * @param callsign the person's new callsign
     */
    public void setCallsign(final String callsign) {
        setCallsignDirect(callsign);
        setFullName();
    }

    protected void setCallsignDirect(final String callsign) {
        this.callsign = callsign;
    }

    /**
     * This method is used to migrate names from being a joined name to split between given name and surname, as part of
     * the Personnel changes in MekHQ 0.47.4, and is used to migrate from MM-style names to MHQ-style names
     *
     * @param text text containing the name to be migrated
     */
    public void migrateName(final String text) {
        // How this works:
        // Takes the input name, and splits it into individual parts.
        // Then, it depends on whether the person is Clan or not.
        // For Clan names:
        // Takes the input name, and assumes that person does not have a surname
        // Bloodnames are assumed to have been assigned by MekHQ
        // For Inner Sphere names:
        // Depending on the length of the resulting array, the name is processed
        // differently
        // Array of length 1: the name is assumed to not have a surname, just a given
        // name
        // Array of length 2: the name is assumed to be a given name and a surname
        // Array of length 3: the name is assumed to be a given name and two surnames
        // Array of length 4+: the name is assumed to be as many given names as possible
        // and two surnames
        //
        // Then, the full name is set
        final String[] name = text.trim().split("\\s+");
        final StringBuilder givenName = new StringBuilder(name[0]);

        if (isClanPersonnel()) {
            if (name.length > 1) {
                int i;
                for (i = 1; i < name.length - 1; i++) {
                    givenName.append(' ').append(name[i]);
                }

                if (!(!isNullOrBlank(getBloodname()) && getBloodname().equals(name[i]))) {
                    givenName.append(' ').append(name[i]);
                }
            }
        } else {
            if (name.length == 2) {
                setSurnameDirect(name[1]);
            } else if (name.length == 3) {
                setSurnameDirect(name[1] + ' ' + name[2]);
            } else if (name.length > 3) {
                int i;
                for (i = 1; i < name.length - 2; i++) {
                    givenName.append(' ').append(name[i]);
                }
                setSurnameDirect(name[i] + ' ' + name[i + 1]);
            }
        }

        if ((getSurname() == null) || getSurname().equals(RandomNameGenerator.UNNAMED_SURNAME)) {
            setSurnameDirect("");
        }

        setGivenNameDirect(givenName.toString());
        setFullName();
    }
    // endregion Names

    public Portrait getPortrait() {
        return portrait;
    }

    public void setPortrait(final Portrait portrait) {
        this.portrait = Objects.requireNonNull(portrait, "Illegal assignment: cannot have a null Portrait");
    }

    // region Personnel Roles
    public PersonnelRole getPrimaryRole() {
        return primaryRole;
    }

    public void setPrimaryRole(final Campaign campaign, final PersonnelRole primaryRole) {
        // don't need to do any processing for no changes
        if (primaryRole == getPrimaryRole()) {
            return;
        }

        // We need to make some secondary role assignments to None here for better UX in
        // assigning roles, following these rules:
        // 1) Cannot have the same primary and secondary roles
        // 2) Must have a None secondary role if you are a Dependent
        // 3) Cannot be a primary tech and a secondary Astech
        // 4) Cannot be a primary Astech and a secondary tech
        // 5) Cannot be primary medical staff and a secondary Medic
        // 6) Cannot be a primary Medic and secondary medical staff
        if ((primaryRole == getSecondaryRole()) ||
                  primaryRole.isDependent() ||
                  (primaryRole.isTech() && getSecondaryRole().isAstech()) ||
                  (primaryRole.isAstech() && getSecondaryRole().isTechSecondary()) ||
                  (primaryRole.isMedicalStaff() && getSecondaryRole().isMedic()) ||
                  (primaryRole.isMedic() && getSecondaryRole().isMedicalStaff())) {
            setSecondaryRoleDirect(PersonnelRole.NONE);
        }

        // Now, we can perform the time in service and last rank change tracking change
        // for dependents
        if (primaryRole.isDependent()) {
            setRecruitment(null);
            setLastRankChangeDate(null);
        } else if (getPrimaryRole().isDependent()) {
            setRecruitment(campaign.getLocalDate());
            setLastRankChangeDate(campaign.getLocalDate());
        }

        // Finally, we can set the primary role
        setPrimaryRoleDirect(primaryRole);

        // and trigger the update event
        MekHQ.triggerEvent(new PersonChangedEvent(this));
    }

    public void setPrimaryRoleDirect(final PersonnelRole primaryRole) {
        this.primaryRole = primaryRole;
    }

    public PersonnelRole getSecondaryRole() {
        return secondaryRole;
    }

    public void setSecondaryRole(final PersonnelRole secondaryRole) {
        if (secondaryRole == getSecondaryRole()) {
            return;
        }

        setSecondaryRoleDirect(secondaryRole);
        MekHQ.triggerEvent(new PersonChangedEvent(this));
    }

    public void setSecondaryRoleDirect(final PersonnelRole secondaryRole) {
        this.secondaryRole = secondaryRole;
    }

    /**
     * This is used to determine if a person has a specific role as either their primary OR their secondary role
     *
     * @param role the role to determine
     *
     * @return true if the person has the specific role either as their primary or secondary role
     */
    public boolean hasRole(final PersonnelRole role) {
        return (getPrimaryRole() == role) || (getSecondaryRole() == role);
    }

    /**
     * @return true if the person has a primary or secondary combat role
     */
    public boolean hasCombatRole() {
        return getPrimaryRole().isCombat() || getSecondaryRole().isCombat();
    }

    /**
     * @param excludeUnmarketable whether to exclude the unmarketable roles from the comparison
     *
     * @return true if the person has a primary or secondary support role
     */
    public boolean hasSupportRole(final boolean excludeUnmarketable) {
        return getPrimaryRole().isSupport(excludeUnmarketable) || getSecondaryRole().isSupport(excludeUnmarketable);
    }

    public String getRoleDesc() {
        String role = getPrimaryRoleDesc();
        if (!getSecondaryRole().isNone()) {
            role += '/' + getSecondaryRoleDesc();
        }
        return role;
    }

    public String getPrimaryRoleDesc() {
        String bgPrefix = "";
        if (isClanPersonnel()) {
            bgPrefix = getPhenotype().getShortName() + ' ';
        }
        return bgPrefix + getPrimaryRole().getLabel(isClanPersonnel());
    }

    /**
     * Returns an HTML-formatted string describing the primary and, if applicable, secondary personnel roles. Civilian
     * roles are displayed in italics. If a secondary role is present and is not {@code NONE}, it is appended to the
     * description, separated by a slash. The description is wrapped in HTML tags.
     *
     * @return an HTML-formatted string describing the personnel roles, with civilian roles shown in italics
     *
     * @author Illiani
     * @since 0.50.06
     */
<<<<<<< HEAD
    public String getFormatedRoleDescriptions() {
        String description = "<html>";
        if (primaryRole.isSubType(PersonnelRoleSubType.CIVILIAN)) {
            if (primaryRole.isNone()) {
                description += "<b>" + getPrimaryRoleDesc() + "</b>";
            } else {
                description += "<i>" + getPrimaryRoleDesc() + "</i>";
            }
        }

        if (!secondaryRole.isNone()) {
            description += " <b>/</b> ";

            if (secondaryRole.isSubType(PersonnelRoleSubType.CIVILIAN)) {
                description += "<i>" + getSecondaryRoleDesc() + "</i>";
            }
        }

        description += "</html>";
        return description;
=======
    public String getFormatedRoleDescriptions(LocalDate today) {
        StringBuilder description = new StringBuilder("<html>");
        String primaryDesc = getPrimaryRoleDesc();

        if (primaryRole.isSubType(PersonnelRoleSubType.CIVILIAN)) {
            if (primaryRole.isNone()) {
                // Error state: emphasize the issue
                description.append("<b><i><u>").append(primaryDesc.toUpperCase()).append("</u></i></b>");
            } else if (primaryRole.isDependent()) {
                String label;
                if (status.isStudent()) {
                    label = status.getLabel();
                } else if (isChild(today)) {
                    label = resources.getString("relationChild.text");
                } else {
                    label = primaryDesc;
                }
                description.append("<i>").append(label).append("</i>");
            } else {
                description.append("<i>").append(primaryDesc).append("</i>");
            }
        } else {
            description.append(primaryDesc);
        }

        if (!secondaryRole.isNone()) {
            description.append(" / ");
            String secondaryDesc = getSecondaryRoleDesc();
            if (secondaryRole.isSubType(PersonnelRoleSubType.CIVILIAN)) {
                description.append("<i>").append(secondaryDesc).append("</i>");
            } else {
                description.append(secondaryDesc);
            }
        }

        description.append("</html>");
        return description.toString();
>>>>>>> d11c4114
    }

    public String getSecondaryRoleDesc() {
        return getSecondaryRole().getLabel(isClanPersonnel());
    }

    public boolean canPerformRole(LocalDate today, final PersonnelRole role, final boolean primary) {
        if (primary) {
            // Primary Role:
            // We only do a few here, as it is better on the UX-side to correct the issues when assigning the primary
            // role
            // 1) Can always be Dependent
            // 2) Cannot be None
            if (role.isDependent()) {
                return true;
            } else if (role.isNone()) {
                return false;
            }
        } else {
            // Secondary Role:
            // 1) Can always be None
            // 2) Cannot be Dependent
            // 3) Can only be None if the primary role is a Dependent
            // 4) Cannot be equal to the primary role
            // 5) Cannot be a tech role if the primary role is an Astech
            // 6) Cannot be Astech if the primary role is a tech role
            // 7) Cannot be a medical staff role if the primary role is a Medic
            // 8) Cannot be Medic if the primary role is one of the medical staff roles
            if (role.isNone()) {
                return true;
            } else if (role.isDependent() ||
                             getPrimaryRole().isDependent() ||
                             (getPrimaryRole() == role) ||
                             (role.isTechSecondary() && getPrimaryRole().isAstech()) ||
                             (role.isAstech() && getPrimaryRole().isTech()) ||
                             (role.isMedicalStaff() && getPrimaryRole().isMedic()) ||
                             (role.isMedic() && getPrimaryRole().isMedicalStaff())) {
                return false;
            }
        }

        if (isChild(today)) {
            return false;
        }

        return switch (role) {
            case VEHICLE_CREW -> Stream.of(SkillType.S_TECH_MEK,
                  SkillType.S_TECH_AERO,
                  SkillType.S_TECH_MECHANIC, SkillType.S_TECH_BA, SkillType.S_SURGERY,
                  SkillType.S_MEDTECH, SkillType.S_ASTECH, SkillType.S_COMMUNICATIONS, SkillType.S_SENSOR_OPERATIONS)
                                       .anyMatch(this::hasSkill);
            case AEROSPACE_PILOT -> hasSkill(SkillType.S_GUN_AERO) && hasSkill(SkillType.S_PILOT_AERO);
            case CONVENTIONAL_AIRCRAFT_PILOT -> hasSkill(SkillType.S_GUN_JET) && hasSkill(SkillType.S_PILOT_JET);
            case PROTOMEK_PILOT -> hasSkill(SkillType.S_GUN_PROTO);
            case BATTLE_ARMOUR -> hasSkill(SkillType.S_GUN_BA);
            case SOLDIER -> hasSkill(SkillType.S_SMALL_ARMS);
            case VESSEL_PILOT -> hasSkill(SkillType.S_PILOT_SPACE);
            case VESSEL_CREW -> hasSkill(SkillType.S_TECH_VESSEL);
            case VESSEL_GUNNER -> hasSkill(SkillType.S_GUN_SPACE);
            case VESSEL_NAVIGATOR -> hasSkill(SkillType.S_NAVIGATION);
            case MEK_TECH -> hasSkill(SkillType.S_TECH_MEK);
            case AERO_TEK -> hasSkill(SkillType.S_TECH_AERO);
            case BA_TECH -> hasSkill(SkillType.S_TECH_BA);
            case ASTECH -> hasSkill(SkillType.S_ASTECH);
            case DOCTOR -> hasSkill(SkillType.S_SURGERY);
            case MEDIC -> hasSkill(SkillType.S_MEDTECH);
            case ADMINISTRATOR_COMMAND, ADMINISTRATOR_LOGISTICS, ADMINISTRATOR_TRANSPORT, ADMINISTRATOR_HR ->
                  hasSkill(SkillType.S_ADMIN);
            case ADULT_ENTERTAINER -> {
                // A character under the age of 18 should never have access to this profession
                if (getAge(today) >= 18) {
                    yield hasSkill(SkillType.S_ART_OTHER) && hasSkill(SkillType.S_ACTING);
                } else {
                    yield false;
                }
            }
            case LUXURY_COMPANION -> {
                // A character under the age of 18 should never have access to this profession
                if (getAge(today) >= 18) {
                    yield hasSkill(SkillType.S_ACTING) && hasSkill(SkillType.S_PROTOCOLS);
                } else {
                    yield false;
                }
            }
            default -> {
                for (String skillName : role.getSkillsForProfession()) {
                    if (!hasSkill(skillName)) {
                        yield false;
                    }
                }

                yield true;
            }
        };
    }
    // endregion Personnel Roles

    public PersonnelStatus getStatus() {
        return status;
    }

    /**
     * This is used to change the person's PersonnelStatus
     *
     * @param campaign the campaign the person is part of
     * @param today    the current date
     * @param status   the person's new PersonnelStatus
     */
    public void changeStatus(final Campaign campaign, final LocalDate today, final PersonnelStatus status) {
        if (status == getStatus()) { // no change means we don't need to process anything
            return;
        } else if (getStatus().isDead() && !status.isDead()) {
            // remove date of death for resurrection
            setDateOfDeath(null);
            campaign.addReport(String.format(resources.getString("resurrected.report"), getHyperlinkedFullTitle()));
            ServiceLogger.resurrected(this, today);
        }

        switch (status) {
            case ACTIVE:
                if (getStatus().isMIA()) {
                    campaign.addReport(String.format(resources.getString("recoveredMIA.report"),
                          getHyperlinkedFullTitle()));
                    ServiceLogger.recoveredMia(this, today);
                } else if (getStatus().isPoW()) {
                    campaign.addReport(String.format(resources.getString("recoveredPoW.report"),
                          getHyperlinkedFullTitle()));
                    ServiceLogger.recoveredPoW(this, campaign.getLocalDate());
                } else if (getStatus().isOnLeave() || getStatus().isOnMaternityLeave()) {
                    campaign.addReport(String.format(resources.getString("returnedFromLeave.report"),
                          getHyperlinkedFullTitle()));
                    ServiceLogger.returnedFromLeave(this, campaign.getLocalDate());
                } else if (getStatus().isStudent()) {
                    campaign.addReport(String.format(resources.getString("returnedFromEducation.report"),
                          getHyperlinkedFullTitle()));
                    ServiceLogger.returnedFromEducation(this, campaign.getLocalDate());
                } else if (getStatus().isMissing()) {
                    campaign.addReport(String.format(resources.getString("returnedFromMissing.report"),
                          getHyperlinkedFullTitle()));
                    ServiceLogger.returnedFromMissing(this, campaign.getLocalDate());
                } else if (getStatus().isAwol()) {
                    campaign.addReport(String.format(resources.getString("returnedFromAWOL.report"),
                          getHyperlinkedFullTitle()));
                    ServiceLogger.returnedFromAWOL(this, campaign.getLocalDate());
                } else {
                    campaign.addReport(String.format(resources.getString("rehired.report"), getHyperlinkedFullTitle()));
                    ServiceLogger.rehired(this, today);
                }
                setRetirement(null);
                break;
            case RETIRED:
                campaign.addReport(String.format(status.getReportText(), getHyperlinkedFullTitle()));
                ServiceLogger.retired(this, today);

                setRetirement(today);

                break;
            case RESIGNED:
                campaign.addReport(String.format(status.getReportText(), getHyperlinkedFullTitle()));
                ServiceLogger.resigned(this, today);

                setRetirement(today);

                break;
            case DESERTED:
                campaign.addReport(String.format(status.getReportText(), getHyperlinkedFullTitle()));
                ServiceLogger.deserted(this, today);

                setRetirement(today);

                break;
            case DEFECTED:
                campaign.addReport(String.format(status.getReportText(), getHyperlinkedFullTitle()));
                ServiceLogger.defected(this, today);

                setRetirement(today);

                break;
            case SACKED:
                campaign.addReport(String.format(status.getReportText(), getHyperlinkedFullTitle()));
                ServiceLogger.sacked(this, today);

                setRetirement(today);

                break;
            case LEFT:
                campaign.addReport(String.format(status.getReportText(), getHyperlinkedFullTitle()));
                ServiceLogger.left(this, today);

                setRetirement(today);

                break;
            case STUDENT:
                // log entries and reports are handled by the education package
                // (mekhq/campaign/personnel/education)
                break;
            case PREGNANCY_COMPLICATIONS:
                campaign.getProcreation().processPregnancyComplications(campaign, campaign.getLocalDate(), this);
                // purposeful fall through
            default:
                campaign.addReport(String.format(status.getReportText(), getHyperlinkedFullTitle()));
                ServiceLogger.changedStatus(this, campaign.getLocalDate(), status);
                break;
        }

        setStatus(status);

        if (status.isDead()) {
            setDateOfDeath(today);

            if ((genealogy.hasSpouse()) && (!genealogy.getSpouse().getStatus().isDead())) {
                campaign.getDivorce().widowed(campaign, campaign.getLocalDate(), this);
            }

            // log death across genealogy
            if (genealogy.hasChildren()) {
                for (Person child : genealogy.getChildren()) {
                    if (!child.getStatus().isDead()) {
                        if (!child.getGenealogy().hasLivingParents()) {
                            ServiceLogger.orphaned(child, campaign.getLocalDate());
                        } else if (child.getGenealogy().hasLivingParents()) {
                            PersonalLogger.RelativeHasDied(child,
                                  this,
                                  resources.getString("relationParent.text"),
                                  campaign.getLocalDate());
                        }
                    }
                }
            }

            if (genealogy.hasLivingParents()) {
                for (Person parent : genealogy.getParents()) {
                    if (!parent.getStatus().isDead()) {
                        PersonalLogger.RelativeHasDied(parent,
                              this,
                              resources.getString("relationChild.text"),
                              campaign.getLocalDate());
                    }
                }
            }
        }

        if (status.isActive()) {
            // Check Pregnancy
            if (isPregnant() && getDueDate().isBefore(today)) {
                campaign.getProcreation().birth(campaign, getDueDate(), this);
            }
        } else {
            setDoctorId(null, campaign.getCampaignOptions().getNaturalHealingWaitingPeriod());

            // If we're assigned to a unit, remove us from it
            if (getUnit() != null) {
                getUnit().remove(this, true);
            }

            // Clear Tech Setup
            removeAllTechJobs(campaign);
        }

        // release the commander flag.
        if ((isCommander()) && (status.isDepartedUnit())) {
            if ((!status.isResigned()) && (!status.isRetired())) {
                leadershipMassChangeLoyalty(campaign);
            }

            setCommander(false);
        }

        // clean up the save entry
        this.setEduAcademyName(null);
        this.setEduAcademyFaction(null);
        this.setEduAcademySet(null);
        this.setEduAcademyNameInSet(null);
        this.setEduAcademySystem(null);
        this.setEduCourseIndex(0);
        this.setEduEducationStage(EducationStage.NONE);
        this.setEduEducationTime(0);
        this.setEduJourneyTime(0);
        this.setEduDaysOfTravel(0);

        for (UUID tagAlongId : eduTagAlongs) {
            Person tagAlong = campaign.getPerson(tagAlongId);
            tagAlong.changeStatus(campaign, campaign.getLocalDate(), PersonnelStatus.ACTIVE);
        }
        this.setEduTagAlongs(new ArrayList<>());

        MekHQ.triggerEvent(new PersonStatusChangedEvent(this));
    }

    /**
     * If the current character is the campaign commander, adjust loyalty across the entire unit.
     *
     * @param campaign The current campaign
     */
    private void leadershipMassChangeLoyalty(Campaign campaign) {
        for (Person person : campaign.getPersonnel()) {
            if (person.getStatus().isDepartedUnit()) {
                continue;
            }

            if (person.getPrisonerStatus().isCurrentPrisoner()) {
                continue;
            }

            person.performRandomizedLoyaltyChange(campaign, false, false);
        }

        if (campaign.getCampaignOptions().isUseLoyaltyModifiers()) {
            campaign.addReport(String.format(resources.getString("loyaltyChangeGroup.text"),
                  "<span color=" + MekHQ.getMHQOptions().getFontColorWarningHexColor() + "'>", CLOSING_SPAN_TAG));
        }
    }

    /**
     * Performs a randomized loyalty change for an individual
     *
     * @param campaign  The current campaign
     * @param isMajor   Flag to indicate if the loyalty change is major.
     * @param isVerbose Flag to indicate if the change should be individually posted to the campaign report.
     */
    public void performRandomizedLoyaltyChange(Campaign campaign, boolean isMajor, boolean isVerbose) {
        int originalLoyalty = loyalty;

        Consumer<Integer> applyLoyaltyChange = (roll) -> {
            switch (roll) {
                case 1, 2, 3 -> changeLoyalty(-3);
                case 4 -> changeLoyalty(-2);
                case 5, 6 -> changeLoyalty(-1);
                case 15, 16 -> changeLoyalty(1);
                case 17 -> changeLoyalty(2);
                case 18 -> changeLoyalty(3);
                default -> {
                }
            }
        };

        int roll = Compute.d6(3);
        int secondRoll = Compute.d6(3);

        // if this is a major change, we use whichever result is furthest from the
        // midpoint (9)
        if (isMajor) {
            roll = abs(roll - 9) > abs(secondRoll - 9) ? roll : secondRoll;
        }

        applyLoyaltyChange.accept(roll);

        if (isVerbose && originalLoyalty != loyalty) {
            reportLoyaltyChange(campaign, originalLoyalty);
        }
    }

    /**
     * Performs a loyalty change where the results will always be neutral or positive, or neutral or negative.
     *
     * @param campaign   the current campaign
     * @param isPositive a boolean indicating whether the loyalty change should be positive or negative
     * @param isMajor    a boolean indicating whether a major loyalty change should be performed in addition to the
     *                   initial change
     * @param isVerbose  a boolean indicating whether the method should generate a report if the loyalty has changed
     */
    public void performForcedDirectionLoyaltyChange(Campaign campaign, boolean isPositive, boolean isMajor,
          boolean isVerbose) {
        int originalLoyalty = loyalty;

        Consumer<Integer> applyLoyaltyChange = (roll) -> {
            int changeValue = switch (roll) {
                case 1, 2, 3, 18 -> 3;
                case 4, 17 -> 2;
                case 5, 6, 15, 16 -> 1;
                default -> 0;
            };

            if (changeValue > 0) {
                changeLoyalty(isPositive ? changeValue : -changeValue);
            }
        };

        applyLoyaltyChange.accept(Compute.d6(3));

        if (isMajor) {
            applyLoyaltyChange.accept(Compute.d6(3));
        }

        if ((isVerbose) && (originalLoyalty != loyalty)) {
            reportLoyaltyChange(campaign, originalLoyalty);
        }
    }

    /**
     * Reports the change in loyalty.
     *
     * @param campaign        The campaign for which the loyalty change is being reported.
     * @param originalLoyalty The original loyalty value before the change.
     */
    private void reportLoyaltyChange(Campaign campaign, int originalLoyalty) {
        if (!campaign.getCampaignOptions().isUseLoyaltyModifiers()) {
            return;
        }

        StringBuilder changeString = new StringBuilder();
        String color;

        // choose the color and string based on the loyalty comparison.
        if (originalLoyalty > loyalty) {
            color = MekHQ.getMHQOptions().getFontColorNegativeHexColor();
            changeString.append(resources.getString("loyaltyChangeNegative.text"));
        } else {
            color = MekHQ.getMHQOptions().getFontColorPositiveHexColor();
            changeString.append(resources.getString("loyaltyChangePositive.text"));
        }

        String report = String.format(resources.getString("loyaltyChangeReport.text"),
              getHyperlinkedFullTitle(),
              "<span color=" + color + "'>",
              changeString, CLOSING_SPAN_TAG);

        campaign.addReport(report);
    }

    /**
     * This is used to directly set the Person's PersonnelStatus without any processing
     *
     * @param status the person's new status
     */
    public void setStatus(final PersonnelStatus status) {
        this.status = status;
    }

    public int getVocationalXPTimer() {
        return vocationalXPTimer;
    }

    public void setVocationalXPTimer(final int vocationalXPTimer) {
        this.vocationalXPTimer = vocationalXPTimer;
    }

    public int getDaysToWaitForHealing() {
        return daysToWaitForHealing;
    }

    public void setDaysToWaitForHealing(final int daysToWaitForHealing) {
        this.daysToWaitForHealing = daysToWaitForHealing;
    }

    public void setGender(final Gender gender) {
        this.gender = gender;
    }

    public Gender getGender() {
        return gender;
    }

    public void setBloodGroup(final BloodGroup bloodGroup) {
        this.bloodGroup = bloodGroup;
    }

    /**
     * Retrieves the blood group of the person. If the blood group has not been set, it generates a random blood group
     * using {@link BloodGroup#getRandomBloodGroup()}.
     *
     * @return The {@link BloodGroup} of the entity. If no blood group is previously assigned, a random one is generated
     *       and returned.
     */
    public BloodGroup getBloodGroup() {
        if (bloodGroup == null) {
            bloodGroup = getRandomBloodGroup();
        }

        return bloodGroup;
    }

    /**
     * Sets the date of birth (the date they are born) for the person.
     *
     * @param birthday the person's new date of birth
     */
    public void setDateOfBirth(final LocalDate birthday) {
        this.birthday = birthday;
    }

    /**
     * Returns the date a person was born.
     *
     * @return a LocalDate representing the person's date of birth
     */
    public LocalDate getDateOfBirth() {
        return birthday;
    }

    /**
     * Retrieves the birthday for a person, with the year set to the same as the provided year.
     *
     * @param currentYear the current in-game year
     *
     * @return the birthday with the year updated to match the provided year
     */
    public LocalDate getBirthday(int currentYear) {
        return birthday.withYear(currentYear);
    }

    public @Nullable LocalDate getDateOfDeath() {
        return dateOfDeath;
    }

    public void setDateOfDeath(final @Nullable LocalDate dateOfDeath) {
        this.dateOfDeath = dateOfDeath;
    }

    public int getAge(LocalDate today) {
        // Get age based on year
        if (getDateOfDeath() != null) {
            // use date of death instead of birthday
            today = getDateOfDeath();
        }

        return Math.toIntExact(ChronoUnit.YEARS.between(getDateOfBirth(), today));
    }

    public @Nullable LocalDate getJoinedCampaign() {
        return joinedCampaign;
    }

    public void setJoinedCampaign(final @Nullable LocalDate joinedCampaign) {
        this.joinedCampaign = joinedCampaign;
    }

    public @Nullable LocalDate getRecruitment() {
        return recruitment;
    }

    public void setRecruitment(final @Nullable LocalDate recruitment) {
        this.recruitment = recruitment;
    }

    public String getTimeInService(final Campaign campaign) {
        // Get time in service based on year
        if (getRecruitment() == null) {
            // use "" they haven't been recruited or are dependents
            return "";
        }

        LocalDate today = campaign.getLocalDate();

        // If the person is dead, we only care about how long they spent in service to
        // the company
        if (getDateOfDeath() != null) {
            // use date of death instead of the current day
            today = getDateOfDeath();
        }

        return campaign.getCampaignOptions()
                     .getTimeInServiceDisplayFormat()
                     .getDisplayFormattedOutput(getRecruitment(), today);
    }

    /**
     * @param campaign the current Campaign
     *
     * @return how many years a character has spent employed in the campaign, factoring in date of death and retirement
     */
    public long getYearsInService(final Campaign campaign) {
        // Get time in service based on year
        if (getRecruitment() == null) {
            return 0;
        }

        LocalDate today = campaign.getLocalDate();

        // If the person is dead or has left the unit, we only care about how long they
        // spent in service to the company
        if (getRetirement() != null) {
            today = getRetirement();
        } else if (getDateOfDeath() != null) {
            today = getDateOfDeath();
        }

        return ChronoUnit.YEARS.between(getRecruitment(), today);
    }

    public @Nullable LocalDate getLastRankChangeDate() {
        return lastRankChangeDate;
    }

    public void setLastRankChangeDate(final @Nullable LocalDate lastRankChangeDate) {
        this.lastRankChangeDate = lastRankChangeDate;
    }

    public String getTimeInRank(final Campaign campaign) {
        if (getLastRankChangeDate() == null) {
            return "";
        }

        LocalDate today = campaign.getLocalDate();

        // If the person is dead, we only care about how long it was from their last
        // promotion till they died
        if (getDateOfDeath() != null) {
            // use date of death instead of the current day
            today = getDateOfDeath();
        }

        return campaign.getCampaignOptions()
                     .getTimeInRankDisplayFormat()
                     .getDisplayFormattedOutput(getLastRankChangeDate(), today);
    }

    public void setId(final UUID id) {
        this.id = id;
    }

    public UUID getId() {
        return id;
    }

    /**
     * Checks if the person is considered a child based on their age and today's date.
     *
     * <p>This method uses the default context where the person is not being checked
     * for procreation-specific thresholds.</p>
     *
     * @param today the current date to calculate the age against
     *
     * @return {@code true} if the person's age is less than 16; {@code false} otherwise
     */
    public boolean isChild(final LocalDate today) {
        return isChild(today, false);
    }

    /**
     * Checks if the person is considered a child based on their age, today's date, and procreation status.
     *
     * @param today the current date to calculate the age against
     * @param use18 if {@code true}, the threshold considers a person a child if their age is less than 18; otherwise,
     *              the default age threshold of 16 applies
     *
     * @return {@code true} if the person's age is less than the specified threshold (procreation or default),
     *       {@code false} otherwise
     */
    public boolean isChild(final LocalDate today, boolean use18) {
        int age = getAge(today);
        return age < (use18 ? 18 : 16);
    }

    public Genealogy getGenealogy() {
        return genealogy;
    }

    // region autoAwards
    public int getAutoAwardSupportPoints() {
        return autoAwardSupportPoints;
    }

    public void setAutoAwardSupportPoints(final int autoAwardSupportPoints) {
        this.autoAwardSupportPoints = autoAwardSupportPoints;
    }

    public void changeAutoAwardSupportPoints(int change) {
        autoAwardSupportPoints += change;
    }
    // endregion autoAwards

    // region Turnover and Retention
    public @Nullable LocalDate getRetirement() {
        return retirement;
    }

    public void setRetirement(final @Nullable LocalDate retirement) {
        this.retirement = retirement;
    }

    public int getLoyalty() {
        return loyalty;
    }

    public void setLoyalty(int loyalty) {
        this.loyalty = loyalty;
    }

    /**
     * Changes the loyalty value for the current person by the specified amount. Positive values increase loyalty, while
     * negative values decrease loyalty.
     *
     * @param change The amount to change the loyalty value by.
     */
    public void changeLoyalty(int change) {
        this.loyalty += change;
    }

    /**
     * @param loyaltyModifier the loyalty modifier
     *
     * @return the name corresponding to an individual's loyalty modifier.
     *
     * @throws IllegalStateException if an unexpected value is passed for loyaltyModifier
     */
    public static String getLoyaltyName(int loyaltyModifier) {
        return switch (loyaltyModifier) {
            case -3 -> "Devoted";
            case -2 -> "Loyal";
            case -1 -> "Reliable";
            case 0 -> "Neutral";
            case 1 -> "Unreliable";
            case 2 -> "Disloyal";
            case 3 -> "Treacherous";
            default -> throw new IllegalStateException(
                  "Unexpected value in mekhq/campaign/personnel/Person.java/getLoyaltyName: " + loyaltyModifier);
        };
    }

    public int getFatigue() {
        return fatigue;
    }

    public void setFatigue(final int fatigue) {
        this.fatigue = fatigue;
    }

    /**
     * Adjusts the current fatigue level by the specified amount, applying an SPA fatigue multiplier where applicable.
     *
     * <p>This method modifies the fatigue level based on the given {@code delta} value. Positive values, which
     * indicate an increase in fatigue, are scaled by the result of {@link #getFatigueMultiplier()} and rounded down
     * using {@link Math#floor(double)} to ensure consistent results. Negative values, which indicate a reduction in
     * fatigue, are applied directly without modification.</p>
     *
     * @param delta The amount to adjust the fatigue by. Positive values represent fatigue gain and are scaled by the
     *              fatigue multiplier, while negative values represent fatigue reduction and are applied as-is.
     */
    public void changeFatigue(int delta) {
        if (delta > 0) {
            // Only fatigue gain is modified by SPAs, not reduction.
            delta = (int) floor(delta * getFatigueMultiplier());
        }

        this.fatigue = this.fatigue + delta;
    }

    public boolean getIsRecoveringFromFatigue() {
        return isRecoveringFromFatigue;
    }

    public void setIsRecoveringFromFatigue(final boolean isRecoveringFromFatigue) {
        this.isRecoveringFromFatigue = isRecoveringFromFatigue;
    }

    /**
     * Calculates the fatigue multiplier for a character based on their traits and fitness-related options.
     *
     * <p>The calculation is influenced by the following conditions:</p>
     * <ul>
     *     <li><b>{@code FLAW_GLASS_JAW}</b>: If set, increases the multiplier by 1.</li>
     *     <li><b>{@code ATOW_TOUGHNESS}</b>: If set, decreases the multiplier by 1.</li>
     *     <li>Both {@code FLAW_GLASS_JAW} and {@code ATOW_TOUGHNESS} cannot modify the multiplier if both are
     *     present, as they cancel each other out.</li>
     *     <li><b>{@code ATOW_FIT}</b>: If set, decreases the multiplier by 1.</li>
     *     <li><b>{@code FLAW_UNFIT}</b>: If set, increases the multiplier by 1.</li>
     *     <li>Both {@code ATOW_FIT} and {@code FLAW_UNFIT}, when present simultaneously, cancel each other out and
     *     do not affect the multiplier.</li>
     * </ul>
     *
     * <p>After calculating the initial multiplier, the following adjustments are applied:</p>
     * <ul>
     *     <li>If the resulting multiplier equals {@code 0}, it is set to {@code 0.5} to avoid zeroing Fatigue.</li>
     *     <li>If the resulting multiplier is less than {@code 0}, it is set to a minimum value of {@code 0.25}.</li>
     * </ul>
     *
     * @return the calculated fatigue multiplier, adjusted based on the character's traits and options
     *
     * @author Illiani
     * @since 0.50.05
     */
    private double getFatigueMultiplier() {
        double fatigueMultiplier = 1;

        // Glass Jaw and Toughness
        boolean hasGlassJaw = options.booleanOption(FLAW_GLASS_JAW);
        boolean hasToughness = options.booleanOption(ATOW_TOUGHNESS);
        boolean modifyForGlassJawToughness = !(hasGlassJaw && hasToughness);

        if (modifyForGlassJawToughness) {
            fatigueMultiplier += (hasGlassJaw ? 1 : 0);
            fatigueMultiplier -= (hasToughness ? 1 : 0);
        }

        // Fit and Unfit
        boolean hasFit = options.booleanOption(ATOW_FIT);
        boolean hasUnfit = options.booleanOption(FLAW_UNFIT);
        boolean modifyForFitness = !(hasFit && hasUnfit);

        if (modifyForFitness) {
            fatigueMultiplier += (hasUnfit ? 1 : 0);
            fatigueMultiplier -= (hasFit ? 1 : 0);
        }

        // Conclusion
        if (fatigueMultiplier == 0) {
            fatigueMultiplier = 0.5;
        } else if (fatigueMultiplier < 0) {
            fatigueMultiplier = 0.25;
        }

        return fatigueMultiplier;
    }
    // region Turnover and Retention

    // region Pregnancy
    public LocalDate getDueDate() {
        return dueDate;
    }

    public void setDueDate(final LocalDate dueDate) {
        this.dueDate = dueDate;
    }

    public LocalDate getExpectedDueDate() {
        return expectedDueDate;
    }

    public void setExpectedDueDate(final LocalDate expectedDueDate) {
        this.expectedDueDate = expectedDueDate;
    }

    public String getDueDateAsString(final Campaign campaign) {
        final LocalDate date = campaign.getCampaignOptions().isDisplayTrueDueDate() ?
                                     getDueDate() :
                                     getExpectedDueDate();
        return (date == null) ? "" : MekHQ.getMHQOptions().getDisplayFormattedDate(date);
    }

    public boolean isPregnant() {
        return dueDate != null;
    }
    // endregion Pregnancy

    // region Experience

    /**
     * @return the current experience points (XP) of the character.
     */
    public int getXP() {
        return xp;
    }

    /**
     * Awards experience points (XP) to the character and optionally tracks the total XP earnings if enabled.
     *
     * <p>This method increments the current XP by the specified amount and, if the campaign
     * option for tracking total XP earnings is enabled, updates the total XP earnings as well.</p>
     *
     * @param campaign the {@link Campaign} instance providing the campaign options
     * @param xp       the amount of XP to be awarded
     */
    public void awardXP(final Campaign campaign, final int xp) {
        this.xp += xp;
        if (campaign.getCampaignOptions().isTrackTotalXPEarnings()) {
            changeTotalXPEarnings(xp);
        }
    }

    /**
     * Spends (deducts) experience points (XP) from the character's current XP total.
     *
     * <p>This method decrements the current XP by the specified amount.</p>
     *
     * @param xp the amount of XP to deduct
     */
    public void spendXP(final int xp) {
        this.xp -= xp;
    }

    /**
     * Sets the current experience points (XP) for the character and optionally tracks the adjustment in total XP
     * earnings if enabled.
     *
     * <p>This method updates the current XP to the specified value. If the campaign option for tracking total XP
     * earnings is enabled, it also calculates and updates the total XP earnings based on the difference between the new
     * and current XP values.</p>
     *
     * @param campaign the {@link Campaign} instance providing the campaign options
     * @param xp       the new XP value to set
     */
    public void setXP(final Campaign campaign, final int xp) {
        if (campaign.getCampaignOptions().isTrackTotalXPEarnings()) {
            changeTotalXPEarnings(xp - getXP());
        }
        setXPDirect(xp);
    }

    /**
     * Directly sets the experience points (XP) for the entity without adjusting total XP earnings tracking.
     *
     * <p>This method updates the XP value directly, bypassing any optional campaign-related tracking logic.</p>
     *
     * <p><b>Usage:</b> Generally this should only be used in special circumstances, as it bypasses the tracking of
     * experience point gains. For most use cases {@code #awardXP()} or {@code #setXP()} are preferred.</p>
     *
     * @param xp the new XP value to set
     */
    public void setXPDirect(final int xp) {
        this.xp = xp;
    }

    public int getTotalXPEarnings() {
        return totalXPEarnings;
    }

    public void changeTotalXPEarnings(final int xp) {
        setTotalXPEarnings(getTotalXPEarnings() + xp);
    }

    public void setTotalXPEarnings(final int totalXPEarnings) {
        this.totalXPEarnings = totalXPEarnings;
    }
    // endregion Experience

    public int getAcquisitions() {
        return acquisitions;
    }

    public void setAcquisition(final int acquisitions) {
        this.acquisitions = acquisitions;
    }

    public void incrementAcquisition() {
        acquisitions++;
    }

    public void setDoctorId(final @Nullable UUID doctorId, final int daysToWaitForHealing) {
        this.doctorId = doctorId;
        this.daysToWaitForHealing = daysToWaitForHealing;
    }

    public void decrementDaysToWaitForHealing() {
        if (daysToWaitForHealing > 0) {
            daysToWaitForHealing--;
        }
    }

    public boolean isDeployed() {
        return (getUnit() != null) && (getUnit().getScenarioId() != -1);
    }

    public String getBiography() {
        return biography;
    }

    public void setBiography(final String biography) {
        this.biography = biography;
    }

    public EducationLevel getEduHighestEducation() {
        return eduHighestEducation;
    }

    public void setEduHighestEducation(final EducationLevel eduHighestEducation) {
        this.eduHighestEducation = eduHighestEducation;
    }

    public int getEduJourneyTime() {
        return eduJourneyTime;
    }

    public void setEduJourneyTime(final int eduJourneyTime) {
        this.eduJourneyTime = eduJourneyTime;
    }

    public int getEduDaysOfTravel() {
        return eduDaysOfTravel;
    }

    public void setEduDaysOfTravel(final int eduDaysOfTravel) {
        this.eduDaysOfTravel = eduDaysOfTravel;
    }

    public List<UUID> getEduTagAlongs() {
        return eduTagAlongs;
    }

    public void setEduTagAlongs(final List<UUID> eduTagAlongs) {
        this.eduTagAlongs = eduTagAlongs;
    }

    public void addEduTagAlong(final UUID tagAlong) {
        this.eduTagAlongs.add(tagAlong);
    }

    public List<String> getEduFailedApplications() {
        return eduFailedApplications;
    }

    public void addEduFailedApplications(final String failedApplication) {
        eduFailedApplications.add(failedApplication);
    }

    /**
     * Increments the number educational travel days by 1.
     */
    public void incrementEduDaysOfTravel() {
        this.eduDaysOfTravel++;
    }

    public int getEduEducationTime() {
        return eduEducationTime;
    }

    public void setEduEducationTime(final int eduEducationTime) {
        this.eduEducationTime = eduEducationTime;
    }

    public String getEduAcademySystem() {
        return eduAcademySystem;
    }

    public void setEduAcademySystem(final String eduAcademySystem) {
        this.eduAcademySystem = eduAcademySystem;
    }

    public String getEduAcademyNameInSet() {
        return eduAcademyNameInSet;
    }

    public void setEduAcademyNameInSet(final String eduAcademyNameInSet) {
        this.eduAcademyNameInSet = eduAcademyNameInSet;
    }

    public String getEduAcademyFaction() {
        return eduAcademyFaction;
    }

    public void setEduAcademyFaction(final String eduAcademyFaction) {
        this.eduAcademyFaction = eduAcademyFaction;
    }

    public Integer getEduCourseIndex() {
        return eduCourseIndex;
    }

    public void setEduCourseIndex(final Integer eduCourseIndex) {
        this.eduCourseIndex = eduCourseIndex;
    }

    public EducationStage getEduEducationStage() {
        return eduEducationStage;
    }

    public void setEduEducationStage(final EducationStage eduEducationStage) {
        this.eduEducationStage = eduEducationStage;
    }

    public String getEduAcademyName() {
        return eduAcademyName;
    }

    public void setEduAcademyName(final String eduAcademyName) {
        this.eduAcademyName = eduAcademyName;
    }

    public void setEduAcademySet(final String eduAcademySet) {
        this.eduAcademySet = eduAcademySet;
    }

    public String getEduAcademySet() {
        return eduAcademySet;
    }

    public Aggression getAggression() {
        return aggression;
    }

    public void setAggression(final Aggression aggression) {
        this.aggression = aggression;
    }

    public int getAggressionDescriptionIndex() {
        return aggressionDescriptionIndex;
    }

    /**
     * Sets the index value for the {@link Aggression} description.
     *
     * @param aggressionDescriptionIndex The index value to set for the aggression description. It will be clamped to
     *                                   ensure it remains within the valid range.
     */
    public void setAggressionDescriptionIndex(final int aggressionDescriptionIndex) {
        this.aggressionDescriptionIndex = clamp(aggressionDescriptionIndex, 0, Aggression.MAXIMUM_VARIATIONS - 1);
    }

    public Ambition getAmbition() {
        return ambition;
    }

    public void setAmbition(final Ambition ambition) {
        this.ambition = ambition;
    }

    public int getAmbitionDescriptionIndex() {
        return ambitionDescriptionIndex;
    }

    /**
     * Sets the index value for the {@link Ambition} description.
     *
     * @param ambitionDescriptionIndex The index value to set for the Ambition description. It will be clamped to ensure
     *                                 it remains within the valid range.
     */
    public void setAmbitionDescriptionIndex(final int ambitionDescriptionIndex) {
        this.ambitionDescriptionIndex = clamp(ambitionDescriptionIndex, 0, Ambition.MAXIMUM_VARIATIONS - 1);
    }

    public Greed getGreed() {
        return greed;
    }

    public void setGreed(final Greed greed) {
        this.greed = greed;
    }

    public int getGreedDescriptionIndex() {
        return greedDescriptionIndex;
    }

    /**
     * Sets the index value for the {@link Greed} description.
     *
     * @param greedDescriptionIndex The index value to set for the Greed description. It will be clamped to ensure it
     *                              remains within the valid range.
     */
    public void setGreedDescriptionIndex(final int greedDescriptionIndex) {
        this.greedDescriptionIndex = clamp(greedDescriptionIndex, 0, Greed.MAXIMUM_VARIATIONS - 1);
    }

    public Social getSocial() {
        return social;
    }

    public void setSocial(final Social social) {
        this.social = social;
    }

    public int getSocialDescriptionIndex() {
        return socialDescriptionIndex;
    }

    /**
     * Sets the index value for the {@link Social} description.
     *
     * @param socialDescriptionIndex The index value to set for the Social description. It will be clamped to ensure it
     *                               remains within the valid range.
     */
    public void setSocialDescriptionIndex(final int socialDescriptionIndex) {
        this.socialDescriptionIndex = clamp(socialDescriptionIndex, 0, Social.MAXIMUM_VARIATIONS - 1);
    }

    public PersonalityQuirk getPersonalityQuirk() {
        return personalityQuirk;
    }

    public void setPersonalityQuirk(final PersonalityQuirk personalityQuirk) {
        this.personalityQuirk = personalityQuirk;
    }

    public int getPersonalityQuirkDescriptionIndex() {
        return personalityQuirkDescriptionIndex;
    }

    /**
     * Sets the index value for the {@link PersonalityQuirk} description.
     *
     * @param personalityQuirkDescriptionIndex The index value to set for the quirk description. It will be clamped to
     *                                         ensure it remains within the valid range.
     */
    public void setPersonalityQuirkDescriptionIndex(final int personalityQuirkDescriptionIndex) {
        this.personalityQuirkDescriptionIndex = clamp(personalityQuirkDescriptionIndex,
              0,
              PersonalityQuirk.MAXIMUM_VARIATIONS - 1);
    }

    /**
     * @deprecated replaced by {@link #getReasoning()}
     */
    @Deprecated(since = "0.50.05", forRemoval = true)
    public Reasoning getIntelligence() {
        return reasoning;
    }

    public Reasoning getReasoning() {
        return reasoning;
    }

    /**
     * @deprecated replaced by {@link #setReasoning(Reasoning)}
     */
    @Deprecated(since = "0.50.05", forRemoval = true)
    public void setIntelligence(final Reasoning reasoning) {
        this.reasoning = reasoning;
    }

    public void setReasoning(final Reasoning reasoning) {
        this.reasoning = reasoning;
    }

    /**
     * @deprecated replaced by {@link #getReasoningDescriptionIndex()} ()}
     */
    @Deprecated(since = "0.50.05", forRemoval = true)
    public int getIntelligenceDescriptionIndex() {
        return reasoningDescriptionIndex;
    }

    public int getReasoningDescriptionIndex() {
        return reasoningDescriptionIndex;
    }

    /**
     * @deprecated replaced by {@link #setReasoningDescriptionIndex(int)}
     */
    @Deprecated(since = "0.50.05", forRemoval = true)
    public void setIntelligenceDescriptionIndex(final int intelligenceDescriptionIndex) {
        setReasoningDescriptionIndex(intelligenceDescriptionIndex);
    }

    /**
     * Sets the index value for the {@link Reasoning} description.
     *
     * @param reasoningDescriptionIndex The index value to set for the Reasoning description. It will be clamped to
     *                                  ensure it remains within the valid range.
     */
    public void setReasoningDescriptionIndex(final int reasoningDescriptionIndex) {
        this.reasoningDescriptionIndex = clamp(reasoningDescriptionIndex, 0, Reasoning.MAXIMUM_VARIATIONS - 1);
    }

    public String getPersonalityDescription() {
        return personalityDescription;
    }

    public void setPersonalityDescription(final String personalityDescription) {
        this.personalityDescription = personalityDescription;
    }

    // region Flags
    public boolean isClanPersonnel() {
        return clanPersonnel;
    }

    public void setClanPersonnel(final boolean clanPersonnel) {
        this.clanPersonnel = clanPersonnel;
    }

    /**
     * @return true if the person is the campaign commander, false otherwise.
     */
    public boolean isCommander() {
        return commander;
    }

    /**
     * Flags the person as the campaign commander.
     */
    public void setCommander(final boolean commander) {
        this.commander = commander;
    }

    public boolean isDivorceable() {
        return divorceable;
    }

    public void setDivorceable(final boolean divorceable) {
        this.divorceable = divorceable;
    }

    public boolean isFounder() {
        return founder;
    }

    public void setFounder(final boolean founder) {
        this.founder = founder;
    }

    public boolean isImmortal() {
        return immortal;
    }

    public void setImmortal(final boolean immortal) {
        this.immortal = immortal;
    }

    public boolean isMarriageable() {
        return marriageable;
    }

    public void setMarriageable(final boolean marriageable) {
        this.marriageable = marriageable;
    }

    public boolean isTryingToConceive() {
        return tryingToConceive;
    }

    public void setTryingToConceive(final boolean tryingToConceive) {
        this.tryingToConceive = tryingToConceive;
    }
    // endregion Flags

    public ExtraData getExtraData() {
        return extraData;
    }

    // region File I/O
    public void writeToXML(final PrintWriter pw, int indent, final Campaign campaign) {
        MHQXMLUtility.writeSimpleXMLOpenTag(pw, indent++, "person", "id", id, "type", getClass());
        try {
            MHQXMLUtility.writeSimpleXMLTag(pw, indent, "id", id.toString());

            // region Name
            if (!isNullOrBlank(getPreNominal())) {
                MHQXMLUtility.writeSimpleXMLTag(pw, indent, "preNominal", getPreNominal());
            }
            MHQXMLUtility.writeSimpleXMLTag(pw, indent, "givenName", getGivenName());
            MHQXMLUtility.writeSimpleXMLTag(pw, indent, "surname", getSurname());
            if (!isNullOrBlank(getPostNominal())) {
                MHQXMLUtility.writeSimpleXMLTag(pw, indent, "postNominal", getPostNominal());
            }

            if (getMaidenName() != null) { // this is only a != null comparison because empty is a use case for divorce
                MHQXMLUtility.writeSimpleXMLTag(pw, indent, "maidenName", getMaidenName());
            }

            if (!isNullOrBlank(getCallsign())) {
                MHQXMLUtility.writeSimpleXMLTag(pw, indent, "callsign", getCallsign());
            }
            // endregion Name

            // Always save the primary role
            MHQXMLUtility.writeSimpleXMLTag(pw, indent, "primaryRole", getPrimaryRole().name());
            if (!getSecondaryRole().isNone()) {
                MHQXMLUtility.writeSimpleXMLTag(pw, indent, "secondaryRole", getSecondaryRole().name());
            }

            if (primaryDesignator != ROMDesignation.NONE) {
                MHQXMLUtility.writeSimpleXMLTag(pw, indent, "primaryDesignator", primaryDesignator.name());
            }

            if (secondaryDesignator != ROMDesignation.NONE) {
                MHQXMLUtility.writeSimpleXMLTag(pw, indent, "secondaryDesignator", secondaryDesignator.name());
            }

            // Always save the person's origin faction
            MHQXMLUtility.writeSimpleXMLTag(pw, indent, "faction", originFaction.getShortName());
            if (originPlanet != null) {
                MHQXMLUtility.writeSimpleXMLAttributedTag(pw,
                      indent,
                      "planetId",
                      "systemId",
                      originPlanet.getParentSystem().getId(),
                      originPlanet.getId());
            }

            if (becomingBondsmanEndDate != null) {
                MHQXMLUtility.writeSimpleXMLTag(pw, indent, "becomingBondsmanEndDate", becomingBondsmanEndDate);
            }

            if (!getPhenotype().isNone()) {
                MHQXMLUtility.writeSimpleXMLTag(pw, indent, "phenotype", getPhenotype().name());
            }

            if (!isNullOrBlank(bloodname)) {
                MHQXMLUtility.writeSimpleXMLTag(pw, indent, "bloodname", bloodname);
            }

            if (!isNullOrBlank(biography)) {
                MHQXMLUtility.writeSimpleXMLTag(pw, indent, "biography", biography);
            }

            if (vocationalXPTimer > 0) {
                MHQXMLUtility.writeSimpleXMLTag(pw, indent, "vocationalXPTimer", vocationalXPTimer);
            }

            if (!genealogy.isEmpty()) {
                genealogy.writeToXML(pw, indent);
            }
            MHQXMLUtility.writeSimpleXMLTag(pw, indent, "dueDate", getDueDate());
            MHQXMLUtility.writeSimpleXMLTag(pw, indent, "expectedDueDate", getExpectedDueDate());
            getPortrait().writeToXML(pw, indent);
            if (getXP() != 0) {
                MHQXMLUtility.writeSimpleXMLTag(pw, indent, "xp", getXP());
            }

            if (getTotalXPEarnings() != 0) {
                MHQXMLUtility.writeSimpleXMLTag(pw, indent, "totalXPEarnings", getTotalXPEarnings());
            }

            if (daysToWaitForHealing != 0) {
                MHQXMLUtility.writeSimpleXMLTag(pw, indent, "daysToWaitForHealing", daysToWaitForHealing);
            }
            // Always save the person's gender, as it would otherwise get confusing fast
            MHQXMLUtility.writeSimpleXMLTag(pw, indent, "gender", getGender().name());
            MHQXMLUtility.writeSimpleXMLTag(pw, indent, "bloodGroup", getBloodGroup().name());
            if (!getRankSystem().equals(campaign.getRankSystem())) {
                MHQXMLUtility.writeSimpleXMLTag(pw, indent, "rankSystem", getRankSystem().getCode());
            }
            // Always save a person's rank
            MHQXMLUtility.writeSimpleXMLTag(pw, indent, "rank", getRankNumeric());
            if (getRankLevel() != 0) {
                MHQXMLUtility.writeSimpleXMLTag(pw, indent, "rankLevel", getRankLevel());
            }

            if (!getManeiDominiClass().isNone()) {
                MHQXMLUtility.writeSimpleXMLTag(pw, indent, "maneiDominiClass", getManeiDominiClass().name());
            }

            if (!getManeiDominiRank().isNone()) {
                MHQXMLUtility.writeSimpleXMLTag(pw, indent, "maneiDominiRank", getManeiDominiRank().name());
            }

            if (nTasks > 0) {
                MHQXMLUtility.writeSimpleXMLTag(pw, indent, "nTasks", nTasks);
            }
            MHQXMLUtility.writeSimpleXMLTag(pw, indent, "doctorId", doctorId);
            if (getUnit() != null) {
                MHQXMLUtility.writeSimpleXMLTag(pw, indent, "unitId", getUnit().getId());
            }

            if (!salary.equals(Money.of(-1))) {
                MHQXMLUtility.writeSimpleXMLTag(pw, indent, "salary", salary);
            }

            if (!totalEarnings.equals(Money.of(0))) {
                MHQXMLUtility.writeSimpleXMLTag(pw, indent, "totalEarnings", totalEarnings);
            }
            // Always save a person's status, to make it easy to parse the personnel saved
            // data
            MHQXMLUtility.writeSimpleXMLTag(pw, indent, "status", status.name());
            if (prisonerStatus != PrisonerStatus.FREE) {
                MHQXMLUtility.writeSimpleXMLTag(pw, indent, "prisonerStatus", prisonerStatus.name());
            }

            if (hits > 0) {
                MHQXMLUtility.writeSimpleXMLTag(pw, indent, "hits", hits);
            }

            if (hitsPrior > 0) {
                MHQXMLUtility.writeSimpleXMLTag(pw, indent, "hitsPrior", hitsPrior);
            }

            if (toughness != 0) {
                MHQXMLUtility.writeSimpleXMLTag(pw, indent, "toughness", toughness);
            }

            if (connections != 0) {
                MHQXMLUtility.writeSimpleXMLTag(pw, indent, "connections", connections);
            }

            if (wealth != 0) {
                MHQXMLUtility.writeSimpleXMLTag(pw, indent, "wealth", wealth);
            }

            if (hasPerformedExtremeExpenditure) {
                MHQXMLUtility.writeSimpleXMLTag(pw, indent, "hasPerformedExtremeExpenditure", true);
            }

            if (reputation != 0) {
                MHQXMLUtility.writeSimpleXMLTag(pw, indent, "reputation", reputation);
            }

            if (unlucky != 0) {
                MHQXMLUtility.writeSimpleXMLTag(pw, indent, "unlucky", unlucky);
            }

            MHQXMLUtility.writeSimpleXMLOpenTag(pw, indent++, "atowAttributes");
            atowAttributes.writeAttributesToXML(pw, indent);
            MHQXMLUtility.writeSimpleXMLCloseTag(pw, --indent, "atowAttributes");

            MHQXMLUtility.writeSimpleXMLTag(pw, indent, "minutesLeft", minutesLeft);

            if (overtimeLeft > 0) {
                MHQXMLUtility.writeSimpleXMLTag(pw, indent, "overtimeLeft", overtimeLeft);
            }
            MHQXMLUtility.writeSimpleXMLTag(pw, indent, "birthday", getDateOfBirth());
            MHQXMLUtility.writeSimpleXMLTag(pw, indent, "deathday", getDateOfDeath());
            MHQXMLUtility.writeSimpleXMLTag(pw, indent, "recruitment", getRecruitment());
            MHQXMLUtility.writeSimpleXMLTag(pw, indent, "joinedCampaign", getJoinedCampaign());

            MHQXMLUtility.writeSimpleXMLTag(pw, indent, "lastRankChangeDate", getLastRankChangeDate());
            MHQXMLUtility.writeSimpleXMLTag(pw, indent, "autoAwardSupportPoints", getAutoAwardSupportPoints());
            MHQXMLUtility.writeSimpleXMLTag(pw, indent, "retirement", getRetirement());
            MHQXMLUtility.writeSimpleXMLTag(pw, indent, "loyalty", getLoyalty());
            MHQXMLUtility.writeSimpleXMLTag(pw, indent, "fatigue", getFatigue());
            MHQXMLUtility.writeSimpleXMLTag(pw, indent, "isRecoveringFromFatigue", getIsRecoveringFromFatigue());
            for (Skill skill : skills.getSkills()) {
                skill.writeToXML(pw, indent);
            }

            if (countOptions(PersonnelOptions.LVL3_ADVANTAGES) > 0) {
                MHQXMLUtility.writeSimpleXMLTag(pw,
                      indent,
                      "advantages",
                      getOptionList("::", PersonnelOptions.LVL3_ADVANTAGES));
            }

            if (countOptions(PersonnelOptions.EDGE_ADVANTAGES) > 0) {
                MHQXMLUtility.writeSimpleXMLTag(pw,
                      indent,
                      "edge",
                      getOptionList("::", PersonnelOptions.EDGE_ADVANTAGES));
                MHQXMLUtility.writeSimpleXMLTag(pw, indent, "edgeAvailable", getCurrentEdge());
            }

            if (countOptions(PersonnelOptions.MD_ADVANTAGES) > 0) {
                MHQXMLUtility.writeSimpleXMLTag(pw,
                      indent,
                      "implants",
                      getOptionList("::", PersonnelOptions.MD_ADVANTAGES));
            }

            if (!techUnits.isEmpty()) {
                MHQXMLUtility.writeSimpleXMLOpenTag(pw, indent++, "techUnitIds");
                for (Unit unit : techUnits) {
                    MHQXMLUtility.writeSimpleXMLTag(pw, indent, "id", unit.getId());
                }
                MHQXMLUtility.writeSimpleXMLCloseTag(pw, --indent, "techUnitIds");
            }

            if (!personnelLog.isEmpty()) {
                MHQXMLUtility.writeSimpleXMLOpenTag(pw, indent++, "personnelLog");
                for (LogEntry entry : personnelLog) {
                    entry.writeToXML(pw, indent);
                }
                MHQXMLUtility.writeSimpleXMLCloseTag(pw, --indent, "personnelLog");
            }

            if (!medicalLog.isEmpty()) {
                MHQXMLUtility.writeSimpleXMLOpenTag(pw, indent++, "medicalLog");
                for (LogEntry entry : medicalLog) {
                    entry.writeToXML(pw, indent);
                }
                MHQXMLUtility.writeSimpleXMLCloseTag(pw, --indent, "medicalLog");
            }

            if (!scenarioLog.isEmpty()) {
                MHQXMLUtility.writeSimpleXMLOpenTag(pw, indent++, "scenarioLog");
                for (LogEntry entry : scenarioLog) {
                    entry.writeToXML(pw, indent);
                }
                MHQXMLUtility.writeSimpleXMLCloseTag(pw, --indent, "scenarioLog");
            }

            if (!assignmentLog.isEmpty()) {
                MHQXMLUtility.writeSimpleXMLOpenTag(pw, indent++, "assignmentLog");
                for (LogEntry entry : assignmentLog) {
                    entry.writeToXML(pw, indent);
                }
                MHQXMLUtility.writeSimpleXMLCloseTag(pw, --indent, "assignmentLog");
            }

            if (!performanceLog.isEmpty()) {
                MHQXMLUtility.writeSimpleXMLOpenTag(pw, indent++, "performanceLog");
                for (LogEntry entry : performanceLog) {
                    entry.writeToXML(pw, indent);
                }
                MHQXMLUtility.writeSimpleXMLCloseTag(pw, --indent, "performanceLog");
            }

            if (!getAwardController().getAwards().isEmpty()) {
                MHQXMLUtility.writeSimpleXMLOpenTag(pw, indent++, "awards");
                for (Award award : getAwardController().getAwards()) {
                    award.writeToXML(pw, indent);
                }
                MHQXMLUtility.writeSimpleXMLCloseTag(pw, --indent, "awards");
            }

            if (!injuries.isEmpty()) {
                MHQXMLUtility.writeSimpleXMLOpenTag(pw, indent++, "injuries");
                for (Injury injury : injuries) {
                    injury.writeToXml(pw, indent);
                }
                MHQXMLUtility.writeSimpleXMLCloseTag(pw, --indent, "injuries");
            }

            if (originalUnitWeight != EntityWeightClass.WEIGHT_ULTRA_LIGHT) {
                MHQXMLUtility.writeSimpleXMLTag(pw, indent, "originalUnitWeight", originalUnitWeight);
            }

            if (originalUnitTech != TECH_IS1) {
                MHQXMLUtility.writeSimpleXMLTag(pw, indent, "originalUnitTech", originalUnitTech);
            }
            MHQXMLUtility.writeSimpleXMLTag(pw, indent, "originalUnitId", originalUnitId);
            if (acquisitions != 0) {
                MHQXMLUtility.writeSimpleXMLTag(pw, indent, "acquisitions", acquisitions);
            }

            if (eduHighestEducation != EducationLevel.EARLY_CHILDHOOD) {
                MHQXMLUtility.writeSimpleXMLTag(pw, indent, "eduHighestEducation", eduHighestEducation.name());
            }

            if (eduJourneyTime != 0) {
                MHQXMLUtility.writeSimpleXMLTag(pw, indent, "eduJourneyTime", eduJourneyTime);
            }

            if (eduDaysOfTravel != 0) {
                MHQXMLUtility.writeSimpleXMLTag(pw, indent, "eduDaysOfTravel", eduDaysOfTravel);
            }

            if (!eduTagAlongs.isEmpty()) {
                MHQXMLUtility.writeSimpleXMLOpenTag(pw, indent++, "eduTagAlongs");

                for (UUID tagAlong : eduTagAlongs) {
                    MHQXMLUtility.writeSimpleXMLTag(pw, indent, "tagAlong", tagAlong.toString());
                }

                MHQXMLUtility.writeSimpleXMLCloseTag(pw, --indent, "eduTagAlongs");
            }

            if (!eduTagAlongs.isEmpty()) {
                MHQXMLUtility.writeSimpleXMLOpenTag(pw, indent++, "eduFailedApplications");

                for (String failedApplication : eduFailedApplications) {
                    MHQXMLUtility.writeSimpleXMLTag(pw, indent, "eduFailedApplication", failedApplication);
                }

                MHQXMLUtility.writeSimpleXMLCloseTag(pw, --indent, "eduFailedApplications");
            }

            if (eduAcademySystem != null) {
                MHQXMLUtility.writeSimpleXMLTag(pw, indent, "eduAcademySystem", eduAcademySystem);
            }

            if (eduAcademyNameInSet != null) {
                MHQXMLUtility.writeSimpleXMLTag(pw, indent, "eduAcademyNameInSet", eduAcademyNameInSet);
            }

            if (eduAcademyFaction != null) {
                MHQXMLUtility.writeSimpleXMLTag(pw, indent, "eduAcademyFaction", eduAcademyFaction);
            }

            if (eduAcademySet != null) {
                MHQXMLUtility.writeSimpleXMLTag(pw, indent, "eduAcademySet", eduAcademySet);
            }

            if (eduAcademyName != null) {
                MHQXMLUtility.writeSimpleXMLTag(pw, indent, "eduAcademyName", eduAcademyName);
            }

            if (eduCourseIndex != 0) {
                MHQXMLUtility.writeSimpleXMLTag(pw, indent, "eduCourseIndex", eduCourseIndex);
            }

            if (eduEducationStage != EducationStage.NONE) {
                MHQXMLUtility.writeSimpleXMLTag(pw, indent, "eduEducationStage", eduEducationStage.toString());
            }

            if (eduEducationTime != 0) {
                MHQXMLUtility.writeSimpleXMLTag(pw, indent, "eduEducationTime", eduEducationTime);
            }

            if (aggression != Aggression.NONE) {
                MHQXMLUtility.writeSimpleXMLTag(pw, indent, "aggression", aggression.name());
            }

            MHQXMLUtility.writeSimpleXMLTag(pw, indent, "aggressionDescriptionIndex", aggressionDescriptionIndex);

            if (ambition != Ambition.NONE) {
                MHQXMLUtility.writeSimpleXMLTag(pw, indent, "ambition", ambition.name());
            }

            MHQXMLUtility.writeSimpleXMLTag(pw, indent, "ambitionDescriptionIndex", ambitionDescriptionIndex);

            if (greed != Greed.NONE) {
                MHQXMLUtility.writeSimpleXMLTag(pw, indent, "greed", greed.name());
            }

            MHQXMLUtility.writeSimpleXMLTag(pw, indent, "greedDescriptionIndex", greedDescriptionIndex);

            if (social != Social.NONE) {
                MHQXMLUtility.writeSimpleXMLTag(pw, indent, "social", social.name());
            }

            MHQXMLUtility.writeSimpleXMLTag(pw, indent, "socialDescriptionIndex", socialDescriptionIndex);

            if (personalityQuirk != PersonalityQuirk.NONE) {
                MHQXMLUtility.writeSimpleXMLTag(pw, indent, "personalityQuirk", personalityQuirk.ordinal());
            }

            MHQXMLUtility.writeSimpleXMLTag(pw,
                  indent,
                  "personalityQuirkDescriptionIndex",
                  personalityQuirkDescriptionIndex);

            if (reasoning != Reasoning.AVERAGE) {
                MHQXMLUtility.writeSimpleXMLTag(pw, indent, "reasoning", reasoning.ordinal());
            }

            MHQXMLUtility.writeSimpleXMLTag(pw, indent, "reasoningDescriptionIndex", reasoningDescriptionIndex);

            if (!isNullOrBlank(personalityDescription)) {
                MHQXMLUtility.writeSimpleXMLTag(pw, indent, "personalityDescription", personalityDescription);
            }

            // region Flags
            // Always save whether they are clan personnel or not
            MHQXMLUtility.writeSimpleXMLTag(pw, indent, "clanPersonnel", isClanPersonnel());
            if (isCommander()) {
                MHQXMLUtility.writeSimpleXMLTag(pw, indent, "commander", true);
            }

            if (!isDivorceable()) {
                MHQXMLUtility.writeSimpleXMLTag(pw, indent, "divorceable", false);
            }

            if (isFounder()) {
                MHQXMLUtility.writeSimpleXMLTag(pw, indent, "founder", true);
            }

            if (isImmortal()) {
                MHQXMLUtility.writeSimpleXMLTag(pw, indent, "immortal", true);
            }

            if (!isMarriageable()) {
                MHQXMLUtility.writeSimpleXMLTag(pw, indent, "marriageable", false);
            }

            if (!isTryingToConceive()) {
                MHQXMLUtility.writeSimpleXMLTag(pw, indent, "tryingToConceive", false);
            }
            // endregion Flags

            if (!extraData.isEmpty()) {
                extraData.writeToXml(pw);
            }
        } catch (Exception ex) {
            logger.error(ex, "Failed to write {} to the XML File", getFullName());
            throw ex; // we want to rethrow to ensure that the save fails
        }

        MHQXMLUtility.writeSimpleXMLCloseTag(pw, --indent, "person");
    }

    public static Person generateInstanceFromXML(Node wn, Campaign campaign, Version version) {
        Person person = new Person(campaign);

        try {
            // Okay, now load Person-specific fields!
            NodeList nl = wn.getChildNodes();

            String advantages = null;
            String edge = null;
            String implants = null;

            for (int x = 0; x < nl.getLength(); x++) {
                Node wn2 = nl.item(x);
                String nodeName = wn2.getNodeName();

                if (nodeName.equalsIgnoreCase("preNominal")) {
                    person.setPreNominalDirect(wn2.getTextContent().trim());
                } else if (nodeName.equalsIgnoreCase("givenName")) {
                    person.setGivenNameDirect(wn2.getTextContent().trim());
                } else if (nodeName.equalsIgnoreCase("surname")) {
                    person.setSurnameDirect(wn2.getTextContent().trim());
                } else if (nodeName.equalsIgnoreCase("postNominal")) {
                    person.setPostNominalDirect(wn2.getTextContent().trim());
                } else if (nodeName.equalsIgnoreCase("maidenName")) {
                    person.setMaidenName(wn2.getTextContent().trim());
                } else if (nodeName.equalsIgnoreCase("callsign")) {
                    person.setCallsignDirect(wn2.getTextContent().trim());
                } else if (nodeName.equalsIgnoreCase("faction")) {
                    person.setOriginFaction(Factions.getInstance().getFaction(wn2.getTextContent().trim()));
                } else if (nodeName.equalsIgnoreCase("planetId")) {
                    String systemId = "", planetId = "";
                    try {
                        systemId = wn2.getAttributes().getNamedItem("systemId").getTextContent().trim();
                        planetId = wn2.getTextContent().trim();
                        PlanetarySystem ps = campaign.getSystemById(systemId);
                        Planet p = null;
                        if (ps == null) {
                            ps = campaign.getSystemByName(systemId);
                        }
                        if (ps != null) {
                            p = ps.getPlanetById(planetId);
                        }
                        person.originPlanet = p;
                    } catch (NullPointerException e) {
                        logger.error("Error loading originPlanet for {}, {}", systemId, planetId, e);
                    }
                } else if (nodeName.equalsIgnoreCase("becomingBondsmanEndDate")) {
                    person.becomingBondsmanEndDate = MHQXMLUtility.parseDate(wn2.getTextContent().trim());
                } else if (nodeName.equalsIgnoreCase("phenotype")) {
                    person.phenotype = Phenotype.fromString(wn2.getTextContent().trim());
                } else if (nodeName.equalsIgnoreCase("bloodname")) {
                    person.bloodname = wn2.getTextContent();
                } else if (nodeName.equalsIgnoreCase("biography")) {
                    person.biography = wn2.getTextContent();
                } else if (nodeName.equalsIgnoreCase("primaryRole")) {
                    final PersonnelRole primaryRole = PersonnelRole.fromString(wn2.getTextContent().trim());
                    person.setPrimaryRoleDirect(primaryRole);
                } else if (nodeName.equalsIgnoreCase("secondaryRole")) {
                    person.setSecondaryRoleDirect(PersonnelRole.fromString(wn2.getTextContent().trim()));
                } else if (nodeName.equalsIgnoreCase("acquisitions")) {
                    person.acquisitions = MathUtility.parseInt(wn2.getTextContent());
                } else if (nodeName.equalsIgnoreCase("primaryDesignator")) {
                    person.primaryDesignator = ROMDesignation.parseFromString(wn2.getTextContent().trim());
                } else if (nodeName.equalsIgnoreCase("secondaryDesignator")) {
                    person.secondaryDesignator = ROMDesignation.parseFromString(wn2.getTextContent().trim());
                } else if (nodeName.equalsIgnoreCase("daysToWaitForHealing")) {
                    person.daysToWaitForHealing = MathUtility.parseInt(wn2.getTextContent());
                } else if (nodeName.equalsIgnoreCase("vocationalXPTimer")
                                 // <50.03 compatibility handler
                                 || nodeName.equalsIgnoreCase("idleMonths")) {
                    person.vocationalXPTimer = MathUtility.parseInt(wn2.getTextContent());
                } else if (nodeName.equalsIgnoreCase("id")) {
                    person.id = UUID.fromString(wn2.getTextContent());
                } else if (nodeName.equalsIgnoreCase("genealogy")) {
                    person.getGenealogy().fillFromXML(wn2.getChildNodes());
                } else if (nodeName.equalsIgnoreCase("dueDate")) {
                    person.dueDate = MHQXMLUtility.parseDate(wn2.getTextContent().trim());
                } else if (nodeName.equalsIgnoreCase("expectedDueDate")) {
                    person.expectedDueDate = MHQXMLUtility.parseDate(wn2.getTextContent().trim());
                } else if (nodeName.equalsIgnoreCase(Portrait.XML_TAG)) {
                    person.setPortrait(Portrait.parseFromXML(wn2));
                } else if (nodeName.equalsIgnoreCase("xp")) {
                    person.setXPDirect(MathUtility.parseInt(wn2.getTextContent().trim()));
                } else if (nodeName.equalsIgnoreCase("totalXPEarnings")) {
                    person.setTotalXPEarnings(MathUtility.parseInt(wn2.getTextContent().trim()));
                } else if (nodeName.equalsIgnoreCase("nTasks")) {
                    person.nTasks = MathUtility.parseInt(wn2.getTextContent());
                } else if (nodeName.equalsIgnoreCase("hits")) {
                    person.hits = MathUtility.parseInt(wn2.getTextContent());
                } else if (nodeName.equalsIgnoreCase("hitsPrior")) {
                    person.hitsPrior = MathUtility.parseInt(wn2.getTextContent());
                } else if (nodeName.equalsIgnoreCase("gender")) {
                    person.setGender(Gender.parseFromString(wn2.getTextContent().trim()));
                } else if (nodeName.equalsIgnoreCase("bloodGroup")) {
                    person.setBloodGroup(BloodGroup.fromString(wn2.getTextContent().trim()));
                } else if (nodeName.equalsIgnoreCase("rankSystem")) {
                    final RankSystem rankSystem = Ranks.getRankSystemFromCode(wn2.getTextContent().trim());

                    if (rankSystem != null) {
                        person.setRankSystemDirect(rankSystem);
                    }
                } else if (nodeName.equalsIgnoreCase("rank")) {
                    person.setRank(MathUtility.parseInt(wn2.getTextContent().trim()));
                } else if (nodeName.equalsIgnoreCase("rankLevel")) {
                    person.setRankLevel(MathUtility.parseInt(wn2.getTextContent().trim()));
                } else if (nodeName.equalsIgnoreCase("maneiDominiClass")) {
                    person.setManeiDominiClassDirect(ManeiDominiClass.parseFromString(wn2.getTextContent().trim()));
                } else if (nodeName.equalsIgnoreCase("maneiDominiRank")) {
                    person.setManeiDominiRankDirect(ManeiDominiRank.parseFromString(wn2.getTextContent().trim()));
                } else if (nodeName.equalsIgnoreCase("doctorId")) {
                    if (!wn2.getTextContent().equals("null")) {
                        person.doctorId = UUID.fromString(wn2.getTextContent());
                    }
                } else if (nodeName.equalsIgnoreCase("unitId")) {
                    if (!wn2.getTextContent().equals("null")) {
                        person.unit = new PersonUnitRef(UUID.fromString(wn2.getTextContent()));
                    }
                } else if (nodeName.equalsIgnoreCase("status")) {
                    person.setStatus(PersonnelStatus.fromString(wn2.getTextContent().trim()));
                } else if (nodeName.equalsIgnoreCase("prisonerStatus")) {
                    person.prisonerStatus = PrisonerStatus.parseFromString(wn2.getTextContent().trim());
                } else if (nodeName.equalsIgnoreCase("salary")) {
                    person.salary = Money.fromXmlString(wn2.getTextContent().trim());
                } else if (nodeName.equalsIgnoreCase("totalEarnings")) {
                    person.totalEarnings = Money.fromXmlString(wn2.getTextContent().trim());
                } else if (nodeName.equalsIgnoreCase("minutesLeft")) {
                    person.minutesLeft = MathUtility.parseInt(wn2.getTextContent());
                } else if (nodeName.equalsIgnoreCase("overtimeLeft")) {
                    person.overtimeLeft = MathUtility.parseInt(wn2.getTextContent());
                } else if (nodeName.equalsIgnoreCase("birthday")) {
                    person.birthday = MHQXMLUtility.parseDate(wn2.getTextContent().trim());
                } else if (nodeName.equalsIgnoreCase("deathday")) {
                    person.dateOfDeath = MHQXMLUtility.parseDate(wn2.getTextContent().trim());
                } else if (nodeName.equalsIgnoreCase("recruitment")) {
                    person.recruitment = MHQXMLUtility.parseDate(wn2.getTextContent().trim());
                } else if (nodeName.equalsIgnoreCase("joinedCampaign")) {
                    person.joinedCampaign = MHQXMLUtility.parseDate(wn2.getTextContent().trim());
                } else if (nodeName.equalsIgnoreCase("lastRankChangeDate")) {
                    person.lastRankChangeDate = MHQXMLUtility.parseDate(wn2.getTextContent().trim());
                } else if (nodeName.equalsIgnoreCase("autoAwardSupportPoints")) {
                    person.setAutoAwardSupportPoints(MathUtility.parseInt(wn2.getTextContent().trim()));
                } else if (nodeName.equalsIgnoreCase("retirement")) {
                    person.setRetirement(MHQXMLUtility.parseDate(wn2.getTextContent().trim()));
                } else if (nodeName.equalsIgnoreCase("loyalty")) {
                    person.loyalty = MathUtility.parseInt(wn2.getTextContent(), 9);
                } else if (nodeName.equalsIgnoreCase("fatigue")) {
                    person.fatigue = MathUtility.parseInt(wn2.getTextContent());
                } else if (nodeName.equalsIgnoreCase("isRecoveringFromFatigue")) {
                    person.isRecoveringFromFatigue = Boolean.parseBoolean(wn2.getTextContent().trim());
                } else if (nodeName.equalsIgnoreCase("advantages")) {
                    advantages = wn2.getTextContent();
                } else if (nodeName.equalsIgnoreCase("edge")) {
                    edge = wn2.getTextContent();
                } else if (nodeName.equalsIgnoreCase("edgeAvailable")) {
                    person.currentEdge = MathUtility.parseInt(wn2.getTextContent(), 0);
                } else if (nodeName.equalsIgnoreCase("implants")) {
                    implants = wn2.getTextContent();
                } else if (nodeName.equalsIgnoreCase("toughness")) {
                    person.toughness = MathUtility.parseInt(wn2.getTextContent());
                } else if (nodeName.equalsIgnoreCase("connections")) {
                    person.connections = MathUtility.parseInt(wn2.getTextContent());
                } else if (nodeName.equalsIgnoreCase("wealth")) {
                    person.wealth = MathUtility.parseInt(wn2.getTextContent());
                } else if (nodeName.equalsIgnoreCase("hasPerformedExtremeExpenditure")) {
                    person.hasPerformedExtremeExpenditure = Boolean.parseBoolean(wn2.getTextContent());
                } else if (nodeName.equalsIgnoreCase("reputation")) {
                    person.reputation = MathUtility.parseInt(wn2.getTextContent());
                } else if (nodeName.equalsIgnoreCase("unlucky")) {
                    person.unlucky = MathUtility.parseInt(wn2.getTextContent());
                } else if (nodeName.equalsIgnoreCase("atowAttributes")) {
                    person.atowAttributes = new Attributes().generateAttributesFromXML(wn2);
                } else if (nodeName.equalsIgnoreCase("pilotHits")) {
                    person.hits = MathUtility.parseInt(wn2.getTextContent());
                } else if (nodeName.equalsIgnoreCase("skill")) {
                    Skill s = Skill.generateInstanceFromXML(wn2);
                    if ((s != null) && (s.getType() != null)) {
                        person.skills.addSkill(s.getType().getName(), s);
                    }
                } else if (nodeName.equalsIgnoreCase("techUnitIds")) {
                    NodeList nl2 = wn2.getChildNodes();
                    for (int y = 0; y < nl2.getLength(); y++) {
                        Node wn3 = nl2.item(y);
                        // If it's not an element node, we ignore it.
                        if (wn3.getNodeType() != Node.ELEMENT_NODE) {
                            continue;
                        }

                        if (!wn3.getNodeName().equalsIgnoreCase("id")) {
                            logger.error("(techUnitIds) Unknown node type not loaded in techUnitIds nodes: {}",
                                  wn3.getNodeName());
                            continue;
                        }
                        person.addTechUnit(new PersonUnitRef(UUID.fromString(wn3.getTextContent())));
                    }
                } else if (nodeName.equalsIgnoreCase("personnelLog")) {
                    NodeList nl2 = wn2.getChildNodes();
                    for (int y = 0; y < nl2.getLength(); y++) {
                        Node wn3 = nl2.item(y);
                        // If it's not an element node, we ignore it.
                        if (wn3.getNodeType() != Node.ELEMENT_NODE) {
                            continue;
                        }

                        if (!wn3.getNodeName().equalsIgnoreCase("logEntry")) {
                            logger.error("(personnelLog) Unknown node type not loaded in personnel logEntry nodes: {}",
                                  wn3.getNodeName());
                            continue;
                        }

                        final LogEntry logEntry = LogEntryFactory.getInstance().generateInstanceFromXML(wn3);
                        if (logEntry != null) {
                            // <50.05 compatibility handler
                            LogEntryType logEntryType = logEntry.getType();
                            String logEntryDescription = logEntry.getDesc();
                            if (logEntryType == MEDICAL) {
                                person.addMedicalLogEntry(logEntry);
                            } else if (logEntryType == SERVICE) {
                                // < 50.05 compatibility handler
                                List<String> assignmentTargetStrings = List.of("Assigned to",
                                      "Reassigned from",
                                      "Removed from",
                                      "Added to");

                                boolean shiftedLogType = false;
                                for (String targetString : assignmentTargetStrings) {
                                    if (logEntryDescription.startsWith(targetString)) {
                                        logEntry.setType(ASSIGNMENT);
                                        person.addAssignmentLogEntry(logEntry);
                                        shiftedLogType = true;
                                        break;
                                    }
                                }

                                if (!shiftedLogType) {
                                    person.addPersonalLogEntry(logEntry);
                                }
                            } else {
                                // < 50.05 compatibility handler
                                List<String> performanceTargetStrings = List.of("Changed edge to",
                                      "Gained",
                                      "Improved",
                                      "injuries, gaining",
                                      "XP from successful medical work");

                                boolean foundPerformanceTarget = false;
                                for (String targetString : performanceTargetStrings) {
                                    if (logEntryDescription.startsWith(targetString)) {
                                        foundPerformanceTarget = true;
                                        break;
                                    }
                                }

                                if (foundPerformanceTarget) {
                                    logEntry.setType(PERFORMANCE);
                                    person.addPerformanceLogEntry(logEntry);
                                } else {
                                    person.addPersonalLogEntry(logEntry);
                                }
                            }
                        }
                    }
                } else if (nodeName.equalsIgnoreCase("medicalLog")) {
                    NodeList nl2 = wn2.getChildNodes();
                    for (int y = 0; y < nl2.getLength(); y++) {
                        Node wn3 = nl2.item(y);
                        // If it's not an element node, we ignore it.
                        if (wn3.getNodeType() != Node.ELEMENT_NODE) {
                            continue;
                        }

                        if (!wn3.getNodeName().equalsIgnoreCase("logEntry")) {
                            logger.error("(medicalLog) Unknown node type not loaded in personnel logEntry nodes: {}",
                                  wn3.getNodeName());
                            continue;
                        }

                        final LogEntry logEntry = LogEntryFactory.getInstance().generateInstanceFromXML(wn3);
                        if (logEntry != null) {
                            person.addMedicalLogEntry(logEntry);
                        }
                    }
                } else if (nodeName.equalsIgnoreCase("scenarioLog")) {
                    NodeList nl2 = wn2.getChildNodes();
                    for (int y = 0; y < nl2.getLength(); y++) {
                        Node wn3 = nl2.item(y);
                        // If it's not an element node, we ignore it.
                        if (wn3.getNodeType() != Node.ELEMENT_NODE) {
                            continue;
                        }

                        if (!wn3.getNodeName().equalsIgnoreCase("logEntry")) {
                            logger.error("Unknown node type not loaded in scenario logEntry nodes: {}",
                                  wn3.getNodeName());
                            continue;
                        }

                        final LogEntry logEntry = LogEntryFactory.getInstance().generateInstanceFromXML(wn3);
                        if (logEntry != null) {
                            person.addScenarioLogEntry(logEntry);
                        }
                    }
                } else if (nodeName.equalsIgnoreCase("assignmentLog")) {
                    NodeList nl2 = wn2.getChildNodes();
                    for (int y = 0; y < nl2.getLength(); y++) {
                        Node wn3 = nl2.item(y);
                        // If it's not an element node, we ignore it.
                        if (wn3.getNodeType() != Node.ELEMENT_NODE) {
                            continue;
                        }

                        if (!wn3.getNodeName().equalsIgnoreCase("logEntry")) {
                            logger.error("(assignmentLog) Unknown node type not loaded in scenario logEntry nodes: {}",
                                  wn3.getNodeName());
                            continue;
                        }

                        final LogEntry logEntry = LogEntryFactory.getInstance().generateInstanceFromXML(wn3);
                        if (logEntry != null) {
                            person.addAssignmentLogEntry(logEntry);
                        }
                    }
                } else if (nodeName.equalsIgnoreCase("performanceLog")) {
                    NodeList nl2 = wn2.getChildNodes();
                    for (int y = 0; y < nl2.getLength(); y++) {
                        Node wn3 = nl2.item(y);
                        // If it's not an element node, we ignore it.
                        if (wn3.getNodeType() != Node.ELEMENT_NODE) {
                            continue;
                        }

                        if (!wn3.getNodeName().equalsIgnoreCase("logEntry")) {
                            logger.error("(performanceLog) Unknown node type not loaded in scenario logEntry nodes: {}",
                                  wn3.getNodeName());
                            continue;
                        }

                        final LogEntry logEntry = LogEntryFactory.getInstance().generateInstanceFromXML(wn3);
                        if (logEntry != null) {
                            person.addPerformanceLogEntry(logEntry);
                        }
                    }
                } else if (nodeName.equalsIgnoreCase("awards")) {
                    NodeList nl2 = wn2.getChildNodes();
                    for (int y = 0; y < nl2.getLength(); y++) {
                        Node wn3 = nl2.item(y);
                        if (wn3.getNodeType() != Node.ELEMENT_NODE) {
                            continue;
                        }

                        if (!wn3.getNodeName().equalsIgnoreCase("award")) {
                            logger.error("Unknown node type not loaded in personnel award log nodes: {}",
                                  wn3.getNodeName());
                            continue;
                        }

                        person.getAwardController()
                              .addAwardFromXml(AwardsFactory.getInstance().generateNewFromXML(wn3));
                    }
                } else if (nodeName.equalsIgnoreCase("injuries")) {
                    NodeList nl2 = wn2.getChildNodes();
                    for (int y = 0; y < nl2.getLength(); y++) {
                        Node wn3 = nl2.item(y);
                        // If it's not an element node, we ignore it.
                        if (wn3.getNodeType() != Node.ELEMENT_NODE) {
                            continue;
                        }

                        if (!wn3.getNodeName().equalsIgnoreCase("injury")) {
                            logger.error("Unknown node type not loaded in injury nodes: {}", wn3.getNodeName());
                            continue;
                        }
                        person.injuries.add(Injury.generateInstanceFromXML(wn3));
                    }
                    LocalDate now = campaign.getLocalDate();
                    person.injuries.stream()
                          .filter(inj -> (null == inj.getStart()))
                          .forEach(inj -> inj.setStart(now.minusDays(inj.getOriginalTime() - inj.getTime())));
                } else if (nodeName.equalsIgnoreCase("originalUnitWeight")) {
                    person.originalUnitWeight = MathUtility.parseInt(wn2.getTextContent());
                } else if (nodeName.equalsIgnoreCase("originalUnitTech")) {
                    person.originalUnitTech = MathUtility.parseInt(wn2.getTextContent());
                } else if (nodeName.equalsIgnoreCase("originalUnitId")) {
                    person.originalUnitId = UUID.fromString(wn2.getTextContent());
                } else if (nodeName.equalsIgnoreCase("eduHighestEducation")) {
                    person.eduHighestEducation = EducationLevel.fromString(wn2.getTextContent());
                } else if (nodeName.equalsIgnoreCase("eduJourneyTime")) {
                    person.eduJourneyTime = MathUtility.parseInt(wn2.getTextContent());
                } else if (nodeName.equalsIgnoreCase("eduDaysOfTravel")) {
                    person.eduDaysOfTravel = MathUtility.parseInt(wn2.getTextContent());
                } else if (nodeName.equalsIgnoreCase("eduTagAlongs")) {
                    if (nodeName.equalsIgnoreCase("eduTagAlongs")) {
                        NodeList uuidNodes = wn2.getChildNodes();

                        for (int j = 0; j < uuidNodes.getLength(); j++) {
                            Node uuidNode = uuidNodes.item(j);

                            if (uuidNode.getNodeName().equalsIgnoreCase("tagAlong")) {
                                String uuidString = uuidNode.getTextContent();

                                UUID uuid = UUID.fromString(uuidString);

                                person.eduTagAlongs.add(uuid);
                            }
                        }
                    }
                } else if (nodeName.equalsIgnoreCase("eduFailedApplications")) {
                    if (nodeName.equalsIgnoreCase("eduFailedApplications")) {
                        NodeList nodes = wn2.getChildNodes();

                        for (int j = 0; j < nodes.getLength(); j++) {
                            Node node = nodes.item(j);

                            if (node.getNodeName().equalsIgnoreCase("eduFailedApplication")) {
                                person.eduFailedApplications.add(node.getTextContent());
                            }
                        }
                    }
                } else if (nodeName.equalsIgnoreCase("eduAcademySystem")) {
                    person.eduAcademySystem = String.valueOf(wn2.getTextContent());
                } else if (nodeName.equalsIgnoreCase("eduAcademyName")) {
                    person.eduAcademyName = String.valueOf(wn2.getTextContent());
                } else if (nodeName.equalsIgnoreCase("eduAcademySet")) {
                    person.eduAcademySet = String.valueOf(wn2.getTextContent());
                } else if (nodeName.equalsIgnoreCase("eduAcademyNameInSet")) {
                    person.eduAcademyNameInSet = String.valueOf(wn2.getTextContent());
                } else if (nodeName.equalsIgnoreCase("eduAcademyFaction")) {
                    person.eduAcademyFaction = String.valueOf(wn2.getTextContent());
                } else if (nodeName.equalsIgnoreCase("eduCourseIndex")) {
                    person.eduCourseIndex = MathUtility.parseInt(wn2.getTextContent());
                } else if (nodeName.equalsIgnoreCase("eduEducationStage")) {
                    person.eduEducationStage = EducationStage.parseFromString(wn2.getTextContent());
                } else if (nodeName.equalsIgnoreCase("eduEducationTime")) {
                    person.eduEducationTime = MathUtility.parseInt(wn2.getTextContent());
                } else if (nodeName.equalsIgnoreCase("aggression")) {
                    person.aggression = Aggression.fromString(wn2.getTextContent());
                } else if (nodeName.equalsIgnoreCase("aggressionDescriptionIndex")) {
                    person.aggressionDescriptionIndex = MathUtility.parseInt(wn2.getTextContent());
                } else if (nodeName.equalsIgnoreCase("ambition")) {
                    person.ambition = Ambition.fromString(wn2.getTextContent());
                } else if (nodeName.equalsIgnoreCase("ambitionDescriptionIndex")) {
                    person.ambitionDescriptionIndex = MathUtility.parseInt(wn2.getTextContent());
                } else if (nodeName.equalsIgnoreCase("greed")) {
                    person.greed = Greed.fromString(wn2.getTextContent());
                } else if (nodeName.equalsIgnoreCase("greedDescriptionIndex")) {
                    person.greedDescriptionIndex = MathUtility.parseInt(wn2.getTextContent());
                } else if (nodeName.equalsIgnoreCase("social")) {
                    person.social = Social.fromString(wn2.getTextContent());
                } else if (nodeName.equalsIgnoreCase("socialDescriptionIndex")) {
                    person.socialDescriptionIndex = MathUtility.parseInt(wn2.getTextContent());
                } else if (nodeName.equalsIgnoreCase("personalityQuirk")) {
                    person.personalityQuirk = PersonalityQuirk.fromString(wn2.getTextContent());
                } else if (nodeName.equalsIgnoreCase("personalityQuirkDescriptionIndex")) {
                    person.personalityQuirkDescriptionIndex = MathUtility.parseInt(wn2.getTextContent());
                    // 'intelligence' is a <50.05 compatibility handler
                } else if ((nodeName.equalsIgnoreCase("reasoning")) || (nodeName.equalsIgnoreCase("intelligence"))) {
                    person.reasoning = Reasoning.fromString(wn2.getTextContent());
                    // 'intelligenceDescriptionIndex' is a <50.05 compatibility handler
                } else if ((nodeName.equalsIgnoreCase("reasoningDescriptionIndex")) ||
                                 (nodeName.equalsIgnoreCase("intelligenceDescriptionIndex"))) {
                    person.reasoningDescriptionIndex = MathUtility.parseInt(wn2.getTextContent());
                } else if (nodeName.equalsIgnoreCase("personalityDescription")) {
                    person.personalityDescription = wn2.getTextContent();
                } else if (nodeName.equalsIgnoreCase("clanPersonnel")) {
                    person.setClanPersonnel(Boolean.parseBoolean(wn2.getTextContent().trim()));
                } else if (nodeName.equalsIgnoreCase("commander")) {
                    person.setCommander(Boolean.parseBoolean(wn2.getTextContent().trim()));
                } else if (nodeName.equalsIgnoreCase("divorceable")) {
                    person.setDivorceable(Boolean.parseBoolean(wn2.getTextContent().trim()));
                } else if (nodeName.equalsIgnoreCase("founder")) {
                    person.setFounder(Boolean.parseBoolean(wn2.getTextContent().trim()));
                } else if (nodeName.equalsIgnoreCase("immortal")) {
                    person.setImmortal(Boolean.parseBoolean(wn2.getTextContent().trim()));
                } else if (nodeName.equalsIgnoreCase("marriageable")) {
                    person.setMarriageable(Boolean.parseBoolean(wn2.getTextContent().trim()));
                } else if (nodeName.equalsIgnoreCase("tryingToConceive")) {
                    person.setTryingToConceive(Boolean.parseBoolean(wn2.getTextContent().trim()));
                } else if (nodeName.equalsIgnoreCase("extraData")) {
                    person.extraData = ExtraData.createFromXml(wn2);
                }
            }

            person.setFullName(); // this sets the name based on the loaded values

            if ((advantages != null) && !advantages.isBlank()) {
                StringTokenizer st = new StringTokenizer(advantages, "::");
                while (st.hasMoreTokens()) {
                    String adv = st.nextToken();
                    String advName = Crew.parseAdvantageName(adv);
                    Object value = Crew.parseAdvantageValue(adv);

                    try {
                        person.getOptions().getOption(advName).setValue(value);
                    } catch (Exception e) {
                        logger.warn("Error restoring advantage: {}", adv);
                    }
                }
            }

            if ((edge != null) && !edge.isBlank()) {
                List<String> edgeOptionList = getEdgeTriggersList();
                // this prevents an error caused by the Option Group name being included in the
                // list of options for that group
                edgeOptionList.remove(0);

                updateOptions(edge, person, edgeOptionList);
                removeUnusedEdgeTriggers(person, edgeOptionList);
            }

            if ((implants != null) && !implants.isBlank()) {
                StringTokenizer st = new StringTokenizer(implants, "::");
                while (st.hasMoreTokens()) {
                    String adv = st.nextToken();
                    String advName = Crew.parseAdvantageName(adv);
                    Object value = Crew.parseAdvantageValue(adv);

                    try {
                        person.getOptions().getOption(advName).setValue(value);
                    } catch (Exception e) {
                        logger.error("Error restoring implants: {}", adv);
                    }
                }
            }

            // Fixing Prisoner Ranks - 0.47.X Fix
            if (person.getRankNumeric() < 0) {
                person.setRank(0);
            }

            // Fixing recruitment dates
            // I don't know when this metric was added, so we check all versions
            if (person.getRecruitment() == null) {
                person.setRecruitment(campaign.getLocalDate());
            }

            // This resolves a bug squashed in 2025 (50.03) but lurked in our codebase
            // potentially as far back as 2014. The next two handlers should never be removed.
            if (!person.canPerformRole(campaign.getLocalDate(), person.getPrimaryRole(), true)) {
                person.setPrimaryRole(campaign, PersonnelRole.NONE);

                campaign.addReport(String.format(resources.getString("ineligibleForPrimaryRole"),
                      spanOpeningWithCustomColor(MekHQ.getMHQOptions().getFontColorNegativeHexColor()),
                      CLOSING_SPAN_TAG,
                      person.getHyperlinkedFullTitle()));
            }

            if (!person.canPerformRole(campaign.getLocalDate(), person.getSecondaryRole(), false)) {
                person.setSecondaryRole(PersonnelRole.NONE);

                campaign.addReport(String.format(resources.getString("ineligibleForSecondaryRole"),
                      spanOpeningWithCustomColor(MekHQ.getMHQOptions().getFontColorWarningHexColor()),
                      CLOSING_SPAN_TAG,
                      person.getHyperlinkedFullTitle()));
            }
        } catch (Exception e) {
            logger.error(e, "Failed to read person {} from file", person.getFullName());
            person = null;
        }

        return person;
    }
    // endregion File I/O

    public void setSalary(final Money salary) {
        this.salary = salary;
    }

    public Money getSalary(final Campaign campaign) {
        if (!getPrisonerStatus().isFree()) {
            return Money.zero();
        }

        if (salary.isPositiveOrZero()) {
            return salary;
        }

        // If the salary is negative, then use the standard amounts
        Money primaryBase = campaign.getCampaignOptions().getRoleBaseSalaries()[getPrimaryRole().ordinal()];

        // SpecInf is a special case, this needs to be applied first to bring base
        // salary up to RAW.
        if (getPrimaryRole().isSoldierOrBattleArmour()) {
            if ((getUnit() != null) &&
                      getUnit().isConventionalInfantry() &&
                      ((Infantry) getUnit().getEntity()).hasSpecialization()) {
                primaryBase = primaryBase.multipliedBy(campaign.getCampaignOptions()
                                                             .getSalarySpecialistInfantryMultiplier());
            }
        }

        // Experience multiplier
        primaryBase = primaryBase.multipliedBy(campaign.getCampaignOptions()
                                                     .getSalaryXPMultipliers()
                                                     .get(getSkillLevel(campaign, false)));

        // Specialization multiplier
        if (getPrimaryRole().isSoldierOrBattleArmour()) {
            if (hasSkill(SkillType.S_ANTI_MEK)) {
                primaryBase = primaryBase.multipliedBy(campaign.getCampaignOptions().getSalaryAntiMekMultiplier());
            }
        }

        // CamOps doesn't cover secondary roles, so we just half the base salary of the
        // secondary role.
        Money secondaryBase = Money.zero();

        if (!campaign.getCampaignOptions().isDisableSecondaryRoleSalary()) {
            secondaryBase = campaign.getCampaignOptions().getRoleBaseSalaries()[getSecondaryRole().ordinal()].dividedBy(
                  2);

            // SpecInf is a special case, this needs to be applied first to bring base
            // salary up to RAW.
            if (getSecondaryRole().isSoldierOrBattleArmour()) {
                if (hasSkill(SkillType.S_ANTI_MEK)) {
                    secondaryBase = secondaryBase.multipliedBy(campaign.getCampaignOptions()
                                                                     .getSalaryAntiMekMultiplier());
                }
            }

            // Experience modifier
            secondaryBase = secondaryBase.multipliedBy(campaign.getCampaignOptions()
                                                             .getSalaryXPMultipliers()
                                                             .get(getSkillLevel(campaign, true)));

            // Specialization
            if (getSecondaryRole().isSoldierOrBattleArmour()) {
                if (hasSkill(SkillType.S_ANTI_MEK)) {
                    secondaryBase = secondaryBase.multipliedBy(campaign.getCampaignOptions()
                                                                     .getSalaryAntiMekMultiplier());
                }
            }
        }

        // TODO: distinguish DropShip, JumpShip, and WarShip crew
        // TODO: Add era mod to salary calc..
        if (getRank().getPayMultiplier() > 0) {
            return primaryBase.plus(secondaryBase).multipliedBy(getRank().getPayMultiplier());
        } else {
            return primaryBase.plus(secondaryBase);
        }
    }

    /**
     * Retrieves a list of edge triggers from PilotOptions.
     *
     * @return a List of edge triggers. If no edge triggers are found, an empty List is returned.
     */
    private static List<String> getEdgeTriggersList() {
        Enumeration<IOptionGroup> groups = new PilotOptions().getGroups();

        while (groups.hasMoreElements()) {
            IOptionGroup group = groups.nextElement();

            if (group.getKey().equals(PilotOptions.EDGE_ADVANTAGES)) {
                return Collections.list(group.getOptionNames());
            }
        }

        return new ArrayList<>();
    }

    /**
     * Updates the status of Edge Triggers based on those stored in edgeTriggers
     *
     * @param edgeTriggers   the string containing edge triggers delimited by "::"
     * @param retVal         the person to update
     * @param edgeOptionList the list of edge triggers to remove
     */
    private static void updateOptions(String edgeTriggers, Person retVal, List<String> edgeOptionList) {
        StringTokenizer st = new StringTokenizer(edgeTriggers, "::");

        while (st.hasMoreTokens()) {
            String trigger = st.nextToken();
            String triggerName = Crew.parseAdvantageName(trigger);
            Object value = Crew.parseAdvantageValue(trigger);

            try {
                retVal.getOptions().getOption(triggerName).setValue(value);
                edgeOptionList.remove(triggerName);
            } catch (Exception e) {
                logger.error("Error restoring edge trigger: {}", trigger);
            }
        }
    }

    /**
     * Explicitly disables unused Edge triggers
     *
     * @param retVal         the person for whom the triggers are disabled
     * @param edgeOptionList the list of edge triggers to be processed
     */
    private static void removeUnusedEdgeTriggers(Person retVal, List<String> edgeOptionList) {
        for (String edgeTrigger : edgeOptionList) {
            String advName = Crew.parseAdvantageName(edgeTrigger);

            try {
                retVal.getOptions().getOption(advName).setValue(false);
            } catch (Exception e) {
                logger.error("Error disabling edge trigger: {}", edgeTrigger);
            }
        }
    }

    /**
     * @return the person's total earnings
     */
    public Money getTotalEarnings() {
        return totalEarnings;
    }

    /**
     * This is used to pay a person. Preventing negative payments is intentional to ensure we don't accidentally change
     * someone when trying to give them money. To charge a person, implement a new method. (And then add a @see here)
     *
     * @param money the amount of money to add to their total earnings
     */
    public void payPerson(final Money money) {
        if (money.isPositiveOrZero()) {
            totalEarnings = getTotalEarnings().plus((money));
        }
    }

    /**
     * This is used to pay a person their share value based on the value of a single share
     *
     * @param campaign     the campaign the person is a part of
     * @param money        the value of a single share
     * @param sharesForAll whether or not all personnel have shares
     */
    public void payPersonShares(final Campaign campaign, final Money money, final boolean sharesForAll) {
        final int shares = getNumShares(campaign, sharesForAll);
        if (shares > 0) {
            payPerson(money.multipliedBy(shares));
        }
    }

    // region Ranks
    public RankSystem getRankSystem() {
        return rankSystem;
    }

    public void setRankSystem(final RankValidator rankValidator, final RankSystem rankSystem) {
        setRankSystemDirect(rankSystem);
        rankValidator.checkPersonRank(this);
        MekHQ.triggerEvent(new PersonChangedEvent(this));
    }

    private void setRankSystemDirect(final RankSystem rankSystem) {
        this.rankSystem = rankSystem;
    }

    public Rank getRank() {
        return getRankSystem().getRank(getRankNumeric());
    }

    public int getRankNumeric() {
        return rank;
    }

    public void setRank(final int rank) {
        this.rank = rank;
    }

    public int getRankLevel() {
        return rankLevel;
    }

    public void setRankLevel(final int rankLevel) {
        this.rankLevel = rankLevel;
    }

    public void changeRank(final Campaign campaign, final int rankNumeric, final int rankLevel, final boolean report) {
        final int oldRankNumeric = getRankNumeric();
        final int oldRankLevel = getRankLevel();
        setRank(rankNumeric);
        setRankLevel(rankLevel);

        if (campaign.getCampaignOptions().isUseTimeInRank()) {
            if (getPrisonerStatus().isFree() && !getPrimaryRole().isDependent()) {
                setLastRankChangeDate(campaign.getLocalDate());
            } else {
                setLastRankChangeDate(null);
            }
        }

        campaign.personUpdated(this);

        if (report) {
            if ((rankNumeric > oldRankNumeric) || ((rankNumeric == oldRankNumeric) && (rankLevel > oldRankLevel))) {
                ServiceLogger.promotedTo(this, campaign.getLocalDate());
            } else if ((rankNumeric < oldRankNumeric) || (rankLevel < oldRankLevel)) {
                ServiceLogger.demotedTo(this, campaign.getLocalDate());
            }
        }
    }

    public String getRankName() {
        final Profession profession = Profession.getProfessionFromPersonnelRole(getPrimaryRole());
        String rankName = getRank().getName(profession.getProfession(getRankSystem(), getRank()));

        // Manei Domini Additions
        if (getRankSystem().isUseManeiDomini()) {
            if (!getManeiDominiClass().isNone()) {
                rankName = getManeiDominiClass() + " " + rankName;
            }

            if (!getManeiDominiRank().isNone()) {
                rankName += " " + getManeiDominiRank();
            }
        }

        if (getRankSystem().isUseROMDesignation()) {
            rankName += ROMDesignation.getComStarBranchDesignation(this);
        }

        // Rank Level Modifications
        if (getRankLevel() > 0) {
            rankName += Utilities.getRomanNumeralsFromArabicNumber(rankLevel, true);
        }

        // Prisoner Status Modifications
        rankName = rankName.equalsIgnoreCase("None") ?
                         getPrisonerStatus().getTitleExtension() :
                         getPrisonerStatus().getTitleExtension() + ' ' + rankName;

        // We have our name, return it
        return rankName.trim();
    }

    public ManeiDominiClass getManeiDominiClass() {
        return maneiDominiClass;
    }

    public void setManeiDominiClass(final ManeiDominiClass maneiDominiClass) {
        setManeiDominiClassDirect(maneiDominiClass);
        MekHQ.triggerEvent(new PersonChangedEvent(this));
    }

    private void setManeiDominiClassDirect(final ManeiDominiClass maneiDominiClass) {
        this.maneiDominiClass = maneiDominiClass;
    }

    public ManeiDominiRank getManeiDominiRank() {
        return maneiDominiRank;
    }

    public void setManeiDominiRank(final ManeiDominiRank maneiDominiRank) {
        setManeiDominiRankDirect(maneiDominiRank);
        MekHQ.triggerEvent(new PersonChangedEvent(this));
    }

    private void setManeiDominiRankDirect(final ManeiDominiRank maneiDominiRank) {
        this.maneiDominiRank = maneiDominiRank;
    }

    /**
     * Determines whether this person outranks another, taking into account the seniority rank for ComStar and WoB
     * ranks.
     *
     * @param other The <code>Person</code> to compare ranks with
     *
     * @return true if <code>other</code> has a lower rank, or if <code>other</code> is null.
     */
    public boolean outRanks(final @Nullable Person other) {
        if (other == null) {
            return true;
        } else if (getRankNumeric() == other.getRankNumeric()) {
            return getRankLevel() > other.getRankLevel();
        } else {
            return getRankNumeric() > other.getRankNumeric();
        }
    }

    /**
     * Checks if the current person outranks another person using a skill tiebreaker. If the other person is null, it is
     * considered that the current person outranks them. If both persons have the same rank numeric value, the rank
     * level is compared. If both persons have the same rank numeric value and rank level, the experience levels are
     * compared.
     *
     * @param campaign    the campaign used to calculate the experience levels
     * @param otherPerson the other person to compare ranks with
     *
     * @return true if the current person outranks the other person, false otherwise
     */
    public boolean outRanksUsingSkillTiebreaker(Campaign campaign, @Nullable Person otherPerson) {
        if (otherPerson == null) {
            return true;
        } else if (getRankNumeric() == otherPerson.getRankNumeric()) {
            if (getRankLevel() > otherPerson.getRankLevel()) {
                return true;
            } else if (getRankLevel() < otherPerson.getRankLevel()) {
                return false;
            } else {
                if (getExperienceLevel(campaign, false) == otherPerson.getExperienceLevel(campaign, false)) {
                    return getExperienceLevel(campaign, true) > otherPerson.getExperienceLevel(campaign, true);
                } else {
                    return getExperienceLevel(campaign, false) > otherPerson.getExperienceLevel(campaign, false);
                }
            }
        } else {
            return getRankNumeric() > otherPerson.getRankNumeric();
        }
    }
    // endregion Ranks

    @Override
    public String toString() {
        return getFullName();
    }

    /**
     * Two people are determined to be equal if they have the same id
     *
     * @param object The object to check if it is equal to the person or not
     *
     * @return True if they have the same id, otherwise false
     */
    @Override
    public boolean equals(final @Nullable Object object) {
        if (this == object) {
            return true;
        } else if (!(object instanceof Person)) {
            return false;
        } else {
            return getId().equals(((Person) object).getId());
        }
    }

    @Override
    public int hashCode() {
        return getId().hashCode();
    }

    public SkillLevel getSkillLevel(final Campaign campaign, final boolean secondary) {
        return Skills.SKILL_LEVELS[getExperienceLevel(campaign, secondary) + 1];
    }

    /**
     * Determines the experience level of a person in their current profession within the context of a campaign.
     *
     * <p>The calculation varies depending on the person's role and campaign options:</p>
     * <ul>
     *     <li>
     *         <b>Vehicle Gunners:</b> If artillery usage is enabled in the campaign, calculates the maximum
     *         experience level between Gunnery (Vee) and Artillery skills. Otherwise, uses the profession's
     *         associated skills and campaign averaging option.
     *     </li>
     *     <li>
     *         <b>Vehicle Crew:</b> Returns the highest experience level among a specific set of technical and support skills.
     *     </li>
     *     <li>
     *         <b>Administrators:</b> Averages the Administrator skill and (optionally) Negotiation and/or Scrounge skills,
     *         depending on campaign options. If all selected skills are untrained, returns {@link SkillType#EXP_NONE}.
     *         Otherwise, returns the average, floored at 0.
     *     </li>
     *     <li>
     *         <b>All other roles:</b> Calculates the experience level using their associated skills and campaign averaging option.
     *     </li>
     * </ul>
     *
     * @param campaign  the campaign context, providing options and relevant configuration
     * @param secondary if {@code true}, evaluates the person's secondary role; if {@code false}, evaluates the primary
     *                  role
     *
     * @return the calculated experience level for the relevant role, or {@link SkillType#EXP_NONE} if not qualified
     */
    public int getExperienceLevel(final Campaign campaign, final boolean secondary) {
        final PersonnelRole role = secondary ? getSecondaryRole() : getPrimaryRole();

        final CampaignOptions campaignOptions = campaign.getCampaignOptions();
        final boolean doAdminCountNegotiation = campaignOptions.isAdminExperienceLevelIncludeNegotiation();
        final boolean doAdminCountScrounge = campaignOptions.isAdminExperienceLevelIncludeScrounge();
        final boolean isUseArtillery = campaignOptions.isUseArtillery();

        final boolean isAlternativeQualityAveraging = campaignOptions.isAlternativeQualityAveraging();

        // Optional skills such as Admin for Techs are not counted towards the character's experience level, except
        // in the special case of Vehicle Gunners. So we only want to fetch the base professions.
        List<String> associatedSkillNames = role.getSkillsForProfession();

        return switch (role) {
            case VEHICLE_GUNNER -> {
                if (!campaignOptions.isUseArtillery()) {
                    yield calculateExperienceLevelForProfession(associatedSkillNames, isAlternativeQualityAveraging);
                } else {
                    if ((hasSkill(SkillType.S_GUN_VEE)) && (hasSkill(SkillType.S_ARTILLERY))) {
                        yield Math.max((getSkill(SkillType.S_GUN_VEE).getExperienceLevel()),
                              (getSkill(SkillType.S_ARTILLERY).getExperienceLevel()));
                    } else if (hasSkill(SkillType.S_GUN_VEE)) {
                        yield getSkill(SkillType.S_GUN_VEE).getExperienceLevel();
                    } else if (hasSkill(SkillType.S_ARTILLERY)) {
                        yield getSkill(SkillType.S_ARTILLERY).getExperienceLevel();
                    } else {
                        yield SkillType.EXP_NONE;
                    }
                }
            }
            case VEHICLE_CREW -> {
                // Vehicle crew are a special case as they just need one of any of the following skills to qualify,
                // rather than needing all relevant skills
                List<String> relevantSkills = List.of(SkillType.S_TECH_MEK,
                      SkillType.S_TECH_AERO,
                      SkillType.S_TECH_MECHANIC,
                      SkillType.S_TECH_BA,
                      SkillType.S_SURGERY,
                      SkillType.S_MEDTECH,
                      SkillType.S_ASTECH,
                      SkillType.S_COMMUNICATIONS,
                      SkillType.S_SENSOR_OPERATIONS);

                int highestExperienceLevel = SkillType.EXP_NONE;
                for (String relevantSkill : relevantSkills) {
                    Skill skill = getSkill(relevantSkill);

                    if (skill == null) {
                        continue;
                    }

                    int currentExperienceLevel = skill.getExperienceLevel();
                    if (currentExperienceLevel > highestExperienceLevel) {
                        highestExperienceLevel = currentExperienceLevel;
                    }
                }

                yield highestExperienceLevel;
            }
            case ADMINISTRATOR_COMMAND, ADMINISTRATOR_LOGISTICS, ADMINISTRATOR_TRANSPORT, ADMINISTRATOR_HR -> {
                int adminLevel = getSkillLevelOrNegative(SkillType.S_ADMIN);
                int negotiationLevel = getSkillLevelOrNegative(SkillType.S_NEGOTIATION);
                int scroungeLevel = getSkillLevelOrNegative(SkillType.S_SCROUNGE);

                int levelSum;
                int divisor;

                if (doAdminCountNegotiation && doAdminCountScrounge) {
                    levelSum = adminLevel + negotiationLevel + scroungeLevel;
                    divisor = 3;
                } else if (doAdminCountNegotiation) {
                    levelSum = adminLevel + negotiationLevel;
                    divisor = 2;
                } else if (doAdminCountScrounge) {
                    levelSum = adminLevel + scroungeLevel;
                    divisor = 2;
                } else {
                    levelSum = adminLevel;
                    divisor = 1;
                }

                if (levelSum == -divisor) {
                    yield SkillType.EXP_NONE;
                } else {
                    yield Math.max(0, levelSum / divisor);
                }
            }
            default -> calculateExperienceLevelForProfession(associatedSkillNames, isAlternativeQualityAveraging);
        };
    }

    /**
     * Calculates the experience level for a profession based on the specified skill names and quality averaging
     * method.
     *
     * <p>If the provided list of skill names is empty, this method returns {@link SkillType#EXP_REGULAR} by default.
     * If any skill is missing or its type cannot be determined, {@link SkillType#EXP_NONE} is returned.</p>
     *
     * <ul>
     *     <li>
     *         <b>Standard Averaging:</b> If {@code isAlternativeQualityAveraging} is {@code false}, the experience
     *         level is determined by averaging the levels of all provided skills and converting the average to an
     *         experience level using the first skill's type.
     *     </li>
     *     <li>
     *         <b>Alternative Quality Averaging:</b> If {@code isAlternativeQualityAveraging} is {@code true}, the
     *         method checks if all experience levels for the listed skills are equal. If they are, that shared
     *         experience level is returned. Otherwise, standard averaging is used as described above.
     *     </li>
     * </ul>
     *
     * @param skillNames                    list of skill names relevant to the profession
     * @param isAlternativeQualityAveraging if {@code true}, uses the alternative averaging method; if {@code false},
     *                                      uses standard averaging
     *
     * @return the determined experience level, or {@link SkillType#EXP_NONE} if an error occurs or prerequisite skills
     *       are missing
     *
     * @author Illiani
     * @since 0.50.06
     */
    private int calculateExperienceLevelForProfession(List<String> skillNames, boolean isAlternativeQualityAveraging) {
        if (skillNames.isEmpty()) {
            // If we're not tracking skills for this profession, it always counts as REGULAR
            return SkillType.EXP_REGULAR;
        }

        int totalSkillLevel = 0;
        boolean areAllEqual = true;
        Integer expectedExperienceLevel = null;

        for (String skillName : skillNames) {
            Skill skill = getSkill(skillName);
            if (skill == null) {
                // If a character is missing a skill, it means they're unqualified for a profession. They will lose
                // that profession the next time the campaign is loaded. We don't remove it here as that would
                // require passing in a bunch of extra information that is largely irrelevant.
                return SkillType.EXP_NONE;
            }

            SkillType skillType = SkillType.getType(skillName);
            if (skillType == null) {
                logger.warn("Unable to find skill type for {}. Experience level assessment aborted", skillName);
                return SkillType.EXP_NONE;
            }

            int individualSkillLevel = skill.getLevel();
            totalSkillLevel += individualSkillLevel;

            if (isAlternativeQualityAveraging) {
                int expLevel = skill.getExperienceLevel();
                if (expectedExperienceLevel == null) {
                    expectedExperienceLevel = expLevel;
                } else if (!expectedExperienceLevel.equals(expLevel)) {
                    areAllEqual = false;
                }
            }
        }

        if (isAlternativeQualityAveraging && areAllEqual) {
            return expectedExperienceLevel;
        }

        int averageSkillLevel = (int) Math.floor((double) totalSkillLevel / skillNames.size());

        Skill skill = getSkill(skillNames.get(0));
        if (skill == null) {
            return SkillType.EXP_NONE;
        }

        return skill.getType().getExperienceLevel(averageSkillLevel);
    }


    private int CalculateExperienceLevelForProfession(String sGunBa, String sAntiMek,
          boolean isAlternativeQualityAveraging) {
        if (hasSkill(sGunBa) && hasSkill(sAntiMek)) {
            if (isAlternativeQualityAveraging) {
                int rawScore = (int) floor((getSkill(sGunBa).getLevel() + getSkill(sAntiMek).getLevel()) / 2.0);
                if (getSkill(sGunBa).getType().getExperienceLevel(rawScore) ==
                          getSkill(sAntiMek).getType().getExperienceLevel(rawScore)) {
                    return getSkill(sGunBa).getType().getExperienceLevel(rawScore);
                }
            }

            return (int) floor((getSkill(sGunBa).getExperienceLevel() + getSkill(sAntiMek).getExperienceLevel()) / 2.0);
        } else {
            return SkillType.EXP_NONE;
        }
    }

    /**
     * Retrieves the skills associated with the character's profession. The skills returned depend on whether the
     * personnel's primary or secondary role is being queried and may also vary based on the campaign's configuration
     * settings, such as whether artillery skills are enabled.
     *
     * @param campaign  the current {@link Campaign}
     * @param secondary a boolean indicating whether to retrieve skills for the secondary ({@code true}) or primary
     *                  ({@code false}) profession of the character
     *
     * @return a {@link List} of skill identifiers ({@link String}) associated with the personnel's role, possibly
     *       modified by campaign settings
     */
    public List<String> getProfessionSkills(final Campaign campaign, final boolean secondary) {
        final PersonnelRole profession = secondary ? getSecondaryRole() : getPrimaryRole();

        final CampaignOptions campaignOptions = campaign.getCampaignOptions();
        final boolean isAdminsHaveNegotiation = campaignOptions.isAdminsHaveNegotiation();
        final boolean isAdminsHaveScrounge = campaignOptions.isAdminsHaveScrounge();
        final boolean isDoctorsUseAdministration = campaignOptions.isDoctorsUseAdministration();
        final boolean isTechsUseAdministration = campaignOptions.isTechsUseAdministration();
        final boolean isUseArtillery = campaignOptions.isUseArtillery();

        return profession.getSkillsForProfession(isAdminsHaveNegotiation,
              isAdminsHaveScrounge,
              isDoctorsUseAdministration,
              isTechsUseAdministration,
              isUseArtillery);
    }

    /**
     * @param campaign the campaign the person is a part of
     *
     * @return a full description in HTML format that will be used for the graphical display in the personnel table
     *       among other places
     */
    public String getFullDesc(final Campaign campaign) {
        return "<b>" + getFullTitle() + "</b><br/>" + getSkillLevel(campaign, false) + ' ' + getRoleDesc();
    }

    public String getHTMLTitle() {
        return String.format("<html><div id=\"%s\" style=\"white-space: nowrap;\">%s</div></html>",
              getId(),
              getFullTitle());
    }

    /**
     * Constructs and returns the full title by combining the rank and full name. If the rank is not available or an
     * exception occurs while retrieving it, the method will only return the full name.
     *
     * @return the full title as a combination of rank and full name, or just the full name if the rank is unavailable
     */
    public String getFullTitle() {
        String rank = "";

        try {
            rank = getRankName();

            if (!rank.isBlank()) {
                rank = rank + ' ';
            }
        } catch (Exception ignored) {
            // This try-catch exists to allow us to more easily test Person objects. Previously, if
            // a method included 'getFullTitle' it would break if the Person object hadn't been
            // assigned a Rank System.
        }

        return rank + getFullName();
    }

    public String makeHTMLRank() {
        return String.format("<html><div id=\"%s\">%s</div></html>", getId(), getRankName().trim());
    }

    public String getHyperlinkedFullTitle() {
        return String.format("<a href='PERSON:%s'>%s</a>", getId(), getFullTitle());
    }

    /**
     * @return the primaryDesignator
     */
    public ROMDesignation getPrimaryDesignator() {
        return primaryDesignator;
    }

    /**
     * @param primaryDesignator the primaryDesignator to set
     */
    public void setPrimaryDesignator(final ROMDesignation primaryDesignator) {
        this.primaryDesignator = primaryDesignator;
        MekHQ.triggerEvent(new PersonChangedEvent(this));
    }

    /**
     * @return the secondaryDesignator
     */
    public ROMDesignation getSecondaryDesignator() {
        return secondaryDesignator;
    }

    /**
     * @param secondaryDesignator the secondaryDesignator to set
     */
    public void setSecondaryDesignator(final ROMDesignation secondaryDesignator) {
        this.secondaryDesignator = secondaryDesignator;
        MekHQ.triggerEvent(new PersonChangedEvent(this));
    }

    public int getHealingDifficulty(final Campaign campaign) {
        return campaign.getCampaignOptions().isTougherHealing() ? Math.max(0, getHits() - 2) : 0;
    }

    public TargetRollModifier getHealingMods(final Campaign campaign) {
        return new TargetRollModifier(getHealingDifficulty(campaign), "difficulty");
    }

    public String fail() {
        return " <font color='" +
                     MekHQ.getMHQOptions().getFontColorNegativeHexColor() +
                     "'><b>Failed to heal.</b></font>";
    }

    // region skill
    public boolean hasSkill(final @Nullable String skillName) {
        return skills.hasSkill(skillName);
    }

    public Skills getSkills() {
        return skills;
    }

    public @Nullable Skill getSkill(final @Nullable String skillName) {
        return skills.getSkill(skillName);
    }

    public int getSkillLevel(final String skillName) {
        final Skill skill = getSkill(skillName);
        return (skill == null) ? 0 : skill.getExperienceLevel();
    }

    /**
     * @param skillName The name of the skill to retrieve the level for.
     *
     * @return the skill level of a person for a given skill, or -1 if the person does not have the skill.
     */
    public int getSkillLevelOrNegative(final String skillName) {
        if (hasSkill(skillName)) {
            return getSkill(skillName).getExperienceLevel();
        } else {
            return -1;
        }
    }

    public void addSkill(final String skillName, final Skill skill) {
        skills.addSkill(skillName, skill);
    }

    public void addSkill(final String skillName, final int level, final int bonus) {
        skills.addSkill(skillName, new Skill(skillName, level, bonus));
    }

    public void addSkill(final String skillName, final int level, final int bonus, final int ageModifier) {
        skills.addSkill(skillName, new Skill(skillName, level, bonus, ageModifier));
    }

    public void removeSkill(final String skillName) {
        skills.removeSkill(skillName);
    }

    /**
     * @return the the number of skills learned by the character.
     */
    public int getSkillNumber() {
        return skills.size();
    }

    /**
     * Returns a list of skill names that the current object possesses, filtered by the specified skill subtypes.
     *
     * <p>For each skill subtype provided, this method collects all skill names associated
     * with those subtypes, then adds to the result only those skills that the object is known to have (i.e., those for
     * which {@code hasSkill(skillName)} returns true).</p>
     *
     * @param skillSubTypes the list of {@link SkillSubType} to use for filtering skills
     *
     * @return a {@link List} of skill names that are both of the specified subtypes and known to the object
     *
     * @author Illiani
     * @since 0.50.06
     */
    public List<String> getKnownSkillsBySkillSubType(List<SkillSubType> skillSubTypes) {
        List<String> knownSkills = new ArrayList<>();
        for (String skillName : getSkillsBySkillSubType(skillSubTypes)) {
            if (hasSkill(skillName)) {
                knownSkills.add(skillName);
            }
        }

        return knownSkills;
    }

    /**
     * Remove all skills
     */
    public void removeAllSkills() {
        skills.clear();
    }

    /**
     * Limit skills to the maximum of the given level
     */
    public void limitSkills(final int maxLevel) {
        for (final Skill skill : skills.getSkills()) {
            if (skill.getLevel() > maxLevel) {
                skill.setLevel(maxLevel);
            }
        }
    }

    public void improveSkill(final String skillName) {
        if (hasSkill(skillName)) {
            getSkill(skillName).improve();
        } else {
            addSkill(skillName, 0, 0);
        }
        MekHQ.triggerEvent(new PersonChangedEvent(this));
    }

    /**
     * @deprecated Use {@link #getCostToImprove(String, boolean)} instead.
     */
    @Deprecated(since = "0.50.05", forRemoval = true)
    public int getCostToImprove(final String skillName) {
        return getCostToImprove(skillName, false);
    }

    /**
     * Calculates the cost to improve a specific skill, with an optional reasoning multiplier.
     *
     * <p>If the skill exists, the cost is based on its current level's improvement cost.</p>
     *
     * <p>If the skill does not exist, the method calculates the cost using the default cost for the skill type at
     * level 0.</p>
     *
     * @param skillName    the name of the skill for which to calculate the improvement cost.
     * @param useReasoning a boolean indicating whether to apply {@link Reasoning} cost multipliers.
     *
     * @return the cost to improve the skill, adjusted by the reasoning multiplier if applicable, or the cost for level
     *       0 if the specified skill does not currently exist.
     */
    public int getCostToImprove(final String skillName, final boolean useReasoning) {
        final Skill skill = getSkill(skillName);
        final SkillType skillType = SkillType.getType(skillName);
        int cost = hasSkill(skillName) ? skill.getCostToImprove() : skillType.getCost(0);

        double multiplier = getReasoningXpCostMultiplier(useReasoning);

        if (options.booleanOption(FLAW_SLOW_LEARNER)) {
            multiplier += 0.2;
        }

        if (options.booleanOption(ATOW_FAST_LEARNER)) {
            multiplier -= 0.2;
        }

        if (skillType.isAffectedByGremlinsOrTechEmpathy()) {
            if (options.booleanOption(FLAW_GREMLINS)) {
                multiplier += 0.1;
            }

            if (options.booleanOption(ATOW_TECH_EMPATHY)) {
                multiplier -= 0.1;
            }
        }

        return (int) round(cost * multiplier);
    }
    // endregion skill

    // region Awards
    public PersonAwardController getAwardController() {
        return awardController;
    }
    // endregion Awards

    public int getHits() {
        return hits;
    }

    public void setHits(final int hits) {
        this.hits = hits;
    }

    /**
     * @return the number of hits sustained prior to the last completed scenario.
     */
    public int getHitsPrior() {
        return hitsPrior;
    }

    /**
     * Sets the number of hits sustained prior to the last completed scenario.
     *
     * @param hitsPrior the new value for {@code hitsPrior}
     */
    public void setHitsPrior(final int hitsPrior) {
        this.hitsPrior = hitsPrior;
    }

    /**
     * @return <code>true</code> if the location (or any of its parent locations)
     *       has an injury which implies that the location (most likely a limb) is severed. By checking parents we can
     *       tell that they should be missing from the parent being severed, like a hand is missing if the corresponding
     *       arms is.
     */
    public boolean isLocationMissing(final @Nullable BodyLocation location) {
        return (location != null) &&
                     (getInjuriesByLocation(location).stream()
                            .anyMatch(injury -> injury.getType().impliesMissingLocation()) ||
                            isLocationMissing(location.Parent()));
    }

    public void heal() {
        hits = Math.max(hits - 1, 0);
        if (!needsFixing()) {
            doctorId = null;
        }
    }

    public boolean needsFixing() {
        return ((hits > 0) || needsAMFixing()) && getStatus().isActive();
    }

    /**
     * @deprecated No longer in use
     */
    @Deprecated(since = "0.50.06", forRemoval = true)
    public String succeed() {
        heal();
        return " <font color='" +
                     MekHQ.getMHQOptions().getFontColorPositiveHexColor() +
                     "'><b>Successfully healed one hit.</b></font>";
    }

    // region Personnel Options
    public PersonnelOptions getOptions() {
        return options;
    }

    /**
     * @return the options of the given category that this pilot has
     */
    public Enumeration<IOption> getOptions(final String groupKey) {
        return options.getOptions(groupKey);
    }

    public int countOptions(final String groupKey) {
        int count = 0;

        for (final Enumeration<IOptionGroup> i = options.getGroups(); i.hasMoreElements(); ) {
            final IOptionGroup group = i.nextElement();

            if (!group.getKey().equalsIgnoreCase(groupKey)) {
                continue;
            }

            for (Enumeration<IOption> j = group.getOptions(); j.hasMoreElements(); ) {
                final IOption option = j.nextElement();

                if (option.booleanValue()) {
                    count++;
                }
            }
        }

        return count;
    }

    /**
     * Returns a string of all the option "codes" for this pilot, for a given group, using sep as the separator
     */
    public String getOptionList(@Nullable String sep, final String groupKey) {
        final StringBuilder adv = new StringBuilder();

        if (sep == null) {
            sep = "";
        }

        for (final Enumeration<IOptionGroup> i = options.getGroups(); i.hasMoreElements(); ) {
            final IOptionGroup group = i.nextElement();
            if (!group.getKey().equalsIgnoreCase(groupKey)) {
                continue;
            }

            for (Enumeration<IOption> j = group.getOptions(); j.hasMoreElements(); ) {
                final IOption option = j.nextElement();

                if (option.booleanValue()) {
                    if (!adv.isEmpty()) {
                        adv.append(sep);
                    }

                    adv.append(option.getName());
                    if (IntStream.of(IOption.STRING, IOption.CHOICE, IOption.INTEGER)
                              .anyMatch(k -> (option.getType() == k))) {
                        adv.append(' ').append(option.stringValue());
                    }
                }
            }
        }

        return adv.toString();
    }

    /**
     * @return an html-coded list that says what abilities are enabled for this pilot
     */
    public @Nullable String getAbilityListAsString(final String type) {
        final StringBuilder abilityString = new StringBuilder();
        for (Enumeration<IOption> i = getOptions(type); i.hasMoreElements(); ) {
            final IOption ability = i.nextElement();
            if (ability.booleanValue()) {
                abilityString.append(Utilities.getOptionDisplayName(ability)).append("<br>");
            }
        }

        return (abilityString.isEmpty()) ? null : "<html>" + abilityString + "</html>";
    }
    // endregion Personnel Options

    // region edge

    /**
     * Retrieves the edge value for the current person.
     *
     * <p><b>Usage:</b> This method gets the character's raw Edge score. Generally you likely want to use
     * {@link #getAdjustedEdge()} instead, as that includes adjustments for the character's {@code unlucky} trait.</p>
     *
     * @return The edge value defined in the person's options.
     */
    public int getEdge() {
        return getOptions().intOption(OptionsConstants.EDGE);
    }

    /**
     * Retrieves the adjusted edge value for the current person.
     *
     * <p>The adjusted Edge value is calculated by subtracting the person's level of bad luck (unlucky)
     * from their base Edge value.</p>
     *
     * @return The adjusted edge value after accounting for the person's level of bad luck.
     */
    public int getAdjustedEdge() {
        return getOptions().intOption(OptionsConstants.EDGE) - unlucky;
    }

    public void setEdge(final int edge) {
        for (Enumeration<IOption> i = getOptions(PersonnelOptions.EDGE_ADVANTAGES); i.hasMoreElements(); ) {
            IOption ability = i.nextElement();
            if (OptionsConstants.EDGE.equals(ability.getName())) {
                ability.setValue(edge);
            }
        }
    }

    public void changeEdge(final int amount) {
        setEdge(Math.max(getEdge() + amount, 0));
    }

    /**
     * Resets edge points to the purchased level. Used for weekly refresh.
     */
    public void resetCurrentEdge() {
        setCurrentEdge(getAdjustedEdge());
    }

    /**
     * Sets edge points to the value 'currentEdge'. Used for weekly refresh.
     *
     * @param currentEdge - integer used to track this person's edge points available for the current week
     */
    public void setCurrentEdge(final int currentEdge) {
        this.currentEdge = currentEdge;
    }

    public void changeCurrentEdge(final int amount) {
        currentEdge = Math.max(currentEdge + amount, 0);
    }

    /**
     * @return this person's currently available edge points. Used for weekly refresh.
     */
    public int getCurrentEdge() {
        return currentEdge;
    }

    public void setEdgeUsed(final int edgeUsedThisRound) {
        this.edgeUsedThisRound = edgeUsedThisRound;
    }

    public int getEdgeUsed() {
        return edgeUsedThisRound;
    }

    /**
     * This will set a specific edge trigger, regardless of the current status
     */
    public void setEdgeTrigger(final String name, final boolean status) {
        for (Enumeration<IOption> i = getOptions(PersonnelOptions.EDGE_ADVANTAGES); i.hasMoreElements(); ) {
            final IOption ability = i.nextElement();
            if (ability.getName().equals(name)) {
                ability.setValue(status);
            }
        }
        MekHQ.triggerEvent(new PersonChangedEvent(this));
    }

    /**
     * This will flip the boolean status of the current edge trigger
     *
     * @param name of the trigger condition
     */
    public void changeEdgeTrigger(final String name) {
        for (Enumeration<IOption> i = getOptions(PersonnelOptions.EDGE_ADVANTAGES); i.hasMoreElements(); ) {
            final IOption ability = i.nextElement();
            if (ability.getName().equals(name)) {
                ability.setValue(!ability.booleanValue());
            }
        }
        MekHQ.triggerEvent(new PersonChangedEvent(this));
    }

    /**
     * @return an html-coded tooltip that says what edge will be used
     */
    public String getEdgeTooltip() {
        final StringBuilder stringBuilder = new StringBuilder();
        for (Enumeration<IOption> i = getOptions(PersonnelOptions.EDGE_ADVANTAGES); i.hasMoreElements(); ) {
            final IOption ability = i.nextElement();
            // yuck, it would be nice to have a more fool-proof way of identifying edge
            // triggers
            if (ability.getName().contains("edge_when") && ability.booleanValue()) {
                stringBuilder.append(ability.getDescription()).append("<br>");
            }
        }

        return stringBuilder.toString().isBlank() ? "No triggers set" : "<html>" + stringBuilder + "</html>";
    }
    // endregion edge

    public boolean canDrive(final Entity entity) {
        if (entity instanceof LandAirMek) {
            return hasSkill(SkillType.S_PILOT_MEK) && hasSkill(SkillType.S_PILOT_AERO);
        } else if (entity instanceof Mek) {
            return hasSkill(SkillType.S_PILOT_MEK);
        } else if (entity instanceof VTOL) {
            return hasSkill(SkillType.S_PILOT_VTOL);
        } else if (entity instanceof Tank) {
            return hasSkill(entity.getMovementMode().isMarine() ? SkillType.S_PILOT_NVEE : SkillType.S_PILOT_GVEE);
        } else if (entity instanceof ConvFighter) {
            return hasSkill(SkillType.S_PILOT_JET) || hasSkill(SkillType.S_PILOT_AERO);
        } else if ((entity instanceof SmallCraft) || (entity instanceof Jumpship)) {
            return hasSkill(SkillType.S_PILOT_SPACE);
        } else if (entity instanceof Aero) {
            return hasSkill(SkillType.S_PILOT_AERO);
        } else if (entity instanceof BattleArmor) {
            return hasSkill(SkillType.S_GUN_BA);
        } else if (entity instanceof Infantry) {
            return hasSkill(SkillType.S_SMALL_ARMS);
        } else if (entity instanceof ProtoMek) {
            return hasSkill(SkillType.S_GUN_PROTO);
        } else {
            return false;
        }
    }

    public boolean canGun(final Entity entity) {
        if (entity instanceof LandAirMek) {
            return hasSkill(SkillType.S_GUN_MEK) && hasSkill(SkillType.S_GUN_AERO);
        } else if (entity instanceof Mek) {
            return hasSkill(SkillType.S_GUN_MEK);
        } else if (entity instanceof Tank) {
            return hasSkill(SkillType.S_GUN_VEE);
        } else if (entity instanceof ConvFighter) {
            return hasSkill(SkillType.S_GUN_JET) || hasSkill(SkillType.S_GUN_AERO);
        } else if ((entity instanceof SmallCraft) || (entity instanceof Jumpship)) {
            return hasSkill(SkillType.S_GUN_SPACE);
        } else if (entity instanceof Aero) {
            return hasSkill(SkillType.S_GUN_AERO);
        } else if (entity instanceof BattleArmor) {
            return hasSkill(SkillType.S_GUN_BA);
        } else if (entity instanceof Infantry) {
            return hasSkill(SkillType.S_SMALL_ARMS);
        } else if (entity instanceof ProtoMek) {
            return hasSkill(SkillType.S_GUN_PROTO);
        } else {
            return false;
        }
    }

    public boolean canTech(final Entity entity) {
        if (entity == null) {
            return false;
        }
        if ((entity instanceof Mek) || (entity instanceof ProtoMek)) {
            return hasSkill(SkillType.S_TECH_MEK);
        } else if (entity instanceof Dropship || entity instanceof Jumpship) {
            return hasSkill(SkillType.S_TECH_VESSEL);
        } else if (entity instanceof Aero) {
            return hasSkill(SkillType.S_TECH_AERO);
        } else if (entity instanceof BattleArmor) {
            return hasSkill(SkillType.S_TECH_BA);
        } else if (entity instanceof Tank) {
            return hasSkill(SkillType.S_TECH_MECHANIC);
        } else {
            return false;
        }
    }

    /**
     * @deprecated Use {@link #getDailyAvailableTechTime(boolean)}.
     */
    @Deprecated(since = "0.50.05", forRemoval = true)
    public int getDailyAvailableTechTime() {
        return getDailyAvailableTechTime(false);
    }

    /**
     * Calculates and retrieves the current daily available tech time for the person.
     *
     * <p>This calculation does not account for any expended time but incorporates potential administrative
     * adjustments if specified.</p>
     *
     * <p>The calculation follows these rules:</p>
     * <ul>
     *   <li>If the person's primary role is a technician, the base support time is determined from the primary
     *   role.</li>
     *   <li>Otherwise, the base support time is taken from the secondary role.</li>
     * </ul>
     *
     * <p>If administrative adjustments are enabled (via the {@code isTechsUseAdministration} parameter),
     * the support time is multiplied by an administrative adjustment multiplier.</p>
     *
     * @param isTechsUseAdministration A boolean flag indicating whether administrative adjustments should be applied in
     *                                 the calculation.
     *
     * @return The adjusted daily available tech time for the person, after factoring in the appropriate role support
     *       time, applying the administrative multiplier (if enabled), and deducting maintenance time.
     */
    public int getDailyAvailableTechTime(final boolean isTechsUseAdministration) {
        int baseTime = (getPrimaryRole().isTech() ? PRIMARY_ROLE_SUPPORT_TIME : SECONDARY_ROLE_SUPPORT_TIME);

        return (int) round(baseTime * calculateTechTimeMultiplier(isTechsUseAdministration));
    }

    public int getMaintenanceTimeUsing() {
        return getTechUnits().stream()
                     .filter(unit -> !(unit.isRefitting() && unit.getRefit().getTech() == this))
                     .mapToInt(Unit::getMaintenanceTime)
                     .sum();
    }

    public boolean isMothballing() {
        return isTech() && techUnits.stream().anyMatch(Unit::isMothballing);
    }

    /**
     * Determines whether this {@code Person} is considered "busy" based on their current status, unit assignment, and
     * associated tasks.
     *
     * <p>This method checks:</p>
     * <ol>
     *     <li>If the personnel is active (i.e., has an active {@link PersonnelStatus}).</li>
     *     <li>Special cases for units that are self-crewed, including activities such as
     *         mothballing, refitting, or undergoing repairs, during which crew members are
     *         considered busy.</li>
     *     <li>If the personnel is a technician, by reviewing their current tech assignments,
     *         such as units being mothballed, refitted, or repaired.</li>
     *     <li>If the personnel has a unit assignment and whether that unit is currently deployed.</li>
     * </ol>
     *
     * @return {@code true} if the person is deemed busy due to one of the above conditions; {@code false} otherwise.
     */
    public boolean isBusy() {
        // Personnel status
        if (!status.isActive()) {
            return false;
        }

        final boolean hasUnitAssignment = unit != null;
        final Entity entity = hasUnitAssignment ? unit.getEntity() : null;
        final boolean isSpecialCase = entity != null && unit.isSelfCrewed();

        // Special case handlers (self crewed units have their tech teams formed as a composite of their crew, so all
        // crew are considered to be busy during these states)
        if (isSpecialCase) {
            if (unit.isMothballing()) {
                return true;
            }

            if (unit.isRefitting()) {
                return true;
            }

            if (unit.isUnderRepair()) {
                return true;
            }
        }

        // Tech assignments
        if (isTech()) {
            for (Unit unit : techUnits) {
                Refit refit = unit.getRefit();
                boolean isActiveTech = refit != null && Objects.equals(refit.getTech(), this);

                if (unit.isMothballing() && isActiveTech) {
                    return true;
                }

                if (unit.isRefitting() && isActiveTech) {
                    return true;
                }

                if (unit.isUnderRepair()) {
                    for (Part part : unit.getParts()) {
                        if (Objects.equals(part.getTech(), this)) {
                            return true;
                        }
                    }
                }
            }
        }

        // Unit assignments
        if (hasUnitAssignment) {
            return unit.isDeployed();
        }

        return false;
    }

    public @Nullable Unit getUnit() {
        return unit;
    }

    public void setUnit(final @Nullable Unit unit) {
        this.unit = unit;
    }

    public void removeTechUnit(final Unit unit) {
        techUnits.remove(unit);
    }

    public void addTechUnit(final Unit unit) {
        Objects.requireNonNull(unit);

        if (!techUnits.contains(unit)) {
            techUnits.add(unit);
        }
    }

    public void clearTechUnits() {
        techUnits.clear();
    }

    public List<Unit> getTechUnits() {
        return Collections.unmodifiableList(techUnits);
    }

    public void removeAllTechJobs(final Campaign campaign) {
        campaign.getHangar().forEachUnit(u -> {
            if (equals(u.getTech())) {
                u.remove(this, true);
            }

            if ((u.getRefit() != null) && equals(u.getRefit().getTech())) {
                u.getRefit().setTech(null);
            }
        });

        for (final Part part : campaign.getWarehouse().getParts()) {
            if (equals(part.getTech())) {
                part.cancelAssignment(true);
            }
        }

        for (final Force force : campaign.getAllForces()) {
            if (getId().equals(force.getTechID())) {
                force.setTechID(null);
            }
        }
    }

    public int getMinutesLeft() {
        return minutesLeft;
    }

    public void setMinutesLeft(final int minutesLeft) {
        this.minutesLeft = minutesLeft;
        if (engineer && (getUnit() != null)) {
            // set minutes for all crew members, except the engineer to not cause infinite recursion.
            getUnit().getActiveCrew().stream().filter(this::isNotSelf).forEach(p -> p.setMinutesLeft(minutesLeft));
        }
    }

    /**
     * Checks if the other person is not the same person as this person, easy right?
     *
     * @param p Person to check against
     *
     * @return true if the person is not the same person as this person
     */
    private boolean isNotSelf(Person p) {
        return !this.equals(p);
    }

    public int getOvertimeLeft() {
        return overtimeLeft;
    }

    public void setOvertimeLeft(final int overtimeLeft) {
        this.overtimeLeft = overtimeLeft;
        if (engineer && (getUnit() != null)) {
            getUnit().getActiveCrew().stream().filter(this::isNotSelf).forEach(p -> p.setOvertimeLeft(overtimeLeft));
        }
    }

    /**
     * @deprecated Use {@link #resetMinutesLeft(boolean)}.
     */
    @Deprecated(since = "0.50.05", forRemoval = true)
    public void resetMinutesLeft() {
        resetMinutesLeft(false);
    }

    /**
     * Resets the number of minutes and overtime minutes a person has left for tasks, based on their primary or
     * secondary role. Administrative adjustments may be applied for technicians if specified.
     *
     * <p>This method calculates and assigns task and overtime time values depending on whether
     * the person is identified as a technician or doctor, and whether their role is primary or secondary. If
     * administrative adjustments are enabled (via the {@code isTechsUseAdministration} parameter), a multiplier is
     * applied to calculate the adjusted task time for technicians.</p>
     *
     * <ul>
     *   <li>If the primary role is a doctor, the base support time values for the primary role
     *       are assigned without any adjustments.</li>
     *   <li>If the secondary role is a doctor, the base support time values for the secondary role
     *       are assigned without any adjustments.</li>
     *   <li>If the primary role is a technician and administrative adjustments are enabled, the primary
     *       role's support time is multiplied by the administrative adjustment multiplier and assigned.</li>
     *   <li>If the secondary role is a technician (secondary-specific), and administrative adjustments
     *       are enabled, the secondary role's support time is multiplied by the adjustment multiplier and assigned.</li>
     *   <li>If administrative adjustments are not enabled for technicians, base (non-adjusted) time values
     *       are used for both primary and secondary roles.</li>
     * </ul>
     *
     * <p>If the person has both primary and secondary roles applicable (e.g., a doctor as the primary
     * and a technician as the secondary), the logic prioritizes the roles as listed above, with primary roles
     * taking precedence.</p>
     *
     * @param isTechsUseAdministration Indicates whether administrative adjustments should be applied to the time
     *                                 calculations for technicians.
     */
    public void resetMinutesLeft(boolean isTechsUseAdministration) {
        // Doctors and Technicians without adjustments
        if (primaryRole.isDoctor() || (primaryRole.isTech() && !isTechsUseAdministration)) {
            this.minutesLeft = PRIMARY_ROLE_SUPPORT_TIME;
            this.overtimeLeft = PRIMARY_ROLE_OVERTIME_SUPPORT_TIME;
        } else if (secondaryRole.isDoctor() || (secondaryRole.isTech() && !isTechsUseAdministration)) {
            this.minutesLeft = SECONDARY_ROLE_SUPPORT_TIME;
            this.overtimeLeft = SECONDARY_ROLE_OVERTIME_SUPPORT_TIME;
        }

        // Technicians with adjustments
        if (primaryRole.isTech()) {
            double techTimeMultiplier = calculateTechTimeMultiplier(isTechsUseAdministration);

            this.minutesLeft = (int) round(PRIMARY_ROLE_SUPPORT_TIME * techTimeMultiplier);
            this.overtimeLeft = (int) round(PRIMARY_ROLE_OVERTIME_SUPPORT_TIME * techTimeMultiplier);
        } else if (secondaryRole.isTechSecondary()) {
            double techTimeMultiplier = calculateTechTimeMultiplier(isTechsUseAdministration);

            this.minutesLeft = (int) round(SECONDARY_ROLE_SUPPORT_TIME * techTimeMultiplier);
            this.overtimeLeft = (int) round(SECONDARY_ROLE_OVERTIME_SUPPORT_TIME * techTimeMultiplier);
        }
    }

    public Skill getBestTechSkill() {
        Skill skill = null;
        int lvl = SkillType.EXP_NONE;
        if (hasSkill(SkillType.S_TECH_MEK) && getSkill(SkillType.S_TECH_MEK).getExperienceLevel() > lvl) {
            skill = getSkill(SkillType.S_TECH_MEK);
            lvl = getSkill(SkillType.S_TECH_MEK).getExperienceLevel();
        }
        if (hasSkill(SkillType.S_TECH_AERO) && getSkill(SkillType.S_TECH_AERO).getExperienceLevel() > lvl) {
            skill = getSkill(SkillType.S_TECH_AERO);
            lvl = getSkill(SkillType.S_TECH_AERO).getExperienceLevel();
        }
        if (hasSkill(SkillType.S_TECH_MECHANIC) && getSkill(SkillType.S_TECH_MECHANIC).getExperienceLevel() > lvl) {
            skill = getSkill(SkillType.S_TECH_MECHANIC);
            lvl = getSkill(SkillType.S_TECH_MECHANIC).getExperienceLevel();
        }
        if (hasSkill(SkillType.S_TECH_BA) && getSkill(SkillType.S_TECH_BA).getExperienceLevel() > lvl) {
            skill = getSkill(SkillType.S_TECH_BA);
        }
        return skill;
    }

    public boolean isTech() {
        return isTechMek() || isTechAero() || isTechMechanic() || isTechBA();
    }

    /**
     * Checks if the person is a tech, includes mektek, mechanic, aerotek, BAtek and the non-cannon "large vessel tek"
     *
     * @return true if the person is a tech
     */
    public boolean isTechExpanded() {
        return isTechMek() || isTechAero() || isTechMechanic() || isTechBA() || isTechLargeVessel();
    }

    public boolean isTechLargeVessel() {
        boolean hasSkill = hasSkill(SkillType.S_TECH_VESSEL);
        return hasSkill && (getPrimaryRole().isVesselCrew() || getSecondaryRole().isVesselCrew());
    }

    public boolean isTechMek() {
        boolean hasSkill = hasSkill(SkillType.S_TECH_MEK);
        return hasSkill && (getPrimaryRole().isMekTech() || getSecondaryRole().isMekTech());
    }

    public boolean isTechAero() {
        boolean hasSkill = hasSkill(SkillType.S_TECH_AERO);
        return hasSkill && (getPrimaryRole().isAeroTek() || getSecondaryRole().isAeroTek());
    }

    public boolean isTechMechanic() {
        boolean hasSkill = hasSkill(SkillType.S_TECH_MECHANIC);
        return hasSkill && (getPrimaryRole().isMechanic() || getSecondaryRole().isMechanic());
    }

    public boolean isTechBA() {
        boolean hasSkill = hasSkill(SkillType.S_TECH_BA);
        return hasSkill && (getPrimaryRole().isBATech() || getSecondaryRole().isBATech());
    }

    /**
     * Calculates the tech availability time multiplier for tasks based on the technician's experience level and
     * administration skill.
     *
     * <p>The method considers whether administration skills should be applied to improve efficiency. If
     * administration is enabled, the multiplier is adjusted based on the technician's baseline experience level and
     * their administration skill level.</p>
     *
     * @param isTechsUseAdministration {@code true} if administration skills are considered for task calculation;
     *                                 {@code false} otherwise.
     *
     * @return the calculated time multiplier, where:
     *       <ul>
     *         <li>0.0 indicates the person is not a technician.</li>
     *         <li>1.0 indicates no adjustment is applied.</li>
     *         <li>Values greater or less than 1.0 adjust task times accordingly.</li>
     *       </ul>
     */
    public double calculateTechTimeMultiplier(boolean isTechsUseAdministration) {
        final double TECH_ADMINISTRATION_MULTIPLIER = 0.05;
        final int REGULAR_EXPERIENCE_LEVEL = REGULAR.getExperienceLevel();

        if (!isTechExpanded()) {
            return 0;
        }

        if (!isTechsUseAdministration) {
            return 1.0;
        }

        double administrationMultiplier = 1.0 - (TECH_ADMINISTRATION_MULTIPLIER * REGULAR_EXPERIENCE_LEVEL);

        Skill administration = skills.getSkill(SkillType.S_ADMIN);
        int experienceLevel = SkillLevel.NONE.getExperienceLevel();

        if (administration != null) {
            experienceLevel = administration.getExperienceLevel();
        }

        administrationMultiplier += experienceLevel * TECH_ADMINISTRATION_MULTIPLIER;

        return administrationMultiplier;
    }

    public boolean isAdministrator() {
        return (getPrimaryRole().isAdministrator() || getSecondaryRole().isAdministrator());
    }

    public boolean isDoctor() {
        return hasSkill(SkillType.S_SURGERY) && (getPrimaryRole().isDoctor() || getSecondaryRole().isDoctor());
    }

    /**
     * Calculates the medical capacity of a doctor based on their administrative skills, and the base number of hospital
     * beds they are responsible for. If the entity represented is not a doctor, the capacity is returned as 0.
     *
     * @param doctorsUseAdministration A flag indicating whether the doctor's administrative skills should be considered
     *                                 in the calculation. If {@code true}, administrative skills are included in the
     *                                 performance multiplier adjustment. If {@code false}, {@code baseBedCount} is
     *                                 returned, instead.
     * @param baseBedCount             The base number of hospital beds assigned to the doctor. This value is adjusted
     *                                 by the calculated multiplier to determine the doctor's effective capacity.
     *
     * @return The calculated medical capacity of the doctor, as an {@link Integer} representing their ability to
     *       effectively manage hospital beds. If the entity is not a doctor, returns {@code 0}.
     */
    public int getDoctorMedicalCapacity(final boolean doctorsUseAdministration, final int baseBedCount) {
        final double DOCTOR_ADMINISTRATION_MULTIPLIER = 0.2;
        final int REGULAR_EXPERIENCE_LEVEL = REGULAR.getExperienceLevel();

        if (!isDoctor()) {
            return 0;
        }

        if (!doctorsUseAdministration) {
            return baseBedCount;
        }

        double administrationMultiplier = 1.0 - (DOCTOR_ADMINISTRATION_MULTIPLIER * REGULAR_EXPERIENCE_LEVEL);

        Skill administration = skills.getSkill(SkillType.S_ADMIN);
        int experienceLevel = SkillLevel.NONE.getExperienceLevel();

        if (administration != null) {
            experienceLevel = administration.getExperienceLevel();
        }

        administrationMultiplier += experienceLevel * DOCTOR_ADMINISTRATION_MULTIPLIER;

        return (int) round(baseBedCount * administrationMultiplier);
    }

    public boolean isSupport() {
        return !isCombat();
    }

    public boolean isCombat() {
        return getPrimaryRole().isCombat() || getSecondaryRole().isCombat();
    }

    public boolean isDependent() {
        return (getPrimaryRole().isDependent() || getSecondaryRole().isDependent());
    }

    public boolean isTaskOvertime(final IPartWork partWork) {
        return (partWork.getTimeLeft() > getMinutesLeft()) && (getOvertimeLeft() > 0);
    }

    public Skill getSkillForWorkingOn(final IPartWork part) {
        final Unit unit = part.getUnit();
        Skill skill = getSkillForWorkingOn(unit);
        if (skill != null) {
            return skill;
        }
        // check spare parts
        // return the best one
        if (part.isRightTechType(SkillType.S_TECH_MEK) && hasSkill(SkillType.S_TECH_MEK)) {
            skill = getSkill(SkillType.S_TECH_MEK);
        }

        if (part.isRightTechType(SkillType.S_TECH_BA) && hasSkill(SkillType.S_TECH_BA)) {
            if ((skill == null) ||
                      (skill.getFinalSkillValue(options, reputation) >
                             getSkill(SkillType.S_TECH_BA).getFinalSkillValue(options, reputation))) {
                skill = getSkill(SkillType.S_TECH_BA);
            }
        }

        if (part.isRightTechType(SkillType.S_TECH_AERO) && hasSkill(SkillType.S_TECH_AERO)) {
            if ((skill == null) ||
                      (skill.getFinalSkillValue(options, reputation) >
                             getSkill(SkillType.S_TECH_AERO).getFinalSkillValue(options, reputation))) {
                skill = getSkill(SkillType.S_TECH_AERO);
            }
        }

        if (part.isRightTechType(SkillType.S_TECH_MECHANIC) && hasSkill(SkillType.S_TECH_MECHANIC)) {
            if ((skill == null) ||
                      (skill.getFinalSkillValue(options, reputation) >
                             getSkill(SkillType.S_TECH_MECHANIC).getFinalSkillValue(options, reputation))) {
                skill = getSkill(SkillType.S_TECH_MECHANIC);
            }
        }

        if (part.isRightTechType(SkillType.S_TECH_VESSEL) && hasSkill(SkillType.S_TECH_VESSEL)) {
            if ((skill == null) ||
                      (skill.getFinalSkillValue(options, reputation) >
                             getSkill(SkillType.S_TECH_VESSEL).getFinalSkillValue(options, reputation))) {
                skill = getSkill(SkillType.S_TECH_VESSEL);
            }
        }

        if (skill != null) {
            return skill;
        }
        // if we are still here then we didn't have the right tech skill, so return the
        // highest
        // of any tech skills that we do have
        if (hasSkill(SkillType.S_TECH_MEK)) {
            skill = getSkill(SkillType.S_TECH_MEK);
        }

        if (hasSkill(SkillType.S_TECH_BA)) {
            if ((skill == null) ||
                      (skill.getFinalSkillValue(options, reputation) >
                             getSkill(SkillType.S_TECH_BA).getFinalSkillValue(options, reputation))) {
                skill = getSkill(SkillType.S_TECH_BA);
            }
        }

        if (hasSkill(SkillType.S_TECH_MECHANIC)) {
            if ((skill == null) ||
                      (skill.getFinalSkillValue(options, reputation) >
                             getSkill(SkillType.S_TECH_MECHANIC).getFinalSkillValue(options, reputation))) {
                skill = getSkill(SkillType.S_TECH_MECHANIC);
            }
        }

        if (hasSkill(SkillType.S_TECH_AERO)) {
            if ((skill == null) ||
                      (skill.getFinalSkillValue(options, reputation) >
                             getSkill(SkillType.S_TECH_AERO).getFinalSkillValue(options, reputation))) {
                skill = getSkill(SkillType.S_TECH_AERO);
            }
        }

        return skill;
    }

    public @Nullable Skill getSkillForWorkingOn(final @Nullable Unit unit) {
        if (unit == null) {
            return null;
        } else if (((unit.getEntity() instanceof Mek) || (unit.getEntity() instanceof ProtoMek)) &&
                         hasSkill(SkillType.S_TECH_MEK)) {
            return getSkill(SkillType.S_TECH_MEK);
        } else if ((unit.getEntity() instanceof BattleArmor) && hasSkill(SkillType.S_TECH_BA)) {
            return getSkill(SkillType.S_TECH_BA);
        } else if ((unit.getEntity() instanceof Tank) && hasSkill(SkillType.S_TECH_MECHANIC)) {
            return getSkill(SkillType.S_TECH_MECHANIC);
        } else if (((unit.getEntity() instanceof Dropship) || (unit.getEntity() instanceof Jumpship)) &&
                         hasSkill(SkillType.S_TECH_VESSEL)) {
            return getSkill(SkillType.S_TECH_VESSEL);
        } else if ((unit.getEntity() instanceof Aero) &&
                         !(unit.getEntity() instanceof Dropship) &&
                         !(unit.getEntity() instanceof Jumpship) &&
                         hasSkill(SkillType.S_TECH_AERO)) {
            return getSkill(SkillType.S_TECH_AERO);
        } else {
            return null;
        }
    }

    public @Nullable Skill getSkillForWorkingOn(final @Nullable String skillName) {
        if (CampaignOptions.S_TECH.equals(skillName)) {
            return getBestTechSkill();
        } else if (hasSkill(skillName)) {
            return getSkill(skillName);
        } else {
            return null;
        }
    }

    public int getBestTechLevel() {
        int level = SkillType.EXP_NONE;
        final Skill mekSkill = getSkill(SkillType.S_TECH_MEK);
        final Skill mechanicSkill = getSkill(SkillType.S_TECH_MECHANIC);
        final Skill baSkill = getSkill(SkillType.S_TECH_BA);
        final Skill aeroSkill = getSkill(SkillType.S_TECH_AERO);
        if ((mekSkill != null) && (mekSkill.getLevel() > level)) {
            level = mekSkill.getLevel();
        }

        if ((mechanicSkill != null) && (mechanicSkill.getLevel() > level)) {
            level = mechanicSkill.getLevel();
        }

        if ((baSkill != null) && (baSkill.getLevel() > level)) {
            level = baSkill.getLevel();
        }

        if ((aeroSkill != null) && (aeroSkill.getLevel() > level)) {
            level = aeroSkill.getLevel();
        }

        return level;
    }

    public boolean isRightTechTypeFor(final IPartWork part) {
        Unit unit = part.getUnit();
        if (unit == null) {
            return (hasSkill(SkillType.S_TECH_MEK) && part.isRightTechType(SkillType.S_TECH_MEK)) ||
                         (hasSkill(SkillType.S_TECH_AERO) && part.isRightTechType(SkillType.S_TECH_AERO)) ||
                         (hasSkill(SkillType.S_TECH_MECHANIC) && part.isRightTechType(SkillType.S_TECH_MECHANIC)) ||
                         (hasSkill(SkillType.S_TECH_BA) && part.isRightTechType(SkillType.S_TECH_BA)) ||
                         (hasSkill(SkillType.S_TECH_VESSEL) && part.isRightTechType(SkillType.S_TECH_VESSEL));
        } else if ((unit.getEntity() instanceof Mek) || (unit.getEntity() instanceof ProtoMek)) {
            return hasSkill(SkillType.S_TECH_MEK);
        } else if (unit.getEntity() instanceof BattleArmor) {
            return hasSkill(SkillType.S_TECH_BA);
        } else if ((unit.getEntity() instanceof Tank) || (unit.getEntity() instanceof Infantry)) {
            return hasSkill(SkillType.S_TECH_MECHANIC);
        } else if ((unit.getEntity() instanceof Dropship) || (unit.getEntity() instanceof Jumpship)) {
            return hasSkill(SkillType.S_TECH_VESSEL);
        } else if (unit.getEntity() instanceof Aero) {
            return hasSkill(SkillType.S_TECH_AERO);
        } else {
            return false;
        }
    }

    public @Nullable UUID getDoctorId() {
        return doctorId;
    }

    public int getToughness() {
        return toughness;
    }

    public void setToughness(final int toughness) {
        this.toughness = toughness;
    }

    public int getConnections() {
        return connections;
    }

    public void setConnections(final int connections) {
        this.connections = clamp(connections, MINIMUM_CONNECTIONS, MAXIMUM_CONNECTIONS);
    }

    /**
     * Adjusts the person's Connections score by the specified amount.
     *
     * <p>The change in connections can be positive or negative, depending on the provided delta value.</p>
     *
     * @param delta The amount by which to adjust the number of connections. A positive value increases the connections,
     *              while a negative value decreases them.
     */
    public void changeConnections(final int delta) {
        int newValue = connections + delta;
        connections = clamp(newValue, MINIMUM_CONNECTIONS, MAXIMUM_CONNECTIONS);
    }

    public int getWealth() {
        return wealth;
    }

    public void setWealth(final int wealth) {
        this.wealth = clamp(wealth, MINIMUM_REPUTATION, MAXIMUM_REPUTATION);
    }

    /**
     * Adjusts the person's wealth by the specified amount.
     *
     * <p>The change in wealth can be positive or negative, depending on the provided delta value.</p>
     *
     * @param delta The amount by which to adjust the wealth. A positive value increases the wealth, while a negative
     *              value decreases it.
     */
    public void changeWealth(final int delta) {
        int newValue = wealth + delta;
        wealth = clamp(newValue, MINIMUM_WEALTH, MAXIMUM_WEALTH);
    }

    public boolean isHasPerformedExtremeExpenditure() {
        return hasPerformedExtremeExpenditure;
    }

    public void setHasPerformedExtremeExpenditure(final boolean hasPerformedExtremeExpenditure) {
        this.hasPerformedExtremeExpenditure = hasPerformedExtremeExpenditure;
    }

    /**
     * Retrieves the raw reputation value of the character.
     *
     * <p>This method returns the unadjusted reputation value associated with the character.</p>
     *
     * <p><b>Usage:</b> If aging effects are enabled, you likely want to use
     * {@link #getAdjustedReputation(boolean, boolean, LocalDate, int)}  instead.</p>
     *
     * @return The raw reputation value.
     */
    public int getReputation() {
        return reputation;
    }

    /**
     * Calculates the adjusted reputation value for the character based on aging effects, the current campaign type,
     * date, and rank.
     *
     * <p>This method computes the character's reputation by applying age-based modifiers, which depend on factors such
     * as whether aging effects are enabled, whether the campaign is clan-specific, the character's bloodname status,
     * and their rank in the clan hierarchy. If aging effects are disabled, the reputation remains unchanged.</p>
     *
     * <p><b>Usage:</b> If aging effects are disabled, the result will be equivalent to the base reputation value
     * provided by {@link #getReputation()}.</p>
     *
     * @param isUseAgingEffects Indicates whether aging effects should be applied to the reputation calculation.
     * @param isClanCampaign    Indicates whether the current campaign is specific to a clan.
     * @param today             The current date used to calculate the character's age.
     * @param rankIndex         The rank index of the character, which can adjust the reputation modifier in clan-based
     *                          campaigns.
     *
     * @return The adjusted reputation value, accounting for factors like age, clan campaign status, bloodname
     *       possession, and rank. If aging effects are disabled, the base reputation value is returned.
     */
    public int getAdjustedReputation(boolean isUseAgingEffects, boolean isClanCampaign, LocalDate today,
          int rankIndex) {
        int modifier = isUseAgingEffects ?
                             getReputationAgeModifier(getAge(today),
                                   isClanCampaign,
                                   !isNullOrBlank(bloodname),
                                   rankIndex) :
                             0;
        return reputation + modifier;
    }

    public void setReputation(final int reputation) {
        this.reputation = clamp(reputation, MINIMUM_REPUTATION, MAXIMUM_REPUTATION);
    }

    /**
     * Adjusts the person's reputation by the specified amount.
     *
     * <p>The change in reputation can be positive or negative, depending on the provided delta value.</p>
     *
     * @param delta The amount by which to adjust the reputation. A positive value increases the reputation, while a
     *              negative value decreases it.
     */
    public void changeReputation(final int delta) {
        int newValue = reputation + delta;
        reputation = clamp(newValue, MINIMUM_REPUTATION, MAXIMUM_REPUTATION);
    }

    public int getUnlucky() {
        return unlucky;
    }

    public void setUnlucky(final int unlucky) {
        this.unlucky = clamp(unlucky, MINIMUM_UNLUCKY, MAXIMUM_UNLUCKY);
    }

    public void changeUnlucky(final int delta) {
        int newValue = unlucky + delta;
        unlucky = clamp(newValue, MINIMUM_UNLUCKY, MAXIMUM_UNLUCKY);
    }

    /**
     * Retrieves the character's {@link Attributes} object containing the character's attribute scores.
     *
     * <p><b>Usage:</b> In most cases you'll want to use {@link #getAttributeScore(SkillAttribute)} instead, as that
     * will allow you to jump straight to the exact score you need.</p>
     *
     * @return the character's {@link Attributes} object.
     *
     * @since 0.50.5
     */
    public Attributes getATOWAttributes() {
        return atowAttributes;
    }

    /**
     * Updates the score for a specific skill attribute.
     *
     * <p>This method sets the provided score for the given {@link SkillAttribute}. If the attribute is
     * <code>null</code> or represents "NONE", the method logs a warning and exits without making any changes.</p>
     *
     * <p>The actual attribute score update is delegated to the underlying attribute handler.</p>
     *
     * @param attribute The {@link SkillAttribute} to be updated. Must not be <code>null</code> or "NONE".
     * @param newScore  The new score to assign to the specified skill attribute.
     *
     * @author Illiani
     * @since 0.50.05
     */
    public void setAttributeScore(final SkillAttribute attribute, final int newScore) {
        if (attribute == null || attribute == SkillAttribute.NONE) {
            logger.warn("(setAttributeScore) SkillAttribute is null or NONE.");
            return;
        }

        atowAttributes.setAttributeScore(phenotype, options, attribute, newScore);
    }

    /**
     * Retrieves the score of a specified attribute.
     *
     * @param attribute the {@link SkillAttribute} to retrieve the score for.
     *
     * @return the score of the specified attribute, or {@link Attributes#DEFAULT_ATTRIBUTE_SCORE} if the attribute is
     *       {@code NONE} or {@code null}.
     *
     * @since 0.50.5
     */
    public int getAttributeScore(final SkillAttribute attribute) {
        if (attribute == null || attribute.isNone()) {
            logger.error("(getAttributeScore) SkillAttribute is null or NONE.");
            return DEFAULT_ATTRIBUTE_SCORE;
        }

        boolean hasFreakishStrength = options.booleanOption(MUTATION_FREAKISH_STRENGTH);
        boolean hasExoticAppearance = options.booleanOption(MUTATION_EXOTIC_APPEARANCE);
        boolean hasFacialHair = options.booleanOption(MUTATION_FACIAL_HAIR);
        boolean hasSeriousDisfigurement = options.booleanOption(MUTATION_SERIOUS_DISFIGUREMENT);
        boolean isCatGirl = options.booleanOption(MUTATION_CAT_GIRL);
        boolean isCatGirlUnofficial = options.booleanOption(MUTATION_CAT_GIRL_UNOFFICIAL);

        return switch (attribute) {
            case NONE -> 0;
            case STRENGTH -> {
                int attributeScore = atowAttributes.getAttributeScore(attribute);
                if (hasFreakishStrength) {
                    attributeScore += 2;
                }
                yield min(attributeScore, MAXIMUM_ATTRIBUTE_SCORE);
            }
            case BODY, REFLEXES, DEXTERITY, INTELLIGENCE, WILLPOWER -> atowAttributes.getAttributeScore(attribute);
            case CHARISMA -> {
                int attributeScore = atowAttributes.getAttributeScore(attribute);
                if (hasExoticAppearance) {
                    attributeScore++;
                }
                if (hasFacialHair) {
                    attributeScore--;
                }
                if (hasSeriousDisfigurement) {
                    attributeScore -= 3;
                }
                if (isCatGirl) {
                    attributeScore -= 3;
                }
                if (isCatGirlUnofficial) {
                    attributeScore++;
                }
                yield clamp(attributeScore, MINIMUM_ATTRIBUTE_SCORE, MAXIMUM_ATTRIBUTE_SCORE);
            }
        };
    }

    /**
     * Retrieves the maximum allowed value (cap) for the specified {@link SkillAttribute}.
     *
     * <p>If the attribute is {@code null} or marked as {@link SkillAttribute#NONE}, a default maximum attribute score
     * is returned, and a warning is logged.</p>
     *
     * <p>For valid attributes, this method delegates to
     * {@link Attributes#getAttributeCap(Phenotype, PersonnelOptions, SkillAttribute)}.</p>
     *
     * @param attribute The {@link SkillAttribute} for which the maximum value is being retrieved. Must not be
     *                  {@code null} or {@link SkillAttribute#NONE}.
     *
     * @return The maximum allowed value (cap) for the given attribute. Returns the default maximum value if the input
     *       attribute is invalid.
     *
     * @author Illiani
     * @since 0.50.05
     */
    public int getAttributeCap(final SkillAttribute attribute) {
        if (attribute == null || attribute.isNone()) {
            logger.warn("(getAttributeCap) SkillAttribute is null or NONE.");
            return MAXIMUM_ATTRIBUTE_SCORE;
        }

        return atowAttributes.getAttributeCap(phenotype, options, attribute);
    }

    /**
     * Sets the character's {@link Attributes} object which contains their ATOW Attribute scores.
     *
     * <p><b>Usage:</b> This completely wipes the character's attribute scores and is likely not the method you're
     * looking for. Consider{@link #changeAttributeScore(SkillAttribute, int)} if you just want to increment or
     * decrement a specific attribute by a certain value.</p>
     *
     * @param atowAttributes the {@link Attributes} object to set.
     *
     * @since 0.50.5
     */
    public void setATOWAttributes(final Attributes atowAttributes) {
        this.atowAttributes = atowAttributes;
    }

    /**
     * Modifies the score of a specified skill attribute by a given delta value.
     *
     * <p>This method adjusts the current score of the provided {@link SkillAttribute} by adding the specified delta
     * to it. If the attribute is {@code null} or {@link SkillAttribute#NONE}, a warning is logged, and the method exits
     * without making any changes.</p>
     *
     * <p>The new score is computed as the sum of the current score and the delta, and it is passed
     * to {@link Attributes#setAttributeScore(Phenotype, PersonnelOptions, SkillAttribute, int)} to ensure is compiles
     * with the character's minimum and maximum attribute score values.</p>
     *
     * @param attribute The {@link SkillAttribute} whose score is to be modified. Must not be <code>null</code>.
     * @param delta     The value to add to the current score of the specified skill attribute.
     *
     * @author Illiani
     * @since 0.50.05
     */
    public void changeAttributeScore(final SkillAttribute attribute, final int delta) {
        if (attribute == null || attribute.isNone()) {
            logger.warn("(changeAttributeScore) SkillAttribute is null or NONE.");
            return;
        }

        int current = atowAttributes.getAttributeScore(attribute);
        int newScore = current + delta;

        setAttributeScore(attribute, newScore);
    }

    public void resetSkillTypes() {
        skills.getSkills().forEach(Skill::updateType);
    }

    public int getNTasks() {
        return nTasks;
    }

    public void setNTasks(final int nTasks) {
        this.nTasks = nTasks;
    }

    /**
     * @deprecated use {@link #getPersonalLog()} instead.
     */
    @Deprecated(forRemoval = true, since = "0.50.5")
    public List<LogEntry> getPersonnelLog() {
        return getPersonalLog();
    }

    public List<LogEntry> getPersonalLog() {
        personnelLog.sort(Comparator.comparing(LogEntry::getDate));
        return personnelLog;
    }

    public List<LogEntry> getMedicalLog() {
        medicalLog.sort(Comparator.comparing(LogEntry::getDate));
        return medicalLog;
    }

    public List<LogEntry> getScenarioLog() {
        scenarioLog.sort(Comparator.comparing(LogEntry::getDate));
        return scenarioLog;
    }

    public List<LogEntry> getAssignmentLog() {
        assignmentLog.sort(Comparator.comparing(LogEntry::getDate));
        return assignmentLog;
    }

    public List<LogEntry> getPerformanceLog() {
        performanceLog.sort(Comparator.comparing(LogEntry::getDate));
        return performanceLog;
    }

    /**
     * @deprecated use {@link #addPersonalLogEntry(LogEntry)} instead.
     */
    @Deprecated(forRemoval = true, since = "0.50.5")
    public void addLogEntry(final LogEntry entry) {
        addPersonalLogEntry(entry);
    }

    public void addPersonalLogEntry(final LogEntry entry) {
        personnelLog.add(entry);
    }

    public void addMedicalLogEntry(final LogEntry entry) {
        medicalLog.add(entry);
    }

    public void addScenarioLogEntry(final LogEntry entry) {
        scenarioLog.add(entry);
    }

    public void addAssignmentLogEntry(final LogEntry entry) {
        assignmentLog.add(entry);
    }

    public void addPerformanceLogEntry(final LogEntry entry) {
        performanceLog.add(entry);
    }

    // region injuries

    /**
     * All methods below are for the Advanced Medical option
     */

    public List<Injury> getInjuries() {
        return new ArrayList<>(injuries);
    }

    public List<Injury> getPermanentInjuries() {
        return injuries.stream().filter(Injury::isPermanent).collect(Collectors.toList());
    }

    public void clearInjuries() {
        injuries.clear();

        // Clear the doctor if there is one
        doctorId = null;
        MekHQ.triggerEvent(new PersonChangedEvent(this));
    }

    public void removeInjury(final Injury injury) {
        injuries.remove(injury);
        MekHQ.triggerEvent(new PersonChangedEvent(this));
    }

    public void diagnose(final Campaign campaign, final int hits) {
        InjuryUtil.resolveAfterCombat(campaign, this, hits);
        InjuryUtil.resolveCombatDamage(campaign, this, hits);
        setHits(0);
    }

    public int getAbilityTimeModifier(final Campaign campaign) {
        int modifier = 100;
        if (campaign.getCampaignOptions().isUseToughness()) {
            if (getToughness() == 1) {
                modifier -= 10;
            }
            if (getToughness() > 1) {
                modifier -= 15;
            }
        } // TODO: Fully implement this for advanced healing

        if (getOptions().booleanOption(OptionsConstants.MISC_PAIN_RESISTANCE)) {
            modifier -= 15;
        } else if (getOptions().booleanOption(OptionsConstants.MISC_IRON_MAN)) {
            modifier -= 10;
        }

        return modifier;
    }

    public boolean hasInjury(final BodyLocation location) {
        return getInjuryByLocation(location) != null;
    }

    public boolean needsAMFixing() {
        return !injuries.isEmpty() &&
                     injuries.stream().anyMatch(injury -> (injury.getTime() > 0) || !injury.isPermanent());
    }

    /**
     * Calculates the total injury modifier for the pilot, based on the character's injuries and ambidextrous trait (if
     * present). This modifier can apply to either piloting or gunnery checks depending on the input parameter.
     *
     * <p>This method examines all injuries and their associated modifiers, distinguishing between left-side and
     * right-side injuries if the character is ambidextrous, and the injury implies a missing body location. If the
     * character is not ambidextrous, all modifiers are considered uniformly.</p>
     *
     * <p>The method performs the following steps:</p>
     * <ul>
     *    <li>If the character is ambidextrous and the injury implies a missing location:
     *        <ul>
     *            <li>Classifies injuries into left-side or right-side based on their body location.</li>
     *            <li>Adds associated modifiers to separate lists for left-side and right-side injuries.</li>
     *            <li>If injuries are only present on one side, the modifiers for the opposite side are removed.</li>
     *        </ul>
     *    </li>
     *    <li>If the character is not ambidextrous or the injury does not imply a missing body location all modifiers
     *    from all injuries are included without distinguishing between left and right sides.</li>
     * </ul>
     *
     * <p>After processing the injuries, the method calculates the total injury modifier by summing up the relevant
     * modifier values, taking into account whether the modifier applies to piloting or gunnery checks.</p>
     *
     * @param isPiloting A boolean value indicating whether the modifier calculation is for piloting checks
     *                   ({@code true}) or gunnery checks ({@code false}).
     *
     * @return The total injury modifier calculated from the character's injuries, specific to piloting or gunnery.
     *
     * @author Illiani
     * @since 0.50.05
     */
    public int getInjuryModifiers(boolean isPiloting) {
        boolean isAmbidextrous = options.booleanOption(ATOW_AMBIDEXTROUS);

        List<Modifier> leftSideModifiers = new ArrayList<>();
        List<Modifier> rightSideModifiers = new ArrayList<>();

        List<Modifier> allModifiers = new ArrayList<>();
        for (Injury injury : injuries) {
            boolean isLeftSide = false;
            boolean isRightSide = false;
            if (isAmbidextrous && injury.getType().impliesMissingLocation()) {
                BodyLocation location = injury.getLocation();
                if (location.isLimb()) {
                    if (location == BodyLocation.LEFT_ARM || location == BodyLocation.LEFT_HAND) {
                        isLeftSide = true;
                    } else if (location == BodyLocation.RIGHT_ARM || location == BodyLocation.RIGHT_HAND) {
                        isRightSide = true;
                    }
                }
            }

            for (Modifier modifier : injury.getModifiers()) {
                if (isAmbidextrous) {
                    if (isLeftSide) {
                        leftSideModifiers.add(modifier);
                    }

                    if (isRightSide) {
                        rightSideModifiers.add(modifier);
                    }
                }

                allModifiers.add(modifier);
            }
        }

        if (isAmbidextrous) {
            if (leftSideModifiers.isEmpty() && !rightSideModifiers.isEmpty()) {
                allModifiers.removeAll(rightSideModifiers);
            }

            if (rightSideModifiers.isEmpty() && !leftSideModifiers.isEmpty()) {
                allModifiers.removeAll(leftSideModifiers);
            }
        }

        return Modifier.calcTotalModifier(allModifiers.stream(),
              isPiloting ? ModifierValue.PILOTING : ModifierValue.GUNNERY);
    }

    /**
     * @deprecated use {@link #getInjuryModifiers(boolean)} instead.
     */
    @Deprecated(since = "0.50.05", forRemoval = true)
    public int getPilotingInjuryMod() {
        return getInjuryModifiers(true);
    }

    /**
     * @deprecated use {@link #getInjuryModifiers(boolean)} instead.
     */
    @Deprecated(since = "0.50.05", forRemoval = true)
    public int getGunneryInjuryMod() {
        return getInjuryModifiers(false);
    }

    public boolean hasInjuries(final boolean permanentCheck) {
        return !injuries.isEmpty() &&
                     (!permanentCheck ||
                            injuries.stream().anyMatch(injury -> !injury.isPermanent() || (injury.getTime() > 0)));
    }

    public boolean hasOnlyHealedPermanentInjuries() {
        return !injuries.isEmpty() &&
                     injuries.stream().noneMatch(injury -> !injury.isPermanent() || (injury.getTime() > 0));
    }

    public List<Injury> getInjuriesByLocation(final BodyLocation location) {
        return injuries.stream().filter(injury -> (injury.getLocation() == location)).collect(Collectors.toList());
    }

    // Returns only the first injury in a location
    public @Nullable Injury getInjuryByLocation(final BodyLocation location) {
        return injuries.stream().filter(injury -> (injury.getLocation() == location)).findFirst().orElse(null);
    }

    public void addInjury(final Injury injury) {
        injuries.add(Objects.requireNonNull(injury));
        if (getUnit() != null) {
            getUnit().resetPilotAndEntity();
        }
    }
    // endregion injuries

    /* For use by Against the Bot Employee Turnover rolls */
    public int getOriginalUnitWeight() {
        return originalUnitWeight;
    }

    public void setOriginalUnitWeight(final int originalUnitWeight) {
        this.originalUnitWeight = originalUnitWeight;
    }

    public int getOriginalUnitTech() {
        return originalUnitTech;
    }

    public void setOriginalUnitTech(final int originalUnitTech) {
        this.originalUnitTech = originalUnitTech;
    }

    public UUID getOriginalUnitId() {
        return originalUnitId;
    }

    public void setOriginalUnitId(final UUID originalUnitId) {
        this.originalUnitId = originalUnitId;
    }

    public void setOriginalUnit(final Unit unit) {
        if (unit == null) {
            originalUnitId = null;
            originalUnitTech = 0;
            originalUnitWeight = 0;

            return;
        }

        originalUnitId = unit.getId();

        if (unit.getEntity().isClan()) {
            originalUnitTech = TECH_CLAN;
        } else if (unit.getEntity().getTechLevel() > TechConstants.T_INTRO_BOXSET) {
            originalUnitTech = TECH_IS2;
        } else {
            originalUnitTech = TECH_IS1;
        }

        originalUnitWeight = unit.getEntity().getWeightClass();
    }

    /**
     * This is used to get the number of shares the person has
     *
     * @param campaign     the campaign the person is a part of
     * @param sharesForAll true if all combat and support personnel have shares, otherwise false if just MekWarriors
     *                     have shares
     *
     * @return the number of shares the person has
     */
    public int getNumShares(final Campaign campaign, final boolean sharesForAll) {
        if (!getStatus().isActive() ||
                  !getPrisonerStatus().isFree() ||
                  (!sharesForAll && !hasRole(PersonnelRole.MEKWARRIOR))) {
            return 0;
        }
        int shares = 1;
        if (isFounder()) {
            shares++;
        }
        shares += Math.max(-1, getExperienceLevel(campaign, false) - 2);

        if (getRank().isOfficer()) {
            final Profession profession = Profession.getProfessionFromPersonnelRole(getPrimaryRole());
            int rankOrder = getRankSystem().getOfficerCut();
            while ((rankOrder <= getRankNumeric()) && (rankOrder < Rank.RC_NUM)) {
                Rank rank = getRankSystem().getRanks().get(rankOrder);
                if (!rank.isEmpty(profession)) {
                    shares++;
                }
                rankOrder++;
            }
        }

        if (getOriginalUnitWeight() >= 1) {
            shares++;
        }

        if (getOriginalUnitWeight() >= 3) {
            shares++;
        }
        shares += getOriginalUnitTech();

        return shares;
    }

    public boolean isEngineer() {
        return engineer;
    }

    public void setEngineer(final boolean engineer) {
        this.engineer = engineer;
    }

    /**
     * @param campaign the campaign to get the ransom value based on
     *
     * @return the ransom value of this individual Useful for prisoner who you want to ransom or hand off to your
     *       employer in an AtB context
     */
    public Money getRansomValue(final Campaign campaign) {
        // MekWarriors and aero pilots are worth more than the other types of scrubs
        return (getPrimaryRole().isMekWarriorGrouping() || getPrimaryRole().isAerospacePilot() ?
                      MEKWARRIOR_AERO_RANSOM_VALUES :
                      OTHER_RANSOM_VALUES).get(getExperienceLevel(campaign, false));
    }

    public static class PersonUnitRef extends Unit {
        private PersonUnitRef(final UUID id) {
            setId(id);
        }
    }

    public void fixReferences(final Campaign campaign) {
        if (unit instanceof PersonUnitRef) {
            final UUID id = unit.getId();
            unit = campaign.getUnit(id);
            if (unit == null) {
                logger.error(String.format("Person %s ('%s') references missing unit %s", getId(), getFullName(), id));
            }
        }

        for (int ii = techUnits.size() - 1; ii >= 0; --ii) {
            final Unit techUnit = techUnits.get(ii);
            if (techUnit instanceof PersonUnitRef) {
                final Unit realUnit = campaign.getUnit(techUnit.getId());
                if (realUnit != null) {
                    techUnits.set(ii, realUnit);
                } else {
                    logger.error("Person {} ('{}') techs missing unit {}", getId(), getFullName(), techUnit.getId());
                    techUnits.remove(ii);
                }
            }
        }
    }

    /**
     * Generates the loyalty modifier for a given loyalty score.
     *
     * @param loyalty the person's loyalty score
     */
    public int getLoyaltyModifier(int loyalty) {
        if (loyalty < 1) {
            loyalty = 1;
        }

        return switch (loyalty) {
            case 1, 2, 3 -> 3;
            case 4 -> 2;
            case 5, 6 -> 1;
            case 7, 8, 9, 10, 11, 12, 13, 14 -> 0;
            case 15, 16 -> -1;
            case 17 -> -2;
            default -> -3;
        };
    }

    /**
     * @deprecated replaced by {@link #getIntelligenceXpCostMultiplier(boolean)} which was then replaced by
     *       {@link #getReasoningXpCostMultiplier(boolean)}.
     */
    @Deprecated(since = "0.50.05", forRemoval = true)
    public double getIntelligenceXpCostMultiplier(CampaignOptions campaignOptions) {
        return getReasoningXpCostMultiplier(campaignOptions.isUseReasoningXpMultiplier());
    }

    /**
     * @deprecated replaced by {@link #getReasoningXpCostMultiplier(boolean)}
     */
    @Deprecated(since = "0.50.05", forRemoval = true)
    public double getIntelligenceXpCostMultiplier(final boolean useReasoningXpCostMultiplier) {
        return getReasoningXpCostMultiplier(useReasoningXpCostMultiplier);
    }

    /**
     * Calculates the experience cost multiplier based on reasoning.
     *
     * <p>If reasoning adjustment is not enabled, the multiplier is 1 (no effect).</p>
     *
     * <p>Otherwise, the multiplier is determined by the reasoning score, where each point adjusts the cost by 2.5%.
     * A neutral reasoning score (resulting in a modifier of 0) will also return a multiplier of 1.</p>
     *
     * @param useReasoningXpCostMultiplier a {@link Boolean} indicating whether to apply the reasoning-based adjustment
     *                                     to the experience cost.
     *
     * @return the experience cost multiplier: - `1` if reasoning adjustment is disabled or {@link Reasoning} is
     *       neutral. - A value adjusted by the formula `1 - (score * 0.025)` otherwise.
     */
    public double getReasoningXpCostMultiplier(final boolean useReasoningXpCostMultiplier) {
        Reasoning reasoning = getReasoning();

        if (!useReasoningXpCostMultiplier || reasoning.isAverageType()) {
            return 1;
        }

        double reasoningMultiplier = 0.025; // each rank in Reasoning should adjust costs by 2.5%

        int score = reasoning.getReasoningScore();
        double modifier = score * reasoningMultiplier;

        if (modifier == 0) { // neutral reasoning
            return 1;
        } else {
            return 1 - modifier;
        }
    }

    /**
     * Removes all skills from the collection that match the specified subtype.
     *
     * <p>Iterates safely over the current list of skills, removing each skill whose type corresponds to the given
     * {@link SkillSubType}.</p>
     *
     * @param subType the {@code SkillSubType} to remove from the collection
     *
     * @author Illiani
     * @since 0.50.06
     */
    public void removeAllSkillsOfSubType(SkillSubType subType) {
        // We make an iteration safe list so we can easily remove skills during the loop
        List<Skill> allSkills = new ArrayList<>(skills.getSkills());
        for (Skill skill : allSkills) {
            SkillType skillType = skill.getType();

            if (skillType.isSubTypeOf(subType)) {
                removeSkill(skillType.getName());
            }
        }
    }
}<|MERGE_RESOLUTION|>--- conflicted
+++ resolved
@@ -1007,28 +1007,6 @@
      * @author Illiani
      * @since 0.50.06
      */
-<<<<<<< HEAD
-    public String getFormatedRoleDescriptions() {
-        String description = "<html>";
-        if (primaryRole.isSubType(PersonnelRoleSubType.CIVILIAN)) {
-            if (primaryRole.isNone()) {
-                description += "<b>" + getPrimaryRoleDesc() + "</b>";
-            } else {
-                description += "<i>" + getPrimaryRoleDesc() + "</i>";
-            }
-        }
-
-        if (!secondaryRole.isNone()) {
-            description += " <b>/</b> ";
-
-            if (secondaryRole.isSubType(PersonnelRoleSubType.CIVILIAN)) {
-                description += "<i>" + getSecondaryRoleDesc() + "</i>";
-            }
-        }
-
-        description += "</html>";
-        return description;
-=======
     public String getFormatedRoleDescriptions(LocalDate today) {
         StringBuilder description = new StringBuilder("<html>");
         String primaryDesc = getPrimaryRoleDesc();
@@ -1066,7 +1044,6 @@
 
         description.append("</html>");
         return description.toString();
->>>>>>> d11c4114
     }
 
     public String getSecondaryRoleDesc() {
