/*
 * Copyright (c) 2009 - Jay Lawson <jaylawson39 at yahoo.com>. All rights reserved.
 * Copyright (c) 2020-2021 - The MegaMek Team. All Rights Reserved.
 *
 * This file is part of MekHQ.
 *
 * MekHQ is free software: you can redistribute it and/or modify
 * it under the terms of the GNU General Public License as published by
 * the Free Software Foundation, either version 3 of the License, or
 * (at your option) any later version.
 *
 * MekHQ is distributed in the hope that it will be useful,
 * but WITHOUT ANY WARRANTY; without even the implied warranty of
 * MERCHANTABILITY or FITNESS FOR A PARTICULAR PURPOSE. See the
 * GNU General Public License for more details.
 *
 * You should have received a copy of the GNU General Public License
 * along with MekHQ. If not, see <http://www.gnu.org/licenses/>.
 */
package mekhq.campaign.personnel;

import megamek.Version;
import megamek.client.generator.RandomNameGenerator;
import megamek.common.*;
import megamek.common.annotations.Nullable;
import megamek.common.enums.Gender;
import megamek.common.icons.Portrait;
import megamek.common.options.IOption;
import megamek.common.options.IOptionGroup;
import megamek.common.util.EncodeControl;
import megamek.common.util.StringUtil;
import mekhq.MekHQ;
import mekhq.MekHqXmlUtil;
import mekhq.Utilities;
import mekhq.campaign.Campaign;
import mekhq.campaign.CampaignOptions;
import mekhq.campaign.ExtraData;
import mekhq.campaign.event.PersonChangedEvent;
import mekhq.campaign.finances.Money;
import mekhq.campaign.force.Force;
import mekhq.campaign.io.CampaignXmlParser;
import mekhq.campaign.io.Migration.PersonMigrator;
import mekhq.campaign.log.LogEntry;
import mekhq.campaign.log.LogEntryFactory;
import mekhq.campaign.log.ServiceLogger;
import mekhq.campaign.mod.am.InjuryUtil;
import mekhq.campaign.parts.Part;
import mekhq.campaign.personnel.enums.*;
import mekhq.campaign.personnel.familyTree.Genealogy;
import mekhq.campaign.personnel.ranks.Rank;
import mekhq.campaign.personnel.ranks.RankSystem;
import mekhq.campaign.personnel.ranks.RankValidator;
import mekhq.campaign.personnel.ranks.Ranks;
import mekhq.campaign.unit.Unit;
import mekhq.campaign.universe.Faction;
import mekhq.campaign.universe.Factions;
import mekhq.campaign.universe.Planet;
import mekhq.campaign.work.IPartWork;
import mekhq.io.idReferenceClasses.PersonIdReference;
import org.w3c.dom.Node;
import org.w3c.dom.NodeList;

import java.io.PrintWriter;
import java.io.Serializable;
import java.time.LocalDate;
import java.time.temporal.ChronoUnit;
import java.util.*;
import java.util.stream.Collectors;
import java.util.stream.Stream;

/**
 * @author Jay Lawson <jaylawson39 at yahoo.com>
 */
public class Person implements Serializable {
    //region Variable Declarations
    private static final long serialVersionUID = -847642980395311152L;

    private static final Map<Integer, Money> MECHWARRIOR_AERO_RANSOM_VALUES;
    private static final Map<Integer, Money> OTHER_RANSOM_VALUES;

    private PersonAwardController awardController;

    //region Family Variables
    // Lineage
    private Genealogy genealogy;

    //region Procreation
    // this is a flag used in random procreation to determine whether or not to attempt to procreate
    private boolean tryingToConceive;
    private LocalDate dueDate;
    private LocalDate expectedDueDate;
    //endregion Procreation

    //region Marriage
    // this is a flag used in determine whether or not a person is a potential marriage candidate
    // provided that they are not married, are old enough, etc.
    private boolean tryingToMarry;
    //endregion Marriage
    //endregion Family Variables

    private UUID id;

    //region Name
    private transient String fullName; // this is a runtime variable, and shouldn't be saved
    private String preNominal;
    private String givenName;
    private String surname;
    private String postNominal;
    private String maidenName;
    private String callsign;
    //endregion Name

    private Gender gender;
    private Portrait portrait;

    private PersonnelRole primaryRole;
    private PersonnelRole secondaryRole;

    private ROMDesignation primaryDesignator;
    private ROMDesignation secondaryDesignator;

    private String biography;
    private LocalDate birthday;
    private LocalDate dateOfDeath;
    private LocalDate recruitment;
    private LocalDate lastRankChangeDate;
    private LocalDate retirement;
    private List<LogEntry> personnelLog;
    private List<LogEntry> missionLog;

    private Skills skills;
    private PersonnelOptions options;
    private int toughness;

    private PersonnelStatus status;
    private int xp;
    private int totalXPEarnings;
    private int acquisitions;
    private Money salary;
    private Money totalEarnings;
    private int hits;
    private PrisonerStatus prisonerStatus;

    private boolean commander;

    // Supports edge usage by a ship's engineer composite crewman
    private int edgeUsedThisRound;
    // To track how many edge points support personnel have left until next refresh
    private int currentEdge;

    //phenotype and background
    private Phenotype phenotype;
    private boolean clan;
    private String bloodname;
    private Faction originFaction;
    private Planet originPlanet;

    //assignments
    private Unit unit;
    private UUID doctorId;
    private List<Unit> techUnits;

    //days of rest
    private int idleMonths;
    private int daysToWaitForHealing;

    // Our rank
    private RankSystem rankSystem;
    private int rank;
    private int rankLevel;

    private ManeiDominiClass maneiDominiClass;
    private ManeiDominiRank maneiDominiRank;

    //stuff to track for support teams
    private int minutesLeft;
    private int overtimeLeft;
    private int nTasks;
    private boolean engineer;
    public static final int PRIMARY_ROLE_SUPPORT_TIME = 480;
    public static final int PRIMARY_ROLE_OVERTIME_SUPPORT_TIME = 240;
    public static final int SECONDARY_ROLE_SUPPORT_TIME = 240;
    public static final int SECONDARY_ROLE_OVERTIME_SUPPORT_TIME = 120;

    //region Advanced Medical
    private List<Injury> injuries;
    //endregion Advanced Medical

    //region Against the Bot
    private boolean founder; // +1 share if using shares system
    private int originalUnitWeight; // uses EntityWeightClass with 0 (Extra-Light) for no original unit
    public static final int TECH_IS1 = 0;
    public static final int TECH_IS2 = 1;
    public static final int TECH_CLAN = 2;
    private int originalUnitTech;
    private UUID originalUnitId;
    //endregion Against the Bot

    // Generic extra data, for use with plugins and mods
    private ExtraData extraData;

    //lets just go ahead and pass in the campaign - to hell with OOP
    @Deprecated // May 1st, 2020 - As part of moving Person to be a fully OOP class
    private Campaign campaign;

    // For upgrading personnel entries to missing log entries
    private static String missionParticipatedString;
    private static String getMissionParticipatedString() {
        if (missionParticipatedString == null) {
            ResourceBundle resourceMap = ResourceBundle.getBundle("mekhq.resources.LogEntries", new EncodeControl());
            missionParticipatedString = resourceMap.getString("participatedInMission.text");
            missionParticipatedString = missionParticipatedString.substring(0, missionParticipatedString.indexOf(" "));
        }

        return missionParticipatedString;
    }

    // initializes the AtB ransom values
    static {
        MECHWARRIOR_AERO_RANSOM_VALUES = new HashMap<>();
        MECHWARRIOR_AERO_RANSOM_VALUES.put(SkillType.EXP_ULTRA_GREEN, Money.of(5000)); // no official AtB rules for really inexperienced scrubs, but...
        MECHWARRIOR_AERO_RANSOM_VALUES.put(SkillType.EXP_GREEN, Money.of(10000));
        MECHWARRIOR_AERO_RANSOM_VALUES.put(SkillType.EXP_REGULAR, Money.of(25000));
        MECHWARRIOR_AERO_RANSOM_VALUES.put(SkillType.EXP_VETERAN, Money.of(75000));
        MECHWARRIOR_AERO_RANSOM_VALUES.put(SkillType.EXP_ELITE, Money.of(150000));

        OTHER_RANSOM_VALUES = new HashMap<>();
        OTHER_RANSOM_VALUES.put(SkillType.EXP_ULTRA_GREEN, Money.of(2500));
        OTHER_RANSOM_VALUES.put(SkillType.EXP_GREEN, Money.of(5000));
        OTHER_RANSOM_VALUES.put(SkillType.EXP_REGULAR, Money.of(10000));
        OTHER_RANSOM_VALUES.put(SkillType.EXP_VETERAN, Money.of(25000));
        OTHER_RANSOM_VALUES.put(SkillType.EXP_ELITE, Money.of(50000));
    }
    //endregion Variable Declarations

    //region Constructors
    //default constructor
    protected Person(UUID id) {
        this.id = id;
    }

    public Person(Campaign campaign) {
        this(RandomNameGenerator.UNNAMED, RandomNameGenerator.UNNAMED_SURNAME, campaign);
    }

    public Person(Campaign campaign, String factionCode) {
        this(RandomNameGenerator.UNNAMED, RandomNameGenerator.UNNAMED_SURNAME, campaign, factionCode);
    }

    public Person(String givenName, String surname, Campaign campaign) {
        this(givenName, surname, campaign, campaign.getFactionCode());
    }

    public Person(String givenName, String surname, @Nullable Campaign campaign, String factionCode) {
        this("", givenName, surname, "", campaign, factionCode);
    }

    /**
     * Primary Person constructor, variables are initialized in the exact same order as they are
     * saved to the XML file
     * @param preNominal    the person's pre-nominal
     * @param givenName     the person's given name
     * @param surname       the person's surname
     * @param postNominal   the person's post-nominal
     * @param campaign      the campaign this person is a part of, or null (unit testing only)
     * @param factionCode   the faction this person was borne into
     */
    public Person(final String preNominal, final String givenName, final String surname,
                  final String postNominal, final @Nullable Campaign campaign,
                  final String factionCode) {
        // First, we assign campaign
        this.campaign = campaign;

        // Then, we assign the variables in XML file order
        id = UUID.randomUUID();

        //region Name
        setPreNominalDirect(preNominal);
        setGivenNameDirect(givenName);
        setSurnameDirect(surname);
        setPostNominalDirect(postNominal);
        setMaidenName(null); // this is set to null to handle divorce cases
        setCallsignDirect("");
        //endregion Name

        primaryRole = PersonnelRole.NONE;
        secondaryRole = PersonnelRole.NONE;
        primaryDesignator = ROMDesignation.NONE;
        secondaryDesignator = ROMDesignation.NONE;
        setBirthday(LocalDate.now());

        commander = false;
        originFaction = Factions.getInstance().getFaction(factionCode);
        originPlanet = null;
        clan = originFaction.isClan();
        phenotype = Phenotype.NONE;
        bloodname = "";
        biography = "";
        setGenealogy(new Genealogy(this));
        tryingToMarry = true;
        tryingToConceive = true;
        dueDate = null;
        expectedDueDate = null;
        setPortrait(new Portrait());
        setXPDirect(0);
        setTotalXPEarnings(0);
        daysToWaitForHealing = 0;
        setGender(Gender.MALE);
        setRankSystemDirect((campaign == null) ? null : campaign.getRankSystem());
        setRank(0);
        setRankLevel(0);
        setManeiDominiClassDirect(ManeiDominiClass.NONE);
        setManeiDominiRankDirect(ManeiDominiRank.NONE);
        nTasks = 0;
        doctorId = null;
        salary = Money.of(-1);
        totalEarnings = Money.of(0);
        status = PersonnelStatus.ACTIVE;
        prisonerStatus = PrisonerStatus.FREE;
        hits = 0;
        toughness = 0;
        resetMinutesLeft(); // this assigns minutesLeft and overtimeLeft
        dateOfDeath = null;
        recruitment = null;
        lastRankChangeDate = null;
        retirement = null;
        skills = new Skills();
        options = new PersonnelOptions();
        currentEdge = 0;
        techUnits = new ArrayList<>();
        personnelLog = new ArrayList<>();
        missionLog = new ArrayList<>();
        awardController = new PersonAwardController(this);
        injuries = new ArrayList<>();
        founder = false;
        originalUnitWeight = EntityWeightClass.WEIGHT_ULTRA_LIGHT;
        originalUnitTech = TECH_IS1;
        originalUnitId = null;
        acquisitions = 0;
        extraData = new ExtraData();

        // Initialize Data based on these settings
        setFullName();
    }
    //endregion Constructors

    @Deprecated // May 1st, 2020 - as part of turning Person into a fully OOP class
    public Campaign getCampaign() {
        return campaign;
    }

    public Phenotype getPhenotype() {
        return phenotype;
    }

    public void setPhenotype(Phenotype phenotype) {
        this.phenotype = phenotype;
    }

    public boolean isClanner() {
        return clan;
    }

    public void setClanner(boolean b) {
        clan = b;
    }

    public String getBloodname() {
        return bloodname;
    }

    public void setBloodname(String bloodname) {
        this.bloodname = bloodname;
        setFullName();
    }

    public Faction getOriginFaction() {
        return originFaction;
    }

    public void setOriginFaction(Faction f) {
        originFaction = f;
    }

    public Planet getOriginPlanet() {
        return originPlanet;
    }

    public void setOriginPlanet(Planet p) {
        originPlanet = p;
    }

    public boolean isCommander() {
        return commander;
    }

    public void setCommander(boolean tf) {
        commander = tf;
    }

    public PrisonerStatus getPrisonerStatus() {
        return prisonerStatus;
    }

    public void setPrisonerStatus(PrisonerStatus prisonerStatus) {
        setPrisonerStatus(prisonerStatus, true);
    }

    /**
     * This requires expanded checks because a number of functionalities are strictly dependant on
     * the current person's prisoner status.
     * @param prisonerStatus The new prisoner status for the person in question
     * @param log whether to log the change or not
     */
    public void setPrisonerStatus(PrisonerStatus prisonerStatus, boolean log) {
        // This must be processed completely, as the unchanged prisoner status of Free to Free is
        // used during recruitment

        final boolean freed = !getPrisonerStatus().isFree();
        final boolean isPrisoner = prisonerStatus.isPrisoner();
        this.prisonerStatus = prisonerStatus;

        // Now, we need to fix values and ranks based on the Person's status
        switch (prisonerStatus) {
            case PRISONER:
            case PRISONER_DEFECTOR:
            case BONDSMAN:
                setRecruitment(null);
                setLastRankChangeDate(null);
                if (log) {
                    if (isPrisoner) {
                        ServiceLogger.madePrisoner(this, getCampaign().getLocalDate(),
                                getCampaign().getName(), "");
                    } else {
                        ServiceLogger.madeBondsman(this, getCampaign().getLocalDate(),
                                getCampaign().getName(), "");
                    }
                }
                break;
            case FREE:
                if (!getPrimaryRole().isDependent()) {
                    if (getCampaign().getCampaignOptions().getUseTimeInService()) {
                        setRecruitment(getCampaign().getLocalDate());
                    }
                    if (getCampaign().getCampaignOptions().getUseTimeInRank()) {
                        setLastRankChangeDate(getCampaign().getLocalDate());
                    }
                }

                if (log) {
                    if (freed) {
                        ServiceLogger.freed(this, getCampaign().getLocalDate(),
                                getCampaign().getName(), "");
                    } else {
                        ServiceLogger.joined(this, getCampaign().getLocalDate(),
                                getCampaign().getName(), "");
                    }
                }
                break;
        }

        if (!prisonerStatus.isFree()) {
            if (getUnit() != null) {
                getUnit().remove(this, true);
            }
        }

        MekHQ.triggerEvent(new PersonChangedEvent(this));
    }

    //region Text Getters
    public String pregnancyStatus() {
        return isPregnant() ? " (Pregnant)" : "";
    }
    //endregion Text Getters

    //region Name
    /**
     * @return the person's full name
     */
    public String getFullName() {
        return fullName;
    }

    /**
     * @return a hyperlinked string for the person's name
     */
    public String getHyperlinkedName() {
        return String.format("<a href='PERSON:%s'>%s</a>", getId(), getFullName());
    }

    /**
     * This is used to create the full name of the person, based on their first and last names
     */
    public void setFullName() {
        final String lastName = getLastName();
        setFullNameDirect(getFirstName()
                + (getCallsign().isBlank() ? "" : (" \"" + getCallsign() + "\""))
                + (lastName.isBlank() ? "" : " " + lastName));
    }

    /**
     * @param fullName this sets the full name to be equal to the input string. This can ONLY be
     *                 called by {@link Person#setFullName()} or its overrides.
     */
    protected void setFullNameDirect(final String fullName) {
        this.fullName = fullName;
    }

    /**
     * @return a String containing the person's first name including their pre-nominal
     */
    public String getFirstName() {
        return (getPreNominal().isBlank() ? "" : (getPreNominal() + " ")) + getGivenName();
    }

    /**
     * Return a full last name which may be a bloodname or a surname with or without a post-nominal.
     * A bloodname will overrule a surname but we do not disallow surnames for clanners, if the
     * player wants to input them
     * @return a String of the person's last name
     */
    public String getLastName() {
        String lastName = !StringUtil.isNullOrEmpty(getBloodname()) ? getBloodname()
                : !StringUtil.isNullOrEmpty(getSurname()) ? getSurname()
                : "";
        if (!StringUtil.isNullOrEmpty(getPostNominal())) {
            lastName += (lastName.isBlank() ? "" : " ") + getPostNominal();
        }
        return lastName;
    }

    /**
     * @return the person's pre-nominal
     */
    public String getPreNominal() {
        return preNominal;
    }

    /**
     * @param preNominal the person's new pre-nominal
     */
    public void setPreNominal(final String preNominal) {
        setPreNominalDirect(preNominal);
        setFullName();
    }

    protected void setPreNominalDirect(final String preNominal) {
        this.preNominal = preNominal;
    }

    /**
     * @return the person's given name
     */
    public String getGivenName() {
        return givenName;
    }

    /**
     * @param givenName the person's new given name
     */
    public void setGivenName(final String givenName) {
        setGivenNameDirect(givenName);
        setFullName();
    }

    protected void setGivenNameDirect(final String givenName) {
        this.givenName = givenName;
    }

    /**
     * @return the person's surname
     */
    public String getSurname() {
        return surname;
    }

    /**
     * @param surname the person's new surname
     */
    public void setSurname(final String surname) {
        setSurnameDirect(surname);
        setFullName();
    }

    protected void setSurnameDirect(final String surname) {
        this.surname = surname;
    }

    /**
     * @return the person's post-nominal
     */
    public String getPostNominal() {
        return postNominal;
    }

    /**
     * @param postNominal the person's new post-nominal
     */
    public void setPostNominal(final String postNominal) {
        setPostNominalDirect(postNominal);
        setFullName();
    }

    protected void setPostNominalDirect(final String postNominal) {
        this.postNominal = postNominal;
    }

    /**
     * @return the person's maiden name
     */
    public @Nullable String getMaidenName() {
        return maidenName;
    }

    /**
     * @param maidenName the person's new maiden name
     */
    public void setMaidenName(final @Nullable String maidenName) {
        this.maidenName = maidenName;
    }

    /**
     * @return the person's callsign
     */
    public String getCallsign() {
        return callsign;
    }

    /**
     * @param callsign the person's new callsign
     */
    public void setCallsign(final String callsign) {
        setCallsignDirect(callsign);
        setFullName();
    }

    protected void setCallsignDirect(final String callsign) {
        this.callsign = callsign;
    }

    /**
     * This method is used to migrate names from being a joined name to split between given name and
     * surname, as part of the Personnel changes in MekHQ 0.47.4, and is used to migrate from
     * MM-style names to MHQ-style names
     * @param text text containing the name to be migrated
     */
    public void migrateName(final String text) {
        // How this works:
        // Takes the input name, and splits it into individual parts.
        // Then, it depends on whether the person is a Clanner or not.
        // For Clan names:
        // Takes the input name, and assumes that person does not have a surname
        // Bloodnames are assumed to have been assigned by MekHQ
        // For Inner Sphere names:
        // Depending on the length of the resulting array, the name is processed differently
        // Array of length 1: the name is assumed to not have a surname, just a given name
        // Array of length 2: the name is assumed to be a given name and a surname
        // Array of length 3: the name is assumed to be a given name and two surnames
        // Array of length 4+: the name is assumed to be as many given names as possible and two surnames
        //
        // Then, the full name is set
        final String[] name = text.trim().split("\\s+");
        final StringBuilder givenName = new StringBuilder(name[0]);

        if (isClanner()) {
            if (name.length > 1) {
                int i;
                for (i = 1; i < name.length - 1; i++) {
                    givenName.append(" ").append(name[i]);
                }

                if (!(!StringUtil.isNullOrEmpty(getBloodname()) && getBloodname().equals(name[i]))) {
                    givenName.append(" ").append(name[i]);
                }
            }
        } else {
            if (name.length == 2) {
                setSurnameDirect(name[1]);
            } else if (name.length == 3) {
                setSurnameDirect(name[1] + " " + name[2]);
            } else if (name.length > 3) {
                int i;
                for (i = 1; i < name.length - 2; i++) {
                    givenName.append(" ").append(name[i]);
                }
                setSurnameDirect(name[i] + " " + name[i + 1]);
            }
        }

        if ((getSurname() == null) || getSurname().equals(RandomNameGenerator.UNNAMED_SURNAME)) {
            setSurnameDirect("");
        }

        setGivenNameDirect(givenName.toString());
        setFullName();
    }
    //endregion Names

    public Portrait getPortrait() {
        return portrait;
    }

    public void setPortrait(final Portrait portrait) {
        assert (portrait != null) : "Illegal assignment: cannot have a null Portrait for a Portrait";
        this.portrait = Objects.requireNonNull(portrait);
    }

    //region Personnel Roles
    public PersonnelRole getPrimaryRole() {
        return primaryRole;
    }

    public void setPrimaryRole(final PersonnelRole primaryRole) {
        // don't need to do any processing for no changes
        if (primaryRole == getPrimaryRole()) {
            return;
        }

        // We need to make some secondary role assignments to None here for better UX in
        // assigning roles, following these rules:
        // 1) Cannot have the same primary and secondary roles
        // 2) Must have a None secondary role if you are a Dependent
        // 3) Cannot be a primary tech and a secondary Astech
        // 4) Cannot be a primary Astech and a secondary tech
        // 5) Cannot be primary medical staff and a secondary Medic
        // 6) Cannot be a primary Medic and secondary medical staff
        if ((primaryRole == getSecondaryRole())
                || primaryRole.isDependent()
                || (primaryRole.isTech() && getSecondaryRole().isAstech())
                || (primaryRole.isAstech() && getSecondaryRole().isTechSecondary())
                || (primaryRole.isMedicalStaff() && getSecondaryRole().isMedic())
                || (primaryRole.isMedic() && getSecondaryRole().isMedicalStaff())) {
            setSecondaryRoleDirect(PersonnelRole.NONE);
        }

        // Now, we can perform the time in service and last rank change tracking change for dependents
        if (primaryRole.isDependent()) {
            setRecruitment(null);
            setLastRankChangeDate(null);
        } else if (getPrimaryRole().isDependent()) {
            setRecruitment(getCampaign().getLocalDate());
            setLastRankChangeDate(getCampaign().getLocalDate());
        }

        // Finally, we can set the primary role
        setPrimaryRoleDirect(primaryRole);

        // and trigger the update event
        MekHQ.triggerEvent(new PersonChangedEvent(this));
    }

    public void setPrimaryRoleDirect(PersonnelRole primaryRole) {
        this.primaryRole = primaryRole;
    }

    public PersonnelRole getSecondaryRole() {
        return secondaryRole;
    }

    public void setSecondaryRole(final PersonnelRole secondaryRole) {
        if (secondaryRole == getSecondaryRole()) {
            return;
        }

        setSecondaryRoleDirect(secondaryRole);
        MekHQ.triggerEvent(new PersonChangedEvent(this));
    }

    public void setSecondaryRoleDirect(PersonnelRole secondaryRole) {
        this.secondaryRole = secondaryRole;
    }

    /**
     * This is used to determine if a person has a specific role as either their primary OR their
     * secondary role
     * @param role the role to determine
     * @return true if the person has the specific role either as their primary or secondary role
     */
    public boolean hasRole(PersonnelRole role) {
        return (getPrimaryRole() == role) || (getSecondaryRole() == role);
    }

    /**
     * @return true if the person has a primary or secondary combat role
     */
    public boolean hasCombatRole() {
        return getPrimaryRole().isCombat() || getSecondaryRole().isCombat();
    }

    /**
     * @param excludeUnmarketable whether to exclude the unmarketable roles from the comparison
     * @return true if the person has a primary or secondary support role
     */
    public boolean hasSupportRole(boolean excludeUnmarketable) {
        return getPrimaryRole().isSupport(excludeUnmarketable) || getSecondaryRole().isSupport(excludeUnmarketable);
    }

    public String getRoleDesc() {
        String role = getPrimaryRoleDesc();
        if (!getSecondaryRole().isNone()) {
            role += "/" + getSecondaryRoleDesc();
        }
        return role;
    }

    public String getPrimaryRoleDesc() {
        String bgPrefix = "";
        if (isClanner()) {
            bgPrefix = getPhenotype().getShortName() + " ";
        }
        return bgPrefix + getPrimaryRole().getName(isClanner());
    }

    public String getSecondaryRoleDesc() {
        return getSecondaryRole().getName(isClanner());
    }

    public boolean canPerformRole(final PersonnelRole role, final boolean primary) {
        if (primary) {
            // Primary Role:
            // We only do a few here, as it is better on the UX-side to correct the issues when
            // assigning the primary role
            // 1) Can always be Dependent
            // 2) Cannot be None
            if (role.isDependent()) {
                return true;
            } else if (role.isNone()) {
                return false;
            }
        } else {
            // Secondary Role:
            // 1) Can always be None
            // 2) Cannot be Dependent
            // 3) Can only be None if the primary role is a Dependent
            // 4) Cannot be equal to the primary role
            // 5) Cannot be a tech role if the primary role is an Astech
            // 6) Cannot be Astech if the primary role is a tech role
            // 7) Cannot be a medical staff role if the primary role is a Medic
            // 8) Cannot be Medic if the primary role is one of the medical staff roles
            if (role.isNone()) {
                return true;
            } else if (role.isDependent()
                    || getPrimaryRole().isDependent()
                    || (getPrimaryRole() == role)
                    || (role.isTechSecondary() && getPrimaryRole().isAstech())
                    || (role.isAstech() && getPrimaryRole().isTech())
                    || (role.isMedicalStaff() && getPrimaryRole().isMedic())
                    || (role.isMedic() && getPrimaryRole().isMedicalStaff())) {
                return false;
            }
        }

        switch (role) {
            case MECHWARRIOR:
                return hasSkill(SkillType.S_GUN_MECH) && hasSkill(SkillType.S_PILOT_MECH);
            case LAM_PILOT:
                return hasSkill(SkillType.S_GUN_MECH) && hasSkill(SkillType.S_PILOT_MECH)
                        && hasSkill(SkillType.S_GUN_AERO) && hasSkill(SkillType.S_PILOT_AERO);
            case GROUND_VEHICLE_DRIVER:
                return hasSkill(SkillType.S_PILOT_GVEE);
            case NAVAL_VEHICLE_DRIVER:
                return hasSkill(SkillType.S_PILOT_NVEE);
            case VTOL_PILOT:
                return hasSkill(SkillType.S_PILOT_VTOL);
            case VEHICLE_GUNNER:
                return hasSkill(SkillType.S_GUN_VEE);
            case VEHICLE_CREW:
                return hasSkill(SkillType.S_TECH_MECHANIC) && getSkill(SkillType.S_TECH_MECHANIC).getExperienceLevel() > SkillType.EXP_ULTRA_GREEN;
            case AEROSPACE_PILOT:
                return hasSkill(SkillType.S_GUN_AERO) && hasSkill(SkillType.S_PILOT_AERO);
            case CONVENTIONAL_AIRCRAFT_PILOT:
                return hasSkill(SkillType.S_GUN_JET) && hasSkill(SkillType.S_PILOT_JET);
            case PROTOMECH_PILOT:
                return hasSkill(SkillType.S_GUN_PROTO);
            case BATTLE_ARMOUR:
                return hasSkill(SkillType.S_GUN_BA);
            case SOLDIER:
                return hasSkill(SkillType.S_SMALL_ARMS);
            case VESSEL_PILOT:
                return hasSkill(SkillType.S_PILOT_SPACE);
            case VESSEL_CREW:
                return hasSkill(SkillType.S_TECH_VESSEL);
            case VESSEL_GUNNER:
                return hasSkill(SkillType.S_GUN_SPACE);
            case VESSEL_NAVIGATOR:
                return hasSkill(SkillType.S_NAV);
            case MECH_TECH:
                return hasSkill(SkillType.S_TECH_MECH) && getSkill(SkillType.S_TECH_MECH).getExperienceLevel() > SkillType.EXP_ULTRA_GREEN;
            case MECHANIC:
                return hasSkill(SkillType.S_TECH_MECHANIC) && getSkill(SkillType.S_TECH_MECHANIC).getExperienceLevel() > SkillType.EXP_ULTRA_GREEN;
            case AERO_TECH:
                return hasSkill(SkillType.S_TECH_AERO) && getSkill(SkillType.S_TECH_AERO).getExperienceLevel() > SkillType.EXP_ULTRA_GREEN;
            case BA_TECH:
                return hasSkill(SkillType.S_TECH_BA) && getSkill(SkillType.S_TECH_BA).getExperienceLevel() > SkillType.EXP_ULTRA_GREEN;
            case ASTECH:
                return hasSkill(SkillType.S_ASTECH);
            case DOCTOR:
                return hasSkill(SkillType.S_DOCTOR) && getSkill(SkillType.S_DOCTOR).getExperienceLevel() > SkillType.EXP_ULTRA_GREEN;
            case MEDIC:
                return hasSkill(SkillType.S_MEDTECH);
            case ADMINISTRATOR_COMMAND:
            case ADMINISTRATOR_LOGISTICS:
            case ADMINISTRATOR_TRANSPORT:
            case ADMINISTRATOR_HR:
                return hasSkill(SkillType.S_ADMIN);
            case DEPENDENT:
            case NONE:
                return true;
            default:
                return false;
        }
    }
    //endregion Personnel Roles

    public PersonnelStatus getStatus() {
        return status;
    }

    /**
     * This is used to change the person's PersonnelStatus
     * @param campaign the campaign the person is part of
     * @param today the current date
     * @param status the person's new PersonnelStatus
     * @param today the current date
     */
<<<<<<< HEAD
    public void changeStatus(final Campaign campaign, final PersonnelStatus status, final LocalDate today) {
=======
    public void changeStatus(final Campaign campaign, final LocalDate today,
                             final PersonnelStatus status) {
>>>>>>> bad86c42
        if (status == getStatus()) { // no change means we don't need to process anything
            return;
        } else if (getStatus().isDead() && !status.isDead()) {
            // remove date of death for resurrection
            setDateOfDeath(null);
            ServiceLogger.resurrected(this, today);
        }

        switch (status) {
            case ACTIVE:
                if (getStatus().isMIA()) {
                    ServiceLogger.recoveredMia(this, today);
<<<<<<< HEAD
                } else if (getStatus().isDead()) {
                    ServiceLogger.resurrected(this, today);
=======
                } else if (getStatus().isOnLeave()) {
                    ServiceLogger.returnedFromLeave(this, campaign.getLocalDate());
                } else if (getStatus().isAWOL()) {
                    ServiceLogger.returnedFromAWOL(this, campaign.getLocalDate());
>>>>>>> bad86c42
                } else {
                    ServiceLogger.rehired(this, today);
                }
                setRetirement(null);
                break;
            case RETIRED:
                ServiceLogger.retired(this, today);
                if (campaign.getCampaignOptions().useRetirementDateTracking()) {
                    setRetirement(today);
                }
                break;
<<<<<<< HEAD
            case MIA:
                ServiceLogger.mia(this, today);
                break;
            case KIA:
                ServiceLogger.kia(this, today);
                break;
            case NATURAL_CAUSES:
                MedicalLogger.diedOfNaturalCauses(this, today);
                ServiceLogger.passedAway(this, today, status.toString());
                break;
            case WOUNDS:
                MedicalLogger.diedFromWounds(this, today);
                ServiceLogger.passedAway(this, today, status.toString());
                break;
            case DISEASE:
                MedicalLogger.diedFromDisease(this, today);
                ServiceLogger.passedAway(this, today, status.toString());
                break;
            case OLD_AGE:
                MedicalLogger.diedOfOldAge(this, today);
                ServiceLogger.passedAway(this, today, status.toString());
                break;
            case PREGNANCY_COMPLICATIONS:
                // The child might be able to be born, albeit into a world without their mother.
                // This can be manually set by males and for those who are not pregnant. This is
                // purposeful, to allow for player customization, and thus we first check if someone
                // is pregnant before having the birth
                if (isPregnant()) {
                    int pregnancyWeek = getPregnancyWeek(today);
                    double babyBornChance;
                    if (pregnancyWeek > 35) {
                        babyBornChance = 0.99;
                    } else if (pregnancyWeek > 29) {
                        babyBornChance = 0.95;
                    } else if (pregnancyWeek > 25) {
                        babyBornChance = 0.9;
                    } else if (pregnancyWeek == 25) {
                        babyBornChance = 0.8;
                    } else if (pregnancyWeek == 24) {
                        babyBornChance = 0.5;
                    } else if (pregnancyWeek == 23) {
                        babyBornChance = 0.25;
                    } else {
                        babyBornChance = 0;
                    }

                    if (Compute.randomFloat() < babyBornChance) {
                        birth(campaign, today);
                    }
                }
                MedicalLogger.diedFromPregnancyComplications(this, today);
                ServiceLogger.passedAway(this, today, status.toString());
=======
            case PREGNANCY_COMPLICATIONS:
                campaign.getProcreation().processPregnancyComplications(campaign, campaign.getLocalDate(), this);
                // purposeful fall through
            default:
                ServiceLogger.changedStatus(this, campaign.getLocalDate(), status);
>>>>>>> bad86c42
                break;
        }

        setStatus(status);

        if (status.isDead()) {
            setDateOfDeath(today);
            // Don't forget to tell the spouse
            if (getGenealogy().hasSpouse() && !getGenealogy().getSpouse().getStatus().isDeadOrMIA()) {
                Divorce divorceType = campaign.getCampaignOptions().getKeepMarriedNameUponSpouseDeath()
                        ? Divorce.ORIGIN_CHANGE_SURNAME : Divorce.SPOUSE_CHANGE_SURNAME;
                divorceType.divorce(this, campaign);
            }
        }

        if (!status.isActive()) {
            setDoctorId(null, campaign.getCampaignOptions().getNaturalHealingWaitingPeriod());

            // If we're assigned to a unit, remove us from it
            if (getUnit() != null) {
                getUnit().remove(this, true);
            }

            // Clear Tech Setup
            removeAllTechJobs(campaign);
        }

        MekHQ.triggerEvent(new PersonChangedEvent(this));
    }

    /**
     * This is used to directly set the Person's PersonnelStatus without any processing
     * @param status the person's new status
     */
    public void setStatus(PersonnelStatus status) {
        this.status = status;
    }

    public int getIdleMonths() {
        return idleMonths;
    }

    public void setIdleMonths(int m) {
        this.idleMonths = m;
    }

    public int getDaysToWaitForHealing() {
        return daysToWaitForHealing;
    }

    public void setDaysToWaitForHealing(int d) {
        this.daysToWaitForHealing = d;
    }

    public void setGender(Gender gender) {
        this.gender = gender;
    }

    public Gender getGender() {
        return gender;
    }

    public void setBirthday(LocalDate date) {
        this.birthday = date;
    }

    public LocalDate getBirthday() {
        return birthday;
    }

    public LocalDate getDateOfDeath() {
        return dateOfDeath;
    }

    public String getDeathDateAsString() {
        if (getDateOfDeath() == null) {
            return "";
        } else {
            return MekHQ.getMekHQOptions().getDisplayFormattedDate(getDateOfDeath());
        }
    }

    public void setDateOfDeath(LocalDate date) {
        this.dateOfDeath = date;
    }

    public int getAge(LocalDate today) {
        // Get age based on year
        if (getDateOfDeath() != null) {
            //use date of death instead of birthday
            today = getDateOfDeath();
        }

        return Math.toIntExact(ChronoUnit.YEARS.between(getBirthday(), today));
    }

    public void setRecruitment(LocalDate date) {
        this.recruitment = date;
    }

    public LocalDate getRecruitment() {
        return recruitment;
    }

    public String getRecruitmentAsString() {
        if (getRecruitment() == null) {
            return "";
        } else {
            return MekHQ.getMekHQOptions().getDisplayFormattedDate(getRecruitment());
        }
    }

    public String getTimeInService(Campaign campaign) {
        // Get time in service based on year
        if (getRecruitment() == null) {
            //use "" they haven't been recruited or are dependents
            return "";
        }

        LocalDate today = campaign.getLocalDate();

        // If the person is dead, we only care about how long they spent in service to the company
        if (getDateOfDeath() != null) {
            //use date of death instead of the current day
            today = getDateOfDeath();
        }

        return campaign.getCampaignOptions().getTimeInServiceDisplayFormat()
                .getDisplayFormattedOutput(getRecruitment(), today);
    }

    public void setLastRankChangeDate(LocalDate date) {
        this.lastRankChangeDate = date;
    }

    public LocalDate getLastRankChangeDate() {
        return lastRankChangeDate;
    }

    public String getLastRankChangeDateAsString() {
        if (getLastRankChangeDate() == null) {
            return "";
        } else {
            return MekHQ.getMekHQOptions().getDisplayFormattedDate(getLastRankChangeDate());
        }
    }

    public String getTimeInRank(Campaign campaign) {
        if (getLastRankChangeDate() == null) {
            return "";
        }

        LocalDate today = campaign.getLocalDate();

        // If the person is dead, we only care about how long it was from their last promotion till they died
        if (getDateOfDeath() != null) {
            //use date of death instead of the current day
            today = getDateOfDeath();
        }

        return campaign.getCampaignOptions().getTimeInRankDisplayFormat()
                .getDisplayFormattedOutput(getLastRankChangeDate(), today);
    }

    public void setRetirement(LocalDate date) {
        this.retirement = date;
    }

    public LocalDate getRetirement() {
        return retirement;
    }

    public String getRetirementAsString() {
        if (getRetirement() == null) {
            return "";
        } else {
            return MekHQ.getMekHQOptions().getDisplayFormattedDate(getRetirement());
        }
    }

    public void setId(UUID id) {
        this.id = id;
    }

    public UUID getId() {
        return id;
    }

    public boolean isChild(final LocalDate today) {
        return getAge(today) <= 13;
    }

    public Genealogy getGenealogy() {
        return genealogy;
    }

    public void setGenealogy(Genealogy genealogy) {
        this.genealogy = genealogy;
    }

    //region Pregnancy
    public boolean isTryingToConceive() {
        return tryingToConceive;
    }

    public void setTryingToConceive(final boolean tryingToConceive) {
        this.tryingToConceive = tryingToConceive;
    }

    public LocalDate getDueDate() {
        return dueDate;
    }

    public void setDueDate(final LocalDate dueDate) {
        this.dueDate = dueDate;
    }

    public LocalDate getExpectedDueDate() {
        return expectedDueDate;
    }

    public void setExpectedDueDate(final LocalDate expectedDueDate) {
        this.expectedDueDate = expectedDueDate;
    }

    public boolean isPregnant() {
        return dueDate != null;
    }
<<<<<<< HEAD

    /**
     * This is used to determine if a person can procreate
     * @param today the current date
     * @return true if they can, otherwise false
     */
    public boolean canProcreate(final LocalDate today) {
        return getGender().isFemale() && isTryingToConceive() && !isPregnant() && !isDeployed()
                && !isChild() && (getAge(today) < 51);
    }

    public void procreate(final Campaign campaign, final LocalDate today) {
        if (canProcreate(today)) {
            boolean conceived = false;
            if (getGenealogy().hasSpouse()) {
                Person spouse = getGenealogy().getSpouse();
                if (!spouse.isDeployed() && !spouse.getStatus().isDeadOrMIA() && !spouse.isChild()
                        && !(spouse.getGender() == getGender())) {
                    // setting is the decimal chance that this procreation attempt will create a child, base is 0.05%
                    conceived = (Compute.randomFloat() < (campaign.getCampaignOptions().getChanceProcreation()));
                }
            } else if (campaign.getCampaignOptions().useProcreationNoRelationship()) {
                // setting is the decimal chance that this procreation attempt will create a child, base is 0.005%
                conceived = (Compute.randomFloat() < (campaign.getCampaignOptions().getChanceProcreationNoRelationship()));
            }

            if (conceived) {
                addPregnancy(campaign, today);
            }
        }
    }

    public void addPregnancy(final Campaign campaign, final LocalDate today) {
        LocalDate dueDate = today.plus(PREGNANCY_STANDARD_DURATION, ChronoUnit.DAYS);
        setExpectedDueDate(dueDate);
        dueDate = dueDate.plus(PREGNANCY_MODIFY_DURATION.getAsInt(), ChronoUnit.DAYS);
        setDueDate(dueDate);

        int size = PREGNANCY_SIZE.getAsInt();
        extraData.set(PREGNANCY_CHILDREN_DATA, size);
        extraData.set(PREGNANCY_FATHER_DATA, (getGenealogy().hasSpouse())
                ? getGenealogy().getSpouse().getId().toString() : null);

        String sizeString = (size < PREGNANCY_MULTIPLE_NAMES.length) ? PREGNANCY_MULTIPLE_NAMES[size] : null;

        campaign.addReport(getHyperlinkedName() + " has conceived" + (sizeString == null ? "" : (" " + sizeString)));
        if (campaign.getCampaignOptions().logConception()) {
            MedicalLogger.hasConceived(this, today, sizeString);
            if (getGenealogy().hasSpouse()) {
                PersonalLogger.spouseConceived(getGenealogy().getSpouse(), getFullName(), today, sizeString);
            }
        }
    }

    /**
     * Removes a pregnancy and clears all related data from the current person
     */
    public void removePregnancy() {
        setDueDate(null);
        setExpectedDueDate(null);
        extraData.set(PREGNANCY_CHILDREN_DATA, null);
        extraData.set(PREGNANCY_FATHER_DATA, null);
    }

    /**
     * This method is how a person gives birth to a number of babies and have them added to the campaign
     * @param campaign the campaign to add the baby in question to
     * @param today the current date
     */
    public void birth(final Campaign campaign, final LocalDate today) {
        // Determine the number of children
        int size = extraData.get(PREGNANCY_CHILDREN_DATA, 1);

        // Determine father information
        Person father = (getExtraData().get(PREGNANCY_FATHER_DATA) != null)
                ? campaign.getPerson(UUID.fromString(getExtraData().get(PREGNANCY_FATHER_DATA))) : null;
        father = campaign.getCampaignOptions().determineFatherAtBirth()
                ? Utilities.nonNull(getGenealogy().getSpouse(), father) : father;

        // Determine Prisoner Status
        final PrisonerStatus prisonerStatus = campaign.getCampaignOptions().getPrisonerBabyStatus()
                ? getPrisonerStatus() : PrisonerStatus.FREE;

        // Output a specific report to the campaign if they are giving birth to multiple children
        if (PREGNANCY_MULTIPLE_NAMES[size] != null) {
            campaign.addReport(String.format("%s has given birth to %s!", getHyperlinkedName(),
                    PREGNANCY_MULTIPLE_NAMES[size]));
        }

        // Create Babies
        for (int i = 0; i < size; i++) {
            // Create the specific baby
            Person baby = campaign.newDependent(true);
            String surname = campaign.getCampaignOptions().getBabySurnameStyle()
                    .generateBabySurname(this, father, baby.getGender());
            baby.setSurname(surname);
            baby.setBirthday(today);

            // Recruit the baby
            campaign.recruitPerson(baby, prisonerStatus, true, true);

            // Create genealogy information
            baby.getGenealogy().addFamilyMember(FamilialRelationshipType.PARENT, this);
            getGenealogy().addFamilyMember(FamilialRelationshipType.CHILD, baby);
            if (father != null) {
                baby.getGenealogy().addFamilyMember(FamilialRelationshipType.PARENT, father);
                father.getGenealogy().addFamilyMember(FamilialRelationshipType.CHILD, baby);
            }

            // Create reports and log the birth
            campaign.addReport(String.format("%s has given birth to %s, a baby %s!", getHyperlinkedName(),
                    baby.getHyperlinkedName(), GenderDescriptors.BOY_GIRL.getDescriptor(baby.getGender())));
            if (campaign.getCampaignOptions().logConception()) {
                MedicalLogger.deliveredBaby(this, baby, today);
                if (father != null) {
                    PersonalLogger.ourChildBorn(father, baby, getFullName(), today);
                }
            }
        }

        // Cleanup Data
        removePregnancy();
    }
=======
>>>>>>> bad86c42
    //endregion Pregnancy

    //region Marriage
    public boolean isTryingToMarry() {
        return tryingToMarry;
    }

    public void setTryingToMarry(boolean tryingToMarry) {
        this.tryingToMarry = tryingToMarry;
    }

    /**
     * Determines if another person is a safe spouse for the current person
     * @param campaign the campaign to use to determine if the person is a safe spouse
     * @param person the person to determine if they are a safe spouse
     * @param today the current date
     */
    public boolean safeSpouse(final Campaign campaign, final Person person, final LocalDate today) {
        // Huge convoluted return statement, with the following restrictions
        // can't marry yourself
        // can't marry someone who is already married
        // can't marry someone who doesn't want to be married
        // can't marry a prisoner, unless you are also a prisoner (this is purposely left open for prisoners to marry who they want)
        // can't marry a person who is dead or MIA
        // can't marry inactive personnel (this is to show how they aren't part of the force anymore)
        // TODO : can't marry anyone who is not located at the same planet as the person - GitHub #1672: Implement current planet tracking for personnel
        // can't marry a close relative
        return (
                !this.equals(person)
                && !person.getGenealogy().hasSpouse()
                && person.isTryingToMarry()
                && person.oldEnoughToMarry(campaign, today)
                && (!person.getPrisonerStatus().isPrisoner() || getPrisonerStatus().isPrisoner())
                && !person.getStatus().isDeadOrMIA()
                && person.getStatus().isActive()
                && !getGenealogy().checkMutualAncestors(person, getCampaign())
        );
    }

    public boolean oldEnoughToMarry(final Campaign campaign, final LocalDate today) {
        return getAge(today) >= campaign.getCampaignOptions().getMinimumMarriageAge();
    }

    public void randomMarriage(final Campaign campaign, final LocalDate today) {
        // Don't attempt to generate is someone isn't trying to marry, has a spouse,
        // isn't old enough to marry, or is actively deployed
        if (!isTryingToMarry() || getGenealogy().hasSpouse() || !oldEnoughToMarry(campaign, today) || isDeployed()) {
            return;
        }

        // setting is the fractional chance that this attempt at finding a marriage will result in one
        if (Compute.randomFloat() < (campaign.getCampaignOptions().getChanceRandomMarriages())) {
            addRandomSpouse(campaign, false, today);
        } else if (campaign.getCampaignOptions().useRandomSameSexMarriages()) {
            if (Compute.randomFloat() < (campaign.getCampaignOptions().getChanceRandomSameSexMarriages())) {
                addRandomSpouse(campaign, true, today);
            }
        }
    }

    public void addRandomSpouse(final Campaign campaign, final boolean sameSex, final LocalDate today) {
        List<Person> potentials = new ArrayList<>();
        Gender gender = sameSex ? getGender() : (getGender().isMale() ? Gender.FEMALE : Gender.MALE);
        for (final Person person : campaign.getActivePersonnel()) {
            if (isPotentialRandomSpouse(campaign, person, gender, today)) {
                potentials.add(person);
            }
        }

        int n = potentials.size();
        if (n > 0) {
            Marriage.WEIGHTED.marry(campaign, this, potentials.get(Compute.randomInt(n)), today);
        }
    }

    public boolean isPotentialRandomSpouse(final Campaign campaign, final Person person,
                                           final Gender gender, final LocalDate today) {
        if ((person.getGender() != gender) || !safeSpouse(campaign, person, today)
                || !(getPrisonerStatus().isFree()
                || (getPrisonerStatus().isPrisoner() && person.getPrisonerStatus().isPrisoner()))) {
            return false;
        }

        return Math.abs(person.getAge(today) - getAge(today)) <= campaign.getCampaignOptions().getMarriageAgeRange();
    }
    //endregion Marriage

    //region Experience
    public int getXP() {
        return xp;
    }

    public void awardXP(final Campaign campaign, final int xp) {
        this.xp += xp;
        if (campaign.getCampaignOptions().isTrackTotalXPEarnings()) {
            changeTotalXPEarnings(xp);
        }
    }

    public void spendXP(final int xp) {
        this.xp -= xp;
    }

    public void setXP(final Campaign campaign, final int xp) {
        if (campaign.getCampaignOptions().isTrackTotalXPEarnings()) {
            changeTotalXPEarnings(xp - getXP());
        }
        setXPDirect(xp);
    }

    private void setXPDirect(final int xp) {
        this.xp = xp;
    }

    public int getTotalXPEarnings() {
        return totalXPEarnings;
    }

    public void changeTotalXPEarnings(final int xp) {
        setTotalXPEarnings(getTotalXPEarnings() + xp);
    }

    public void setTotalXPEarnings(final int totalXPEarnings) {
        this.totalXPEarnings = totalXPEarnings;
    }
    //endregion Experience

    public int getAcquisitions() {
        return acquisitions;
    }

    public void setAcquisition(int a) {
        acquisitions = a;
    }

    public void incrementAcquisition() {
        acquisitions++;
    }

    public void setDoctorId(UUID t, int daysToWait) {
        this.doctorId = t;
        this.daysToWaitForHealing = daysToWait;
    }

    public boolean checkNaturalHealing(int daysToWait) {
        if (needsFixing() && daysToWaitForHealing <= 0 && doctorId == null) {
            heal();
            daysToWaitForHealing = daysToWait;
            return true;
        }
        return false;
    }

    public void decrementDaysToWaitForHealing() {
        if (daysToWaitForHealing > 0) {
            daysToWaitForHealing--;
        }
    }

    public boolean isDeployed() {
        if (null != getUnit()) {
            return (getUnit().getScenarioId() != -1);
        }
        return false;
    }

    public String getBiography() {
        return biography;
    }

    public void setBiography(String s) {
        this.biography = s;
    }

    public ExtraData getExtraData() {
        return extraData;
    }

    //region File I/O
    public void writeToXML(final Campaign campaign, final PrintWriter pw1, int indent) {
        pw1.println(MekHqXmlUtil.indentStr(indent) + "<person id=\"" + id
                + "\" type=\"" + this.getClass().getName() + "\">");
        try {
            MekHqXmlUtil.writeSimpleXmlTag(pw1, indent + 1, "id", id.toString());

            //region Name
            if (!StringUtil.isNullOrEmpty(getPreNominal())) {
                MekHqXmlUtil.writeSimpleXmlTag(pw1, indent, "preNominal", getPreNominal());
            }
            MekHqXmlUtil.writeSimpleXmlTag(pw1, indent, "givenName", getGivenName());
            MekHqXmlUtil.writeSimpleXmlTag(pw1, indent, "surname", getSurname());
            if (!StringUtil.isNullOrEmpty(getPostNominal())) {
                MekHqXmlUtil.writeSimpleXmlTag(pw1, indent, "postNominal", getPostNominal());
            }

            if (getMaidenName() != null) { // this is only a != null comparison because empty is a use case for divorce
                MekHqXmlUtil.writeSimpleXmlTag(pw1, indent, "maidenName", getMaidenName());
            }

            if (!StringUtil.isNullOrEmpty(getCallsign())) {
                MekHqXmlUtil.writeSimpleXmlTag(pw1, indent, "callsign", getCallsign());
            }
            //endregion Name

            // Always save the primary role
            MekHqXmlUtil.writeSimpleXmlTag(pw1, indent + 1, "primaryRole", getPrimaryRole().name());
            if (!getSecondaryRole().isNone()) {
                MekHqXmlUtil.writeSimpleXmlTag(pw1, indent + 1, "secondaryRole", getSecondaryRole().name());
            }
            if (primaryDesignator != ROMDesignation.NONE) {
                MekHqXmlUtil.writeSimpleXmlTag(pw1, indent + 1, "primaryDesignator", primaryDesignator.name());
            }
            if (secondaryDesignator != ROMDesignation.NONE) {
                MekHqXmlUtil.writeSimpleXmlTag(pw1, indent + 1, "secondaryDesignator", secondaryDesignator.name());
            }
            if (commander) {
                MekHqXmlUtil.writeSimpleXmlTag(pw1, indent + 1, "commander", true);
            }
            // Always save the person's origin faction
            MekHqXmlUtil.writeSimpleXmlTag(pw1, indent + 1, "faction", originFaction.getShortName());
            if (originPlanet != null) {
                pw1.println(MekHqXmlUtil.indentStr(indent + 1)
                        + "<planetId systemId=\""
                        + originPlanet.getParentSystem().getId()
                        + "\">"
                        + originPlanet.getId()
                        + "</planetId>");
            }
            // Always save whether or not someone is a clanner
            MekHqXmlUtil.writeSimpleXmlTag(pw1, indent + 1, "clan", clan);
            if (phenotype != Phenotype.NONE) {
                MekHqXmlUtil.writeSimpleXmlTag(pw1, indent + 1, "phenotype", phenotype.name());
            }
            if (!StringUtil.isNullOrEmpty(bloodname)) {
                MekHqXmlUtil.writeSimpleXmlTag(pw1, indent + 1, "bloodname", bloodname);
            }
            if (!StringUtil.isNullOrEmpty(biography)) {
                MekHqXmlUtil.writeSimpleXmlTag(pw1, indent + 1, "biography", biography);
            }
            if (idleMonths > 0) {
                MekHqXmlUtil.writeSimpleXmlTag(pw1, indent + 1, "idleMonths", idleMonths);
            }
            if (!genealogy.isEmpty()) {
                genealogy.writeToXML(pw1, indent + 1);
            }
            if (!isTryingToMarry()) {
                MekHqXmlUtil.writeSimpleXmlTag(pw1, indent + 1, "tryingToMarry", false);
            }
            if (!isTryingToConceive()) {
                MekHqXmlUtil.writeSimpleXmlTag(pw1, indent + 1, "tryingToConceive", false);
            }
            if (dueDate != null) {
                MekHqXmlUtil.writeSimpleXmlTag(pw1, indent + 1, "dueDate",
                        MekHqXmlUtil.saveFormattedDate(dueDate));
            }
            if (expectedDueDate != null) {
                MekHqXmlUtil.writeSimpleXmlTag(pw1, indent + 1, "expectedDueDate",
                        MekHqXmlUtil.saveFormattedDate(expectedDueDate));
            }
            getPortrait().writeToXML(pw1, indent + 1);
            if (getXP() != 0) {
                MekHqXmlUtil.writeSimpleXmlTag(pw1, indent + 1, "xp", getXP());
            }

            if (getTotalXPEarnings() != 0) {
                MekHqXmlUtil.writeSimpleXMLTag(pw1, indent + 1, "totalXPEarnings", getTotalXPEarnings());
            }

            if (daysToWaitForHealing != 0) {
                MekHqXmlUtil.writeSimpleXmlTag(pw1, indent + 1, "daysToWaitForHealing", daysToWaitForHealing);
            }
            // Always save the person's gender, as it would otherwise get confusing fast
            MekHqXmlUtil.writeSimpleXMLTag(pw1, indent + 1, "gender", getGender().name());
            if (!getRankSystem().equals(campaign.getRankSystem())) {
                MekHqXmlUtil.writeSimpleXMLTag(pw1, indent + 1, "rankSystem", getRankSystem().getCode());
            }
            // Always save a person's rank
            MekHqXmlUtil.writeSimpleXMLTag(pw1, indent + 1, "rank", getRankNumeric());
            if (getRankLevel() != 0) {
                MekHqXmlUtil.writeSimpleXMLTag(pw1, indent + 1, "rankLevel", getRankLevel());
            }
            if (!getManeiDominiClass().isNone()) {
                MekHqXmlUtil.writeSimpleXMLTag(pw1, indent + 1, "maneiDominiClass", getManeiDominiClass().name());
            }
            if (!getManeiDominiRank().isNone()) {
                MekHqXmlUtil.writeSimpleXMLTag(pw1, indent + 1, "maneiDominiRank", getManeiDominiRank().name());
            }
            if (nTasks > 0) {
                MekHqXmlUtil.writeSimpleXmlTag(pw1, indent + 1, "nTasks", nTasks);
            }
            if (doctorId != null) {
                MekHqXmlUtil.writeSimpleXmlTag(pw1, indent + 1, "doctorId", doctorId.toString());
            }
            if (getUnit() != null) {
                MekHqXmlUtil.writeSimpleXmlTag(pw1, indent + 1, "unitId", getUnit().getId());
            }
            if (!salary.equals(Money.of(-1))) {
                MekHqXmlUtil.writeSimpleXmlTag(pw1, indent + 1, "salary", salary.toXmlString());
            }
            if (!totalEarnings.equals(Money.of(0))) {
                MekHqXmlUtil.writeSimpleXmlTag(pw1, indent + 1, "totalEarnings", totalEarnings.toXmlString());
            }
            // Always save a person's status, to make it easy to parse the personnel saved data
            MekHqXmlUtil.writeSimpleXmlTag(pw1, indent + 1, "status", status.name());
            if (prisonerStatus != PrisonerStatus.FREE) {
                MekHqXmlUtil.writeSimpleXmlTag(pw1, indent + 1, "prisonerStatus", prisonerStatus.name());
            }
            if (hits > 0) {
                MekHqXmlUtil.writeSimpleXmlTag(pw1, indent + 1, "hits", hits);
            }
            if (toughness != 0) {
                MekHqXmlUtil.writeSimpleXmlTag(pw1, indent + 1, "toughness", toughness);
            }
            if (minutesLeft > 0) {
                MekHqXmlUtil.writeSimpleXmlTag(pw1, indent + 1, "minutesLeft", minutesLeft);
            }
            if (overtimeLeft > 0) {
                MekHqXmlUtil.writeSimpleXmlTag(pw1, indent + 1, "overtimeLeft", overtimeLeft);
            }
            if (birthday != null) {
                MekHqXmlUtil.writeSimpleXmlTag(pw1, indent + 1, "birthday",
                        MekHqXmlUtil.saveFormattedDate(birthday));
            }
            if (dateOfDeath != null) {
                MekHqXmlUtil.writeSimpleXmlTag(pw1, indent + 1, "deathday",
                        MekHqXmlUtil.saveFormattedDate(dateOfDeath));
            }
            if (recruitment != null) {
                MekHqXmlUtil.writeSimpleXmlTag(pw1, indent + 1, "recruitment",
                        MekHqXmlUtil.saveFormattedDate(recruitment));
            }
            if (lastRankChangeDate != null) {
                MekHqXmlUtil.writeSimpleXmlTag(pw1, indent + 1, "lastRankChangeDate",
                        MekHqXmlUtil.saveFormattedDate(lastRankChangeDate));
            }
            if (getRetirement() != null) {
                MekHqXmlUtil.writeSimpleXmlTag(pw1, indent + 1, "retirement",
                        MekHqXmlUtil.saveFormattedDate(getRetirement()));
            }
            for (Skill skill : skills.getSkills()) {
                skill.writeToXml(pw1, indent + 1);
            }
            if (countOptions(PersonnelOptions.LVL3_ADVANTAGES) > 0) {
                MekHqXmlUtil.writeSimpleXmlTag(pw1, indent + 1, "advantages",
                        getOptionList("::", PersonnelOptions.LVL3_ADVANTAGES));
            }
            if (countOptions(PersonnelOptions.EDGE_ADVANTAGES) > 0) {
                MekHqXmlUtil.writeSimpleXmlTag(pw1, indent + 1, "edge",
                        getOptionList("::", PersonnelOptions.EDGE_ADVANTAGES));
                // For support personnel, write an available edge value
                if (hasSupportRole(true) || isEngineer()) {
                    MekHqXmlUtil.writeSimpleXmlTag(pw1, indent + 1, "edgeAvailable", getCurrentEdge());
                }
            }
            if (countOptions(PersonnelOptions.MD_ADVANTAGES) > 0) {
                MekHqXmlUtil.writeSimpleXmlTag(pw1, indent + 1, "implants",
                        getOptionList("::", PersonnelOptions.MD_ADVANTAGES));
            }
            if (!techUnits.isEmpty()) {
                MekHqXmlUtil.writeSimpleXMLOpenIndentedLine(pw1, indent + 1, "techUnitIds");
                for (Unit unit : techUnits) {
                    MekHqXmlUtil.writeSimpleXmlTag(pw1, indent + 2, "id", unit.getId());
                }
                MekHqXmlUtil.writeSimpleXMLCloseIndentedLine(pw1, indent + 1, "techUnitIds");
            }
            if (!personnelLog.isEmpty()) {
                MekHqXmlUtil.writeSimpleXMLOpenIndentedLine(pw1, indent + 1, "personnelLog");
                for (LogEntry entry : personnelLog) {
                    entry.writeToXml(pw1, indent + 2);
                }
                MekHqXmlUtil.writeSimpleXMLCloseIndentedLine(pw1, indent + 1, "personnelLog");
            }
            if (!missionLog.isEmpty()) {
                MekHqXmlUtil.writeSimpleXMLOpenIndentedLine(pw1, indent + 1, "missionLog");
                for (LogEntry entry : missionLog) {
                    entry.writeToXml(pw1, indent + 2);
                }
                MekHqXmlUtil.writeSimpleXMLCloseIndentedLine(pw1, indent + 1, "missionLog");
            }
            if (!getAwardController().getAwards().isEmpty()) {
                MekHqXmlUtil.writeSimpleXMLOpenIndentedLine(pw1, indent + 1, "awards");
                for (Award award : getAwardController().getAwards()) {
                    award.writeToXml(pw1, indent + 2);
                }
                MekHqXmlUtil.writeSimpleXMLCloseIndentedLine(pw1, indent + 1, "awards");
            }
            if (injuries.size() > 0) {
                MekHqXmlUtil.writeSimpleXMLOpenIndentedLine(pw1, indent + 1, "injuries");
                for (Injury injury : injuries) {
                    injury.writeToXml(pw1, indent + 2);
                }
                MekHqXmlUtil.writeSimpleXMLCloseIndentedLine(pw1, indent + 1, "injuries");
            }
            if (founder) {
                MekHqXmlUtil.writeSimpleXmlTag(pw1, indent + 1, "founder", true);
            }
            if (originalUnitWeight != EntityWeightClass.WEIGHT_ULTRA_LIGHT) {
                MekHqXmlUtil.writeSimpleXmlTag(pw1, indent + 1, "originalUnitWeight", originalUnitWeight);
            }
            if (originalUnitTech != TECH_IS1) {
                MekHqXmlUtil.writeSimpleXmlTag(pw1, indent + 1, "originalUnitTech", originalUnitTech);
            }
            if (originalUnitId != null) {
                MekHqXmlUtil.writeSimpleXmlTag(pw1, indent + 1, "originalUnitId", originalUnitId.toString());
            }
            if (acquisitions != 0) {
                MekHqXmlUtil.writeSimpleXmlTag(pw1, indent + 1, "acquisitions", acquisitions);
            }
            if (!extraData.isEmpty()) {
                extraData.writeToXml(pw1);
            }
        } catch (Exception e) {
            MekHQ.getLogger().error("Failed to write " + getFullName() + " to the XML File", e);
            throw e; // we want to rethrow to ensure that that the save fails
        }
        pw1.println(MekHqXmlUtil.indentStr(indent) + "</person>");
    }

    public static Person generateInstanceFromXML(Node wn, Campaign c, Version version) {
        Person retVal = new Person(c);

        try {
            // Okay, now load Person-specific fields!
            NodeList nl = wn.getChildNodes();

            String advantages = null;
            String edge = null;
            String implants = null;

            for (int x = 0; x < nl.getLength(); x++) {
                Node wn2 = nl.item(x);

                if (wn2.getNodeName().equalsIgnoreCase("name")) { // legacy - 0.47.5 removal
                    retVal.migrateName(wn2.getTextContent());
                } else if (wn2.getNodeName().equalsIgnoreCase("preNominal")) {
                    retVal.setPreNominalDirect(wn2.getTextContent().trim());
                } else if (wn2.getNodeName().equalsIgnoreCase("givenName")) {
                    retVal.setGivenNameDirect(wn2.getTextContent().trim());
                } else if (wn2.getNodeName().equalsIgnoreCase("surname")) {
                    retVal.setSurnameDirect(wn2.getTextContent().trim());
                } else if (wn2.getNodeName().equalsIgnoreCase("postNominal")) {
                    retVal.setPostNominalDirect(wn2.getTextContent().trim());
                } else if (wn2.getNodeName().equalsIgnoreCase("maidenName")) {
                    retVal.setMaidenName(wn2.getTextContent().trim());
                } else if (wn2.getNodeName().equalsIgnoreCase("callsign")) {
                    retVal.setCallsignDirect(wn2.getTextContent().trim());
                } else if (wn2.getNodeName().equalsIgnoreCase("commander")) {
                    retVal.commander = Boolean.parseBoolean(wn2.getTextContent().trim());
                } else if (wn2.getNodeName().equalsIgnoreCase("dependent")) { // Legacy, 0.49.1 removal
                    // Legacy setup was as Astechs, but people (including me) often forgot to remove
                    // the flag so... just ignoring if they aren't astechs
                    if (retVal.getPrimaryRole().isAstech()) {
                        retVal.setPrimaryRoleDirect(PersonnelRole.DEPENDENT);
                    }
                } else if (wn2.getNodeName().equalsIgnoreCase("faction")) {
                    retVal.originFaction = Factions.getInstance().getFaction(wn2.getTextContent().trim());
                } else if (wn2.getNodeName().equalsIgnoreCase("planetId")) {
                    String systemId = wn2.getAttributes().getNamedItem("systemId").getTextContent().trim();
                    String planetId = wn2.getTextContent().trim();
                    retVal.originPlanet = c.getSystemById(systemId).getPlanetById(planetId);
                } else if (wn2.getNodeName().equalsIgnoreCase("clan")) {
                    retVal.clan = Boolean.parseBoolean(wn2.getTextContent().trim());
                } else if (wn2.getNodeName().equalsIgnoreCase("phenotype")) {
                    retVal.phenotype = Phenotype.parseFromString(wn2.getTextContent().trim());
                } else if (wn2.getNodeName().equalsIgnoreCase("bloodname")) {
                    retVal.bloodname = wn2.getTextContent();
                } else if (wn2.getNodeName().equalsIgnoreCase("biography")) {
                    retVal.biography = wn2.getTextContent();
                } else if (wn2.getNodeName().equalsIgnoreCase("primaryRole")) {
                    final PersonnelRole primaryRole = PersonnelRole.parseFromString(wn2.getTextContent().trim());
                    if (version.isLowerThan("0.49.1") && primaryRole.isNone()) {
                        retVal.setPrimaryRoleDirect(PersonnelRole.DEPENDENT);
                    } else {
                        retVal.setPrimaryRoleDirect(primaryRole);
                    }
                } else if (wn2.getNodeName().equalsIgnoreCase("secondaryRole")) {
                    retVal.setSecondaryRoleDirect(PersonnelRole.parseFromString(wn2.getTextContent().trim()));
                } else if (wn2.getNodeName().equalsIgnoreCase("acquisitions")) {
                    retVal.acquisitions = Integer.parseInt(wn2.getTextContent());
                } else if (wn2.getNodeName().equalsIgnoreCase("primaryDesignator")) {
                    retVal.primaryDesignator = ROMDesignation.parseFromString(wn2.getTextContent().trim());
                } else if (wn2.getNodeName().equalsIgnoreCase("secondaryDesignator")) {
                    retVal.secondaryDesignator = ROMDesignation.parseFromString(wn2.getTextContent().trim());
                } else if (wn2.getNodeName().equalsIgnoreCase("daysToWaitForHealing")) {
                    retVal.daysToWaitForHealing = Integer.parseInt(wn2.getTextContent());
                } else if (wn2.getNodeName().equalsIgnoreCase("idleMonths")) {
                    retVal.idleMonths = Integer.parseInt(wn2.getTextContent());
                } else if (wn2.getNodeName().equalsIgnoreCase("id")) {
                    retVal.id = UUID.fromString(wn2.getTextContent());
                } else if (wn2.getNodeName().equalsIgnoreCase("ancestors")) { // legacy - 0.47.6 removal
                    CampaignXmlParser.addToAncestryMigrationMap(UUID.fromString(wn2.getTextContent().trim()), retVal);
                } else if (wn2.getNodeName().equalsIgnoreCase("spouse")) { // legacy - 0.47.6 removal
                    retVal.getGenealogy().setSpouse(new PersonIdReference(wn2.getTextContent().trim()));
                } else if (wn2.getNodeName().equalsIgnoreCase("formerSpouses")) { // legacy - 0.47.6 removal
                    retVal.getGenealogy().loadFormerSpouses(wn2.getChildNodes());
                } else if (wn2.getNodeName().equalsIgnoreCase("genealogy")) {
                    retVal.getGenealogy().fillFromXML(wn2.getChildNodes());
                } else if (wn2.getNodeName().equalsIgnoreCase("tryingToMarry")) {
                    retVal.tryingToMarry = Boolean.parseBoolean(wn2.getTextContent().trim());
                } else if (wn2.getNodeName().equalsIgnoreCase("tryingToConceive")) {
                    retVal.tryingToConceive = Boolean.parseBoolean(wn2.getTextContent().trim());
                } else if (wn2.getNodeName().equalsIgnoreCase("dueDate")) {
                    retVal.dueDate = MekHqXmlUtil.parseDate(wn2.getTextContent().trim());
                } else if (wn2.getNodeName().equalsIgnoreCase("expectedDueDate")) {
                    retVal.expectedDueDate = MekHqXmlUtil.parseDate(wn2.getTextContent().trim());
                } else if (wn2.getNodeName().equalsIgnoreCase(Portrait.XML_TAG)) {
                    retVal.setPortrait(Portrait.parseFromXML(wn2));
                } else if (wn2.getNodeName().equalsIgnoreCase("portraitCategory")) { // Legacy - 0.49.3 removal
                    retVal.getPortrait().setCategory(wn2.getTextContent());
                } else if (wn2.getNodeName().equalsIgnoreCase("portraitFile")) { // Legacy - 0.49.3 removal
                    retVal.getPortrait().setFilename(wn2.getTextContent());
                } else if (wn2.getNodeName().equalsIgnoreCase("xp")) {
                    retVal.setXPDirect(Integer.parseInt(wn2.getTextContent().trim()));
                } else if (wn2.getNodeName().equalsIgnoreCase("totalXPEarnings")) {
                    retVal.setTotalXPEarnings(Integer.parseInt(wn2.getTextContent().trim()));
                } else if (wn2.getNodeName().equalsIgnoreCase("nTasks")) {
                    retVal.nTasks = Integer.parseInt(wn2.getTextContent());
                } else if (wn2.getNodeName().equalsIgnoreCase("hits")) {
                    retVal.hits = Integer.parseInt(wn2.getTextContent());
                } else if (wn2.getNodeName().equalsIgnoreCase("gender")) {
                    retVal.setGender(Gender.parseFromString(wn2.getTextContent().trim()));
                } else if (wn2.getNodeName().equalsIgnoreCase("rankSystem")) {
                    final RankSystem rankSystem;

                    if (version.isLowerThan("0.49.0")) {
                        final int rankSystemNumeric = Integer.parseInt(wn2.getTextContent().trim());
                        rankSystem = (rankSystemNumeric >= 0) ? Ranks.getRankSystemFromCode(PersonMigrator
                                .migrateRankSystemCode(rankSystemNumeric)) : retVal.getRankSystem();
                    } else {
                        rankSystem = Ranks.getRankSystemFromCode(wn2.getTextContent().trim());
                    }

                    if (rankSystem != null) {
                        retVal.setRankSystemDirect(rankSystem);
                    }
                } else if (wn2.getNodeName().equalsIgnoreCase("rank")) {
                    retVal.setRank(Integer.parseInt(wn2.getTextContent().trim()));
                } else if (wn2.getNodeName().equalsIgnoreCase("rankLevel")) {
                    retVal.setRankLevel(Integer.parseInt(wn2.getTextContent().trim()));
                } else if (wn2.getNodeName().equalsIgnoreCase("maneiDominiClass")) {
                    retVal.setManeiDominiClassDirect(ManeiDominiClass.parseFromString(wn2.getTextContent().trim()));
                } else if (wn2.getNodeName().equalsIgnoreCase("maneiDominiRank")) {
                    retVal.setManeiDominiRankDirect(ManeiDominiRank.parseFromString(wn2.getTextContent().trim()));
                } else if (wn2.getNodeName().equalsIgnoreCase("doctorId")) {
                    if (!wn2.getTextContent().equals("null")) {
                        retVal.doctorId = UUID.fromString(wn2.getTextContent());
                    }
                } else if (wn2.getNodeName().equalsIgnoreCase("unitId")) {
                    if (!wn2.getTextContent().equals("null")) {
                        retVal.unit = new PersonUnitRef(UUID.fromString(wn2.getTextContent()));
                    }
                } else if (wn2.getNodeName().equalsIgnoreCase("status")) {
                    retVal.setStatus(PersonnelStatus.parseFromString(wn2.getTextContent().trim()));
                } else if (wn2.getNodeName().equalsIgnoreCase("prisonerStatus")) {
                    retVal.prisonerStatus = PrisonerStatus.parseFromString(wn2.getTextContent().trim());
                } else if (wn2.getNodeName().equalsIgnoreCase("willingToDefect")) { // Legacy
                    if (Boolean.parseBoolean(wn2.getTextContent().trim())) {
                        retVal.prisonerStatus = PrisonerStatus.PRISONER_DEFECTOR;
                    }
                } else if (wn2.getNodeName().equalsIgnoreCase("salary")) {
                    retVal.salary = Money.fromXmlString(wn2.getTextContent().trim());
                } else if (wn2.getNodeName().equalsIgnoreCase("totalEarnings")) {
                    retVal.totalEarnings = Money.fromXmlString(wn2.getTextContent().trim());
                } else if (wn2.getNodeName().equalsIgnoreCase("minutesLeft")) {
                    retVal.minutesLeft = Integer.parseInt(wn2.getTextContent());
                } else if (wn2.getNodeName().equalsIgnoreCase("overtimeLeft")) {
                    retVal.overtimeLeft = Integer.parseInt(wn2.getTextContent());
                } else if (wn2.getNodeName().equalsIgnoreCase("birthday")) {
                    retVal.birthday = MekHqXmlUtil.parseDate(wn2.getTextContent().trim());
                } else if (wn2.getNodeName().equalsIgnoreCase("deathday")) {
                    retVal.dateOfDeath = MekHqXmlUtil.parseDate(wn2.getTextContent().trim());
                } else if (wn2.getNodeName().equalsIgnoreCase("recruitment")) {
                    retVal.recruitment = MekHqXmlUtil.parseDate(wn2.getTextContent().trim());
                } else if (wn2.getNodeName().equalsIgnoreCase("lastRankChangeDate")) {
                    retVal.lastRankChangeDate = MekHqXmlUtil.parseDate(wn2.getTextContent().trim());
                } else if (wn2.getNodeName().equalsIgnoreCase("retirement")) {
                    retVal.setRetirement(MekHqXmlUtil.parseDate(wn2.getTextContent().trim()));
                } else if (wn2.getNodeName().equalsIgnoreCase("advantages")) {
                    advantages = wn2.getTextContent();
                } else if (wn2.getNodeName().equalsIgnoreCase("edge")) {
                    edge = wn2.getTextContent();
                } else if (wn2.getNodeName().equalsIgnoreCase("edgeAvailable")) {
                    retVal.currentEdge = Integer.parseInt(wn2.getTextContent());
                } else if (wn2.getNodeName().equalsIgnoreCase("implants")) {
                    implants = wn2.getTextContent();
                } else if (wn2.getNodeName().equalsIgnoreCase("toughness")) {
                    retVal.toughness = Integer.parseInt(wn2.getTextContent());
                } else if (wn2.getNodeName().equalsIgnoreCase("pilotHits")) {
                    retVal.hits = Integer.parseInt(wn2.getTextContent());
                } else if (wn2.getNodeName().equalsIgnoreCase("skill")) {
                    Skill s = Skill.generateInstanceFromXML(wn2);
                    if ((s != null) && (s.getType() != null)) {
                        retVal.skills.addSkill(s.getType().getName(), s);
                    }
                } else if (wn2.getNodeName().equalsIgnoreCase("techUnitIds")) {
                    NodeList nl2 = wn2.getChildNodes();
                    for (int y = 0; y < nl2.getLength(); y++) {
                        Node wn3 = nl2.item(y);
                        // If it's not an element node, we ignore it.
                        if (wn3.getNodeType() != Node.ELEMENT_NODE) {
                            continue;
                        }

                        if (!wn3.getNodeName().equalsIgnoreCase("id")) {
                            MekHQ.getLogger().error("Unknown node type not loaded in techUnitIds nodes: " + wn3.getNodeName());
                            continue;
                        }
                        retVal.addTechUnit(new PersonUnitRef(UUID.fromString(wn3.getTextContent())));
                    }
                } else if (wn2.getNodeName().equalsIgnoreCase("personnelLog")) {
                    NodeList nl2 = wn2.getChildNodes();
                    for (int y = 0; y < nl2.getLength(); y++) {
                        Node wn3 = nl2.item(y);
                        // If it's not an element node, we ignore it.
                        if (wn3.getNodeType() != Node.ELEMENT_NODE) {
                            continue;
                        }

                        if (!wn3.getNodeName().equalsIgnoreCase("logEntry")) {
                            MekHQ.getLogger().error("Unknown node type not loaded in personnel log nodes: " + wn3.getNodeName());
                            continue;
                        }

                        LogEntry entry = LogEntryFactory.getInstance().generateInstanceFromXML(wn3);

                        // If the version of this campaign is earlier than 0.45.4,
                        // we didn't have the mission log separated from the personnel log,
                        // so we need to separate the log entries manually
                        if (version.isLowerThan("0.45.4")) {
                            if (entry.getDesc().startsWith(getMissionParticipatedString())) {
                                retVal.addMissionLogEntry(entry);
                            } else {
                                retVal.addLogEntry(entry);
                            }
                        } else {
                            retVal.addLogEntry(entry);
                        }
                    }
                } else if (wn2.getNodeName().equalsIgnoreCase("missionLog")) {
                    NodeList nl2 = wn2.getChildNodes();
                    for (int y = 0; y < nl2.getLength(); y++) {
                        Node wn3 = nl2.item(y);
                        // If it's not an element node, we ignore it.
                        if (wn3.getNodeType() != Node.ELEMENT_NODE) {
                            continue;
                        }

                        if (!wn3.getNodeName().equalsIgnoreCase("logEntry")) {
                            MekHQ.getLogger().error("Unknown node type not loaded in mission log nodes: " + wn3.getNodeName());
                            continue;
                        }
                        retVal.addMissionLogEntry(LogEntryFactory.getInstance().generateInstanceFromXML(wn3));
                    }
                } else if (wn2.getNodeName().equalsIgnoreCase("awards")) {
                    final boolean defaultSetMigrationRequired = version.isLowerThan("0.47.15");
                    NodeList nl2 = wn2.getChildNodes();
                    for (int y = 0; y < nl2.getLength(); y++) {

                        Node wn3 = nl2.item(y);

                        if (wn3.getNodeType() != Node.ELEMENT_NODE) {
                            continue;
                        }

                        if (!wn3.getNodeName().equalsIgnoreCase("award")) {
                            MekHQ.getLogger().error("Unknown node type not loaded in personnel log nodes: " + wn3.getNodeName());
                            continue;
                        }

                        retVal.getAwardController().addAwardFromXml(AwardsFactory.getInstance()
                                .generateNewFromXML(wn3, defaultSetMigrationRequired));
                    }

                } else if (wn2.getNodeName().equalsIgnoreCase("injuries")) {
                    NodeList nl2 = wn2.getChildNodes();
                    for (int y = 0; y < nl2.getLength(); y++) {
                        Node wn3 = nl2.item(y);
                        // If it's not an element node, we ignore it.
                        if (wn3.getNodeType() != Node.ELEMENT_NODE) {
                            continue;
                        }

                        if (!wn3.getNodeName().equalsIgnoreCase("injury")) {
                            MekHQ.getLogger().error("Unknown node type not loaded in injury nodes: " + wn3.getNodeName());
                            continue;
                        }
                        retVal.injuries.add(Injury.generateInstanceFromXML(wn3));
                    }
                    LocalDate now = c.getLocalDate();
                    retVal.injuries.stream().filter(inj -> (null == inj.getStart()))
                        .forEach(inj -> inj.setStart(now.minusDays(inj.getOriginalTime() - inj.getTime())));
                } else if (wn2.getNodeName().equalsIgnoreCase("founder")) {
                    retVal.founder = Boolean.parseBoolean(wn2.getTextContent());
                } else if (wn2.getNodeName().equalsIgnoreCase("originalUnitWeight")) {
                    retVal.originalUnitWeight = Integer.parseInt(wn2.getTextContent());
                } else if (wn2.getNodeName().equalsIgnoreCase("originalUnitTech")) {
                    retVal.originalUnitTech = Integer.parseInt(wn2.getTextContent());
                } else if (wn2.getNodeName().equalsIgnoreCase("originalUnitId")) {
                    retVal.originalUnitId = UUID.fromString(wn2.getTextContent());
                } else if (wn2.getNodeName().equalsIgnoreCase("extraData")) {
                    retVal.extraData = ExtraData.createFromXml(wn2);
                } else if (wn2.getNodeName().equalsIgnoreCase("honorific")) { //Legacy, removed in 0.49.3
                    retVal.setPostNominalDirect(wn2.getTextContent());
                }
            }

            retVal.setFullName(); // this sets the name based on the loaded values

            if (version.isLowerThan("0.47.5") && (retVal.getExpectedDueDate() == null)
                    && (retVal.getDueDate() != null)) {
                retVal.setExpectedDueDate(retVal.getDueDate());
            }

            if ((null != advantages) && (advantages.trim().length() > 0)) {
                StringTokenizer st = new StringTokenizer(advantages, "::");
                while (st.hasMoreTokens()) {
                    String adv = st.nextToken();
                    String advName = Crew.parseAdvantageName(adv);
                    Object value = Crew.parseAdvantageValue(adv);

                    try {
                        retVal.getOptions().getOption(advName).setValue(value);
                    } catch (Exception e) {
                        MekHQ.getLogger().error("Error restoring advantage: " + adv);
                    }
                }
            }
            if ((null != edge) && (edge.trim().length() > 0)) {
                StringTokenizer st = new StringTokenizer(edge, "::");
                while (st.hasMoreTokens()) {
                    String adv = st.nextToken();
                    String advName = Crew.parseAdvantageName(adv);
                    Object value = Crew.parseAdvantageValue(adv);

                    try {
                        retVal.getOptions().getOption(advName).setValue(value);
                    } catch (Exception e) {
                        MekHQ.getLogger().error("Error restoring edge: " + adv);
                    }
                }
            }
            if ((null != implants) && (implants.trim().length() > 0)) {
                StringTokenizer st = new StringTokenizer(implants, "::");
                while (st.hasMoreTokens()) {
                    String adv = st.nextToken();
                    String advName = Crew.parseAdvantageName(adv);
                    Object value = Crew.parseAdvantageValue(adv);

                    try {
                        retVal.getOptions().getOption(advName).setValue(value);
                    } catch (Exception e) {
                        MekHQ.getLogger().error("Error restoring implants: " + adv);
                    }
                }
            }

            // Ensure the Genealogy Origin is set to this
            retVal.getGenealogy().setOrigin(retVal);

            // Fixing Prisoner Ranks - 0.47.X Fix
            if (retVal.getRankNumeric() < 0) {
                retVal.setRank(0);
            }
        } catch (Exception e) {
            MekHQ.getLogger().error("Failed to read person " + retVal.getFullName() + " from file", e);
            retVal = null;
        }

        return retVal;
    }
    //endregion File I/O

    public void setSalary(Money s) {
        salary = s;
    }

    public Money getSalary() {
        if (!getPrisonerStatus().isFree()) {
            return Money.zero();
        }

        if (salary.isPositiveOrZero()) {
            return salary;
        }

        // If the salary is negative, then use the standard amounts
        // TODO : Figure out a way to allow negative salaries... could be used to simulate a Holovid
        // TODO : star paying to be part of the company, for example
        Money primaryBase = campaign.getCampaignOptions().getRoleBaseSalaries()[getPrimaryRole().ordinal()];
        primaryBase = primaryBase.multipliedBy(campaign.getCampaignOptions().getSalaryXPMultiplier(getExperienceLevel(false)));
        if (getPrimaryRole().isSoldierOrBattleArmour()) {
            if (hasSkill(SkillType.S_ANTI_MECH)) {
                primaryBase = primaryBase.multipliedBy(campaign.getCampaignOptions().getSalaryAntiMekMultiplier());
            }

            if ((getUnit() != null) && getUnit().isConventionalInfantry()
                    && ((Infantry) getUnit().getEntity()).hasSpecialization()) {
                primaryBase = primaryBase.multipliedBy(campaign.getCampaignOptions().getSalarySpecialistInfantryMultiplier());
            }
        }

        Money secondaryBase = campaign.getCampaignOptions().getRoleBaseSalaries()[getSecondaryRole().ordinal()].dividedBy(2);
        secondaryBase = secondaryBase.multipliedBy(campaign.getCampaignOptions().getSalaryXPMultiplier(getExperienceLevel(true)));
        if (getSecondaryRole().isSoldierOrBattleArmour()) {
            if (hasSkill(SkillType.S_ANTI_MECH)) {
                secondaryBase = secondaryBase.multipliedBy(campaign.getCampaignOptions().getSalaryAntiMekMultiplier());
            }

            if ((getUnit() != null) && getUnit().isConventionalInfantry()
                    && ((Infantry) getUnit().getEntity()).hasSpecialization()) {
                secondaryBase = secondaryBase.multipliedBy(campaign.getCampaignOptions().getSalarySpecialistInfantryMultiplier());
            }
        }

        // TODO: distinguish DropShip, JumpShip, and WarShip crew
        // TODO: Add era mod to salary calc..
        return primaryBase.plus(secondaryBase)
                .multipliedBy(getRank().isOfficer()
                        ? campaign.getCampaignOptions().getSalaryCommissionMultiplier()
                        : campaign.getCampaignOptions().getSalaryEnlistedMultiplier())
                .multipliedBy(getRank().getPayMultiplier());
    }

    /**
     * @return the person's total earnings
     */
    public Money getTotalEarnings() {
        return totalEarnings;
    }

    /**
     * This is used to pay a person
     * @param money the amount of money to add to their total earnings
     */
    public void payPerson(Money money) {
        totalEarnings = getTotalEarnings().plus(money);
    }

    /**
     * This is used to pay a person their salary
     */
    public void payPersonSalary() {
        if (getStatus().isActive()) {
            payPerson(getSalary());
        }
    }

    /**
     * This is used to pay a person their share value based on the value of a single share
     * @param money the value of a single share
     * @param sharesForAll whether or not all personnel have shares
     */
    public void payPersonShares(Money money, boolean sharesForAll) {
        int shares = getNumShares(sharesForAll);
        if (shares > 0) {
            payPerson(money.multipliedBy(shares));
        }
    }

    //region Ranks
    public RankSystem getRankSystem() {
        return rankSystem;
    }

    public void setRankSystem(final RankValidator rankValidator, final RankSystem rankSystem) {
        setRankSystemDirect(rankSystem);
        rankValidator.checkPersonRank(this);
        MekHQ.triggerEvent(new PersonChangedEvent(this));
    }

    private void setRankSystemDirect(final RankSystem rankSystem) {
        this.rankSystem = rankSystem;
    }

    public Rank getRank() {
        return getRankSystem().getRank(getRankNumeric());
    }

    public int getRankNumeric() {
        return rank;
    }

    public void setRank(final int rank) {
        this.rank = rank;
    }

    public int getRankLevel() {
        return rankLevel;
    }

    public void setRankLevel(final int rankLevel) {
        this.rankLevel = rankLevel;
    }

    public void changeRank(final Campaign campaign, final int rankNumeric, final int rankLevel,
                           final boolean report) {
        final int oldRankNumeric = getRankNumeric();
        final int oldRankLevel = getRankLevel();
        setRank(rankNumeric);
        setRankLevel(rankLevel);

        if (campaign.getCampaignOptions().getUseTimeInRank()) {
            if (getPrisonerStatus().isFree() && !getPrimaryRole().isDependent()) {
                setLastRankChangeDate(campaign.getLocalDate());
            } else {
                setLastRankChangeDate(null);
            }
        }

        campaign.personUpdated(this);

        if (report) {
            if ((rankNumeric > oldRankNumeric)
                    || ((rankNumeric == oldRankNumeric) && (rankLevel > oldRankLevel))) {
                ServiceLogger.promotedTo(this, campaign.getLocalDate());
            } else if ((rankNumeric < oldRankNumeric) || (rankLevel < oldRankLevel)) {
                ServiceLogger.demotedTo(this, campaign.getLocalDate());
            }
        }
    }

    public String getRankName() {
        final Profession profession = Profession.getProfessionFromPersonnelRole(getPrimaryRole());
        String rankName = getRank().getName(profession.getProfession(getRankSystem(), getRank()));

        // Manei Domini Additions
        if (getRankSystem().isUseManeiDomini()) {
            if (!getManeiDominiClass().isNone()) {
                rankName = getManeiDominiClass() + " " + rankName;
            }

            if (!getManeiDominiRank().isNone()) {
                rankName += " " + getManeiDominiRank();
            }
        }

        if (getRankSystem().isUseROMDesignation()) {
            rankName += ROMDesignation.getComStarBranchDesignation(this);
        }

        // Rank Level Modifications
        if (getRankLevel() > 0) {
            rankName += Utilities.getRomanNumeralsFromArabicNumber(rankLevel, true);
        }

        // Prisoner Status Modifications
        rankName = rankName.equalsIgnoreCase("None")
                ? getPrisonerStatus().getTitleExtension()
                : getPrisonerStatus().getTitleExtension() + rankName;

        // We have our name, return it
        return rankName.trim();
    }

    public ManeiDominiClass getManeiDominiClass() {
        return maneiDominiClass;
    }

    public void setManeiDominiClass(final ManeiDominiClass maneiDominiClass) {
        setManeiDominiClassDirect(maneiDominiClass);
        MekHQ.triggerEvent(new PersonChangedEvent(this));
    }

    private void setManeiDominiClassDirect(final ManeiDominiClass maneiDominiClass) {
        this.maneiDominiClass = maneiDominiClass;
    }

    public ManeiDominiRank getManeiDominiRank() {
        return maneiDominiRank;
    }

    public void setManeiDominiRank(final ManeiDominiRank maneiDominiRank) {
        setManeiDominiRankDirect(maneiDominiRank);
        MekHQ.triggerEvent(new PersonChangedEvent(this));
    }

    private void setManeiDominiRankDirect(final ManeiDominiRank maneiDominiRank) {
        this.maneiDominiRank = maneiDominiRank;
    }

    /**
     * Determines whether this person outranks another, taking into account the seniority rank for
     * ComStar and WoB ranks.
     *
     * @param other The <code>Person</code> to compare ranks with
     * @return      true if <code>other</code> has a lower rank, or if <code>other</code> is null.
     */
    public boolean outRanks(final @Nullable Person other) {
        if (other == null) {
            return true;
        } else if (getRankNumeric() == other.getRankNumeric()) {
            return getRankLevel() > other.getRankLevel();
        } else {
            return getRankNumeric() > other.getRankNumeric();
        }
    }
    //endregion Ranks

    public String getSkillSummary() {
        return SkillType.getExperienceLevelName(getExperienceLevel(false));
    }

    @Override
    public String toString() {
        return getFullName();
    }

    /**
     * Two people are determined to be equal if they have the same id
     * @param object the object to check if it is equal to the person or not
     * @return true if they have the same id, otherwise false
     */
    @Override
    public boolean equals(@Nullable Object object) {
        if (this == object) {
            return true;
        } else if (!(object instanceof Person)) {
            return false;
        } else {
            return getId().equals(((Person) object).getId());
        }
    }

    @Override
    public int hashCode() {
        return getId().hashCode();
    }

    public int getExperienceLevel(boolean secondary) {
        PersonnelRole role = secondary ? getSecondaryRole() : getPrimaryRole();
        switch (role) {
            case MECHWARRIOR:
                if (hasSkill(SkillType.S_GUN_MECH) && hasSkill(SkillType.S_PILOT_MECH)) {
                    /*
                     * Attempt to use higher precision averaging, but if it doesn't provide a clear result
                     * due to non-standard experience thresholds then fall back on lower precision averaging
                     * See Bug #140
                     */
                    if (campaign.getCampaignOptions().useAlternativeQualityAveraging()) {
                        int rawScore = (int) Math.floor(
                            (getSkill(SkillType.S_GUN_MECH).getLevel() + getSkill(SkillType.S_PILOT_MECH).getLevel()) / 2.0
                        );
                        if (getSkill(SkillType.S_GUN_MECH).getType().getExperienceLevel(rawScore) ==
                            getSkill(SkillType.S_PILOT_MECH).getType().getExperienceLevel(rawScore)) {
                            return getSkill(SkillType.S_GUN_MECH).getType().getExperienceLevel(rawScore);
                        }
                    }

                    return (int) Math.floor((getSkill(SkillType.S_GUN_MECH).getExperienceLevel()
                                             + getSkill(SkillType.S_PILOT_MECH).getExperienceLevel()) / 2.0);
                } else {
                    return -1;
                }
            case LAM_PILOT:
                if (Stream.of(SkillType.S_GUN_MECH, SkillType.S_PILOT_MECH,
                        SkillType.S_GUN_AERO, SkillType.S_PILOT_AERO).allMatch(this::hasSkill)) {
                    /*
                     * Attempt to use higher precision averaging, but if it doesn't provide a clear result
                     * due to non-standard experience thresholds then fall back on lower precision averaging
                     * See Bug #140
                     */
                    if (campaign.getCampaignOptions().useAlternativeQualityAveraging()) {
                        int rawScore = (int) Math.floor((Stream.of(SkillType.S_GUN_MECH, SkillType.S_PILOT_MECH,
                                SkillType.S_GUN_AERO, SkillType.S_PILOT_AERO).mapToInt(s -> getSkill(s).getLevel()).sum())
                                / 4.0);

                        final int mechGunneryExperienceLevel = SkillType.lookupHash.get(SkillType.S_GUN_MECH).getExperienceLevel(rawScore);
                        if ((mechGunneryExperienceLevel == SkillType.lookupHash.get(SkillType.S_PILOT_MECH).getExperienceLevel(rawScore)
                                && (mechGunneryExperienceLevel == SkillType.lookupHash.get(SkillType.S_GUN_AERO).getExperienceLevel(rawScore))
                                && (mechGunneryExperienceLevel == SkillType.lookupHash.get(SkillType.S_PILOT_AERO).getExperienceLevel(rawScore)))) {
                            return getSkill(SkillType.S_GUN_MECH).getType().getExperienceLevel(rawScore);
                        }
                    }

                    return (int) Math.floor(
                            (getSkill(SkillType.S_GUN_MECH).getExperienceLevel() + getSkill(SkillType.S_PILOT_MECH).getExperienceLevel()
                            + getSkill(SkillType.S_GUN_AERO).getExperienceLevel() + getSkill(SkillType.S_PILOT_AERO).getExperienceLevel())
                            / 4.0);
                } else {
                    return -1;
                }
            case GROUND_VEHICLE_DRIVER:
                return hasSkill(SkillType.S_PILOT_GVEE) ? getSkill(SkillType.S_PILOT_GVEE).getExperienceLevel() : -1;
            case NAVAL_VEHICLE_DRIVER:
                return hasSkill(SkillType.S_PILOT_NVEE) ? getSkill(SkillType.S_PILOT_NVEE).getExperienceLevel() : -1;
            case VTOL_PILOT:
                return hasSkill(SkillType.S_PILOT_VTOL) ? getSkill(SkillType.S_PILOT_VTOL).getExperienceLevel() : -1;
            case VEHICLE_GUNNER:
                return hasSkill(SkillType.S_GUN_VEE) ? getSkill(SkillType.S_GUN_VEE).getExperienceLevel() : -1;
            case VEHICLE_CREW:
                return hasSkill(SkillType.S_TECH_MECHANIC) ? getSkill(SkillType.S_TECH_MECHANIC).getExperienceLevel() : -1;
            case AEROSPACE_PILOT:
                if (hasSkill(SkillType.S_GUN_AERO) && hasSkill(SkillType.S_PILOT_AERO)) {
                    if (campaign.getCampaignOptions().useAlternativeQualityAveraging()) {
                        int rawScore = (int) Math.floor(
                            (getSkill(SkillType.S_GUN_AERO).getLevel() + getSkill(SkillType.S_PILOT_AERO)
                                    .getLevel()) / 2.0
                        );
                        if (getSkill(SkillType.S_GUN_AERO).getType().getExperienceLevel(rawScore) ==
                            getSkill(SkillType.S_PILOT_AERO).getType().getExperienceLevel(rawScore)) {
                            return getSkill(SkillType.S_GUN_AERO).getType().getExperienceLevel(rawScore);
                        }
                    }

                    return (int) Math.floor((getSkill(SkillType.S_GUN_AERO).getExperienceLevel()
                                                 + getSkill(SkillType.S_PILOT_AERO).getExperienceLevel()) / 2.0);
                } else {
                    return -1;
                }
            case CONVENTIONAL_AIRCRAFT_PILOT:
                if (hasSkill(SkillType.S_GUN_JET) && hasSkill(SkillType.S_PILOT_JET)) {
                    if (campaign.getCampaignOptions().useAlternativeQualityAveraging()) {
                        int rawScore = (int) Math.floor(
                            (getSkill(SkillType.S_GUN_JET).getLevel() + getSkill(SkillType.S_PILOT_JET)
                                    .getLevel()) / 2.0
                        );
                        if (getSkill(SkillType.S_GUN_JET).getType().getExperienceLevel(rawScore) ==
                            getSkill(SkillType.S_PILOT_JET).getType().getExperienceLevel(rawScore)) {
                            return getSkill(SkillType.S_GUN_JET).getType().getExperienceLevel(rawScore);
                        }
                    }

                    return (int) Math.floor((getSkill(SkillType.S_GUN_JET).getExperienceLevel()
                                             + getSkill(SkillType.S_PILOT_JET).getExperienceLevel()) / 2.0);
                } else {
                    return -1;
                }
            case PROTOMECH_PILOT:
                return hasSkill(SkillType.S_GUN_PROTO) ? getSkill(SkillType.S_GUN_PROTO).getExperienceLevel() : -1;
            case BATTLE_ARMOUR:
                if (hasSkill(SkillType.S_GUN_BA) && hasSkill(SkillType.S_ANTI_MECH)) {
                    if (campaign.getCampaignOptions().useAlternativeQualityAveraging()) {
                        int rawScore = (int) Math.floor(
                            (getSkill(SkillType.S_GUN_BA).getLevel() + getSkill(SkillType.S_ANTI_MECH)
                                    .getLevel()) / 2.0
                        );
                        if (getSkill(SkillType.S_GUN_BA).getType().getExperienceLevel(rawScore) ==
                            getSkill(SkillType.S_ANTI_MECH).getType().getExperienceLevel(rawScore)) {
                            return getSkill(SkillType.S_GUN_BA).getType().getExperienceLevel(rawScore);
                        }
                    }

                    return (int) Math.floor((getSkill(SkillType.S_GUN_BA).getExperienceLevel()
                                             + getSkill(SkillType.S_ANTI_MECH).getExperienceLevel()) / 2.0);
                } else {
                    return -1;
                }
            case SOLDIER:
                return hasSkill(SkillType.S_SMALL_ARMS) ? getSkill(SkillType.S_SMALL_ARMS).getExperienceLevel() : -1;
            case VESSEL_PILOT:
                return hasSkill(SkillType.S_PILOT_SPACE) ? getSkill(SkillType.S_PILOT_SPACE).getExperienceLevel() : -1;
            case VESSEL_GUNNER:
                return hasSkill(SkillType.S_GUN_SPACE) ? getSkill(SkillType.S_GUN_SPACE).getExperienceLevel() : -1;
            case VESSEL_CREW:
                return hasSkill(SkillType.S_TECH_VESSEL) ? getSkill(SkillType.S_TECH_VESSEL).getExperienceLevel() : -1;
            case VESSEL_NAVIGATOR:
                return hasSkill(SkillType.S_NAV) ? getSkill(SkillType.S_NAV).getExperienceLevel() : -1;
            case MECH_TECH:
                return hasSkill(SkillType.S_TECH_MECH) ? getSkill(SkillType.S_TECH_MECH).getExperienceLevel() : -1;
            case MECHANIC:
                return hasSkill(SkillType.S_TECH_MECHANIC) ? getSkill(SkillType.S_TECH_MECHANIC).getExperienceLevel() : -1;
            case AERO_TECH:
                return hasSkill(SkillType.S_TECH_AERO) ? getSkill(SkillType.S_TECH_AERO).getExperienceLevel() : -1;
            case BA_TECH:
                return hasSkill(SkillType.S_TECH_BA) ? getSkill(SkillType.S_TECH_BA).getExperienceLevel() : -1;
            case ASTECH:
                return hasSkill(SkillType.S_ASTECH) ? getSkill(SkillType.S_ASTECH).getExperienceLevel() : -1;
            case DOCTOR:
                return hasSkill(SkillType.S_DOCTOR) ? getSkill(SkillType.S_DOCTOR).getExperienceLevel() : -1;
            case MEDIC:
                return hasSkill(SkillType.S_MEDTECH) ? getSkill(SkillType.S_MEDTECH).getExperienceLevel() : -1;
            case ADMINISTRATOR_COMMAND:
            case ADMINISTRATOR_LOGISTICS:
            case ADMINISTRATOR_TRANSPORT:
            case ADMINISTRATOR_HR:
                return hasSkill(SkillType.S_ADMIN) ? getSkill(SkillType.S_ADMIN).getExperienceLevel() : -1;
            case DEPENDENT:
            case NONE:
            default:
                return -1;
        }
    }

    /**
     * returns a full description in HTML format that will be used for the graphical display in the
     * personnel table among other places
     * @return String
     */
    public String getFullDesc() {
        return "<b>" + getFullTitle() + "</b><br/>" + getSkillSummary() + " " + getRoleDesc();
    }

    public String getHTMLTitle() {
        return String.format("<html><div id=\"%s\" style=\"white-space: nowrap;\">%s</div></html>", getId(), getFullTitle());
    }

    public String getFullTitle() {
        String rank = getRankName();

        if (!rank.isBlank()) {
            rank = rank + " ";
        }

        return rank + getFullName();
    }

    public String makeHTMLRank() {
        return String.format("<html><div id=\"%s\">%s</div></html>", getId(), getRankName().trim());
    }

    public String getHyperlinkedFullTitle() {
        return String.format("<a href='PERSON:%s'>%s</a>", getId(), getFullTitle());
    }

    /**
     * @return the primaryDesignator
     */
    public ROMDesignation getPrimaryDesignator() {
        return primaryDesignator;
    }

    /**
     * @param primaryDesignator the primaryDesignator to set
     */
    public void setPrimaryDesignator(ROMDesignation primaryDesignator) {
        this.primaryDesignator = primaryDesignator;
        MekHQ.triggerEvent(new PersonChangedEvent(this));
    }

    /**
     * @return the secondaryDesignator
     */
    public ROMDesignation getSecondaryDesignator() {
        return secondaryDesignator;
    }

    /**
     * @param secondaryDesignator the secondaryDesignator to set
     */
    public void setSecondaryDesignator(ROMDesignation secondaryDesignator) {
        this.secondaryDesignator = secondaryDesignator;
        MekHQ.triggerEvent(new PersonChangedEvent(this));
    }

    public int getHealingDifficulty() {
        if (campaign.getCampaignOptions().useTougherHealing()) {
            return Math.max(0, getHits() - 2);
        }
        return 0;
    }

    public TargetRoll getHealingMods() {
        return new TargetRoll(getHealingDifficulty(), "difficulty");
    }

    public String fail() {
        return " <font color='red'><b>Failed to heal.</b></font>";
    }

    //region skill
    public boolean hasSkill(String skillName) {
        return skills.hasSkill(skillName);
    }

    public Skills getSkills() {
        return skills;
    }

    public @Nullable Skill getSkill(String skillName) {
        return skills.getSkill(skillName);
    }

    public int getSkillLevel(final String skillName) {
        final Skill skill = getSkill(skillName);
        return (skill == null) ? 0 : skill.getExperienceLevel();
    }

    public void addSkill(String skillName, Skill skill) {
        skills.addSkill(skillName, skill);
    }

    public void addSkill(String skillName, int level, int bonus) {
        skills.addSkill(skillName, new Skill(skillName, level, bonus));
    }

    public void removeSkill(String skillName) {
        skills.removeSkill(skillName);
    }

    public int getSkillNumber() {
        return skills.size();
    }

    /**
     * Remove all skills
     */
    public void removeAllSkills() {
        skills.clear();
    }

    /**
     * Limit skills to the maximum of the given level
     */
    public void limitSkills(int maxLvl) {
        for (Skill skill : skills.getSkills()) {
            if (skill.getLevel() > maxLvl) {
                skill.setLevel(maxLvl);
            }
        }
    }

    public void improveSkill(String skillName) {
        if (hasSkill(skillName)) {
            getSkill(skillName).improve();
        } else {
            addSkill(skillName, 0, 0);
        }
        MekHQ.triggerEvent(new PersonChangedEvent(this));
    }

    public int getCostToImprove(String skillName) {
        if (hasSkill(skillName)) {
            return getSkill(skillName).getCostToImprove();
        } else {
            return -1;
        }
    }
    //endregion skill

    //region Awards
    public PersonAwardController getAwardController() {
        return awardController;
    }
    //endregion Awards

    public int getHits() {
        return hits;
    }

    public void setHits(int h) {
        this.hits = h;
    }

    /**
      * @return <tt>true</tt> if the location (or any of its parent locations) has an injury
      * which implies that the location (most likely a limb) is severed.
      */
    public boolean isLocationMissing(BodyLocation loc) {
        if (null == loc) {
            return false;
        }
        for (Injury i : getInjuriesByLocation(loc)) {
            if (i.getType().impliesMissingLocation(loc)) {
                return true;
            }
        }
        // Check parent locations as well (a hand can be missing if the corresponding arm is)
        return isLocationMissing(loc.Parent());
    }

    public void heal() {
        hits = Math.max(hits - 1, 0);
        if (!needsFixing()) {
            doctorId = null;
        }
    }

    public boolean needsFixing() {
        return ((hits > 0) || needsAMFixing()) && getStatus().isActive();
    }

    public String succeed() {
        heal();
        return " <font color='green'><b>Successfully healed one hit.</b></font>";
    }

    //region Personnel Options
    public PersonnelOptions getOptions() {
        return options;
    }

    /**
     * Returns the options of the given category that this pilot has
     */
    public Enumeration<IOption> getOptions(String grpKey) {
        return options.getOptions(grpKey);
    }

    public int countOptions(String grpKey) {
        int count = 0;

        for (Enumeration<IOptionGroup> i = options.getGroups(); i.hasMoreElements(); ) {
            IOptionGroup group = i.nextElement();

            if (!group.getKey().equalsIgnoreCase(grpKey)) {
                continue;
            }

            for (Enumeration<IOption> j = group.getOptions(); j.hasMoreElements(); ) {
                IOption option = j.nextElement();

                if (option.booleanValue()) {
                    count++;
                }
            }
        }

        return count;
    }

    /**
     * Returns a string of all the option "codes" for this pilot, for a given group, using sep as the separator
     */
    public String getOptionList(String sep, String grpKey) {
        StringBuilder adv = new StringBuilder();

        if (null == sep) {
            sep = "";
        }

        for (Enumeration<IOptionGroup> i = options.getGroups(); i.hasMoreElements(); ) {
            IOptionGroup group = i.nextElement();
            if (!group.getKey().equalsIgnoreCase(grpKey)) {
                continue;
            }
            for (Enumeration<IOption> j = group.getOptions(); j.hasMoreElements(); ) {
                IOption option = j.nextElement();

                if (option.booleanValue()) {
                    if (adv.length() > 0) {
                        adv.append(sep);
                    }

                    adv.append(option.getName());
                    if ((option.getType() == IOption.STRING) || (option.getType() == IOption.CHOICE) || (option.getType() == IOption.INTEGER)) {
                        adv.append(" ").append(option.stringValue());
                    }
                }
            }
        }

        return adv.toString();
    }

    /**
     * @return an html-coded list that says what abilities are enabled for this pilot
     */
    public String getAbilityListAsString(String type) {
        StringBuilder abilityString = new StringBuilder();
        for (Enumeration<IOption> i = getOptions(type); i.hasMoreElements(); ) {
            IOption ability = i.nextElement();
            if (ability.booleanValue()) {
                abilityString.append(Utilities.getOptionDisplayName(ability)).append("<br>");
            }
        }
        if (abilityString.length() == 0) {
            return null;
        }
        return "<html>" + abilityString + "</html>";
    }
    //endregion Personnel Options

    //region edge
    public int getEdge() {
        return getOptions().intOption("edge");
    }

    public void setEdge(int e) {
        for (Enumeration<IOption> i = getOptions(PersonnelOptions.EDGE_ADVANTAGES); i.hasMoreElements(); ) {
            IOption ability = i.nextElement();
            if (ability.getName().equals("edge")) {
                ability.setValue(e);
            }
        }
    }

    public void changeEdge(final int amount) {
        setEdge(Math.max(getEdge() + amount, 0));
    }

    /**
     * Resets support personnel edge points to the purchased level. Used for weekly refresh.
     */
    public void resetCurrentEdge() {
        setCurrentEdge(getEdge());
    }

    /**
     * Sets support personnel edge points to the value 'e'. Used for weekly refresh.
     * @param e - integer used to track this person's edge points available for the current week
     */
    public void setCurrentEdge(int e) {
        currentEdge = e;
    }

    public void changeCurrentEdge(int amount) {
        currentEdge = Math.max(currentEdge + amount, 0);
    }

    /**
     *  Returns this person's currently available edge points. Used for weekly refresh.
     */
    public int getCurrentEdge() {
        return currentEdge;
    }

    public void setEdgeUsed(int e) {
        edgeUsedThisRound = e;
    }

    public int getEdgeUsed() {
        return edgeUsedThisRound;
    }

    /**
     * This will set a specific edge trigger, regardless of the current status
     */
    public void setEdgeTrigger(String name, boolean status) {
        for (Enumeration<IOption> i = getOptions(PersonnelOptions.EDGE_ADVANTAGES); i.hasMoreElements(); ) {
            IOption ability = i.nextElement();
            if (ability.getName().equals(name)) {
                ability.setValue(status);
            }
        }
        MekHQ.triggerEvent(new PersonChangedEvent(this));
    }

    /**
     * This will flip the boolean status of the current edge trigger
     *
     * @param name of the trigger condition
     */
    public void changeEdgeTrigger(String name) {
        for (Enumeration<IOption> i = getOptions(PersonnelOptions.EDGE_ADVANTAGES); i.hasMoreElements(); ) {
            IOption ability = i.nextElement();
            if (ability.getName().equals(name)) {
                ability.setValue(!ability.booleanValue());
            }
        }
        MekHQ.triggerEvent(new PersonChangedEvent(this));
    }

    /**
     *
     * @return an html-coded tooltip that says what edge will be used
     */
    public String getEdgeTooltip() {
        StringBuilder edgett = new StringBuilder();
        for (Enumeration<IOption> i = getOptions(PersonnelOptions.EDGE_ADVANTAGES); i.hasMoreElements(); ) {
            IOption ability = i.nextElement();
            //yuck, it would be nice to have a more fool-proof way of identifying edge triggers
            if (ability.getName().contains("edge_when") && ability.booleanValue()) {
                edgett.append(ability.getDescription()).append("<br>");
            }
        }

        return edgett.toString().isBlank() ? "No triggers set" : "<html>" + edgett + "</html>";
    }
    //endregion edge

    public boolean canDrive(Entity ent) {
        if (ent instanceof LandAirMech) {
            return hasSkill(SkillType.S_PILOT_MECH) && hasSkill(SkillType.S_PILOT_AERO);
        } else if (ent instanceof Mech) {
            return hasSkill(SkillType.S_PILOT_MECH);
        } else if (ent instanceof VTOL) {
            return hasSkill(SkillType.S_PILOT_VTOL);
        } else if (ent instanceof Tank) {
            if (ent.getMovementMode() == EntityMovementMode.NAVAL
                || ent.getMovementMode() == EntityMovementMode.HYDROFOIL
                || ent.getMovementMode() == EntityMovementMode.SUBMARINE) {
                return hasSkill(SkillType.S_PILOT_NVEE);
            } else {
                return hasSkill(SkillType.S_PILOT_GVEE);
            }
        } else if (ent instanceof ConvFighter) {
            return hasSkill(SkillType.S_PILOT_JET) || hasSkill(SkillType.S_PILOT_AERO);
        } else if (ent instanceof SmallCraft || ent instanceof Jumpship) {
            return hasSkill(SkillType.S_PILOT_SPACE);
        } else if (ent instanceof Aero) {
            return hasSkill(SkillType.S_PILOT_AERO);
        } else if (ent instanceof BattleArmor) {
            return hasSkill(SkillType.S_GUN_BA);
        } else if (ent instanceof Infantry) {
            return hasSkill(SkillType.S_SMALL_ARMS);
        } else if (ent instanceof Protomech) {
            return hasSkill(SkillType.S_GUN_PROTO);
        }
        return false;
    }

    public boolean canGun(Entity ent) {
        if (ent instanceof LandAirMech) {
            return hasSkill(SkillType.S_GUN_MECH) && hasSkill(SkillType.S_GUN_AERO);
        } else if (ent instanceof Mech) {
            return hasSkill(SkillType.S_GUN_MECH);
        } else if (ent instanceof Tank) {
            return hasSkill(SkillType.S_GUN_VEE);
        } else if (ent instanceof ConvFighter) {
            return hasSkill(SkillType.S_GUN_JET) || hasSkill(SkillType.S_GUN_AERO);
        } else if (ent instanceof SmallCraft || ent instanceof Jumpship) {
            return hasSkill(SkillType.S_GUN_SPACE);
        } else if (ent instanceof Aero) {
            return hasSkill(SkillType.S_GUN_AERO);
        } else if (ent instanceof BattleArmor) {
            return hasSkill(SkillType.S_GUN_BA);
        } else if (ent instanceof Infantry) {
            return hasSkill(SkillType.S_SMALL_ARMS);
        } else if (ent instanceof Protomech) {
            return hasSkill(SkillType.S_GUN_PROTO);
        }
        return false;
    }

    public boolean canTech(Entity ent) {
        if (ent instanceof Mech || ent instanceof Protomech) {
            return hasSkill(SkillType.S_TECH_MECH);
        } else if (ent instanceof Aero) {
            return hasSkill(SkillType.S_TECH_AERO);
        } else if (ent instanceof BattleArmor) {
            return hasSkill(SkillType.S_TECH_BA);
        } else if (ent instanceof Tank) {
            return hasSkill(SkillType.S_TECH_MECHANIC);
        }
        return false;
    }

    /**
     * @return the person's current daily available tech time. This does NOT account for any expended
     * time.
     */
    public int getDailyAvailableTechTime() {
        return (getPrimaryRole().isTech() ? PRIMARY_ROLE_SUPPORT_TIME : SECONDARY_ROLE_SUPPORT_TIME)
                - getMaintenanceTimeUsing();
    }

    public int getMaintenanceTimeUsing() {
        int time = 0;
        for (Unit u : getTechUnits()) {
            time += u.getMaintenanceTime();
        }
        return time;
    }

    public boolean isMothballing() {
        return isTech() && techUnits.stream().anyMatch(Unit::isMothballing);
    }

    public @Nullable Unit getUnit() {
        return unit;
    }

    public void setUnit(@Nullable Unit unit) {
        this.unit = unit;
    }

    public void removeTechUnit(Unit unit) {
        techUnits.remove(unit);
    }

    public void addTechUnit(Unit unit) {
        Objects.requireNonNull(unit);

        if (!techUnits.contains(unit)) {
            techUnits.add(unit);
        }
    }

    public void clearTechUnits() {
        techUnits.clear();
    }

    public List<Unit> getTechUnits() {
        return Collections.unmodifiableList(techUnits);
    }

    public void removeAllTechJobs(final Campaign campaign) {
        campaign.getHangar().forEachUnit(u -> {
            if (equals(u.getTech())) {
                u.remove(this, true);
            }

            if ((u.getRefit() != null) && equals(u.getRefit().getTech())) {
                u.getRefit().setTech(null);
            }
        });

        for (final Part part : campaign.getWarehouse().getParts()) {
            if (equals(part.getTech())) {
                part.cancelAssignment();
            }
        }

        for (final Force force : campaign.getAllForces()) {
            if (getId().equals(force.getTechID())) {
                force.setTechID(null);
            }
        }
    }

    public int getMinutesLeft() {
        return minutesLeft;
    }

    public void setMinutesLeft(int m) {
        this.minutesLeft = m;
        if (engineer && (null != getUnit())) {
            //set minutes for all crewmembers
            for (Person p : getUnit().getActiveCrew()) {
                p.setMinutesLeft(m);
            }
        }
    }

    public int getOvertimeLeft() {
        return overtimeLeft;
    }

    public void setOvertimeLeft(int m) {
        this.overtimeLeft = m;
        if (engineer && (null != getUnit())) {
            //set minutes for all crewmembers
            for (Person p : getUnit().getActiveCrew()) {
                p.setMinutesLeft(m);
            }
        }
    }

    public void resetMinutesLeft() {
        if (getPrimaryRole().isTech() || getPrimaryRole().isDoctor()) {
            this.minutesLeft = PRIMARY_ROLE_SUPPORT_TIME;
            this.overtimeLeft = PRIMARY_ROLE_OVERTIME_SUPPORT_TIME;
        } else if (getSecondaryRole().isTechSecondary() || getSecondaryRole().isDoctor()) {
            this.minutesLeft = SECONDARY_ROLE_SUPPORT_TIME;
            this.overtimeLeft = SECONDARY_ROLE_OVERTIME_SUPPORT_TIME;
        }
    }

    public Skill getBestTechSkill() {
        Skill skill = null;
        int lvl = -1;
        if (hasSkill(SkillType.S_TECH_MECH) && getSkill(SkillType.S_TECH_MECH).getExperienceLevel() > lvl) {
            skill = getSkill(SkillType.S_TECH_MECH);
            lvl = getSkill(SkillType.S_TECH_MECH).getExperienceLevel();
        }
        if (hasSkill(SkillType.S_TECH_AERO) && getSkill(SkillType.S_TECH_AERO).getExperienceLevel() > lvl) {
            skill = getSkill(SkillType.S_TECH_AERO);
            lvl = getSkill(SkillType.S_TECH_AERO).getExperienceLevel();
        }
        if (hasSkill(SkillType.S_TECH_MECHANIC) && getSkill(SkillType.S_TECH_MECHANIC).getExperienceLevel() > lvl) {
            skill = getSkill(SkillType.S_TECH_MECHANIC);
            lvl = getSkill(SkillType.S_TECH_MECHANIC).getExperienceLevel();
        }
        if (hasSkill(SkillType.S_TECH_BA) && getSkill(SkillType.S_TECH_BA).getExperienceLevel() > lvl) {
            skill = getSkill(SkillType.S_TECH_BA);
        }
        return skill;
    }

    public boolean isTech() {
        //type must be correct and you must be more than ultra-green in the skill
        boolean isMechTech = hasSkill(SkillType.S_TECH_MECH) && getSkill(SkillType.S_TECH_MECH).getExperienceLevel() > SkillType.EXP_ULTRA_GREEN;
        boolean isAeroTech = hasSkill(SkillType.S_TECH_AERO) && getSkill(SkillType.S_TECH_AERO).getExperienceLevel() > SkillType.EXP_ULTRA_GREEN;
        boolean isMechanic = hasSkill(SkillType.S_TECH_MECHANIC) && getSkill(SkillType.S_TECH_MECHANIC).getExperienceLevel() > SkillType.EXP_ULTRA_GREEN;
        boolean isBATech = hasSkill(SkillType.S_TECH_BA) && getSkill(SkillType.S_TECH_BA).getExperienceLevel() > SkillType.EXP_ULTRA_GREEN;
        // At some point we may want to re-write things to include this
        /*boolean isEngineer = hasSkill(SkillType.S_TECH_VESSEL) && getSkill(SkillType.S_TECH_VESSEL).getExperienceLevel() > SkillType.EXP_ULTRA_GREEN
                && campaign.getUnit(getUnitId()).getEngineer() != null
                && campaign.getUnit(getUnitId()).getEngineer().equals(this);*/
        return (getPrimaryRole().isTech() || getSecondaryRole().isTechSecondary()) && (isMechTech || isAeroTech || isMechanic || isBATech);
    }

    public boolean isAdministrator() {
        return (getPrimaryRole().isAdministrator() || getSecondaryRole().isAdministrator());
    }

    public boolean isDoctor() {
        return hasSkill(SkillType.S_DOCTOR) && (getPrimaryRole().isDoctor() || getSecondaryRole().isDoctor());
    }

    public boolean isTaskOvertime(IPartWork partWork) {
        return (partWork.getTimeLeft() > getMinutesLeft())
               && (getOvertimeLeft() > 0);
    }

    public Skill getSkillForWorkingOn(IPartWork part) {
        Unit unit = part.getUnit();
        Skill skill = getSkillForWorkingOn(unit);
        if (null != skill) {
            return skill;
        }
        //check spare parts
        //return the best one
        if (part.isRightTechType(SkillType.S_TECH_MECH) && hasSkill(SkillType.S_TECH_MECH)) {
            skill = getSkill(SkillType.S_TECH_MECH);
        }
        if (part.isRightTechType(SkillType.S_TECH_BA) && hasSkill(SkillType.S_TECH_BA)) {
            if (null == skill || skill.getFinalSkillValue() > getSkill(SkillType.S_TECH_BA).getFinalSkillValue()) {
                skill = getSkill(SkillType.S_TECH_BA);
            }
        }
        if (part.isRightTechType(SkillType.S_TECH_AERO) && hasSkill(SkillType.S_TECH_AERO)) {
            if (null == skill || skill.getFinalSkillValue() > getSkill(SkillType.S_TECH_AERO).getFinalSkillValue()) {
                skill = getSkill(SkillType.S_TECH_AERO);
            }
        }
        if (part.isRightTechType(SkillType.S_TECH_MECHANIC) && hasSkill(SkillType.S_TECH_MECHANIC)) {
            if (null == skill || skill.getFinalSkillValue() > getSkill(SkillType.S_TECH_MECHANIC).getFinalSkillValue()) {
                skill = getSkill(SkillType.S_TECH_MECHANIC);
            }
        }
        if (part.isRightTechType(SkillType.S_TECH_VESSEL) && hasSkill(SkillType.S_TECH_VESSEL)) {
            if (null == skill || skill.getFinalSkillValue() > getSkill(SkillType.S_TECH_VESSEL).getFinalSkillValue()) {
                skill = getSkill(SkillType.S_TECH_VESSEL);
            }
        }
        if (null != skill) {
            return skill;
        }
        //if we are still here then we didn't have the right tech skill, so return the highest
        //of any tech skills that we do have
        if (hasSkill(SkillType.S_TECH_MECH)) {
            skill = getSkill(SkillType.S_TECH_MECH);
        }
        if (hasSkill(SkillType.S_TECH_BA)) {
            if (null == skill || skill.getFinalSkillValue() > getSkill(SkillType.S_TECH_BA).getFinalSkillValue()) {
                skill = getSkill(SkillType.S_TECH_BA);
            }
        }
        if (hasSkill(SkillType.S_TECH_MECHANIC)) {
            if (null == skill || skill.getFinalSkillValue() > getSkill(SkillType.S_TECH_MECHANIC).getFinalSkillValue()) {
                skill = getSkill(SkillType.S_TECH_MECHANIC);
            }
        }
        if (hasSkill(SkillType.S_TECH_AERO)) {
            if (null == skill || skill.getFinalSkillValue() > getSkill(SkillType.S_TECH_AERO).getFinalSkillValue()) {
                skill = getSkill(SkillType.S_TECH_AERO);
            }
        }
        return skill;
    }

    public Skill getSkillForWorkingOn(Unit unit) {
        if (unit == null) {
            return null;
        }
        if ((unit.getEntity() instanceof Mech || unit.getEntity() instanceof Protomech)
            && hasSkill(SkillType.S_TECH_MECH)) {
            return getSkill(SkillType.S_TECH_MECH);
        }
        if (unit.getEntity() instanceof BattleArmor && hasSkill(SkillType.S_TECH_BA)) {
            return getSkill(SkillType.S_TECH_BA);
        }
        if (unit.getEntity() instanceof Tank && hasSkill(SkillType.S_TECH_MECHANIC)) {
            return getSkill(SkillType.S_TECH_MECHANIC);
        }
        if ((unit.getEntity() instanceof Dropship || unit.getEntity() instanceof Jumpship)
            && hasSkill(SkillType.S_TECH_VESSEL)) {
            return getSkill(SkillType.S_TECH_VESSEL);
        }
        if (unit.getEntity() instanceof Aero
            && !(unit.getEntity() instanceof Dropship)
            && !(unit.getEntity() instanceof Jumpship)
            && hasSkill(SkillType.S_TECH_AERO)) {
            return getSkill(SkillType.S_TECH_AERO);
        }
        return null;
    }

    public Skill getSkillForWorkingOn(String skillName) {
        if (skillName.equals(CampaignOptions.S_TECH)) {
            return getBestTechSkill();
        }
        if (hasSkill(skillName)) {
            return getSkill(skillName);
        }
        return null;
    }

    public int getBestTechLevel() {
        int lvl = -1;
        Skill mechSkill = getSkill(SkillType.S_TECH_MECH);
        Skill mechanicSkill = getSkill(SkillType.S_TECH_MECHANIC);
        Skill baSkill = getSkill(SkillType.S_TECH_BA);
        Skill aeroSkill = getSkill(SkillType.S_TECH_AERO);
        if (null != mechSkill && mechSkill.getLevel() > lvl) {
            lvl = mechSkill.getLevel();
        }
        if (null != mechanicSkill && mechanicSkill.getLevel() > lvl) {
            lvl = mechanicSkill.getLevel();
        }
        if (null != baSkill && baSkill.getLevel() > lvl) {
            lvl = baSkill.getLevel();
        }
        if (null != aeroSkill && aeroSkill.getLevel() > lvl) {
            lvl = aeroSkill.getLevel();
        }
        return lvl;
    }

    public boolean isRightTechTypeFor(IPartWork part) {
        Unit unit = part.getUnit();
        if (null == unit) {
            return (hasSkill(SkillType.S_TECH_MECH) && part.isRightTechType(SkillType.S_TECH_MECH))
                    || (hasSkill(SkillType.S_TECH_AERO) && part.isRightTechType(SkillType.S_TECH_AERO))
                    || (hasSkill(SkillType.S_TECH_MECHANIC) && part.isRightTechType(SkillType.S_TECH_MECHANIC))
                    || (hasSkill(SkillType.S_TECH_BA) && part.isRightTechType(SkillType.S_TECH_BA))
                    || (hasSkill(SkillType.S_TECH_VESSEL) && part.isRightTechType(SkillType.S_TECH_VESSEL));
        }
        if (unit.getEntity() instanceof Mech || unit.getEntity() instanceof Protomech) {
            return hasSkill(SkillType.S_TECH_MECH);
        }
        if (unit.getEntity() instanceof BattleArmor) {
            return hasSkill(SkillType.S_TECH_BA);
        }
        if (unit.getEntity() instanceof Tank || unit.getEntity() instanceof Infantry) {
            return hasSkill(SkillType.S_TECH_MECHANIC);
        }
        if (unit.getEntity() instanceof Dropship || unit.getEntity() instanceof Jumpship) {
            return hasSkill(SkillType.S_TECH_VESSEL);
        }
        if (unit.getEntity() instanceof Aero) {
            return hasSkill(SkillType.S_TECH_AERO);
        }
        return false;
    }

    public UUID getDoctorId() {
        return doctorId;
    }

    public int getToughness() {
        return toughness;
    }

    public void setToughness(int t) {
        toughness = t;
    }

    public void resetSkillTypes() {
        for (Skill s : skills.getSkills()) {
            s.updateType();
        }
    }

    public int getNTasks() {
        return nTasks;
    }

    public void setNTasks(int n) {
        nTasks = n;
    }

    public List<LogEntry> getPersonnelLog() {
        personnelLog.sort(Comparator.comparing(LogEntry::getDate));
        return personnelLog;
    }

    public List<LogEntry> getMissionLog() {
        missionLog.sort(Comparator.comparing(LogEntry::getDate));
        return missionLog;
    }

    public void addLogEntry(LogEntry entry) {
        personnelLog.add(entry);
    }

    public void addMissionLogEntry(LogEntry entry) {
        missionLog.add(entry);
    }

    //region injuries
    /**
     * All methods below are for the Advanced Medical option
     */

    public List<Injury> getInjuries() {
        return new ArrayList<>(injuries);
    }

    public void clearInjuries() {
        injuries.clear();

        // Clear the doctor if there is one
        doctorId = null;
        MekHQ.triggerEvent(new PersonChangedEvent(this));
    }

    public void removeInjury(Injury i) {
        injuries.remove(i);
        MekHQ.triggerEvent(new PersonChangedEvent(this));
    }

    public void diagnose(int hits) {
        InjuryUtil.resolveAfterCombat(campaign, this, hits);
        InjuryUtil.resolveCombatDamage(campaign, this, hits);
        setHits(0);
    }

    public int getAbilityTimeModifier() {
        int modifier = 100;
        if (campaign.getCampaignOptions().useToughness()) {
            if (getToughness() == 1) {
                modifier -= 10;
            }
            if (getToughness() > 1) {
                modifier -= 15;
            }
        } // TODO: Fully implement this for advanced healing
        if (getOptions().booleanOption("pain_resistance")) {
            modifier -= 15;
        } else if (getOptions().booleanOption("iron_man")) {
            modifier -= 10;
        }

        return modifier;
    }

    public boolean hasInjury(BodyLocation loc) {
        return (null != getInjuryByLocation(loc));
    }

    public boolean needsAMFixing() {
        boolean retVal = false;
        if (injuries.size() > 0) {
            for (Injury i : injuries) {
                if (i.getTime() > 0 || !(i.isPermanent())) {
                    retVal = true;
                    break;
                }
            }
        }
        return retVal;
    }

    public int getPilotingInjuryMod() {
        return Modifier.calcTotalModifier(injuries.stream().flatMap(i -> i.getModifiers().stream()), ModifierValue.PILOTING);
    }

    public int getGunneryInjuryMod() {
        return Modifier.calcTotalModifier(injuries.stream().flatMap(i -> i.getModifiers().stream()), ModifierValue.GUNNERY);
    }

    public boolean hasInjuries(boolean permCheck) {
        boolean tf = false;
        if (injuries.size() > 0) {
            if (permCheck) {
                for (Injury injury : injuries) {
                    if (!injury.isPermanent() || injury.getTime() > 0) {
                        tf = true;
                        break;
                    }
                }
            } else {
                tf = true;
            }
        }
        return tf;
    }

    public boolean hasOnlyHealedPermanentInjuries() {
        if (injuries.size() == 0) {
            return false;
        }
        for (Injury injury : injuries) {
            if (!injury.isPermanent() || injury.getTime() > 0) {
                return false;
            }
        }
        return true;
    }

    public List<Injury> getInjuriesByLocation(BodyLocation loc) {
        return injuries.stream()
            .filter((i) -> (i.getLocation() == loc)).collect(Collectors.toList());
    }

    // Returns only the first injury in a location
    public Injury getInjuryByLocation(BodyLocation loc) {
        return injuries.stream()
            .filter((i) -> (i.getLocation() == loc)).findFirst().orElse(null);
    }

    public void addInjury(Injury i) {
        injuries.add(Objects.requireNonNull(i));
        if (null != getUnit()) {
            getUnit().resetPilotAndEntity();
        }
    }
    //endregion injuries

    /* For use by Against the Bot retirement/defection rolls */
    public boolean isFounder() {
        return founder;
    }

    public void setFounder(boolean founder) {
        this.founder = founder;
    }

    public int getOriginalUnitWeight() {
        return originalUnitWeight;
    }

    public void setOriginalUnitWeight(int weight) {
        originalUnitWeight = weight;
    }

    public int getOriginalUnitTech() {
        return originalUnitTech;
    }

    public void setOriginalUnitTech(int tech) {
        originalUnitTech = tech;
    }

    public UUID getOriginalUnitId() {
        return originalUnitId;
    }

    public void setOriginalUnitId(UUID id) {
        originalUnitId = id;
    }

    public void setOriginalUnit(Unit unit) {
        originalUnitId = unit.getId();
        if (unit.getEntity().isClan()) {
            originalUnitTech = TECH_CLAN;
        } else if (unit.getEntity().getTechLevel() > TechConstants.T_INTRO_BOXSET) {
            originalUnitTech = TECH_IS2;
        } else {
            originalUnitTech = TECH_IS1;
        }
        originalUnitWeight = unit.getEntity().getWeightClass();
    }

    /**
     * This is used to get the number of shares the person has
     * @param sharesForAll true if all combat and support personnel have shares, otherwise false if
     *                     just MechWarriors have shares
     * @return the number of shares the person has
     */
    public int getNumShares(boolean sharesForAll) {
        if (!getStatus().isActive() || !getPrisonerStatus().isFree()
                || (!sharesForAll && !hasRole(PersonnelRole.MECHWARRIOR))) {
            return 0;
        }
        int shares = 1;
        if (isFounder()) {
            shares++;
        }
        shares += Math.max(-1, getExperienceLevel(false) - 2);

        if (getRank().isOfficer()) {
            final Profession profession = Profession.getProfessionFromPersonnelRole(getPrimaryRole());
            int rankOrder = getRankSystem().getOfficerCut();
            while ((rankOrder <= getRankNumeric()) && (rankOrder < Rank.RC_NUM)) {
                Rank rank = getRankSystem().getRanks().get(rankOrder);
                if (!rank.isEmpty(profession)) {
                    shares++;
                }
                rankOrder++;
            }
        }
        if (getOriginalUnitWeight() >= 1) {
            shares++;
        }
        if (getOriginalUnitWeight()  >= 3) {
            shares++;
        }
        shares += getOriginalUnitTech();

        return shares;
    }

    public boolean isEngineer() {
        return engineer;
    }

    public void setEngineer(boolean b) {
        engineer = b;
    }

    /**
     *
     * @return the ransom value of this individual
     * Useful for prisoner who you want to ransom or hand off to your employer in an AtB context
     */
    public Money getRansomValue() {
        // MechWarriors and aero pilots are worth more than the other types of scrubs
        return (getPrimaryRole().isMechWarriorGrouping() || getPrimaryRole().isAerospacePilot()
                ? MECHWARRIOR_AERO_RANSOM_VALUES : OTHER_RANSOM_VALUES)
                .get(getExperienceLevel(false));
    }

    public static class PersonUnitRef extends Unit {
        private PersonUnitRef(UUID id) {
            setId(id);
        }
    }

    public void fixReferences(Campaign campaign) {
        if (unit instanceof PersonUnitRef) {
            UUID id = unit.getId();
            unit = campaign.getUnit(id);
            if (unit == null) {
                MekHQ.getLogger().error(
                    String.format("Person %s ('%s') references missing unit %s",
                        getId(), getFullName(), id));
            }
        }
        for (int ii = techUnits.size() - 1; ii >= 0; --ii) {
            Unit techUnit = techUnits.get(ii);
            if (techUnit instanceof PersonUnitRef) {
                Unit realUnit = campaign.getUnit(techUnit.getId());
                if (realUnit != null) {
                    techUnits.set(ii, realUnit);
                } else {
                    MekHQ.getLogger().error(
                        String.format("Person %s ('%s') techs missing unit %s",
                            getId(), getFullName(), techUnit.getId()));
                    techUnits.remove(ii);
                }
            }
        }
    }
}<|MERGE_RESOLUTION|>--- conflicted
+++ resolved
@@ -922,14 +922,9 @@
      * @param campaign the campaign the person is part of
      * @param today the current date
      * @param status the person's new PersonnelStatus
-     * @param today the current date
-     */
-<<<<<<< HEAD
-    public void changeStatus(final Campaign campaign, final PersonnelStatus status, final LocalDate today) {
-=======
+     */
     public void changeStatus(final Campaign campaign, final LocalDate today,
                              final PersonnelStatus status) {
->>>>>>> bad86c42
         if (status == getStatus()) { // no change means we don't need to process anything
             return;
         } else if (getStatus().isDead() && !status.isDead()) {
@@ -942,15 +937,10 @@
             case ACTIVE:
                 if (getStatus().isMIA()) {
                     ServiceLogger.recoveredMia(this, today);
-<<<<<<< HEAD
-                } else if (getStatus().isDead()) {
-                    ServiceLogger.resurrected(this, today);
-=======
                 } else if (getStatus().isOnLeave()) {
                     ServiceLogger.returnedFromLeave(this, campaign.getLocalDate());
                 } else if (getStatus().isAWOL()) {
                     ServiceLogger.returnedFromAWOL(this, campaign.getLocalDate());
->>>>>>> bad86c42
                 } else {
                     ServiceLogger.rehired(this, today);
                 }
@@ -962,66 +952,11 @@
                     setRetirement(today);
                 }
                 break;
-<<<<<<< HEAD
-            case MIA:
-                ServiceLogger.mia(this, today);
-                break;
-            case KIA:
-                ServiceLogger.kia(this, today);
-                break;
-            case NATURAL_CAUSES:
-                MedicalLogger.diedOfNaturalCauses(this, today);
-                ServiceLogger.passedAway(this, today, status.toString());
-                break;
-            case WOUNDS:
-                MedicalLogger.diedFromWounds(this, today);
-                ServiceLogger.passedAway(this, today, status.toString());
-                break;
-            case DISEASE:
-                MedicalLogger.diedFromDisease(this, today);
-                ServiceLogger.passedAway(this, today, status.toString());
-                break;
-            case OLD_AGE:
-                MedicalLogger.diedOfOldAge(this, today);
-                ServiceLogger.passedAway(this, today, status.toString());
-                break;
-            case PREGNANCY_COMPLICATIONS:
-                // The child might be able to be born, albeit into a world without their mother.
-                // This can be manually set by males and for those who are not pregnant. This is
-                // purposeful, to allow for player customization, and thus we first check if someone
-                // is pregnant before having the birth
-                if (isPregnant()) {
-                    int pregnancyWeek = getPregnancyWeek(today);
-                    double babyBornChance;
-                    if (pregnancyWeek > 35) {
-                        babyBornChance = 0.99;
-                    } else if (pregnancyWeek > 29) {
-                        babyBornChance = 0.95;
-                    } else if (pregnancyWeek > 25) {
-                        babyBornChance = 0.9;
-                    } else if (pregnancyWeek == 25) {
-                        babyBornChance = 0.8;
-                    } else if (pregnancyWeek == 24) {
-                        babyBornChance = 0.5;
-                    } else if (pregnancyWeek == 23) {
-                        babyBornChance = 0.25;
-                    } else {
-                        babyBornChance = 0;
-                    }
-
-                    if (Compute.randomFloat() < babyBornChance) {
-                        birth(campaign, today);
-                    }
-                }
-                MedicalLogger.diedFromPregnancyComplications(this, today);
-                ServiceLogger.passedAway(this, today, status.toString());
-=======
             case PREGNANCY_COMPLICATIONS:
                 campaign.getProcreation().processPregnancyComplications(campaign, campaign.getLocalDate(), this);
                 // purposeful fall through
             default:
                 ServiceLogger.changedStatus(this, campaign.getLocalDate(), status);
->>>>>>> bad86c42
                 break;
         }
 
@@ -1250,132 +1185,6 @@
     public boolean isPregnant() {
         return dueDate != null;
     }
-<<<<<<< HEAD
-
-    /**
-     * This is used to determine if a person can procreate
-     * @param today the current date
-     * @return true if they can, otherwise false
-     */
-    public boolean canProcreate(final LocalDate today) {
-        return getGender().isFemale() && isTryingToConceive() && !isPregnant() && !isDeployed()
-                && !isChild() && (getAge(today) < 51);
-    }
-
-    public void procreate(final Campaign campaign, final LocalDate today) {
-        if (canProcreate(today)) {
-            boolean conceived = false;
-            if (getGenealogy().hasSpouse()) {
-                Person spouse = getGenealogy().getSpouse();
-                if (!spouse.isDeployed() && !spouse.getStatus().isDeadOrMIA() && !spouse.isChild()
-                        && !(spouse.getGender() == getGender())) {
-                    // setting is the decimal chance that this procreation attempt will create a child, base is 0.05%
-                    conceived = (Compute.randomFloat() < (campaign.getCampaignOptions().getChanceProcreation()));
-                }
-            } else if (campaign.getCampaignOptions().useProcreationNoRelationship()) {
-                // setting is the decimal chance that this procreation attempt will create a child, base is 0.005%
-                conceived = (Compute.randomFloat() < (campaign.getCampaignOptions().getChanceProcreationNoRelationship()));
-            }
-
-            if (conceived) {
-                addPregnancy(campaign, today);
-            }
-        }
-    }
-
-    public void addPregnancy(final Campaign campaign, final LocalDate today) {
-        LocalDate dueDate = today.plus(PREGNANCY_STANDARD_DURATION, ChronoUnit.DAYS);
-        setExpectedDueDate(dueDate);
-        dueDate = dueDate.plus(PREGNANCY_MODIFY_DURATION.getAsInt(), ChronoUnit.DAYS);
-        setDueDate(dueDate);
-
-        int size = PREGNANCY_SIZE.getAsInt();
-        extraData.set(PREGNANCY_CHILDREN_DATA, size);
-        extraData.set(PREGNANCY_FATHER_DATA, (getGenealogy().hasSpouse())
-                ? getGenealogy().getSpouse().getId().toString() : null);
-
-        String sizeString = (size < PREGNANCY_MULTIPLE_NAMES.length) ? PREGNANCY_MULTIPLE_NAMES[size] : null;
-
-        campaign.addReport(getHyperlinkedName() + " has conceived" + (sizeString == null ? "" : (" " + sizeString)));
-        if (campaign.getCampaignOptions().logConception()) {
-            MedicalLogger.hasConceived(this, today, sizeString);
-            if (getGenealogy().hasSpouse()) {
-                PersonalLogger.spouseConceived(getGenealogy().getSpouse(), getFullName(), today, sizeString);
-            }
-        }
-    }
-
-    /**
-     * Removes a pregnancy and clears all related data from the current person
-     */
-    public void removePregnancy() {
-        setDueDate(null);
-        setExpectedDueDate(null);
-        extraData.set(PREGNANCY_CHILDREN_DATA, null);
-        extraData.set(PREGNANCY_FATHER_DATA, null);
-    }
-
-    /**
-     * This method is how a person gives birth to a number of babies and have them added to the campaign
-     * @param campaign the campaign to add the baby in question to
-     * @param today the current date
-     */
-    public void birth(final Campaign campaign, final LocalDate today) {
-        // Determine the number of children
-        int size = extraData.get(PREGNANCY_CHILDREN_DATA, 1);
-
-        // Determine father information
-        Person father = (getExtraData().get(PREGNANCY_FATHER_DATA) != null)
-                ? campaign.getPerson(UUID.fromString(getExtraData().get(PREGNANCY_FATHER_DATA))) : null;
-        father = campaign.getCampaignOptions().determineFatherAtBirth()
-                ? Utilities.nonNull(getGenealogy().getSpouse(), father) : father;
-
-        // Determine Prisoner Status
-        final PrisonerStatus prisonerStatus = campaign.getCampaignOptions().getPrisonerBabyStatus()
-                ? getPrisonerStatus() : PrisonerStatus.FREE;
-
-        // Output a specific report to the campaign if they are giving birth to multiple children
-        if (PREGNANCY_MULTIPLE_NAMES[size] != null) {
-            campaign.addReport(String.format("%s has given birth to %s!", getHyperlinkedName(),
-                    PREGNANCY_MULTIPLE_NAMES[size]));
-        }
-
-        // Create Babies
-        for (int i = 0; i < size; i++) {
-            // Create the specific baby
-            Person baby = campaign.newDependent(true);
-            String surname = campaign.getCampaignOptions().getBabySurnameStyle()
-                    .generateBabySurname(this, father, baby.getGender());
-            baby.setSurname(surname);
-            baby.setBirthday(today);
-
-            // Recruit the baby
-            campaign.recruitPerson(baby, prisonerStatus, true, true);
-
-            // Create genealogy information
-            baby.getGenealogy().addFamilyMember(FamilialRelationshipType.PARENT, this);
-            getGenealogy().addFamilyMember(FamilialRelationshipType.CHILD, baby);
-            if (father != null) {
-                baby.getGenealogy().addFamilyMember(FamilialRelationshipType.PARENT, father);
-                father.getGenealogy().addFamilyMember(FamilialRelationshipType.CHILD, baby);
-            }
-
-            // Create reports and log the birth
-            campaign.addReport(String.format("%s has given birth to %s, a baby %s!", getHyperlinkedName(),
-                    baby.getHyperlinkedName(), GenderDescriptors.BOY_GIRL.getDescriptor(baby.getGender())));
-            if (campaign.getCampaignOptions().logConception()) {
-                MedicalLogger.deliveredBaby(this, baby, today);
-                if (father != null) {
-                    PersonalLogger.ourChildBorn(father, baby, getFullName(), today);
-                }
-            }
-        }
-
-        // Cleanup Data
-        removePregnancy();
-    }
-=======
->>>>>>> bad86c42
     //endregion Pregnancy
 
     //region Marriage
