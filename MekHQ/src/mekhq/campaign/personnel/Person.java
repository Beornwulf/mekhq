--- conflicted
+++ resolved
@@ -180,24 +180,14 @@
     private ROMDesignation primaryDesignator;
     private ROMDesignation secondaryDesignator;
 
-<<<<<<< HEAD
     private String biography;
     private LocalDate birthday;
     private LocalDate dateOfDeath;
     private LocalDate recruitment;
     private LocalDate lastRankChangeDate;
+    private LocalDate retirement;
     private List<LogEntry> personnelLog;
     private List<LogEntry> missionLog;
-=======
-    protected String biography;
-    protected LocalDate birthday;
-    protected LocalDate dateOfDeath;
-    protected LocalDate recruitment;
-    protected LocalDate lastRankChangeDate;
-    private LocalDate retirement;
-    protected List<LogEntry> personnelLog;
-    protected List<LogEntry> missionLog;
->>>>>>> d9ebb391
 
     private Skills skills;
     private PersonnelOptions options;
