/*
 * Copyright (c) 2009 - Jay Lawson (jaylawson39 at yahoo.com). All Rights Reserved.
 * Copyright (C) 2020-2025 The MegaMek Team. All Rights Reserved.
 *
 * This file is part of MekHQ.
 *
 * MekHQ is free software: you can redistribute it and/or modify
 * it under the terms of the GNU General Public License (GPL),
 * version 3 or (at your option) any later version,
 * as published by the Free Software Foundation.
 *
 * MekHQ is distributed in the hope that it will be useful,
 * but WITHOUT ANY WARRANTY; without even the implied warranty
 * of MERCHANTABILITY or FITNESS FOR A PARTICULAR PURPOSE.
 * See the GNU General Public License for more details.
 *
 * A copy of the GPL should have been included with this project;
 * if not, see <https://www.gnu.org/licenses/>.
 *
 * NOTICE: The MegaMek organization is a non-profit group of volunteers
 * creating free software for the BattleTech community.
 *
 * MechWarrior, BattleMech, `Mech and AeroTech are registered trademarks
 * of The Topps Company, Inc. All Rights Reserved.
 *
 * Catalyst Game Labs and the Catalyst Game Labs logo are trademarks of
 * InMediaRes Productions, LLC.
 *
 * MechWarrior Copyright Microsoft Corporation. MekHQ was created under
 * Microsoft's "Game Content Usage Rules"
 * <https://www.xbox.com/en-US/developers/rules> and it is not endorsed by or
 * affiliated with Microsoft.
 */
package mekhq.campaign.personnel;

import static java.lang.Math.abs;
import static java.lang.Math.floor;
import static java.lang.Math.min;
import static java.lang.Math.round;
import static megamek.codeUtilities.MathUtility.clamp;
import static megamek.codeUtilities.StringUtility.isNullOrBlank;
import static megamek.common.Compute.d6;
import static megamek.common.Compute.randomInt;
import static megamek.common.enums.SkillLevel.REGULAR;
import static mekhq.MHQConstants.BATTLE_OF_TUKAYYID;
import static mekhq.campaign.log.LogEntryType.ASSIGNMENT;
import static mekhq.campaign.log.LogEntryType.MEDICAL;
import static mekhq.campaign.log.LogEntryType.PERFORMANCE;
import static mekhq.campaign.log.LogEntryType.SERVICE;
import static mekhq.campaign.personnel.BodyLocation.INTERNAL;
import static mekhq.campaign.personnel.PersonnelOptions.*;
import static mekhq.campaign.personnel.enums.BloodGroup.getRandomBloodGroup;
import static mekhq.campaign.personnel.medical.advancedMedical.InjuryTypes.DISCONTINUATION_SYNDROME;
import static mekhq.campaign.personnel.medical.advancedMedical.InjuryTypes.CRIPPLING_FLASHBACKS;
import static mekhq.campaign.personnel.skills.Aging.getReputationAgeModifier;
import static mekhq.campaign.personnel.skills.Attributes.DEFAULT_ATTRIBUTE_SCORE;
import static mekhq.campaign.personnel.skills.Attributes.MAXIMUM_ATTRIBUTE_SCORE;
import static mekhq.campaign.personnel.skills.Attributes.MINIMUM_ATTRIBUTE_SCORE;
import static mekhq.campaign.personnel.skills.SkillType.*;
import static mekhq.campaign.randomEvents.personalities.PersonalityController.generateReasoning;
import static mekhq.campaign.randomEvents.personalities.PersonalityController.getTraitIndex;
import static mekhq.utilities.ReportingUtilities.CLOSING_SPAN_TAG;
import static mekhq.utilities.ReportingUtilities.getNegativeColor;
import static mekhq.utilities.ReportingUtilities.getPositiveColor;
import static mekhq.utilities.ReportingUtilities.getWarningColor;
import static mekhq.utilities.ReportingUtilities.spanOpeningWithCustomColor;

import java.io.PrintWriter;
import java.time.LocalDate;
import java.time.temporal.ChronoUnit;
import java.util.*;
import java.util.function.Consumer;
import java.util.stream.Collectors;
import java.util.stream.IntStream;
import java.util.stream.Stream;

import megamek.Version;
import megamek.client.generator.RandomNameGenerator;
import megamek.codeUtilities.MathUtility;
import megamek.codeUtilities.ObjectUtility;
import megamek.common.*;
import megamek.common.annotations.Nullable;
import megamek.common.enums.Gender;
import megamek.common.enums.SkillLevel;
import megamek.common.icons.Portrait;
import megamek.common.options.IOption;
import megamek.common.options.IOptionGroup;
import megamek.common.options.OptionsConstants;
import megamek.common.options.PilotOptions;
import megamek.logging.MMLogger;
import mekhq.MekHQ;
import mekhq.Utilities;
import mekhq.campaign.Campaign;
import mekhq.campaign.CampaignOptions;
import mekhq.campaign.ExtraData;
import mekhq.campaign.event.PersonChangedEvent;
import mekhq.campaign.event.PersonStatusChangedEvent;
import mekhq.campaign.finances.Money;
import mekhq.campaign.force.Force;
import mekhq.campaign.log.LogEntry;
import mekhq.campaign.log.LogEntryFactory;
import mekhq.campaign.log.LogEntryType;
import mekhq.campaign.log.PersonalLogger;
import mekhq.campaign.log.ServiceLogger;
import mekhq.campaign.parts.Part;
import mekhq.campaign.parts.Refit;
import mekhq.campaign.personnel.enums.*;
import mekhq.campaign.personnel.enums.education.EducationLevel;
import mekhq.campaign.personnel.enums.education.EducationStage;
import mekhq.campaign.personnel.familyTree.Genealogy;
import mekhq.campaign.personnel.medical.advancedMedical.InjuryTypes;
import mekhq.campaign.personnel.medical.advancedMedical.InjuryUtil;
import mekhq.campaign.personnel.ranks.Rank;
import mekhq.campaign.personnel.ranks.RankSystem;
import mekhq.campaign.personnel.ranks.RankValidator;
import mekhq.campaign.personnel.ranks.Ranks;
import mekhq.campaign.personnel.skills.Attributes;
import mekhq.campaign.personnel.skills.Skill;
import mekhq.campaign.personnel.skills.SkillType;
import mekhq.campaign.personnel.skills.Skills;
import mekhq.campaign.personnel.skills.enums.SkillAttribute;
import mekhq.campaign.personnel.skills.enums.SkillSubType;
import mekhq.campaign.randomEvents.personalities.PersonalityController;
import mekhq.campaign.randomEvents.personalities.enums.Aggression;
import mekhq.campaign.randomEvents.personalities.enums.Ambition;
import mekhq.campaign.randomEvents.personalities.enums.Greed;
import mekhq.campaign.randomEvents.personalities.enums.PersonalityQuirk;
import mekhq.campaign.randomEvents.personalities.enums.PersonalityTraitType;
import mekhq.campaign.randomEvents.personalities.enums.Reasoning;
import mekhq.campaign.randomEvents.personalities.enums.Social;
import mekhq.campaign.randomEvents.prisoners.enums.PrisonerStatus;
import mekhq.campaign.unit.Unit;
import mekhq.campaign.universe.Faction;
import mekhq.campaign.universe.Factions;
import mekhq.campaign.universe.Planet;
import mekhq.campaign.universe.PlanetarySystem;
import mekhq.campaign.work.IPartWork;
import mekhq.utilities.MHQXMLUtility;
import mekhq.utilities.ReportingUtilities;
import org.w3c.dom.Node;
import org.w3c.dom.NodeList;

/**
 * @author Jay Lawson (jaylawson39 at yahoo.com)
 * @author Justin "Windchild" Bowen
 */
public class Person {
    // region Variable Declarations
    public static final Map<Integer, Money> MEKWARRIOR_AERO_RANSOM_VALUES;
    public static final Map<Integer, Money> OTHER_RANSOM_VALUES;

    // Traits
    public static final int TRAIT_MODIFICATION_COST = 100;

    public static final String CONNECTIONS_LABEL = "CONNECTIONS";
    public static final int MINIMUM_CONNECTIONS = 0;
    public static final int MAXIMUM_CONNECTIONS = 10;

    public static final String REPUTATION_LABEL = "REPUTATION";
    public static final int MINIMUM_REPUTATION = -5;
    public static final int MAXIMUM_REPUTATION = 5;

    public static final String WEALTH_LABEL = "WEALTH";
    public static final int MINIMUM_WEALTH = -1;
    public static final int MAXIMUM_WEALTH = 10;

    public static final String UNLUCKY_LABEL = "UNLUCKY";
    public static final int MINIMUM_UNLUCKY = 0;
    public static final int MAXIMUM_UNLUCKY = 5;

    public static final String BLOODMARK_LABEL = "BLOODMARK";
    public static final int MINIMUM_BLOODMARK = 0;
    public static final int MAXIMUM_BLOODMARK = 5;

    private static final String DELIMITER = "::";


    private PersonAwardController awardController;

    // region Family Variables
    // Lineage
    private final Genealogy genealogy;

    // region Procreation
    private LocalDate dueDate;
    private LocalDate expectedDueDate;
    // endregion Procreation
    // endregion Family Variables

    private UUID id;

    // region Name
    private transient String fullName; // this is a runtime variable, and shouldn't be saved
    private String preNominal;
    private String givenName;
    private String surname;
    private String postNominal;
    private String maidenName;
    private String callsign;
    // endregion Name

    private Gender gender;
    private BloodGroup bloodGroup;

    private Portrait portrait;

    private PersonnelRole primaryRole;
    private PersonnelRole secondaryRole;

    private ROMDesignation primaryDesignator;
    private ROMDesignation secondaryDesignator;

    private String biography;
    private LocalDate birthday;
    private LocalDate joinedCampaign;
    private LocalDate recruitment;
    private LocalDate lastRankChangeDate;
    private LocalDate dateOfDeath;
    private List<LogEntry> personnelLog;
    private List<LogEntry> medicalLog;
    private List<LogEntry> scenarioLog;
    private List<LogEntry> assignmentLog;
    private List<LogEntry> performanceLog;

    // this is used by autoAwards to abstract the support person of the year award
    private int autoAwardSupportPoints;

    private LocalDate retirement;
    private int loyalty;
    private int fatigue;
    private Boolean isRecoveringFromFatigue;

    private Skills skills;
    private PersonnelOptions options;
    private int toughness;
    private int connections;
    private int wealth;
    private boolean hasPerformedExtremeExpenditure;
    private int reputation;
    private int unlucky;
    private int bloodmark;
    private List<LocalDate> bloodhuntSchedule;
    private Attributes atowAttributes;

    private PersonnelStatus status;
    private int xp;
    private int totalXPEarnings;
    private int acquisitions;
    private Money salary;
    private Money totalEarnings;
    private int hits;
    private int hitsPrior;
    private PrisonerStatus prisonerStatus;

    // Supports edge usage by a ship's engineer composite crewman
    private int edgeUsedThisRound;
    // To track how many edge points personnel have left until next refresh
    private int currentEdge;

    // phenotype and background
    private Phenotype phenotype;
    private String bloodname;
    private Faction originFaction;
    private Planet originPlanet;
    private LocalDate becomingBondsmanEndDate;

    // assignments
    private Unit unit;
    private UUID doctorId;
    private List<Unit> techUnits;

    private int vocationalXPTimer;

    // days of rest
    private int daysToWaitForHealing;

    // Our rank
    private RankSystem rankSystem;
    private int rank;
    private int rankLevel;

    private ManeiDominiClass maneiDominiClass;
    private ManeiDominiRank maneiDominiRank;

    // stuff to track for support teams
    private int minutesLeft;
    private int overtimeLeft;
    private int nTasks;
    private boolean engineer;
    public static final int PRIMARY_ROLE_SUPPORT_TIME = 480;
    public static final int PRIMARY_ROLE_OVERTIME_SUPPORT_TIME = 240;
    public static final int SECONDARY_ROLE_SUPPORT_TIME = 240;
    public static final int SECONDARY_ROLE_OVERTIME_SUPPORT_TIME = 120;

    // region Advanced Medical
    private List<Injury> injuries;
    // endregion Advanced Medical

    // region Against the Bot
    private int originalUnitWeight; // uses EntityWeightClass with 0 (Extra-Light) for no original unit
    public static final int TECH_IS1 = 0;
    public static final int TECH_IS2 = 1;
    public static final int TECH_CLAN = 2;
    private int originalUnitTech;
    private UUID originalUnitId;
    // endregion Against the Bot

    // region Education
    private EducationLevel eduHighestEducation;
    private String eduAcademyName;
    private String eduAcademySet;
    private String eduAcademyNameInSet;
    private String eduAcademyFaction;
    private String eduAcademySystem;
    private int eduCourseIndex;
    private EducationStage eduEducationStage;
    private int eduJourneyTime;
    private int eduEducationTime;
    private int eduDaysOfTravel;
    private List<UUID> eduTagAlongs;
    private List<String> eduFailedApplications;
    // endregion Education

    // region Personality
    private Aggression aggression;
    private int aggressionDescriptionIndex;
    private Ambition ambition;
    private int ambitionDescriptionIndex;
    private Greed greed;
    private int greedDescriptionIndex;
    private Social social;
    private int socialDescriptionIndex;
    private PersonalityQuirk personalityQuirk;
    private int personalityQuirkDescriptionIndex;
    private Reasoning reasoning;
    private int reasoningDescriptionIndex;
    private String personalityDescription;
    private String personalityInterviewNotes;
    // endregion Personality

    // region Split Personality
    private String storedGivenName;
    private String storedSurname;
    private int storedLoyalty;
    private Faction storedOriginFaction;
    private Aggression storedAggression;
    private int storedAggressionDescriptionIndex;
    private Ambition storedAmbition;
    private int storedAmbitionDescriptionIndex;
    private Greed storedGreed;
    private int storedGreedDescriptionIndex;
    private Social storedSocial;
    private int storedSocialDescriptionIndex;
    private PersonalityQuirk storedPersonalityQuirk;
    private int storedPersonalityQuirkDescriptionIndex;
    private Reasoning storedReasoning;
    private int storedReasoningDescriptionIndex;
    // endregion Split Personality

    // region Flags
    private boolean clanPersonnel;
    private boolean commander;
    private boolean divorceable;
    private boolean founder; // +1 share if using shares system
    private boolean immortal;
    private boolean employed;
    // this is a flag used in determine whether a person is a potential marriage
    // candidate provided
    // that they are not married, are old enough, etc.
    private boolean marriageable;
    // this is a flag used in random procreation to determine whether to attempt to
    // procreate
    private boolean tryingToConceive;
    private boolean hidePersonality;
    // endregion Flags

    // Generic extra data, for use with plugins and mods
    private ExtraData extraData;

    private final static ResourceBundle resources = ResourceBundle.getBundle("mekhq.resources.Personnel",
          MekHQ.getMHQOptions().getLocale());
    private static final MMLogger logger = MMLogger.create(Person.class);

    // initializes the AtB ransom values
    static {
        MEKWARRIOR_AERO_RANSOM_VALUES = new HashMap<>();

        // no official AtB rules for really inexperienced scrubs, but...
        MEKWARRIOR_AERO_RANSOM_VALUES.put(EXP_NONE, Money.of(2500));

        // no official AtB rules for really inexperienced scrubs, but...
        MEKWARRIOR_AERO_RANSOM_VALUES.put(EXP_ULTRA_GREEN, Money.of(5000));

        MEKWARRIOR_AERO_RANSOM_VALUES.put(EXP_GREEN, Money.of(10000));
        MEKWARRIOR_AERO_RANSOM_VALUES.put(EXP_REGULAR, Money.of(25000));
        MEKWARRIOR_AERO_RANSOM_VALUES.put(EXP_VETERAN, Money.of(50000));
        MEKWARRIOR_AERO_RANSOM_VALUES.put(EXP_ELITE, Money.of(100000));
        MEKWARRIOR_AERO_RANSOM_VALUES.put(EXP_HEROIC, Money.of(150000));
        MEKWARRIOR_AERO_RANSOM_VALUES.put(EXP_LEGENDARY, Money.of(200000));

        OTHER_RANSOM_VALUES = new HashMap<>();
        OTHER_RANSOM_VALUES.put(EXP_NONE, Money.of(1250));
        OTHER_RANSOM_VALUES.put(EXP_ULTRA_GREEN, Money.of(2500));
        OTHER_RANSOM_VALUES.put(EXP_GREEN, Money.of(5000));
        OTHER_RANSOM_VALUES.put(EXP_REGULAR, Money.of(10000));
        OTHER_RANSOM_VALUES.put(EXP_VETERAN, Money.of(25000));
        OTHER_RANSOM_VALUES.put(EXP_ELITE, Money.of(50000));
        OTHER_RANSOM_VALUES.put(EXP_HEROIC, Money.of(100000));
        OTHER_RANSOM_VALUES.put(EXP_LEGENDARY, Money.of(150000));
    }
    // endregion Variable Declarations

    // region Constructors
    protected Person(final UUID id) {
        this.id = id;
        this.genealogy = new Genealogy(this);
    }

    public Person(final Campaign campaign) {
        this(RandomNameGenerator.UNNAMED, RandomNameGenerator.UNNAMED_SURNAME, campaign);
    }

    public Person(final Campaign campaign, final String factionCode) {
        this(RandomNameGenerator.UNNAMED, RandomNameGenerator.UNNAMED_SURNAME, campaign, factionCode);
    }

    public Person(final String givenName, final String surname, final Campaign campaign) {
        this(givenName, surname, campaign, campaign.getFaction().getShortName());
    }

    public Person(final String givenName, final String surname, final @Nullable Campaign campaign,
          final String factionCode) {
        this("", givenName, surname, "", campaign, factionCode);
    }

    /**
     * Primary Person constructor, variables are initialized in the exact same order as they are saved to the XML file
     *
     * @param preNominal  the person's pre-nominal
     * @param givenName   the person's given name
     * @param surname     the person's surname
     * @param postNominal the person's post-nominal
     * @param campaign    the campaign this person is a part of, or null (unit testing only)
     * @param factionCode the faction this person was borne into
     */
    public Person(final String preNominal, final String givenName, final String surname, final String postNominal,
          final @Nullable Campaign campaign, final String factionCode) {
        // We assign the variables in XML file order
        id = UUID.randomUUID();

        // region Name
        setPreNominalDirect(preNominal);
        setGivenNameDirect(givenName);
        setSurnameDirect(surname);
        setPostNominalDirect(postNominal);
        setMaidenName(null); // this is set to null to handle divorce cases
        setCallsignDirect("");
        // endregion Name

        primaryRole = PersonnelRole.NONE;
        secondaryRole = PersonnelRole.NONE;
        primaryDesignator = ROMDesignation.NONE;
        secondaryDesignator = ROMDesignation.NONE;
        setDateOfBirth(LocalDate.now());

        originFaction = Factions.getInstance().getFaction(factionCode);
        originPlanet = null;
        becomingBondsmanEndDate = null;
        phenotype = Phenotype.NONE;
        bloodname = "";
        biography = "";
        this.genealogy = new Genealogy(this);
        dueDate = null;
        expectedDueDate = null;
        setPortrait(new Portrait());
        setXPDirect(0);
        setTotalXPEarnings(0);
        daysToWaitForHealing = 0;
        setGender(Gender.MALE);
        setRankSystemDirect((campaign == null) ? null : campaign.getRankSystem());
        setRank(0);
        setRankLevel(0);
        setManeiDominiClassDirect(ManeiDominiClass.NONE);
        setManeiDominiRankDirect(ManeiDominiRank.NONE);
        nTasks = 0;
        doctorId = null;
        salary = Money.of(-1);
        totalEarnings = Money.of(0);
        status = PersonnelStatus.ACTIVE;
        prisonerStatus = PrisonerStatus.FREE;
        hits = 0;
        hitsPrior = 0;
        toughness = 0;
        connections = 0;
        wealth = 0;
        hasPerformedExtremeExpenditure = false;
        reputation = 0;
        unlucky = 0;
        bloodmark = 0;
        bloodhuntSchedule = new ArrayList<>();
        atowAttributes = new Attributes();
        dateOfDeath = null;
        recruitment = null;
        joinedCampaign = null;
        lastRankChangeDate = null;
        autoAwardSupportPoints = 0;
        retirement = null;
        loyalty = 9;
        fatigue = 0;
        isRecoveringFromFatigue = false;
        skills = new Skills();
        options = new PersonnelOptions();
        currentEdge = 0;
        techUnits = new ArrayList<>();
        personnelLog = new ArrayList<>();
        medicalLog = new ArrayList<>();
        scenarioLog = new ArrayList<>();
        assignmentLog = new ArrayList<>();
        performanceLog = new ArrayList<>();
        awardController = new PersonAwardController(this);
        injuries = new ArrayList<>();
        originalUnitWeight = EntityWeightClass.WEIGHT_ULTRA_LIGHT;
        originalUnitTech = TECH_IS1;
        originalUnitId = null;
        acquisitions = 0;
        eduHighestEducation = EducationLevel.EARLY_CHILDHOOD;
        eduAcademyName = null;
        eduAcademySystem = null;
        eduCourseIndex = 0;
        eduEducationStage = EducationStage.NONE;
        eduJourneyTime = 0;
        eduEducationTime = 0;
        eduDaysOfTravel = 0;
        eduTagAlongs = new ArrayList<>();
        eduFailedApplications = new ArrayList<>();
        eduAcademySet = null;
        eduAcademyNameInSet = null;
        eduAcademyFaction = null;
        aggression = Aggression.NONE;
        aggressionDescriptionIndex = randomInt(Aggression.MAXIMUM_VARIATIONS);
        ambition = Ambition.NONE;
        ambitionDescriptionIndex = randomInt(Ambition.MAXIMUM_VARIATIONS);
        greed = Greed.NONE;
        greedDescriptionIndex = randomInt(Greed.MAXIMUM_VARIATIONS);
        social = Social.NONE;
        socialDescriptionIndex = randomInt(Social.MAXIMUM_VARIATIONS);
        personalityQuirk = PersonalityQuirk.NONE;
        personalityQuirkDescriptionIndex = randomInt(PersonalityQuirk.MAXIMUM_VARIATIONS);
        reasoning = Reasoning.AVERAGE;
        reasoningDescriptionIndex = randomInt(Reasoning.MAXIMUM_VARIATIONS);
        personalityDescription = "";
        personalityInterviewNotes = "";
        storedLoyalty = 0;
        storedAggression = Aggression.NONE;
        storedAggressionDescriptionIndex = 0;
        storedAmbition = Ambition.NONE;
        storedAmbitionDescriptionIndex = 0;
        storedGreed = Greed.NONE;
        storedGreedDescriptionIndex = 0;
        storedSocial = Social.NONE;
        storedSocialDescriptionIndex = 0;
        storedPersonalityQuirk = PersonalityQuirk.NONE;
        storedPersonalityQuirkDescriptionIndex = 0;
        storedReasoning = Reasoning.AVERAGE;
        storedReasoningDescriptionIndex = 0;

        // This assigns minutesLeft and overtimeLeft. Must be after skills to avoid an NPE.
        if (campaign != null) {
            // The reason for this paranoid checking is to allow us to Unit Test with real Person objects without
            // needing
            // to initialize CampaignOptions
            CampaignOptions campaignOptions = campaign.getCampaignOptions();

            if (campaignOptions != null) {
                resetMinutesLeft(campaignOptions.isTechsUseAdministration());
            }
        }

        // region Flags
        setClanPersonnel(originFaction.isClan());
        setCommander(false);
        setDivorceable(true);
        setFounder(false);
        setImmortal(false);
        setEmployed(true);
        setMarriageable(true);
        setTryingToConceive(true);
        // endregion Flags

        extraData = new ExtraData();

        // Initialize Data based on these settings
        setFullName();
    }
    // endregion Constructors

    public Phenotype getPhenotype() {
        return phenotype;
    }

    public void setPhenotype(final Phenotype phenotype) {
        this.phenotype = phenotype;
    }

    public @Nullable String getBloodname() {
        return bloodname;
    }

    public void setBloodname(final String bloodname) {
        this.bloodname = bloodname;
        setFullName();
    }

    public Faction getOriginFaction() {
        return originFaction;
    }

    public void setOriginFaction(final Faction originFaction) {
        this.originFaction = originFaction;
    }

    Faction getStoredOriginFaction() {
        return storedOriginFaction;
    }

    void setStoredOriginFaction(final Faction originFaction) {
        this.storedOriginFaction = originFaction;
    }

    public Planet getOriginPlanet() {
        return originPlanet;
    }

    public void setOriginPlanet(final Planet originPlanet) {
        this.originPlanet = originPlanet;
    }

    public LocalDate getBecomingBondsmanEndDate() {
        return becomingBondsmanEndDate;
    }

    public void setBecomingBondsmanEndDate(final LocalDate becomingBondsmanEndDate) {
        this.becomingBondsmanEndDate = becomingBondsmanEndDate;
    }

    public PrisonerStatus getPrisonerStatus() {
        return prisonerStatus;
    }

    /**
     * This requires expanded checks because a number of functionalities are strictly dependent on the current person's
     * prisoner status.
     *
     * @param campaign       the campaign the person is a part of
     * @param prisonerStatus The new prisoner status for the person in question
     * @param log            whether to log the change or not
     */
    public void setPrisonerStatus(final Campaign campaign, final PrisonerStatus prisonerStatus, final boolean log) {
        // This must be processed completely, as the unchanged prisoner status of Free
        // to Free is
        // used during recruitment

        final boolean freed = !getPrisonerStatus().isFree();
        final boolean isPrisoner = prisonerStatus.isCurrentPrisoner();
        setPrisonerStatusDirect(prisonerStatus);

        // Now, we need to fix values and ranks based on the Person's status
        switch (prisonerStatus) {
            case PRISONER:
            case PRISONER_DEFECTOR:
            case BECOMING_BONDSMAN:
                setRecruitment(null);
                setLastRankChangeDate(null);
                if (log) {
                    if (isPrisoner) {
                        ServiceLogger.madePrisoner(this, campaign.getLocalDate(), campaign.getName(), "");
                    } else {
                        ServiceLogger.madeBondsman(this, campaign.getLocalDate(), campaign.getName(), "");
                    }
                }
                break;
            case BONDSMAN:
                LocalDate today = campaign.getLocalDate();
                setRecruitment(today);
                setLastRankChangeDate(today);
                break;
            case FREE:
                if (!getPrimaryRole().isDependent()) {
                    setRecruitment(campaign.getLocalDate());
                    setLastRankChangeDate(campaign.getLocalDate());
                }

                if (log) {
                    if (freed) {
                        ServiceLogger.freed(this, campaign.getLocalDate(), campaign.getName(), "");
                    } else {
                        ServiceLogger.joined(this, campaign.getLocalDate(), campaign.getName(), "");
                    }
                }
                break;
        }

        if (!prisonerStatus.isFree()) {
            if (getUnit() != null) {
                getUnit().remove(this, true);
            }
        }

        MekHQ.triggerEvent(new PersonChangedEvent(this));
    }

    /**
     * This is public for unit testing reasons
     *
     * @param prisonerStatus the person's new prisoner status
     */
    public void setPrisonerStatusDirect(final PrisonerStatus prisonerStatus) {
        this.prisonerStatus = prisonerStatus;
    }

    // region Text Getters
    public String pregnancyStatus() {
        return isPregnant() ? " (Pregnant)" : "";
    }
    // endregion Text Getters

    // region Name

    /**
     * @return the person's full name
     */
    public String getFullName() {
        return fullName;
    }

    /**
     * @return a hyperlinked string for the person's name
     */
    public String getHyperlinkedName() {
        return String.format("<a href='PERSON:%s'>%s</a>", getId(), getFullName());
    }

    /**
     * This is used to create the full name of the person, based on their first and last names
     */
    public void setFullName() {
        final String lastName = getLastName();
        setFullNameDirect(getFirstName() +
                                (getCallsign().isBlank() ? "" : (" \"" + getCallsign() + '"')) +
                                (lastName.isBlank() ? "" : ' ' + lastName));
    }

    /**
     * @param fullName this sets the full name to be equal to the input string. This can ONLY be called by
     *                 {@link Person#setFullName()} or its overrides.
     */
    protected void setFullNameDirect(final String fullName) {
        this.fullName = fullName;
    }

    /**
     * @return a String containing the person's first name including their pre-nominal
     */
    public String getFirstName() {
        return (getPreNominal().isBlank() ? "" : (getPreNominal() + ' ')) + getGivenName();
    }

    /**
     * Return a full last name which may be a bloodname or a surname with or without a post-nominal. A bloodname will
     * overrule a surname, but we do not disallow surnames for clan personnel, if the player wants to input them
     *
     * @return a String of the person's last name
     */
    public String getLastName() {
        String lastName = !isNullOrBlank(getBloodname()) ?
                                getBloodname() :
                                !isNullOrBlank(getSurname()) ? getSurname() : "";
        if (!isNullOrBlank(getPostNominal())) {
            lastName += (lastName.isBlank() ? "" : " ") + getPostNominal();
        }
        return lastName;
    }

    /**
     * @return the person's pre-nominal
     */
    public String getPreNominal() {
        return preNominal;
    }

    /**
     * @param preNominal the person's new pre-nominal
     */
    public void setPreNominal(final String preNominal) {
        setPreNominalDirect(preNominal);
        setFullName();
    }

    protected void setPreNominalDirect(final String preNominal) {
        this.preNominal = preNominal;
    }

    /**
     * @return the person's given name
     */
    public String getGivenName() {
        return givenName;
    }

    /**
     * @param givenName the person's new given name
     */
    public void setGivenName(final String givenName) {
        setGivenNameDirect(givenName);
        setFullName();
    }

    protected void setGivenNameDirect(final String givenName) {
        this.givenName = givenName;
    }

    String getStoredGivenName() {
        return storedGivenName;
    }

    void setStoredGivenName(String storedGivenName) {
        this.storedGivenName = storedGivenName;
    }

    /**
     * @return the person's surname
     */
    public String getSurname() {
        return surname;
    }

    /**
     * @param surname the person's new surname
     */
    public void setSurname(final String surname) {
        setSurnameDirect(surname);
        setFullName();
    }

    protected void setSurnameDirect(final String surname) {
        this.surname = surname;
    }

    String getStoredSurname() {
        return storedSurname;
    }

    void setStoredSurname(String storedSurname) {
        this.storedSurname = storedSurname;
    }

    /**
     * @return the person's post-nominal
     */
    public String getPostNominal() {
        return postNominal;
    }

    /**
     * @param postNominal the person's new post-nominal
     */
    public void setPostNominal(final String postNominal) {
        setPostNominalDirect(postNominal);
        setFullName();
    }

    protected void setPostNominalDirect(final String postNominal) {
        this.postNominal = postNominal;
    }

    /**
     * @return the person's maiden name
     */
    public @Nullable String getMaidenName() {
        return maidenName;
    }

    /**
     * @param maidenName the person's new maiden name
     */
    public void setMaidenName(final @Nullable String maidenName) {
        this.maidenName = maidenName;
    }

    /**
     * @return the person's callsign
     */
    public String getCallsign() {
        return callsign;
    }

    /**
     * @param callsign the person's new callsign
     */
    public void setCallsign(final String callsign) {
        setCallsignDirect(callsign);
        setFullName();
    }

    protected void setCallsignDirect(final String callsign) {
        this.callsign = callsign;
    }

    /**
     * This method is used to migrate names from being a joined name to split between given name and surname, as part of
     * the Personnel changes in MekHQ 0.47.4, and is used to migrate from MM-style names to MHQ-style names
     *
     * @param text text containing the name to be migrated
     */
    public void migrateName(final String text) {
        // How this works:
        // Takes the input name, and splits it into individual parts.
        // Then, it depends on whether the person is Clan or not.
        // For Clan names:
        // Takes the input name, and assumes that person does not have a surname
        // Bloodnames are assumed to have been assigned by MekHQ
        // For Inner Sphere names:
        // Depending on the length of the resulting array, the name is processed
        // differently
        // Array of length 1: the name is assumed to not have a surname, just a given
        // name
        // Array of length 2: the name is assumed to be a given name and a surname
        // Array of length 3: the name is assumed to be a given name and two surnames
        // Array of length 4+: the name is assumed to be as many given names as possible
        // and two surnames
        //
        // Then, the full name is set
        final String[] name = text.trim().split("\\s+");
        final StringBuilder givenName = new StringBuilder(name[0]);

        if (isClanPersonnel()) {
            if (name.length > 1) {
                int i;
                for (i = 1; i < name.length - 1; i++) {
                    givenName.append(' ').append(name[i]);
                }

                if (!(!isNullOrBlank(getBloodname()) && getBloodname().equals(name[i]))) {
                    givenName.append(' ').append(name[i]);
                }
            }
        } else {
            if (name.length == 2) {
                setSurnameDirect(name[1]);
            } else if (name.length == 3) {
                setSurnameDirect(name[1] + ' ' + name[2]);
            } else if (name.length > 3) {
                int i;
                for (i = 1; i < name.length - 2; i++) {
                    givenName.append(' ').append(name[i]);
                }
                setSurnameDirect(name[i] + ' ' + name[i + 1]);
            }
        }

        if ((getSurname() == null) || getSurname().equals(RandomNameGenerator.UNNAMED_SURNAME)) {
            setSurnameDirect("");
        }

        setGivenNameDirect(givenName.toString());
        setFullName();
    }
    // endregion Names

    public Portrait getPortrait() {
        return portrait;
    }

    public void setPortrait(final Portrait portrait) {
        this.portrait = Objects.requireNonNull(portrait, "Illegal assignment: cannot have a null Portrait");
    }

    // region Personnel Roles
    public PersonnelRole getPrimaryRole() {
        return primaryRole;
    }

    /**
     * Use {@link #setPrimaryRole(LocalDate, PersonnelRole)} instead
     */
    @Deprecated(since = "0.50.07", forRemoval = false) // we need to remove the uses before removal
    public void setPrimaryRole(final Campaign campaign, final PersonnelRole primaryRole) {
        // don't need to do any processing for no changes
        if (primaryRole == getPrimaryRole()) {
            return;
        }

        // Now, we can perform the time in service and last rank change tracking change for dependents
        if (!primaryRole.isCivilian() && recruitment == null) {
            setRecruitment(campaign.getLocalDate());
            setLastRankChangeDate(campaign.getLocalDate());
        }

        // Finally, we can set the primary role
        setPrimaryRoleDirect(primaryRole);

        // and trigger the update event
        MekHQ.triggerEvent(new PersonChangedEvent(this));
    }

    /**
     * Sets the primary role for this person as of the given date.
     *
     * <p>If the new primary role differs from the current primary role, this method updates internal state as
     * follows:</p>
     * <ul>
     *     <li>If the new role is not civilian and this person does not already have a recruitment date, assigns
     *     the provided date as both recruitment and last-rank-change dates.</li>
     *     <li>Updates the person's primary role to the provided value.</li>
     *     <li>Triggers a {@link PersonChangedEvent} so that relevant systems are notified of the change.</li>
     * </ul>
     *
     * <p><b>Usage tip:</b> If it’s unclear whether this person is eligible for the new role, call
     * {@code canPerformRole(LocalDate, PersonnelRole, boolean)} before this method.</p>
     *
     * @param today       the current in-game date, used for setting recruitment and rank-change dates if required
     * @param primaryRole the new {@link PersonnelRole} to be set as primary for this person
     */
    public void setPrimaryRole(final LocalDate today, final PersonnelRole primaryRole) {
        // don't need to do any processing for no changes
        if (primaryRole == getPrimaryRole()) {
            return;
        }

        // Now, we can perform the time in service and last rank change tracking change for dependents
        if (!primaryRole.isCivilian() && recruitment == null) {
            setRecruitment(today);
            setLastRankChangeDate(today);
        }

        // Finally, we can set the primary role
        setPrimaryRoleDirect(primaryRole);

        // and trigger the update event
        MekHQ.triggerEvent(new PersonChangedEvent(this));
    }



    public void setPrimaryRoleDirect(final PersonnelRole primaryRole) {
        this.primaryRole = primaryRole;
    }

    public PersonnelRole getSecondaryRole() {
        return secondaryRole;
    }

    public void setSecondaryRole(final PersonnelRole secondaryRole) {
        if (secondaryRole == getSecondaryRole()) {
            return;
        }

        setSecondaryRoleDirect(secondaryRole);
        MekHQ.triggerEvent(new PersonChangedEvent(this));
    }

    public void setSecondaryRoleDirect(final PersonnelRole secondaryRole) {
        this.secondaryRole = secondaryRole;
    }

    /**
     * This is used to determine if a person has a specific role as either their primary OR their secondary role
     *
     * @param role the role to determine
     *
     * @return true if the person has the specific role either as their primary or secondary role
     */
    public boolean hasRole(final PersonnelRole role) {
        return (getPrimaryRole() == role) || (getSecondaryRole() == role);
    }

    /**
     * @return true if the person has a primary or secondary combat role
     */
    public boolean hasCombatRole() {
        return getPrimaryRole().isCombat() || getSecondaryRole().isCombat();
    }

    /**
     * @param excludeUnmarketable whether to exclude the unmarketable roles from the comparison
     *
     * @return true if the person has a primary or secondary support role
     */
    public boolean hasSupportRole(final boolean excludeUnmarketable) {
        return getPrimaryRole().isSupport(excludeUnmarketable) || getSecondaryRole().isSupport(excludeUnmarketable);
    }

    public String getRoleDesc() {
        String role = getPrimaryRoleDesc();
        if (!getSecondaryRole().isNone()) {
            role += '/' + getSecondaryRoleDesc();
        }
        return role;
    }

    public String getPrimaryRoleDesc() {
        String bgPrefix = "";
        if (isClanPersonnel()) {
            bgPrefix = getPhenotype().getShortName() + ' ';
        }
        return bgPrefix + getPrimaryRole().getLabel(isClanPersonnel());
    }

    /**
     * Returns an HTML-formatted string describing the primary and, if applicable, secondary personnel roles. Civilian
     * roles are displayed in italics. If a secondary role is present and is not {@code NONE}, it is appended to the
     * description, separated by a slash. The description is wrapped in HTML tags.
     *
     * @return an HTML-formatted string describing the personnel roles, with civilian roles shown in italics
     *
     * @author Illiani
     * @since 0.50.06
     */
    public String getFormatedRoleDescriptions(LocalDate today) {
        StringBuilder description = new StringBuilder("<html>");

        if (!employed) {
            description.append("\u25CF ");
        }

        String primaryDesc = getPrimaryRoleDesc();

        if (primaryRole.isSubType(PersonnelRoleSubType.CIVILIAN)) {
            if (primaryRole.isNone()) {
                // Error state: emphasize the issue
                description.append("<b><i><u>").append(primaryDesc.toUpperCase()).append("</u></i></b>");
            } else if (primaryRole.isDependent()) {
                String label;
                if (status.isStudent()) {
                    label = status.getLabel();
                } else if (isChild(today)) {
                    label = resources.getString("relationChild.text");
                } else {
                    label = primaryDesc;
                }
                description.append("<i>").append(label).append("</i>");
            } else {
                description.append("<i>").append(primaryDesc).append("</i>");
            }
        } else {
            description.append(primaryDesc);
        }

        if (!secondaryRole.isNone()) {
            description.append(" / ");
            String secondaryDesc = getSecondaryRoleDesc();
            if (secondaryRole.isSubType(PersonnelRoleSubType.CIVILIAN)) {
                description.append("<i>").append(secondaryDesc).append("</i>");
            } else {
                description.append(secondaryDesc);
            }
        }

        description.append("</html>");
        return description.toString();
    }

    public String getSecondaryRoleDesc() {
        return getSecondaryRole().getLabel(isClanPersonnel());
    }

    /**
     * Determines if this person can perform the specified {@link PersonnelRole} as either a primary or secondary role
     * on the given date.
     *
     * <p>For primary roles, certain constraints are enforced, such as uniqueness compared to the secondary role and
     * limitations based on the type of role (e.g., tech, medical, administrator).</p>
     *
     * <p>For secondary roles, different restrictions apply, including the ability to always select "None" and
     * disallowing dependent roles.</p>
     *
     * <p>Additionally, the person's age and required skill sets are considered to ensure eligibility for the chosen
     * role.</p>
     *
     * @param today   the {@link LocalDate} representing the current date, used for age-based checks
     * @param role    the {@link PersonnelRole} being considered for assignment
     * @param primary {@code true} to check eligibility as a primary role, {@code false} for secondary
     *
     * @return {@code true} if the person is eligible to perform the given role as specified; {@code false} otherwise
     */
    public boolean canPerformRole(LocalDate today, final PersonnelRole role, final boolean primary) {
        if (primary) {
            // Primary Role:
            // 1) Can always be Dependent
            // 2) Cannot be None
            // 3) Cannot be equal to the secondary role
            // 4) Cannot be a tech role if the secondary role is a tech role (inc. Astech)
            // 5) Cannot be a medical if the secondary role is one of the medical staff roles
            // 6) Cannot be an admin role if the secondary role is one of the administrator roles
            if (role.isDependent()) {
                return true;
            }

            if (role.isNone()) {
                return false;
            }

            if (role == secondaryRole) {
                return false;
            }

            if (role.isTech() && (secondaryRole.isTech() || secondaryRole.isAstech())) {
                return false;
            }

            if (role.isMedicalStaff() && secondaryRole.isMedicalStaff()) {
                return false;
            }

            if (role.isAdministrator() && secondaryRole.isAdministrator()) {
                return false;
            }
        } else {
            // Secondary Role:
            // 1) Can always be None
            // 2) Cannot be Dependent
            // 3) Cannot be equal to the primary role
            // 4) Cannot be a tech role if the primary role is a tech role (inc. Astech)
            // 5) Cannot be a medical role if the primary role is one of the medical staff roles
            // 6) Cannot be an admin role if the primary role is one of the administrator roles
            if (role.isNone()) {
                return true;
            }

            if (role.isDependent()) {
                return false;
            }

            if (role == primaryRole) {
                return false;
            }

            if (role.isTech() && (primaryRole.isTech() || primaryRole.isAstech())) {
                return false;
            }

            if (role.isMedicalStaff() && primaryRole.isMedicalStaff()) {
                return false;
            }

            if (role.isAdministrator() && primaryRole.isAdministrator()) {
                return false;
            }
        }

        if (isChild(today)) {
            return false;
        }

        List<String> skillsForProfession = role.getSkillsForProfession();
        return switch (role) {
            case VEHICLE_CREW -> Stream.of(S_TECH_MEK,
                  S_TECH_AERO,
                  S_TECH_MECHANIC,
                  S_TECH_BA,
                  S_SURGERY,
                  S_MEDTECH,
                  S_ASTECH,
                  S_COMMUNICATIONS,
                  S_SENSOR_OPERATIONS,
                  S_ART_COOKING).anyMatch(this::hasSkill);
            case BATTLE_ARMOUR -> hasSkill(S_GUN_BA);
            case VESSEL_CREW -> hasSkill(S_TECH_VESSEL);
            case MEK_TECH -> hasSkill(S_TECH_MEK);
            case AERO_TEK -> hasSkill(S_TECH_AERO);
            case BA_TECH -> hasSkill(S_TECH_BA);
            case DOCTOR -> hasSkill(S_SURGERY);
            case ADMINISTRATOR_COMMAND, ADMINISTRATOR_LOGISTICS, ADMINISTRATOR_TRANSPORT, ADMINISTRATOR_HR ->
                  hasSkill(S_ADMIN);
            case ADULT_ENTERTAINER -> {
                // A character under the age of 18 should never have access to this profession
                if (isChild(today, true)) {
                    yield false;
                } else {
                    yield hasSkill(S_ART_OTHER) && hasSkill(S_ACTING);
                }
            }
            case LUXURY_COMPANION -> {
                // A character under the age of 18 should never have access to this profession
                if (isChild(today, true)) {
                    yield false;
                } else {
                    yield hasSkill(S_ACTING) && hasSkill(S_PROTOCOLS);
                }
            }
            default -> {
                for (String skillName : skillsForProfession) {
                    if (!hasSkill(skillName)) {
                        yield false;
                    }
                }

                yield true;
            }
        };
    }

    /**
     * Validates and updates the primary and secondary roles of this person for the given campaign.
     *
     * <p>This method checks if the current primary and secondary roles can be performed based on the campaign's
     * local date. If the person is not eligible for their primary role, it will be set to
     * {@link PersonnelRole#DEPENDENT}. If they cannot perform their secondary role, it will be set to
     * {@link PersonnelRole#NONE}.
     *
     * @param campaign the {@link Campaign} context used for validation, particularly the local date
     */
    public void validateRoles(Campaign campaign) {
        if (!primaryRole.isNone()) {
            boolean canPerform = canPerformRole(campaign.getLocalDate(), primaryRole, true);

            if (!canPerform) {
                setPrimaryRole(campaign, PersonnelRole.DEPENDENT);
            }
        }

        if (!secondaryRole.isNone()) {
            boolean canPerform = canPerformRole(campaign.getLocalDate(), secondaryRole, false);

            if (!canPerform) {
                setSecondaryRole(PersonnelRole.NONE);
            }
        }
    }

    // endregion Personnel Roles

    public PersonnelStatus getStatus() {
        return status;
    }

    /**
     * This is used to change the person's PersonnelStatus
     *
     * @param campaign the campaign the person is part of
     * @param today    the current date
     * @param status   the person's new PersonnelStatus
     */
    public void changeStatus(final Campaign campaign, final LocalDate today, final PersonnelStatus status) {
        if (status == getStatus()) { // no change means we don't need to process anything
            return;
        } else if (getStatus().isDead() && !status.isDead()) {
            // remove date of death for resurrection
            setDateOfDeath(null);
            campaign.addReport(String.format(resources.getString("resurrected.report"), getHyperlinkedFullTitle()));
            ServiceLogger.resurrected(this, today);
        }

        switch (status) {
            case ACTIVE:
                if (getStatus().isMIA()) {
                    campaign.addReport(String.format(resources.getString("recoveredMIA.report"),
                          getHyperlinkedFullTitle()));
                    ServiceLogger.recoveredMia(this, today);
                } else if (getStatus().isPoW()) {
                    campaign.addReport(String.format(resources.getString("recoveredPoW.report"),
                          getHyperlinkedFullTitle()));
                    ServiceLogger.recoveredPoW(this, campaign.getLocalDate());
                } else if (getStatus().isOnLeave() || getStatus().isOnMaternityLeave()) {
                    campaign.addReport(String.format(resources.getString("returnedFromLeave.report"),
                          getHyperlinkedFullTitle()));
                    ServiceLogger.returnedFromLeave(this, campaign.getLocalDate());
                } else if (getStatus().isStudent()) {
                    campaign.addReport(String.format(resources.getString("returnedFromEducation.report"),
                          getHyperlinkedFullTitle()));
                    ServiceLogger.returnedFromEducation(this, campaign.getLocalDate());
                } else if (getStatus().isMissing()) {
                    campaign.addReport(String.format(resources.getString("returnedFromMissing.report"),
                          getHyperlinkedFullTitle()));
                    ServiceLogger.returnedFromMissing(this, campaign.getLocalDate());
                } else if (getStatus().isAwol()) {
                    campaign.addReport(String.format(resources.getString("returnedFromAWOL.report"),
                          getHyperlinkedFullTitle()));
                    ServiceLogger.returnedFromAWOL(this, campaign.getLocalDate());
                } else {
                    campaign.addReport(String.format(resources.getString("rehired.report"), getHyperlinkedFullTitle()));
                    ServiceLogger.rehired(this, today);
                }
                setRetirement(null);
                break;
            case RETIRED:
                campaign.addReport(String.format(status.getReportText(), getHyperlinkedFullTitle()));
                ServiceLogger.retired(this, today);

                setRetirement(today);

                break;
            case RESIGNED:
                campaign.addReport(String.format(status.getReportText(), getHyperlinkedFullTitle()));
                ServiceLogger.resigned(this, today);

                setRetirement(today);

                break;
            case DESERTED:
                campaign.addReport(String.format(status.getReportText(), getHyperlinkedFullTitle()));
                ServiceLogger.deserted(this, today);

                setRetirement(today);

                break;
            case DEFECTED:
                campaign.addReport(String.format(status.getReportText(), getHyperlinkedFullTitle()));
                ServiceLogger.defected(this, today);

                setRetirement(today);

                break;
            case SACKED:
                campaign.addReport(String.format(status.getReportText(), getHyperlinkedFullTitle()));
                ServiceLogger.sacked(this, today);

                setRetirement(today);

                break;
            case LEFT:
                campaign.addReport(String.format(status.getReportText(), getHyperlinkedFullTitle()));
                ServiceLogger.left(this, today);

                setRetirement(today);

                break;
            case STUDENT:
                // log entries and reports are handled by the education package
                // (mekhq/campaign/personnel/education)
                break;
            case PREGNANCY_COMPLICATIONS:
                campaign.getProcreation().processPregnancyComplications(campaign, campaign.getLocalDate(), this);
                // purposeful fall through
            default:
                campaign.addReport(String.format(status.getReportText(), getHyperlinkedFullTitle()));
                ServiceLogger.changedStatus(this, campaign.getLocalDate(), status);
                break;
        }

        setStatus(status);

        if (status.isDead()) {
            setDateOfDeath(today);

            if ((genealogy.hasSpouse()) && (!genealogy.getSpouse().getStatus().isDead())) {
                campaign.getDivorce().widowed(campaign, campaign.getLocalDate(), this);
            }

            // log death across genealogy
            if (genealogy.hasChildren()) {
                for (Person child : genealogy.getChildren()) {
                    if (!child.getStatus().isDead()) {
                        if (!child.getGenealogy().hasLivingParents()) {
                            ServiceLogger.orphaned(child, campaign.getLocalDate());
                        } else if (child.getGenealogy().hasLivingParents()) {
                            PersonalLogger.RelativeHasDied(child,
                                  this,
                                  resources.getString("relationParent.text"),
                                  campaign.getLocalDate());
                        }
                    }
                }
            }

            if (genealogy.hasLivingParents()) {
                for (Person parent : genealogy.getParents()) {
                    if (!parent.getStatus().isDead()) {
                        PersonalLogger.RelativeHasDied(parent,
                              this,
                              resources.getString("relationChild.text"),
                              campaign.getLocalDate());
                    }
                }
            }
        }

        if (status.isActive()) {
            // Check Pregnancy
            if (isPregnant() && getDueDate().isBefore(today)) {
                campaign.getProcreation().birth(campaign, getDueDate(), this);
            }
        } else {
            setDoctorId(null, campaign.getCampaignOptions().getNaturalHealingWaitingPeriod());

            // If we're assigned to a unit, remove us from it
            if (getUnit() != null) {
                getUnit().remove(this, true);
            }

            // Clear Tech Setup
            removeAllTechJobs(campaign);
        }

        // release the commander flag.
        if ((isCommander()) && (status.isDepartedUnit())) {
            if ((!status.isResigned()) && (!status.isRetired())) {
                leadershipMassChangeLoyalty(campaign);
            }

            setCommander(false);
        }

        // clean up the save entry
        this.setEduAcademyName(null);
        this.setEduAcademyFaction(null);
        this.setEduAcademySet(null);
        this.setEduAcademyNameInSet(null);
        this.setEduAcademySystem(null);
        this.setEduCourseIndex(0);
        this.setEduEducationStage(EducationStage.NONE);
        this.setEduEducationTime(0);
        this.setEduJourneyTime(0);
        this.setEduDaysOfTravel(0);

        for (UUID tagAlongId : eduTagAlongs) {
            Person tagAlong = campaign.getPerson(tagAlongId);

            if (tagAlong != null) {
                tagAlong.changeStatus(campaign, campaign.getLocalDate(), PersonnelStatus.ACTIVE);
            }
        }
        this.setEduTagAlongs(new ArrayList<>());

        MekHQ.triggerEvent(new PersonStatusChangedEvent(this));
    }

    /**
     * If the current character is the campaign commander, adjust loyalty across the entire unit.
     *
     * @param campaign The current campaign
     */
    private void leadershipMassChangeLoyalty(Campaign campaign) {
        for (Person person : campaign.getPersonnel()) {
            if (person.getStatus().isDepartedUnit()) {
                continue;
            }

            if (person.getPrisonerStatus().isCurrentPrisoner()) {
                continue;
            }

            person.performRandomizedLoyaltyChange(campaign, false, false);
        }

        if (campaign.getCampaignOptions().isUseLoyaltyModifiers()) {
            campaign.addReport(String.format(resources.getString("loyaltyChangeGroup.text"),
                  "<span color=" + getWarningColor() + "'>",
                  CLOSING_SPAN_TAG));
        }
    }

    /**
     * Performs a randomized loyalty change for an individual
     *
     * @param campaign  The current campaign
     * @param isMajor   Flag to indicate if the loyalty change is major.
     * @param isVerbose Flag to indicate if the change should be individually posted to the campaign report.
     */
    public void performRandomizedLoyaltyChange(Campaign campaign, boolean isMajor, boolean isVerbose) {
        int originalLoyalty = loyalty;

        Consumer<Integer> applyLoyaltyChange = (roll) -> {
            switch (roll) {
                case 1, 2, 3 -> changeLoyalty(-3);
                case 4 -> changeLoyalty(-2);
                case 5, 6 -> changeLoyalty(-1);
                case 15, 16 -> changeLoyalty(1);
                case 17 -> changeLoyalty(2);
                case 18 -> changeLoyalty(3);
                default -> {
                }
            }
        };

        int roll = d6(3);
        int secondRoll = d6(3);

        // if this is a major change, we use whichever result is furthest from the
        // midpoint (9)
        if (isMajor) {
            roll = abs(roll - 9) > abs(secondRoll - 9) ? roll : secondRoll;
        }

        applyLoyaltyChange.accept(roll);

        if (isVerbose && originalLoyalty != loyalty) {
            reportLoyaltyChange(campaign, originalLoyalty);
        }
    }

    /**
     * Performs a loyalty change where the results will always be neutral or positive, or neutral or negative.
     *
     * @param campaign   the current campaign
     * @param isPositive a boolean indicating whether the loyalty change should be positive or negative
     * @param isMajor    a boolean indicating whether a major loyalty change should be performed in addition to the
     *                   initial change
     * @param isVerbose  a boolean indicating whether the method should generate a report if the loyalty has changed
     */
    public void performForcedDirectionLoyaltyChange(Campaign campaign, boolean isPositive, boolean isMajor,
          boolean isVerbose) {
        int originalLoyalty = loyalty;

        Consumer<Integer> applyLoyaltyChange = (roll) -> {
            int changeValue = switch (roll) {
                case 1, 2, 3, 18 -> 3;
                case 4, 17 -> 2;
                case 5, 6, 15, 16 -> 1;
                default -> 0;
            };

            if (changeValue > 0) {
                changeLoyalty(isPositive ? changeValue : -changeValue);
            }
        };

        applyLoyaltyChange.accept(d6(3));

        if (isMajor) {
            applyLoyaltyChange.accept(d6(3));
        }

        if ((isVerbose) && (originalLoyalty != loyalty)) {
            reportLoyaltyChange(campaign, originalLoyalty);
        }
    }

    /**
     * Applies a forced loyalty change to all eligible personnel in the campaign.
     *
     * <p>This method iterates through all personnel in the given {@link Campaign} and, for each person who is
     * neither departed from the unit nor currently a prisoner, calls {@link Person#performForcedDirectionLoyaltyChange}
     * with the specified parameters. After all changes, if the campaign is using loyalty modifiers, a report about the
     * group loyalty change is added to the campaign reports.</p>
     *
     * @param campaign   the {@link Campaign} whose personnel will have their loyalty modified
     * @param isPositive {@code true} for a positive loyalty direction change, {@code false} for negative
     * @param isMajor    {@code true} for a major loyalty change, {@code false} for minor
     */
    public static void performMassForcedDirectionLoyaltyChange(Campaign campaign, boolean isPositive,
          boolean isMajor) {
        for (Person person : campaign.getPersonnel()) {
            if (person.getStatus().isDepartedUnit()) {
                continue;
            }

            if (person.getPrisonerStatus().isCurrentPrisoner()) {
                continue;
            }

            person.performForcedDirectionLoyaltyChange(campaign, isPositive, isMajor, false);
        }

        if (campaign.getCampaignOptions().isUseLoyaltyModifiers()) {
            campaign.addReport(String.format(resources.getString("loyaltyChangeGroup.text"),
                  "<span color=" + ReportingUtilities.getWarningColor() + "'>",
                  ReportingUtilities.CLOSING_SPAN_TAG));
        }
    }

    /**
     * Reports the change in loyalty.
     *
     * @param campaign        The campaign for which the loyalty change is being reported.
     * @param originalLoyalty The original loyalty value before the change.
     */
    private void reportLoyaltyChange(Campaign campaign, int originalLoyalty) {
        if (!campaign.getCampaignOptions().isUseLoyaltyModifiers()) {
            return;
        }

        StringBuilder changeString = new StringBuilder();
        String color;

        // choose the color and string based on the loyalty comparison.
        if (originalLoyalty > loyalty) {
            color = ReportingUtilities.getNegativeColor();
            changeString.append(resources.getString("loyaltyChangeNegative.text"));
        } else {
            color = ReportingUtilities.getPositiveColor();
            changeString.append(resources.getString("loyaltyChangePositive.text"));
        }

        String report = String.format(resources.getString("loyaltyChangeReport.text"),
              getHyperlinkedFullTitle(),
              "<span color=" + color + "'>",
              changeString,
              CLOSING_SPAN_TAG);

        campaign.addReport(report);
    }

    /**
     * This is used to directly set the Person's PersonnelStatus without any processing
     *
     * @param status the person's new status
     */
    public void setStatus(final PersonnelStatus status) {
        this.status = status;
    }

    public int getVocationalXPTimer() {
        return vocationalXPTimer;
    }

    public void setVocationalXPTimer(final int vocationalXPTimer) {
        this.vocationalXPTimer = vocationalXPTimer;
    }

    public int getDaysToWaitForHealing() {
        return daysToWaitForHealing;
    }

    public void setDaysToWaitForHealing(final int daysToWaitForHealing) {
        this.daysToWaitForHealing = daysToWaitForHealing;
    }

    public void setGender(final Gender gender) {
        this.gender = gender;
    }

    public Gender getGender() {
        return gender;
    }

    public void setBloodGroup(final BloodGroup bloodGroup) {
        this.bloodGroup = bloodGroup;
    }

    /**
     * Retrieves the blood group of the person. If the blood group has not been set, it generates a random blood group
     * using {@link BloodGroup#getRandomBloodGroup()}.
     *
     * @return The {@link BloodGroup} of the entity. If no blood group is previously assigned, a random one is generated
     *       and returned.
     */
    public BloodGroup getBloodGroup() {
        if (bloodGroup == null) {
            bloodGroup = getRandomBloodGroup();
        }

        return bloodGroup;
    }

    /**
     * Sets the date of birth (the date they are born) for the person.
     *
     * @param birthday the person's new date of birth
     */
    public void setDateOfBirth(final LocalDate birthday) {
        this.birthday = birthday;
    }

    /**
     * Returns the date a person was born.
     *
     * @return a LocalDate representing the person's date of birth
     */
    public LocalDate getDateOfBirth() {
        return birthday;
    }

    /**
     * Retrieves the birthday for a person, with the year set to the same as the provided year.
     *
     * @param currentYear the current in-game year
     *
     * @return the birthday with the year updated to match the provided year
     */
    public LocalDate getBirthday(int currentYear) {
        return birthday.withYear(currentYear);
    }

    public @Nullable LocalDate getDateOfDeath() {
        return dateOfDeath;
    }

    public void setDateOfDeath(final @Nullable LocalDate dateOfDeath) {
        this.dateOfDeath = dateOfDeath;
    }

    public int getAge(LocalDate today) {
        // Get age based on year
        if (getDateOfDeath() != null) {
            // use date of death instead of birthday
            today = getDateOfDeath();
        }

        return Math.toIntExact(ChronoUnit.YEARS.between(getDateOfBirth(), today));
    }

    public @Nullable LocalDate getJoinedCampaign() {
        return joinedCampaign;
    }

    public void setJoinedCampaign(final @Nullable LocalDate joinedCampaign) {
        this.joinedCampaign = joinedCampaign;
    }

    public @Nullable LocalDate getRecruitment() {

        return recruitment;
    }

    /**
     * Sets the recruitment (join) date for this entity.
     * <p>
     * If the provided date is not {@code null}, the entity is marked as employed.
     * </p>
     *
     * @param recruitment the date the entity was recruited, or {@code null} to unset
     */
    public void setRecruitment(final @Nullable LocalDate recruitment) {
        employed = recruitment != null;

        this.recruitment = recruitment;
    }

    public String getTimeInService(final Campaign campaign) {
        // Get time in service based on year
        if (getRecruitment() == null) {
            // use "" they haven't been recruited
            return "";
        }

        LocalDate today = campaign.getLocalDate();

        // If the person is dead, we only care about how long they spent in service to
        // the company
        if (getDateOfDeath() != null) {
            // use date of death instead of the current day
            today = getDateOfDeath();
        }

        return campaign.getCampaignOptions()
                     .getTimeInServiceDisplayFormat()
                     .getDisplayFormattedOutput(getRecruitment(), today);
    }

    /**
     * @param campaign the current Campaign
     *
     * @return how many years a character has spent employed in the campaign, factoring in date of death and retirement
     */
    public long getYearsInService(final Campaign campaign) {
        // Get time in service based on year
        if (getRecruitment() == null) {
            return 0;
        }

        LocalDate today = campaign.getLocalDate();

        // If the person is dead or has left the unit, we only care about how long they
        // spent in service to the company
        if (getRetirement() != null) {
            today = getRetirement();
        } else if (getDateOfDeath() != null) {
            today = getDateOfDeath();
        }

        return ChronoUnit.YEARS.between(getRecruitment(), today);
    }

    public @Nullable LocalDate getLastRankChangeDate() {
        return lastRankChangeDate;
    }

    public void setLastRankChangeDate(final @Nullable LocalDate lastRankChangeDate) {
        this.lastRankChangeDate = lastRankChangeDate;
    }

    public String getTimeInRank(final Campaign campaign) {
        if (getLastRankChangeDate() == null) {
            return "";
        }

        LocalDate today = campaign.getLocalDate();

        // If the person is dead, we only care about how long it was from their last
        // promotion till they died
        if (getDateOfDeath() != null) {
            // use date of death instead of the current day
            today = getDateOfDeath();
        }

        return campaign.getCampaignOptions()
                     .getTimeInRankDisplayFormat()
                     .getDisplayFormattedOutput(getLastRankChangeDate(), today);
    }

    public void setId(final UUID id) {
        this.id = id;
    }

    public UUID getId() {
        return id;
    }

    /**
     * Checks if the person is considered a child based on their age and today's date.
     *
     * <p>This method uses the default context where the person is not being checked
     * for procreation-specific thresholds.</p>
     *
     * @param today the current date to calculate the age against
     *
     * @return {@code true} if the person's age is less than 16; {@code false} otherwise
     */
    public boolean isChild(final LocalDate today) {
        return isChild(today, false);
    }

    /**
     * Checks if the person is considered a child based on their age, today's date, and procreation status.
     *
     * @param today the current date to calculate the age against
     * @param use18 if {@code true}, the threshold considers a person a child if their age is less than 18; otherwise,
     *              the default age threshold of 16 applies
     *
     * @return {@code true} if the person's age is less than the specified threshold (procreation or default),
     *       {@code false} otherwise
     */
    public boolean isChild(final LocalDate today, boolean use18) {
        int age = getAge(today);
        return age < (use18 ? 18 : 16);
    }

    public Genealogy getGenealogy() {
        return genealogy;
    }

    // region autoAwards
    public int getAutoAwardSupportPoints() {
        return autoAwardSupportPoints;
    }

    public void setAutoAwardSupportPoints(final int autoAwardSupportPoints) {
        this.autoAwardSupportPoints = autoAwardSupportPoints;
    }

    public void changeAutoAwardSupportPoints(int change) {
        autoAwardSupportPoints += change;
    }
    // endregion autoAwards

    // region Turnover and Retention
    public @Nullable LocalDate getRetirement() {
        return retirement;
    }

    public void setRetirement(final @Nullable LocalDate retirement) {
        this.retirement = retirement;
    }

    /**
     * Use {@link #getBaseLoyalty()} instead.
     */
    @Deprecated(since = "0.50.07", forRemoval = true)
    public int getLoyalty() {
        return getBaseLoyalty();
    }

    /**
     * This method returns the character's base loyalty score.
     *
     * <p><b>Usage:</b> In most cases you will want to use {@link #getAdjustedLoyalty(Faction)} instead.</p>
     *
     * @return the loyalty value as an {@link Integer}
     */
    public int getBaseLoyalty() {
        return loyalty;
    }

    /**
     * Calculates and returns the adjusted loyalty value for the given campaign faction.
     *
     * @param campaignFaction the campaign {@link Faction} being compared with the origin {@link Faction}
     *
     * @return the loyalty value adjusted based on the provided campaign {@link Faction}
     *
     * @author Illiani
     * @since 0.50.07
     */
    public int getAdjustedLoyalty(Faction campaignFaction) {
        final int LOYALTY_PENALTY_FOR_ANARCHIST = -2;

        boolean campaignFactionMatchesOriginFaction = originFaction.equals(campaignFaction);

        int modifier = 0;
        boolean hasHatredForAuthority = options.booleanOption(COMPULSION_ANARCHIST);
        if (hasHatredForAuthority) {
            modifier += commander ? 0 : LOYALTY_PENALTY_FOR_ANARCHIST;
        }

        boolean hasFactionPride = options.booleanOption(COMPULSION_FACTION_PRIDE);
        if (hasFactionPride) {
            modifier += campaignFactionMatchesOriginFaction ? 1 : -2;
        }

        boolean hasFactionLoyalty = options.booleanOption(COMPULSION_FACTION_LOYALTY);
        if (hasFactionLoyalty) {
            modifier += campaignFactionMatchesOriginFaction ? 1 : -4;
        }

        return loyalty + modifier;
    }

    public void setLoyalty(int loyalty) {
        this.loyalty = loyalty;
    }

    /**
     * Changes the loyalty value for the current person by the specified amount. Positive values increase loyalty, while
     * negative values decrease loyalty.
     *
     * @param change The amount to change the loyalty value by.
     */
    public void changeLoyalty(int change) {
        this.loyalty += change;
    }

    /**
     * @param loyaltyModifier the loyalty modifier
     *
     * @return the name corresponding to an individual's loyalty modifier.
     *
     * @throws IllegalStateException if an unexpected value is passed for loyaltyModifier
     */
    public static String getLoyaltyName(int loyaltyModifier) {
        return switch (loyaltyModifier) {
            case -3 -> "Devoted";
            case -2 -> "Loyal";
            case -1 -> "Reliable";
            case 0 -> "Neutral";
            case 1 -> "Unreliable";
            case 2 -> "Disloyal";
            case 3 -> "Treacherous";
            default -> throw new IllegalStateException(
                  "Unexpected value in mekhq/campaign/personnel/Person.java/getLoyaltyName: " + loyaltyModifier);
        };
    }

    int getStoredLoyalty() {
        return storedLoyalty;
    }

    void setStoredLoyalty(int storedLoyalty) {
        this.storedLoyalty = storedLoyalty;
    }

    public int getFatigue() {
        return fatigue;
    }

    public void setFatigue(final int fatigue) {
        this.fatigue = fatigue;
    }

    /**
     * Adjusts the current fatigue level by the specified amount, applying an SPA fatigue multiplier where applicable.
     *
     * <p>This method modifies the fatigue level based on the given {@code delta} value. Positive values, which
     * indicate an increase in fatigue, are scaled by the result of {@link #getFatigueMultiplier()} and rounded down
     * using {@link Math#floor(double)} to ensure consistent results. Negative values, which indicate a reduction in
     * fatigue, are applied directly without modification.</p>
     *
     * @param delta The amount to adjust the fatigue by. Positive values represent fatigue gain and are scaled by the
     *              fatigue multiplier, while negative values represent fatigue reduction and are applied as-is.
     */
    public void changeFatigue(int delta) {
        if (delta > 0) {
            // Only fatigue gain is modified by SPAs, not reduction.
            delta = (int) floor(delta * getFatigueMultiplier());
        }

        this.fatigue = this.fatigue + delta;
    }

    public boolean getIsRecoveringFromFatigue() {
        return isRecoveringFromFatigue;
    }

    public void setIsRecoveringFromFatigue(final boolean isRecoveringFromFatigue) {
        this.isRecoveringFromFatigue = isRecoveringFromFatigue;
    }

    /**
     * Calculates the fatigue multiplier for a character based on their traits and fitness-related options.
     *
     * <p>The calculation is influenced by the following conditions:</p>
     * <ul>
     *     <li><b>{@code FLAW_GLASS_JAW}</b>: If set, increases the multiplier by 1.</li>
     *     <li><b>{@code ATOW_TOUGHNESS}</b>: If set, decreases the multiplier by 1.</li>
     *     <li>Both {@code FLAW_GLASS_JAW} and {@code ATOW_TOUGHNESS} cannot modify the multiplier if both are
     *     present, as they cancel each other out.</li>
     *     <li><b>{@code ATOW_FIT}</b>: If set, decreases the multiplier by 1.</li>
     *     <li><b>{@code FLAW_UNFIT}</b>: If set, increases the multiplier by 1.</li>
     *     <li>Both {@code ATOW_FIT} and {@code FLAW_UNFIT}, when present simultaneously, cancel each other out and
     *     do not affect the multiplier.</li>
     * </ul>
     *
     * <p>After calculating the initial multiplier, the following adjustments are applied:</p>
     * <ul>
     *     <li>If the resulting multiplier equals {@code 0}, it is set to {@code 0.5} to avoid zeroing Fatigue.</li>
     *     <li>If the resulting multiplier is less than {@code 0}, it is set to a minimum value of {@code 0.25}.</li>
     * </ul>
     *
     * @return the calculated fatigue multiplier, adjusted based on the character's traits and options
     *
     * @author Illiani
     * @since 0.50.05
     */
    private double getFatigueMultiplier() {
        double fatigueMultiplier = 1;

        // Glass Jaw and Toughness
        boolean hasGlassJaw = options.booleanOption(FLAW_GLASS_JAW);
        boolean hasToughness = options.booleanOption(ATOW_TOUGHNESS);
        boolean modifyForGlassJawToughness = !(hasGlassJaw && hasToughness);

        if (modifyForGlassJawToughness) {
            fatigueMultiplier += (hasGlassJaw ? 1 : 0);
            fatigueMultiplier -= (hasToughness ? 1 : 0);
        }

        // Fit and Unfit
        boolean hasFit = options.booleanOption(ATOW_FIT);
        boolean hasUnfit = options.booleanOption(FLAW_UNFIT);
        boolean modifyForFitness = !(hasFit && hasUnfit);

        if (modifyForFitness) {
            fatigueMultiplier += (hasUnfit ? 1 : 0);
            fatigueMultiplier -= (hasFit ? 1 : 0);
        }

        // Conclusion
        if (fatigueMultiplier == 0) {
            fatigueMultiplier = 0.5;
        } else if (fatigueMultiplier < 0) {
            fatigueMultiplier = 0.25;
        }

        return fatigueMultiplier;
    }
    // region Turnover and Retention

    // region Pregnancy
    public LocalDate getDueDate() {
        return dueDate;
    }

    public void setDueDate(final LocalDate dueDate) {
        this.dueDate = dueDate;
    }

    public LocalDate getExpectedDueDate() {
        return expectedDueDate;
    }

    public void setExpectedDueDate(final LocalDate expectedDueDate) {
        this.expectedDueDate = expectedDueDate;
    }

    public String getDueDateAsString(final Campaign campaign) {
        final LocalDate date = campaign.getCampaignOptions().isDisplayTrueDueDate() ?
                                     getDueDate() :
                                     getExpectedDueDate();
        return (date == null) ? "" : MekHQ.getMHQOptions().getDisplayFormattedDate(date);
    }

    public boolean isPregnant() {
        return dueDate != null;
    }
    // endregion Pregnancy

    // region Experience

    /**
     * @return the current experience points (XP) of the character.
     */
    public int getXP() {
        return xp;
    }

    /**
     * Awards experience points (XP) to the character and optionally tracks the total XP earnings if enabled.
     *
     * <p>This method increments the current XP by the specified amount and, if the campaign
     * option for tracking total XP earnings is enabled, updates the total XP earnings as well.</p>
     *
     * @param campaign the {@link Campaign} instance providing the campaign options
     * @param xp       the amount of XP to be awarded
     */
    public void awardXP(final Campaign campaign, final int xp) {
        this.xp += xp;
        if (campaign.getCampaignOptions().isTrackTotalXPEarnings()) {
            changeTotalXPEarnings(xp);
        }
    }

    /**
     * Spends (deducts) experience points (XP) from the character's current XP total.
     *
     * <p>This method decrements the current XP by the specified amount.</p>
     *
     * @param xp the amount of XP to deduct
     */
    public void spendXP(final int xp) {
        this.xp -= xp;
    }

    /**
     * Sets the current experience points (XP) for the character and optionally tracks the adjustment in total XP
     * earnings if enabled.
     *
     * <p>This method updates the current XP to the specified value. If the campaign option for tracking total XP
     * earnings is enabled, it also calculates and updates the total XP earnings based on the difference between the new
     * and current XP values.</p>
     *
     * @param campaign the {@link Campaign} instance providing the campaign options
     * @param xp       the new XP value to set
     */
    public void setXP(final Campaign campaign, final int xp) {
        if (campaign.getCampaignOptions().isTrackTotalXPEarnings()) {
            changeTotalXPEarnings(xp - getXP());
        }
        setXPDirect(xp);
    }

    /**
     * Directly sets the experience points (XP) for the entity without adjusting total XP earnings tracking.
     *
     * <p>This method updates the XP value directly, bypassing any optional campaign-related tracking logic.</p>
     *
     * <p><b>Usage:</b> Generally this should only be used in special circumstances, as it bypasses the tracking of
     * experience point gains. For most use cases {@code #awardXP()} or {@code #setXP()} are preferred.</p>
     *
     * @param xp the new XP value to set
     */
    public void setXPDirect(final int xp) {
        this.xp = xp;
    }

    public int getTotalXPEarnings() {
        return totalXPEarnings;
    }

    public void changeTotalXPEarnings(final int xp) {
        setTotalXPEarnings(getTotalXPEarnings() + xp);
    }

    public void setTotalXPEarnings(final int totalXPEarnings) {
        this.totalXPEarnings = totalXPEarnings;
    }
    // endregion Experience

    public int getAcquisitions() {
        return acquisitions;
    }

    public void setAcquisition(final int acquisitions) {
        this.acquisitions = acquisitions;
    }

    public void incrementAcquisition() {
        acquisitions++;
    }

    public void setDoctorId(final @Nullable UUID doctorId, final int daysToWaitForHealing) {
        this.doctorId = doctorId;
        this.daysToWaitForHealing = daysToWaitForHealing;
    }

    public void decrementDaysToWaitForHealing() {
        if (daysToWaitForHealing > 0) {
            daysToWaitForHealing--;
        }
    }

    public boolean isDeployed() {
        return (getUnit() != null) && (getUnit().getScenarioId() != -1);
    }

    public String getBiography() {
        return biography;
    }

    public void setBiography(final String biography) {
        this.biography = biography;
    }

    public EducationLevel getEduHighestEducation() {
        return eduHighestEducation;
    }

    public void setEduHighestEducation(final EducationLevel eduHighestEducation) {
        this.eduHighestEducation = eduHighestEducation;
    }

    public int getEduJourneyTime() {
        return eduJourneyTime;
    }

    public void setEduJourneyTime(final int eduJourneyTime) {
        this.eduJourneyTime = eduJourneyTime;
    }

    public int getEduDaysOfTravel() {
        return eduDaysOfTravel;
    }

    public void setEduDaysOfTravel(final int eduDaysOfTravel) {
        this.eduDaysOfTravel = eduDaysOfTravel;
    }

    public List<UUID> getEduTagAlongs() {
        return eduTagAlongs;
    }

    public void setEduTagAlongs(final List<UUID> eduTagAlongs) {
        this.eduTagAlongs = eduTagAlongs;
    }

    public void addEduTagAlong(final UUID tagAlong) {
        this.eduTagAlongs.add(tagAlong);
    }

    public List<String> getEduFailedApplications() {
        return eduFailedApplications;
    }

    public void addEduFailedApplications(final String failedApplication) {
        eduFailedApplications.add(failedApplication);
    }

    /**
     * Increments the number educational travel days by 1.
     */
    public void incrementEduDaysOfTravel() {
        this.eduDaysOfTravel++;
    }

    public int getEduEducationTime() {
        return eduEducationTime;
    }

    public void setEduEducationTime(final int eduEducationTime) {
        this.eduEducationTime = eduEducationTime;
    }

    public String getEduAcademySystem() {
        return eduAcademySystem;
    }

    public void setEduAcademySystem(final String eduAcademySystem) {
        this.eduAcademySystem = eduAcademySystem;
    }

    public String getEduAcademyNameInSet() {
        return eduAcademyNameInSet;
    }

    public void setEduAcademyNameInSet(final String eduAcademyNameInSet) {
        this.eduAcademyNameInSet = eduAcademyNameInSet;
    }

    public String getEduAcademyFaction() {
        return eduAcademyFaction;
    }

    public void setEduAcademyFaction(final String eduAcademyFaction) {
        this.eduAcademyFaction = eduAcademyFaction;
    }

    public Integer getEduCourseIndex() {
        return eduCourseIndex;
    }

    public void setEduCourseIndex(final Integer eduCourseIndex) {
        this.eduCourseIndex = eduCourseIndex;
    }

    public EducationStage getEduEducationStage() {
        return eduEducationStage;
    }

    public void setEduEducationStage(final EducationStage eduEducationStage) {
        this.eduEducationStage = eduEducationStage;
    }

    public String getEduAcademyName() {
        return eduAcademyName;
    }

    public void setEduAcademyName(final String eduAcademyName) {
        this.eduAcademyName = eduAcademyName;
    }

    public void setEduAcademySet(final String eduAcademySet) {
        this.eduAcademySet = eduAcademySet;
    }

    public String getEduAcademySet() {
        return eduAcademySet;
    }

    public Aggression getAggression() {
        return aggression;
    }

    public void setAggression(final Aggression aggression) {
        this.aggression = aggression;
    }

    public int getAggressionDescriptionIndex() {
        return aggressionDescriptionIndex;
    }

    /**
     * Sets the index value for the {@link Aggression} description.
     *
     * @param aggressionDescriptionIndex The index value to set for the aggression description. It will be clamped to
     *                                   ensure it remains within the valid range.
     */
    public void setAggressionDescriptionIndex(final int aggressionDescriptionIndex) {
        this.aggressionDescriptionIndex = clamp(aggressionDescriptionIndex, 0, Aggression.MAXIMUM_VARIATIONS - 1);
    }

    Aggression getStoredAggression() {
        return storedAggression;
    }

    void setStoredAggression(Aggression storedAggression) {
        this.storedAggression = storedAggression;
    }

    int getStoredAggressionDescriptionIndex() {
        return storedAggressionDescriptionIndex;
    }

    void setStoredAggressionDescriptionIndex(int storedAggressionDescriptionIndex) {
        this.storedAggressionDescriptionIndex = storedAggressionDescriptionIndex;
    }

    public Ambition getAmbition() {
        return ambition;
    }

    public void setAmbition(final Ambition ambition) {
        this.ambition = ambition;
    }

    public int getAmbitionDescriptionIndex() {
        return ambitionDescriptionIndex;
    }

    /**
     * Sets the index value for the {@link Ambition} description.
     *
     * @param ambitionDescriptionIndex The index value to set for the Ambition description. It will be clamped to ensure
     *                                 it remains within the valid range.
     */
    public void setAmbitionDescriptionIndex(final int ambitionDescriptionIndex) {
        this.ambitionDescriptionIndex = clamp(ambitionDescriptionIndex, 0, Ambition.MAXIMUM_VARIATIONS - 1);
    }

    Ambition getStoredAmbition() {
        return storedAmbition;
    }

    void setStoredAmbition(Ambition storedAmbition) {
        this.storedAmbition = storedAmbition;
    }

    int getStoredAmbitionDescriptionIndex() {
        return storedAmbitionDescriptionIndex;
    }

    void setStoredAmbitionDescriptionIndex(int storedAmbitionDescriptionIndex) {
        this.storedAmbitionDescriptionIndex = storedAmbitionDescriptionIndex;
    }

    public Greed getGreed() {
        return greed;
    }

    public void setGreed(final Greed greed) {
        this.greed = greed;
    }

    public int getGreedDescriptionIndex() {
        return greedDescriptionIndex;
    }

    /**
     * Sets the index value for the {@link Greed} description.
     *
     * @param greedDescriptionIndex The index value to set for the Greed description. It will be clamped to ensure it
     *                              remains within the valid range.
     */
    public void setGreedDescriptionIndex(final int greedDescriptionIndex) {
        this.greedDescriptionIndex = clamp(greedDescriptionIndex, 0, Greed.MAXIMUM_VARIATIONS - 1);
    }

    Greed getStoredGreed() {
        return storedGreed;
    }

    void setStoredGreed(Greed storedGreed) {
        this.storedGreed = storedGreed;
    }

    int getStoredGreedDescriptionIndex() {
        return storedGreedDescriptionIndex;
    }

    void setStoredGreedDescriptionIndex(int storedGreedDescriptionIndex) {
        this.storedGreedDescriptionIndex = storedGreedDescriptionIndex;
    }

    public Social getSocial() {
        return social;
    }

    public void setSocial(final Social social) {
        this.social = social;
    }

    public int getSocialDescriptionIndex() {
        return socialDescriptionIndex;
    }

    /**
     * Sets the index value for the {@link Social} description.
     *
     * @param socialDescriptionIndex The index value to set for the Social description. It will be clamped to ensure it
     *                               remains within the valid range.
     */
    public void setSocialDescriptionIndex(final int socialDescriptionIndex) {
        this.socialDescriptionIndex = clamp(socialDescriptionIndex, 0, Social.MAXIMUM_VARIATIONS - 1);
    }

    Social getStoredSocial() {
        return storedSocial;
    }

    void setStoredSocial(Social storedSocial) {
        this.storedSocial = storedSocial;
    }

    int getStoredSocialDescriptionIndex() {
        return storedSocialDescriptionIndex;
    }

    void setStoredSocialDescriptionIndex(int storedSocialDescriptionIndex) {
        this.storedSocialDescriptionIndex = storedSocialDescriptionIndex;
    }

    public PersonalityQuirk getPersonalityQuirk() {
        return personalityQuirk;
    }

    public void setPersonalityQuirk(final PersonalityQuirk personalityQuirk) {
        this.personalityQuirk = personalityQuirk;
    }

    public int getPersonalityQuirkDescriptionIndex() {
        return personalityQuirkDescriptionIndex;
    }

    /**
     * Sets the index value for the {@link PersonalityQuirk} description.
     *
     * @param personalityQuirkDescriptionIndex The index value to set for the quirk description. It will be clamped to
     *                                         ensure it remains within the valid range.
     */
    public void setPersonalityQuirkDescriptionIndex(final int personalityQuirkDescriptionIndex) {
        this.personalityQuirkDescriptionIndex = clamp(personalityQuirkDescriptionIndex,
              0,
              PersonalityQuirk.MAXIMUM_VARIATIONS - 1);
    }

    PersonalityQuirk getStoredPersonalityQuirk() {
        return storedPersonalityQuirk;
    }

    void setStoredPersonalityQuirk(PersonalityQuirk storedPersonalityQuirk) {
        this.storedPersonalityQuirk = storedPersonalityQuirk;
    }

    int getStoredPersonalityQuirkDescriptionIndex() {
        return storedPersonalityQuirkDescriptionIndex;
    }

    void setStoredPersonalityQuirkDescriptionIndex(int storedPersonalityQuirkDescriptionIndex) {
        this.storedPersonalityQuirkDescriptionIndex = storedPersonalityQuirkDescriptionIndex;
    }

    public Reasoning getReasoning() {
        return reasoning;
    }

    public void setReasoning(final Reasoning reasoning) {
        this.reasoning = reasoning;
    }

    public int getReasoningDescriptionIndex() {
        return reasoningDescriptionIndex;
    }

    /**
     * Sets the index value for the {@link Reasoning} description.
     *
     * @param reasoningDescriptionIndex The index value to set for the Reasoning description. It will be clamped to
     *                                  ensure it remains within the valid range.
     */
    public void setReasoningDescriptionIndex(final int reasoningDescriptionIndex) {
        this.reasoningDescriptionIndex = clamp(reasoningDescriptionIndex, 0, Reasoning.MAXIMUM_VARIATIONS - 1);
    }

    Reasoning getStoredReasoning() {
        return storedReasoning;
    }

    void setStoredReasoning(Reasoning storedReasoning) {
        this.storedReasoning = storedReasoning;
    }

    int getStoredReasoningDescriptionIndex() {
        return storedReasoningDescriptionIndex;
    }

    void setStoredReasoningDescriptionIndex(int storedReasoningDescriptionIndex) {
        this.storedReasoningDescriptionIndex = storedReasoningDescriptionIndex;
    }

    public String getPersonalityDescription() {
        return personalityDescription;
    }

    public void setPersonalityDescription(final String personalityDescription) {
        this.personalityDescription = personalityDescription;
    }

    public String getPersonalityInterviewNotes() {
        return personalityInterviewNotes;
    }

    public void setPersonalityInterviewNotes(final String personalityInterviewNotes) {
        this.personalityInterviewNotes = personalityInterviewNotes;
    }

    // region Flags
    public boolean isClanPersonnel() {
        return clanPersonnel;
    }

    public void setClanPersonnel(final boolean clanPersonnel) {
        this.clanPersonnel = clanPersonnel;
    }

    /**
     * @return true if the person is the campaign commander, false otherwise.
     */
    public boolean isCommander() {
        return commander;
    }

    /**
     * Flags the person as the campaign commander.
     */
    public void setCommander(final boolean commander) {
        this.commander = commander;
    }

    public boolean isDivorceable() {
        return divorceable;
    }

    public void setDivorceable(final boolean divorceable) {
        this.divorceable = divorceable;
    }

    public boolean isFounder() {
        return founder;
    }

    public void setFounder(final boolean founder) {
        this.founder = founder;
    }

    public boolean isImmortal() {
        return immortal;
    }

    public void setImmortal(final boolean immortal) {
        this.immortal = immortal;
    }

    public boolean isEmployed() {
        return employed;
    }

    public void setEmployed(final boolean employed) {
        this.employed = employed;
    }

    public boolean isMarriageable() {
        return marriageable;
    }

    public void setMarriageable(final boolean marriageable) {
        this.marriageable = marriageable;
    }

    public boolean isTryingToConceive() {
        return tryingToConceive;
    }

    public void setTryingToConceive(final boolean tryingToConceive) {
        this.tryingToConceive = tryingToConceive;
    }

    public boolean isHidePersonality() {
        return hidePersonality;
    }

    public void setHidePersonality(final boolean hidePersonality) {
        this.hidePersonality = hidePersonality;
    }
    // endregion Flags

    public ExtraData getExtraData() {
        return extraData;
    }

    // region File I/O
    public void writeToXML(final PrintWriter pw, int indent, final Campaign campaign) {
        MHQXMLUtility.writeSimpleXMLOpenTag(pw, indent++, "person", "id", id, "type", getClass());
        indent = writeToXMLHeadless(pw, indent, campaign);
        MHQXMLUtility.writeSimpleXMLCloseTag(pw, --indent, "person");
    }

    public int writeToXMLHeadless(PrintWriter pw, int indent, Campaign campaign) {
        try {
            MHQXMLUtility.writeSimpleXMLTag(pw, indent, "id", id.toString());

            // region Name
            if (!isNullOrBlank(getPreNominal())) {
                MHQXMLUtility.writeSimpleXMLTag(pw, indent, "preNominal", getPreNominal());
            }
            MHQXMLUtility.writeSimpleXMLTag(pw, indent, "givenName", getGivenName());
            MHQXMLUtility.writeSimpleXMLTag(pw, indent, "surname", getSurname());
            if (!isNullOrBlank(getPostNominal())) {
                MHQXMLUtility.writeSimpleXMLTag(pw, indent, "postNominal", getPostNominal());
            }

            if (getMaidenName() != null) { // this is only a != null comparison because empty is a use case for divorce
                MHQXMLUtility.writeSimpleXMLTag(pw, indent, "maidenName", getMaidenName());
            }

            if (!isNullOrBlank(getCallsign())) {
                MHQXMLUtility.writeSimpleXMLTag(pw, indent, "callsign", getCallsign());
            }
            // endregion Name

            // Always save the primary role
            MHQXMLUtility.writeSimpleXMLTag(pw, indent, "primaryRole", getPrimaryRole().name());
            if (!getSecondaryRole().isNone()) {
                MHQXMLUtility.writeSimpleXMLTag(pw, indent, "secondaryRole", getSecondaryRole().name());
            }

            if (primaryDesignator != ROMDesignation.NONE) {
                MHQXMLUtility.writeSimpleXMLTag(pw, indent, "primaryDesignator", primaryDesignator.name());
            }

            if (secondaryDesignator != ROMDesignation.NONE) {
                MHQXMLUtility.writeSimpleXMLTag(pw, indent, "secondaryDesignator", secondaryDesignator.name());
            }

            // Always save the person's origin faction
            MHQXMLUtility.writeSimpleXMLTag(pw, indent, "faction", originFaction.getShortName());
            if (originPlanet != null) {
                MHQXMLUtility.writeSimpleXMLAttributedTag(pw, indent,
                      "planetId",
                      "systemId",
                      originPlanet.getParentSystem().getId(),
                      originPlanet.getId());
            }

            if (becomingBondsmanEndDate != null) {
                MHQXMLUtility.writeSimpleXMLTag(pw, indent, "becomingBondsmanEndDate", becomingBondsmanEndDate);
            }

            if (!getPhenotype().isNone()) {
                MHQXMLUtility.writeSimpleXMLTag(pw, indent, "phenotype", getPhenotype().name());
            }

            if (!isNullOrBlank(bloodname)) {
                MHQXMLUtility.writeSimpleXMLTag(pw, indent, "bloodname", bloodname);
            }

            if (!isNullOrBlank(biography)) {
                MHQXMLUtility.writeSimpleXMLTag(pw, indent, "biography", biography);
            }

            if (vocationalXPTimer > 0) {
                MHQXMLUtility.writeSimpleXMLTag(pw, indent, "vocationalXPTimer", vocationalXPTimer);
            }

            if (!genealogy.isEmpty()) {
                genealogy.writeToXML(pw, indent);
            }
            MHQXMLUtility.writeSimpleXMLTag(pw, indent, "dueDate", getDueDate());
            MHQXMLUtility.writeSimpleXMLTag(pw, indent, "expectedDueDate", getExpectedDueDate());
            getPortrait().writeToXML(pw, indent);
            if (getXP() != 0) {
                MHQXMLUtility.writeSimpleXMLTag(pw, indent, "xp", getXP());
            }

            if (getTotalXPEarnings() != 0) {
                MHQXMLUtility.writeSimpleXMLTag(pw, indent, "totalXPEarnings", getTotalXPEarnings());
            }

            if (daysToWaitForHealing != 0) {
                MHQXMLUtility.writeSimpleXMLTag(pw, indent, "daysToWaitForHealing", daysToWaitForHealing);
            }
            // Always save the person's gender, as it would otherwise get confusing fast
            MHQXMLUtility.writeSimpleXMLTag(pw, indent, "gender", getGender().name());
            MHQXMLUtility.writeSimpleXMLTag(pw, indent, "bloodGroup", getBloodGroup().name());
            if (!getRankSystem().equals(campaign.getRankSystem())) {
                MHQXMLUtility.writeSimpleXMLTag(pw, indent, "rankSystem", getRankSystem().getCode());
            }
            // Always save a person's rank
            MHQXMLUtility.writeSimpleXMLTag(pw, indent, "rank", getRankNumeric());
            if (getRankLevel() != 0) {
                MHQXMLUtility.writeSimpleXMLTag(pw, indent, "rankLevel", getRankLevel());
            }

            if (!getManeiDominiClass().isNone()) {
                MHQXMLUtility.writeSimpleXMLTag(pw, indent, "maneiDominiClass", getManeiDominiClass().name());
            }

            if (!getManeiDominiRank().isNone()) {
                MHQXMLUtility.writeSimpleXMLTag(pw, indent, "maneiDominiRank", getManeiDominiRank().name());
            }

            if (nTasks > 0) {
                MHQXMLUtility.writeSimpleXMLTag(pw, indent, "nTasks", nTasks);
            }
            MHQXMLUtility.writeSimpleXMLTag(pw, indent, "doctorId", doctorId);
            if (getUnit() != null) {
                MHQXMLUtility.writeSimpleXMLTag(pw, indent, "unitId", getUnit().getId());
            }

            if (!salary.equals(Money.of(-1))) {
                MHQXMLUtility.writeSimpleXMLTag(pw, indent, "salary", salary);
            }

            if (!totalEarnings.equals(Money.of(0))) {
                MHQXMLUtility.writeSimpleXMLTag(pw, indent, "totalEarnings", totalEarnings);
            }
            // Always save a person's status, to make it easy to parse the personnel saved
            // data
            MHQXMLUtility.writeSimpleXMLTag(pw, indent, "status", status.name());
            if (prisonerStatus != PrisonerStatus.FREE) {
                MHQXMLUtility.writeSimpleXMLTag(pw, indent, "prisonerStatus", prisonerStatus.name());
            }

            if (hits > 0) {
                MHQXMLUtility.writeSimpleXMLTag(pw, indent, "hits", hits);
            }

            if (hitsPrior > 0) {
                MHQXMLUtility.writeSimpleXMLTag(pw, indent, "hitsPrior", hitsPrior);
            }

            if (toughness != 0) {
                MHQXMLUtility.writeSimpleXMLTag(pw, indent, "toughness", toughness);
            }

            if (connections != 0) {
                MHQXMLUtility.writeSimpleXMLTag(pw, indent, "connections", connections);
            }

            if (wealth != 0) {
                MHQXMLUtility.writeSimpleXMLTag(pw, indent, "wealth", wealth);
            }

            if (hasPerformedExtremeExpenditure) {
                MHQXMLUtility.writeSimpleXMLTag(pw, indent, "hasPerformedExtremeExpenditure", true);
            }

            if (reputation != 0) {
                MHQXMLUtility.writeSimpleXMLTag(pw, indent, "reputation", reputation);
            }

            if (unlucky != 0) {
                MHQXMLUtility.writeSimpleXMLTag(pw, indent, "unlucky", unlucky);
            }

            if (bloodmark != 0) {
                MHQXMLUtility.writeSimpleXMLTag(pw, indent, "bloodmark", bloodmark);
            }

            if (!bloodhuntSchedule.isEmpty()) {
                MHQXMLUtility.writeSimpleXMLOpenTag(pw, indent++, "bloodhuntSchedule");
                for (LocalDate attemptDate : bloodhuntSchedule) {
                    MHQXMLUtility.writeSimpleXMLTag(pw, indent, "attemptDate", attemptDate);
                }
                MHQXMLUtility.writeSimpleXMLCloseTag(pw, --indent, "bloodhuntSchedule");
            }

            MHQXMLUtility.writeSimpleXMLOpenTag(pw, indent++, "atowAttributes");
            atowAttributes.writeAttributesToXML(pw, indent);
            MHQXMLUtility.writeSimpleXMLCloseTag(pw, --indent, "atowAttributes");

            MHQXMLUtility.writeSimpleXMLTag(pw, indent, "minutesLeft", minutesLeft);

            if (overtimeLeft > 0) {
                MHQXMLUtility.writeSimpleXMLTag(pw, indent, "overtimeLeft", overtimeLeft);
            }
            MHQXMLUtility.writeSimpleXMLTag(pw, indent, "birthday", getDateOfBirth());
            MHQXMLUtility.writeSimpleXMLTag(pw, indent, "deathday", getDateOfDeath());
            MHQXMLUtility.writeSimpleXMLTag(pw, indent, "recruitment", getRecruitment());
            MHQXMLUtility.writeSimpleXMLTag(pw, indent, "joinedCampaign", getJoinedCampaign());

            MHQXMLUtility.writeSimpleXMLTag(pw, indent, "lastRankChangeDate", getLastRankChangeDate());
            MHQXMLUtility.writeSimpleXMLTag(pw, indent, "autoAwardSupportPoints", getAutoAwardSupportPoints());
            MHQXMLUtility.writeSimpleXMLTag(pw, indent, "retirement", getRetirement());
            MHQXMLUtility.writeSimpleXMLTag(pw, indent, "loyalty", getBaseLoyalty());
            MHQXMLUtility.writeSimpleXMLTag(pw, indent, "fatigue", getFatigue());
            MHQXMLUtility.writeSimpleXMLTag(pw, indent, "isRecoveringFromFatigue", getIsRecoveringFromFatigue());
            for (Skill skill : skills.getSkills()) {
                skill.writeToXML(pw, indent);
            }

            if (countOptions(PersonnelOptions.LVL3_ADVANTAGES) > 0) {
                MHQXMLUtility.writeSimpleXMLTag(pw, indent,
                      "advantages",
                      getOptionList(DELIMITER, PersonnelOptions.LVL3_ADVANTAGES));
            }

            if (countOptions(PersonnelOptions.EDGE_ADVANTAGES) > 0) {
                MHQXMLUtility.writeSimpleXMLTag(pw, indent,
                      "edge",
                      getOptionList(DELIMITER, PersonnelOptions.EDGE_ADVANTAGES));
                MHQXMLUtility.writeSimpleXMLTag(pw, indent, "edgeAvailable", getCurrentEdge());
            }

            if (countOptions(PersonnelOptions.MD_ADVANTAGES) > 0) {
                MHQXMLUtility.writeSimpleXMLTag(pw, indent,
                      "implants",
                      getOptionList(DELIMITER, PersonnelOptions.MD_ADVANTAGES));
            }

            if (!techUnits.isEmpty()) {
                MHQXMLUtility.writeSimpleXMLOpenTag(pw, indent++, "techUnitIds");
                for (Unit unit : techUnits) {
                    MHQXMLUtility.writeSimpleXMLTag(pw, indent, "id", unit.getId());
                }
                MHQXMLUtility.writeSimpleXMLCloseTag(pw, --indent, "techUnitIds");
            }

            if (!personnelLog.isEmpty()) {
                MHQXMLUtility.writeSimpleXMLOpenTag(pw, indent++, "personnelLog");
                for (LogEntry entry : personnelLog) {
                    entry.writeToXML(pw, indent);
                }
                MHQXMLUtility.writeSimpleXMLCloseTag(pw, --indent, "personnelLog");
            }

            if (!medicalLog.isEmpty()) {
                MHQXMLUtility.writeSimpleXMLOpenTag(pw, indent++, "medicalLog");
                for (LogEntry entry : medicalLog) {
                    entry.writeToXML(pw, indent);
                }
                MHQXMLUtility.writeSimpleXMLCloseTag(pw, --indent, "medicalLog");
            }

            if (!scenarioLog.isEmpty()) {
                MHQXMLUtility.writeSimpleXMLOpenTag(pw, indent++, "scenarioLog");
                for (LogEntry entry : scenarioLog) {
                    entry.writeToXML(pw, indent);
                }
                MHQXMLUtility.writeSimpleXMLCloseTag(pw, --indent, "scenarioLog");
            }

            if (!assignmentLog.isEmpty()) {
                MHQXMLUtility.writeSimpleXMLOpenTag(pw, indent++, "assignmentLog");
                for (LogEntry entry : assignmentLog) {
                    entry.writeToXML(pw, indent);
                }
                MHQXMLUtility.writeSimpleXMLCloseTag(pw, --indent, "assignmentLog");
            }

            if (!performanceLog.isEmpty()) {
                MHQXMLUtility.writeSimpleXMLOpenTag(pw, indent++, "performanceLog");
                for (LogEntry entry : performanceLog) {
                    entry.writeToXML(pw, indent);
                }
                MHQXMLUtility.writeSimpleXMLCloseTag(pw, --indent, "performanceLog");
            }

            if (!getAwardController().getAwards().isEmpty()) {
                MHQXMLUtility.writeSimpleXMLOpenTag(pw, indent++, "awards");
                for (Award award : getAwardController().getAwards()) {
                    award.writeToXML(pw, indent);
                }
                MHQXMLUtility.writeSimpleXMLCloseTag(pw, --indent, "awards");
            }

            if (!injuries.isEmpty()) {
                MHQXMLUtility.writeSimpleXMLOpenTag(pw, indent++, "injuries");
                for (Injury injury : injuries) {
                    injury.writeToXml(pw, indent);
                }
                MHQXMLUtility.writeSimpleXMLCloseTag(pw, --indent, "injuries");
            }

            if (originalUnitWeight != EntityWeightClass.WEIGHT_ULTRA_LIGHT) {
                MHQXMLUtility.writeSimpleXMLTag(pw, indent, "originalUnitWeight", originalUnitWeight);
            }

            if (originalUnitTech != TECH_IS1) {
                MHQXMLUtility.writeSimpleXMLTag(pw, indent, "originalUnitTech", originalUnitTech);
            }
            MHQXMLUtility.writeSimpleXMLTag(pw, indent, "originalUnitId", originalUnitId);
            if (acquisitions != 0) {
                MHQXMLUtility.writeSimpleXMLTag(pw, indent, "acquisitions", acquisitions);
            }

            if (eduHighestEducation != EducationLevel.EARLY_CHILDHOOD) {
                MHQXMLUtility.writeSimpleXMLTag(pw, indent, "eduHighestEducation", eduHighestEducation.name());
            }

            if (eduJourneyTime != 0) {
                MHQXMLUtility.writeSimpleXMLTag(pw, indent, "eduJourneyTime", eduJourneyTime);
            }

            if (eduDaysOfTravel != 0) {
                MHQXMLUtility.writeSimpleXMLTag(pw, indent, "eduDaysOfTravel", eduDaysOfTravel);
            }

            if (!eduTagAlongs.isEmpty()) {
                MHQXMLUtility.writeSimpleXMLOpenTag(pw, indent++, "eduTagAlongs");

                for (UUID tagAlong : eduTagAlongs) {
                    MHQXMLUtility.writeSimpleXMLTag(pw, indent, "tagAlong", tagAlong.toString());
                }

                MHQXMLUtility.writeSimpleXMLCloseTag(pw, --indent, "eduTagAlongs");
            }

            if (!eduTagAlongs.isEmpty()) {
                MHQXMLUtility.writeSimpleXMLOpenTag(pw, indent++, "eduFailedApplications");

                for (String failedApplication : eduFailedApplications) {
                    MHQXMLUtility.writeSimpleXMLTag(pw, indent, "eduFailedApplication", failedApplication);
                }

                MHQXMLUtility.writeSimpleXMLCloseTag(pw, --indent, "eduFailedApplications");
            }

            if (eduAcademySystem != null) {
                MHQXMLUtility.writeSimpleXMLTag(pw, indent, "eduAcademySystem", eduAcademySystem);
            }

            if (eduAcademyNameInSet != null) {
                MHQXMLUtility.writeSimpleXMLTag(pw, indent, "eduAcademyNameInSet", eduAcademyNameInSet);
            }

            if (eduAcademyFaction != null) {
                MHQXMLUtility.writeSimpleXMLTag(pw, indent, "eduAcademyFaction", eduAcademyFaction);
            }

            if (eduAcademySet != null) {
                MHQXMLUtility.writeSimpleXMLTag(pw, indent, "eduAcademySet", eduAcademySet);
            }

            if (eduAcademyName != null) {
                MHQXMLUtility.writeSimpleXMLTag(pw, indent, "eduAcademyName", eduAcademyName);
            }

            if (eduCourseIndex != 0) {
                MHQXMLUtility.writeSimpleXMLTag(pw, indent, "eduCourseIndex", eduCourseIndex);
            }

            if (eduEducationStage != EducationStage.NONE) {
                MHQXMLUtility.writeSimpleXMLTag(pw, indent, "eduEducationStage", eduEducationStage.toString());
            }

            if (eduEducationTime != 0) {
                MHQXMLUtility.writeSimpleXMLTag(pw, indent, "eduEducationTime", eduEducationTime);
            }

            if (aggression != Aggression.NONE) {
                MHQXMLUtility.writeSimpleXMLTag(pw, indent, "aggression", aggression.name());
            }

            MHQXMLUtility.writeSimpleXMLTag(pw, indent, "aggressionDescriptionIndex", aggressionDescriptionIndex);

            if (ambition != Ambition.NONE) {
                MHQXMLUtility.writeSimpleXMLTag(pw, indent, "ambition", ambition.name());
            }

            MHQXMLUtility.writeSimpleXMLTag(pw, indent, "ambitionDescriptionIndex", ambitionDescriptionIndex);

            if (greed != Greed.NONE) {
                MHQXMLUtility.writeSimpleXMLTag(pw, indent, "greed", greed.name());
            }

            MHQXMLUtility.writeSimpleXMLTag(pw, indent, "greedDescriptionIndex", greedDescriptionIndex);

            if (social != Social.NONE) {
                MHQXMLUtility.writeSimpleXMLTag(pw, indent, "social", social.name());
            }

            MHQXMLUtility.writeSimpleXMLTag(pw, indent, "socialDescriptionIndex", socialDescriptionIndex);

            if (personalityQuirk != PersonalityQuirk.NONE) {
                MHQXMLUtility.writeSimpleXMLTag(pw, indent, "personalityQuirk", personalityQuirk.name());
            }

            MHQXMLUtility.writeSimpleXMLTag(pw, indent,
                  "personalityQuirkDescriptionIndex",
                  personalityQuirkDescriptionIndex);

            if (reasoning != Reasoning.AVERAGE) {
                MHQXMLUtility.writeSimpleXMLTag(pw, indent, "reasoning", reasoning.ordinal());
            }

            MHQXMLUtility.writeSimpleXMLTag(pw, indent, "reasoningDescriptionIndex", reasoningDescriptionIndex);

            if (!isNullOrBlank(personalityDescription)) {
                MHQXMLUtility.writeSimpleXMLTag(pw, indent, "personalityDescription", personalityDescription);
            }

            if (!isNullOrBlank(personalityInterviewNotes)) {
                MHQXMLUtility.writeSimpleXMLTag(pw, indent, "personalityInterviewNotes", personalityInterviewNotes);
            }

            if (!isNullOrBlank(storedGivenName)) {
                MHQXMLUtility.writeSimpleXMLTag(pw, indent, "storedGivenName", storedGivenName);
            }

            if (!isNullOrBlank(storedSurname)) {
                MHQXMLUtility.writeSimpleXMLTag(pw, indent, "storedSurname", storedSurname);
            }

            if (storedLoyalty != 0) {
                MHQXMLUtility.writeSimpleXMLTag(pw, indent, "storedLoyalty", storedLoyalty);
            }

            if (storedOriginFaction != null) {
                MHQXMLUtility.writeSimpleXMLTag(pw, indent, "storedOriginFaction", storedOriginFaction.getShortName());
            }

            if (storedAggression != Aggression.NONE) {
                MHQXMLUtility.writeSimpleXMLTag(pw, indent, "storedAggression", storedAggression.name());
            }

            if (storedAggressionDescriptionIndex != 0) {
                MHQXMLUtility.writeSimpleXMLTag(pw,
                      indent,
                      "storedAggressionDescriptionIndex",
                      storedAggressionDescriptionIndex);
            }

            if (storedAmbition != Ambition.NONE) {
                MHQXMLUtility.writeSimpleXMLTag(pw, indent, "storedAmbition", storedAmbition.name());
            }

            if (storedAmbitionDescriptionIndex != 0) {
                MHQXMLUtility.writeSimpleXMLTag(pw,
                      indent,
                      "storedAmbitionDescriptionIndex",
                      storedAmbitionDescriptionIndex);
            }

            if (storedGreed != Greed.NONE) {
                MHQXMLUtility.writeSimpleXMLTag(pw, indent, "storedGreed", storedGreed.name());
            }

            if (storedGreedDescriptionIndex != 0) {
                MHQXMLUtility.writeSimpleXMLTag(pw, indent, "storedGreedDescriptionIndex", storedGreedDescriptionIndex);
            }

            if (storedSocial != Social.NONE) {
                MHQXMLUtility.writeSimpleXMLTag(pw, indent, "storedSocial", storedSocial.name());
            }

            if (storedSocialDescriptionIndex != 0) {
                MHQXMLUtility.writeSimpleXMLTag(pw,
                      indent,
                      "storedSocialDescriptionIndex",
                      storedSocialDescriptionIndex);
            }

            if (storedPersonalityQuirk != PersonalityQuirk.NONE) {
                MHQXMLUtility.writeSimpleXMLTag(pw, indent, "storedPersonalityQuirk", storedPersonalityQuirk.name());
            }

            if (storedPersonalityQuirkDescriptionIndex != 0) {
                MHQXMLUtility.writeSimpleXMLTag(pw,
                      indent,
                      "storedPersonalityQuirkDescriptionIndex",
                      storedPersonalityQuirkDescriptionIndex);
            }

            if (storedReasoning != Reasoning.AVERAGE) {
                MHQXMLUtility.writeSimpleXMLTag(pw, indent, "storedReasoning", storedReasoning.name());
            }

            if (storedReasoningDescriptionIndex != 0) {
                MHQXMLUtility.writeSimpleXMLTag(pw,
                      indent,
                      "storedReasoningDescriptionIndex",
                      storedReasoningDescriptionIndex);
            }

            // region Flags
            MHQXMLUtility.writeSimpleXMLTag(pw, indent, "clanPersonnel", isClanPersonnel());
            MHQXMLUtility.writeSimpleXMLTag(pw, indent, "commander", commander);
            MHQXMLUtility.writeSimpleXMLTag(pw, indent, "divorceable", divorceable);
            MHQXMLUtility.writeSimpleXMLTag(pw, indent, "founder", founder);
            MHQXMLUtility.writeSimpleXMLTag(pw, indent, "immortal", immortal);
            MHQXMLUtility.writeSimpleXMLTag(pw, indent, "employed", employed);
            MHQXMLUtility.writeSimpleXMLTag(pw, indent, "marriageable", marriageable);
            MHQXMLUtility.writeSimpleXMLTag(pw, indent, "tryingToConceive", tryingToConceive);
            MHQXMLUtility.writeSimpleXMLTag(pw, indent, "hidePersonality", hidePersonality);
            // endregion Flags

            if (!extraData.isEmpty()) {
                extraData.writeToXml(pw);
            }
        } catch (Exception ex) {
            logger.error(ex, "Failed to write {} to the XML File", getFullName());
            throw ex; // we want to rethrow to ensure that the save fails
        }
        return indent;
    }

    public static Person generateInstanceFromXML(Node wn, Campaign campaign, Version version) {
        Person person = new Person(campaign);

        try {
            // Okay, now load Person-specific fields!
            NodeList nl = wn.getChildNodes();

            String advantages = null;
            String edge = null;
            String implants = null;

            for (int x = 0; x < nl.getLength(); x++) {
                Node wn2 = nl.item(x);
                String nodeName = wn2.getNodeName();

                if (nodeName.equalsIgnoreCase("preNominal")) {
                    person.setPreNominalDirect(wn2.getTextContent().trim());
                } else if (nodeName.equalsIgnoreCase("givenName")) {
                    person.setGivenNameDirect(wn2.getTextContent().trim());
                } else if (nodeName.equalsIgnoreCase("surname")) {
                    person.setSurnameDirect(wn2.getTextContent().trim());
                } else if (nodeName.equalsIgnoreCase("postNominal")) {
                    person.setPostNominalDirect(wn2.getTextContent().trim());
                } else if (nodeName.equalsIgnoreCase("maidenName")) {
                    person.setMaidenName(wn2.getTextContent().trim());
                } else if (nodeName.equalsIgnoreCase("callsign")) {
                    person.setCallsignDirect(wn2.getTextContent().trim());
                } else if (nodeName.equalsIgnoreCase("faction")) {
                    person.setOriginFaction(Factions.getInstance().getFaction(wn2.getTextContent().trim()));
                } else if (nodeName.equalsIgnoreCase("planetId")) {
                    String systemId = "", planetId = "";
                    try {
                        systemId = wn2.getAttributes().getNamedItem("systemId").getTextContent().trim();
                        planetId = wn2.getTextContent().trim();
                        PlanetarySystem ps = campaign.getSystemById(systemId);
                        Planet p = null;
                        if (ps == null) {
                            ps = campaign.getSystemByName(systemId);
                        }
                        if (ps != null) {
                            p = ps.getPlanetById(planetId);
                        }
                        person.originPlanet = p;
                    } catch (NullPointerException e) {
                        logger.error("Error loading originPlanet for {}, {}", systemId, planetId, e);
                    }
                } else if (nodeName.equalsIgnoreCase("becomingBondsmanEndDate")) {
                    person.becomingBondsmanEndDate = MHQXMLUtility.parseDate(wn2.getTextContent().trim());
                } else if (nodeName.equalsIgnoreCase("phenotype")) {
                    person.phenotype = Phenotype.fromString(wn2.getTextContent().trim());
                } else if (nodeName.equalsIgnoreCase("bloodname")) {
                    person.bloodname = wn2.getTextContent();
                } else if (nodeName.equalsIgnoreCase("biography")) {
                    person.biography = wn2.getTextContent();
                } else if (nodeName.equalsIgnoreCase("primaryRole")) {
                    final PersonnelRole primaryRole = PersonnelRole.fromString(wn2.getTextContent().trim());
                    person.setPrimaryRoleDirect(primaryRole);
                } else if (nodeName.equalsIgnoreCase("secondaryRole")) {
                    person.setSecondaryRoleDirect(PersonnelRole.fromString(wn2.getTextContent().trim()));
                } else if (nodeName.equalsIgnoreCase("acquisitions")) {
                    person.acquisitions = MathUtility.parseInt(wn2.getTextContent().trim());
                } else if (nodeName.equalsIgnoreCase("primaryDesignator")) {
                    person.primaryDesignator = ROMDesignation.parseFromString(wn2.getTextContent().trim());
                } else if (nodeName.equalsIgnoreCase("secondaryDesignator")) {
                    person.secondaryDesignator = ROMDesignation.parseFromString(wn2.getTextContent().trim());
                } else if (nodeName.equalsIgnoreCase("daysToWaitForHealing")) {
                    person.daysToWaitForHealing = MathUtility.parseInt(wn2.getTextContent().trim());
                } else if (nodeName.equalsIgnoreCase("vocationalXPTimer")) {
                    person.vocationalXPTimer = MathUtility.parseInt(wn2.getTextContent().trim());
                } else if (nodeName.equalsIgnoreCase("id")) {
                    person.id = UUID.fromString(wn2.getTextContent().trim());
                } else if (nodeName.equalsIgnoreCase("genealogy")) {
                    person.getGenealogy().fillFromXML(wn2.getChildNodes());
                } else if (nodeName.equalsIgnoreCase("dueDate")) {
                    person.dueDate = MHQXMLUtility.parseDate(wn2.getTextContent().trim());
                } else if (nodeName.equalsIgnoreCase("expectedDueDate")) {
                    person.expectedDueDate = MHQXMLUtility.parseDate(wn2.getTextContent().trim());
                } else if (nodeName.equalsIgnoreCase(Portrait.XML_TAG)) {
                    person.setPortrait(Portrait.parseFromXML(wn2));
                } else if (nodeName.equalsIgnoreCase("xp")) {
                    person.setXPDirect(MathUtility.parseInt(wn2.getTextContent().trim()));
                } else if (nodeName.equalsIgnoreCase("totalXPEarnings")) {
                    person.setTotalXPEarnings(MathUtility.parseInt(wn2.getTextContent().trim()));
                } else if (nodeName.equalsIgnoreCase("nTasks")) {
                    person.nTasks = MathUtility.parseInt(wn2.getTextContent().trim());
                } else if (nodeName.equalsIgnoreCase("hits")) {
                    person.hits = MathUtility.parseInt(wn2.getTextContent().trim());
                } else if (nodeName.equalsIgnoreCase("hitsPrior")) {
                    person.hitsPrior = MathUtility.parseInt(wn2.getTextContent().trim());
                } else if (nodeName.equalsIgnoreCase("gender")) {
                    person.setGender(Gender.parseFromString(wn2.getTextContent().trim()));
                } else if (nodeName.equalsIgnoreCase("bloodGroup")) {
                    person.setBloodGroup(BloodGroup.fromString(wn2.getTextContent().trim()));
                } else if (nodeName.equalsIgnoreCase("rankSystem")) {
                    final RankSystem rankSystem = Ranks.getRankSystemFromCode(wn2.getTextContent().trim());

                    if (rankSystem != null) {
                        person.setRankSystemDirect(rankSystem);
                    }
                } else if (nodeName.equalsIgnoreCase("rank")) {
                    person.setRank(MathUtility.parseInt(wn2.getTextContent().trim()));
                } else if (nodeName.equalsIgnoreCase("rankLevel")) {
                    person.setRankLevel(MathUtility.parseInt(wn2.getTextContent().trim()));
                } else if (nodeName.equalsIgnoreCase("maneiDominiClass")) {
                    person.setManeiDominiClassDirect(ManeiDominiClass.parseFromString(wn2.getTextContent().trim()));
                } else if (nodeName.equalsIgnoreCase("maneiDominiRank")) {
                    person.setManeiDominiRankDirect(ManeiDominiRank.parseFromString(wn2.getTextContent().trim()));
                } else if (nodeName.equalsIgnoreCase("doctorId")) {
                    if (!wn2.getTextContent().equals("null")) {
                        person.doctorId = UUID.fromString(wn2.getTextContent().trim());
                    }
                } else if (nodeName.equalsIgnoreCase("unitId")) {
                    if (!wn2.getTextContent().equals("null")) {
                        person.unit = new PersonUnitRef(UUID.fromString(wn2.getTextContent().trim()));
                    }
                } else if (nodeName.equalsIgnoreCase("status")) {
                    person.setStatus(PersonnelStatus.fromString(wn2.getTextContent().trim()));
                } else if (nodeName.equalsIgnoreCase("prisonerStatus")) {
                    person.prisonerStatus = PrisonerStatus.parseFromString(wn2.getTextContent().trim());
                } else if (nodeName.equalsIgnoreCase("salary")) {
                    person.salary = Money.fromXmlString(wn2.getTextContent().trim());
                } else if (nodeName.equalsIgnoreCase("totalEarnings")) {
                    person.totalEarnings = Money.fromXmlString(wn2.getTextContent().trim());
                } else if (nodeName.equalsIgnoreCase("minutesLeft")) {
                    person.minutesLeft = MathUtility.parseInt(wn2.getTextContent().trim());
                } else if (nodeName.equalsIgnoreCase("overtimeLeft")) {
                    person.overtimeLeft = MathUtility.parseInt(wn2.getTextContent().trim());
                } else if (nodeName.equalsIgnoreCase("birthday")) {
                    person.birthday = MHQXMLUtility.parseDate(wn2.getTextContent().trim());
                } else if (nodeName.equalsIgnoreCase("deathday")) {
                    person.dateOfDeath = MHQXMLUtility.parseDate(wn2.getTextContent().trim());
                } else if (nodeName.equalsIgnoreCase("recruitment")) {
                    person.recruitment = MHQXMLUtility.parseDate(wn2.getTextContent().trim());
                } else if (nodeName.equalsIgnoreCase("joinedCampaign")) {
                    person.joinedCampaign = MHQXMLUtility.parseDate(wn2.getTextContent().trim());
                } else if (nodeName.equalsIgnoreCase("lastRankChangeDate")) {
                    person.lastRankChangeDate = MHQXMLUtility.parseDate(wn2.getTextContent().trim());
                } else if (nodeName.equalsIgnoreCase("autoAwardSupportPoints")) {
                    person.setAutoAwardSupportPoints(MathUtility.parseInt(wn2.getTextContent().trim()));
                } else if (nodeName.equalsIgnoreCase("retirement")) {
                    person.setRetirement(MHQXMLUtility.parseDate(wn2.getTextContent().trim()));
                } else if (nodeName.equalsIgnoreCase("loyalty")) {
                    person.loyalty = MathUtility.parseInt(wn2.getTextContent(), 9);
                } else if (nodeName.equalsIgnoreCase("fatigue")) {
                    person.fatigue = MathUtility.parseInt(wn2.getTextContent().trim());
                } else if (nodeName.equalsIgnoreCase("isRecoveringFromFatigue")) {
                    person.isRecoveringFromFatigue = Boolean.parseBoolean(wn2.getTextContent().trim());
                } else if (nodeName.equalsIgnoreCase("advantages")) {
                    advantages = wn2.getTextContent();
                } else if (nodeName.equalsIgnoreCase("edge")) {
                    edge = wn2.getTextContent();
                } else if (nodeName.equalsIgnoreCase("edgeAvailable")) {
                    person.currentEdge = MathUtility.parseInt(wn2.getTextContent(), 0);
                } else if (nodeName.equalsIgnoreCase("implants")) {
                    implants = wn2.getTextContent();
                } else if (nodeName.equalsIgnoreCase("toughness")) {
                    person.toughness = MathUtility.parseInt(wn2.getTextContent().trim());
                } else if (nodeName.equalsIgnoreCase("connections")) {
                    person.connections = MathUtility.parseInt(wn2.getTextContent().trim());
                } else if (nodeName.equalsIgnoreCase("wealth")) {
                    person.wealth = MathUtility.parseInt(wn2.getTextContent().trim());
                } else if (nodeName.equalsIgnoreCase("hasPerformedExtremeExpenditure")) {
                    person.hasPerformedExtremeExpenditure = Boolean.parseBoolean(wn2.getTextContent().trim());
                } else if (nodeName.equalsIgnoreCase("reputation")) {
                    person.reputation = MathUtility.parseInt(wn2.getTextContent().trim());
                } else if (nodeName.equalsIgnoreCase("unlucky")) {
                    person.unlucky = MathUtility.parseInt(wn2.getTextContent().trim());
                } else if (nodeName.equalsIgnoreCase("bloodmark")) {
                    person.bloodmark = MathUtility.parseInt(wn2.getTextContent());
                } else if (nodeName.equalsIgnoreCase("bloodhuntSchedule")) {
                    NodeList nl2 = wn2.getChildNodes();
                    for (int y = 0; y < nl2.getLength(); y++) {
                        Node wn3 = nl2.item(y);
                        // If it's not an element node, we ignore it.
                        if (wn3.getNodeType() != Node.ELEMENT_NODE) {
                            continue;
                        }

                        if (!wn3.getNodeName().equalsIgnoreCase("attemptDate")) {
                            logger.error("(techUnitIds) Unknown node type not loaded in bloodhuntSchedule nodes: {}",
                                  wn3.getNodeName());
                            continue;
                        }
                        person.addBloodhuntDate(LocalDate.parse(wn3.getTextContent().trim()));
                    }
                } else if (nodeName.equalsIgnoreCase("atowAttributes")) {
                    person.atowAttributes = new Attributes().generateAttributesFromXML(wn2);
                } else if (nodeName.equalsIgnoreCase("pilotHits")) {
                    person.hits = MathUtility.parseInt(wn2.getTextContent().trim());
                } else if (nodeName.equalsIgnoreCase("skill")) {
                    Skill s = Skill.generateInstanceFromXML(wn2);
                    if ((s != null) && (s.getType() != null)) {
                        person.skills.addSkill(s.getType().getName(), s);
                    }
                } else if (nodeName.equalsIgnoreCase("techUnitIds")) {
                    NodeList nl2 = wn2.getChildNodes();
                    for (int y = 0; y < nl2.getLength(); y++) {
                        Node wn3 = nl2.item(y);
                        // If it's not an element node, we ignore it.
                        if (wn3.getNodeType() != Node.ELEMENT_NODE) {
                            continue;
                        }

                        if (!wn3.getNodeName().equalsIgnoreCase("id")) {
                            logger.error("(techUnitIds) Unknown node type not loaded in techUnitIds nodes: {}",
                                  wn3.getNodeName());
                            continue;
                        }
                        person.addTechUnit(new PersonUnitRef(UUID.fromString(wn3.getTextContent().trim())));
                    }
                } else if (nodeName.equalsIgnoreCase("personnelLog")) {
                    NodeList nl2 = wn2.getChildNodes();
                    for (int y = 0; y < nl2.getLength(); y++) {
                        Node wn3 = nl2.item(y);
                        // If it's not an element node, we ignore it.
                        if (wn3.getNodeType() != Node.ELEMENT_NODE) {
                            continue;
                        }

                        if (!wn3.getNodeName().equalsIgnoreCase("logEntry")) {
                            logger.error("(personnelLog) Unknown node type not loaded in personnel logEntry nodes: {}",
                                  wn3.getNodeName());
                            continue;
                        }

                        final LogEntry logEntry = LogEntryFactory.getInstance().generateInstanceFromXML(wn3);
                        if (logEntry != null) {
                            // <50.05 compatibility handler
                            LogEntryType logEntryType = logEntry.getType();
                            String logEntryDescription = logEntry.getDesc();
                            if (logEntryType == MEDICAL) {
                                person.addMedicalLogEntry(logEntry);
                            } else if (logEntryType == SERVICE) {
                                // < 50.05 compatibility handler
                                List<String> assignmentTargetStrings = List.of("Assigned to",
                                      "Reassigned from",
                                      "Removed from",
                                      "Added to");

                                boolean shiftedLogType = false;
                                for (String targetString : assignmentTargetStrings) {
                                    if (logEntryDescription.startsWith(targetString)) {
                                        logEntry.setType(ASSIGNMENT);
                                        person.addAssignmentLogEntry(logEntry);
                                        shiftedLogType = true;
                                        break;
                                    }
                                }

                                if (!shiftedLogType) {
                                    person.addPersonalLogEntry(logEntry);
                                }
                            } else {
                                // < 50.05 compatibility handler
                                List<String> performanceTargetStrings = List.of("Changed edge to",
                                      "Gained",
                                      "Improved",
                                      "injuries, gaining",
                                      "XP from successful medical work");

                                boolean foundPerformanceTarget = false;
                                for (String targetString : performanceTargetStrings) {
                                    if (logEntryDescription.startsWith(targetString)) {
                                        foundPerformanceTarget = true;
                                        break;
                                    }
                                }

                                if (foundPerformanceTarget) {
                                    logEntry.setType(PERFORMANCE);
                                    person.addPerformanceLogEntry(logEntry);
                                } else {
                                    person.addPersonalLogEntry(logEntry);
                                }
                            }
                        }
                    }
                } else if (nodeName.equalsIgnoreCase("medicalLog")) {
                    NodeList nl2 = wn2.getChildNodes();
                    for (int y = 0; y < nl2.getLength(); y++) {
                        Node wn3 = nl2.item(y);
                        // If it's not an element node, we ignore it.
                        if (wn3.getNodeType() != Node.ELEMENT_NODE) {
                            continue;
                        }

                        if (!wn3.getNodeName().equalsIgnoreCase("logEntry")) {
                            logger.error("(medicalLog) Unknown node type not loaded in personnel logEntry nodes: {}",
                                  wn3.getNodeName());
                            continue;
                        }

                        final LogEntry logEntry = LogEntryFactory.getInstance().generateInstanceFromXML(wn3);
                        if (logEntry != null) {
                            person.addMedicalLogEntry(logEntry);
                        }
                    }
                } else if (nodeName.equalsIgnoreCase("scenarioLog")) {
                    NodeList nl2 = wn2.getChildNodes();
                    for (int y = 0; y < nl2.getLength(); y++) {
                        Node wn3 = nl2.item(y);
                        // If it's not an element node, we ignore it.
                        if (wn3.getNodeType() != Node.ELEMENT_NODE) {
                            continue;
                        }

                        if (!wn3.getNodeName().equalsIgnoreCase("logEntry")) {
                            logger.error("Unknown node type not loaded in scenario logEntry nodes: {}",
                                  wn3.getNodeName());
                            continue;
                        }

                        final LogEntry logEntry = LogEntryFactory.getInstance().generateInstanceFromXML(wn3);
                        if (logEntry != null) {
                            person.addScenarioLogEntry(logEntry);
                        }
                    }
                } else if (nodeName.equalsIgnoreCase("assignmentLog")) {
                    NodeList nl2 = wn2.getChildNodes();
                    for (int y = 0; y < nl2.getLength(); y++) {
                        Node wn3 = nl2.item(y);
                        // If it's not an element node, we ignore it.
                        if (wn3.getNodeType() != Node.ELEMENT_NODE) {
                            continue;
                        }

                        if (!wn3.getNodeName().equalsIgnoreCase("logEntry")) {
                            logger.error("(assignmentLog) Unknown node type not loaded in scenario logEntry nodes: {}",
                                  wn3.getNodeName());
                            continue;
                        }

                        final LogEntry logEntry = LogEntryFactory.getInstance().generateInstanceFromXML(wn3);
                        if (logEntry != null) {
                            person.addAssignmentLogEntry(logEntry);
                        }
                    }
                } else if (nodeName.equalsIgnoreCase("performanceLog")) {
                    NodeList nl2 = wn2.getChildNodes();
                    for (int y = 0; y < nl2.getLength(); y++) {
                        Node wn3 = nl2.item(y);
                        // If it's not an element node, we ignore it.
                        if (wn3.getNodeType() != Node.ELEMENT_NODE) {
                            continue;
                        }

                        if (!wn3.getNodeName().equalsIgnoreCase("logEntry")) {
                            logger.error("(performanceLog) Unknown node type not loaded in scenario logEntry nodes: {}",
                                  wn3.getNodeName());
                            continue;
                        }

                        final LogEntry logEntry = LogEntryFactory.getInstance().generateInstanceFromXML(wn3);
                        if (logEntry != null) {
                            person.addPerformanceLogEntry(logEntry);
                        }
                    }
                } else if (nodeName.equalsIgnoreCase("awards")) {
                    NodeList nl2 = wn2.getChildNodes();
                    for (int y = 0; y < nl2.getLength(); y++) {
                        Node wn3 = nl2.item(y);
                        if (wn3.getNodeType() != Node.ELEMENT_NODE) {
                            continue;
                        }

                        if (!wn3.getNodeName().equalsIgnoreCase("award")) {
                            logger.error("Unknown node type not loaded in personnel award log nodes: {}",
                                  wn3.getNodeName());
                            continue;
                        }

                        person.getAwardController()
                              .addAwardFromXml(AwardsFactory.getInstance().generateNewFromXML(wn3));
                    }
                } else if (nodeName.equalsIgnoreCase("injuries")) {
                    NodeList nl2 = wn2.getChildNodes();
                    for (int y = 0; y < nl2.getLength(); y++) {
                        Node wn3 = nl2.item(y);
                        // If it's not an element node, we ignore it.
                        if (wn3.getNodeType() != Node.ELEMENT_NODE) {
                            continue;
                        }

                        if (!wn3.getNodeName().equalsIgnoreCase("injury")) {
                            logger.error("Unknown node type not loaded in injury nodes: {}", wn3.getNodeName());
                            continue;
                        }
                        person.injuries.add(Injury.generateInstanceFromXML(wn3));
                    }
                    LocalDate now = campaign.getLocalDate();
                    person.injuries.stream()
                          .filter(inj -> (null == inj.getStart()))
                          .forEach(inj -> inj.setStart(now.minusDays(inj.getOriginalTime() - inj.getTime())));
                } else if (nodeName.equalsIgnoreCase("originalUnitWeight")) {
                    person.originalUnitWeight = MathUtility.parseInt(wn2.getTextContent().trim());
                } else if (nodeName.equalsIgnoreCase("originalUnitTech")) {
                    person.originalUnitTech = MathUtility.parseInt(wn2.getTextContent().trim());
                } else if (nodeName.equalsIgnoreCase("originalUnitId")) {
                    person.originalUnitId = UUID.fromString(wn2.getTextContent().trim());
                } else if (nodeName.equalsIgnoreCase("eduHighestEducation")) {
                    person.eduHighestEducation = EducationLevel.fromString(wn2.getTextContent().trim());
                } else if (nodeName.equalsIgnoreCase("eduJourneyTime")) {
                    person.eduJourneyTime = MathUtility.parseInt(wn2.getTextContent().trim());
                } else if (nodeName.equalsIgnoreCase("eduDaysOfTravel")) {
                    person.eduDaysOfTravel = MathUtility.parseInt(wn2.getTextContent().trim());
                } else if (nodeName.equalsIgnoreCase("eduTagAlongs")) {
                    if (nodeName.equalsIgnoreCase("eduTagAlongs")) {
                        NodeList uuidNodes = wn2.getChildNodes();

                        for (int j = 0; j < uuidNodes.getLength(); j++) {
                            Node uuidNode = uuidNodes.item(j);

                            if (uuidNode.getNodeName().equalsIgnoreCase("tagAlong")) {
                                String uuidString = uuidNode.getTextContent();

                                UUID uuid = UUID.fromString(uuidString);

                                person.eduTagAlongs.add(uuid);
                            }
                        }
                    }
                } else if (nodeName.equalsIgnoreCase("eduFailedApplications")) {
                    if (nodeName.equalsIgnoreCase("eduFailedApplications")) {
                        NodeList nodes = wn2.getChildNodes();

                        for (int j = 0; j < nodes.getLength(); j++) {
                            Node node = nodes.item(j);

                            if (node.getNodeName().equalsIgnoreCase("eduFailedApplication")) {
                                person.eduFailedApplications.add(node.getTextContent().trim());
                            }
                        }
                    }
                } else if (nodeName.equalsIgnoreCase("eduAcademySystem")) {
                    person.eduAcademySystem = String.valueOf(wn2.getTextContent().trim());
                } else if (nodeName.equalsIgnoreCase("eduAcademyName")) {
                    person.eduAcademyName = String.valueOf(wn2.getTextContent().trim());
                } else if (nodeName.equalsIgnoreCase("eduAcademySet")) {
                    person.eduAcademySet = String.valueOf(wn2.getTextContent().trim());
                } else if (nodeName.equalsIgnoreCase("eduAcademyNameInSet")) {
                    person.eduAcademyNameInSet = String.valueOf(wn2.getTextContent().trim());
                } else if (nodeName.equalsIgnoreCase("eduAcademyFaction")) {
                    person.eduAcademyFaction = String.valueOf(wn2.getTextContent().trim());
                } else if (nodeName.equalsIgnoreCase("eduCourseIndex")) {
                    person.eduCourseIndex = MathUtility.parseInt(wn2.getTextContent().trim());
                } else if (nodeName.equalsIgnoreCase("eduEducationStage")) {
                    person.eduEducationStage = EducationStage.parseFromString(wn2.getTextContent().trim());
                } else if (nodeName.equalsIgnoreCase("eduEducationTime")) {
                    person.eduEducationTime = MathUtility.parseInt(wn2.getTextContent().trim());
                } else if (nodeName.equalsIgnoreCase("aggression")) {
                    person.aggression = Aggression.fromString(wn2.getTextContent().trim());
                } else if (nodeName.equalsIgnoreCase("aggressionDescriptionIndex")) {
                    person.aggressionDescriptionIndex = MathUtility.parseInt(wn2.getTextContent().trim());
                } else if (nodeName.equalsIgnoreCase("ambition")) {
                    person.ambition = Ambition.fromString(wn2.getTextContent().trim());
                } else if (nodeName.equalsIgnoreCase("ambitionDescriptionIndex")) {
                    person.ambitionDescriptionIndex = MathUtility.parseInt(wn2.getTextContent().trim());
                } else if (nodeName.equalsIgnoreCase("greed")) {
                    person.greed = Greed.fromString(wn2.getTextContent().trim());
                } else if (nodeName.equalsIgnoreCase("greedDescriptionIndex")) {
                    person.greedDescriptionIndex = MathUtility.parseInt(wn2.getTextContent().trim());
                } else if (nodeName.equalsIgnoreCase("social")) {
                    person.social = Social.fromString(wn2.getTextContent().trim());
                } else if (nodeName.equalsIgnoreCase("socialDescriptionIndex")) {
                    person.socialDescriptionIndex = MathUtility.parseInt(wn2.getTextContent().trim());
                } else if (nodeName.equalsIgnoreCase("personalityQuirk")) {
                    person.personalityQuirk = PersonalityQuirk.fromString(wn2.getTextContent().trim());

                    // < 50.07 compatibility handler
                    if (person.personalityQuirk == PersonalityQuirk.BROKEN) {
                        person.personalityQuirk = PersonalityQuirk.HAUNTED;
                    }
                } else if (nodeName.equalsIgnoreCase("personalityQuirkDescriptionIndex")) {
                    person.personalityQuirkDescriptionIndex = MathUtility.parseInt(wn2.getTextContent().trim());
                } else if ((nodeName.equalsIgnoreCase("reasoning"))) {
                    person.reasoning = Reasoning.fromString(wn2.getTextContent().trim());
                } else if ((nodeName.equalsIgnoreCase("reasoningDescriptionIndex"))) {
                    person.reasoningDescriptionIndex = MathUtility.parseInt(wn2.getTextContent().trim());
                } else if (nodeName.equalsIgnoreCase("personalityDescription")) {
                    person.personalityDescription = wn2.getTextContent();
                } else if (nodeName.equalsIgnoreCase("personalityInterviewNotes")) {
                    person.personalityInterviewNotes = wn2.getTextContent();
                } else if (nodeName.equalsIgnoreCase("storedGivenName")) {
                    person.storedGivenName = wn2.getTextContent();
                } else if (nodeName.equalsIgnoreCase("storedSurname")) {
                    person.storedSurname = wn2.getTextContent();
                } else if (nodeName.equalsIgnoreCase("storedLoyalty")) {
                    person.storedLoyalty = MathUtility.parseInt(wn2.getTextContent().trim(), 9);
                } else if (nodeName.equalsIgnoreCase("storedOriginFaction")) {
                    person.storedOriginFaction = Factions.getInstance().getFaction(wn2.getTextContent().trim());
                } else if (nodeName.equalsIgnoreCase("storedAggression")) {
                    person.storedAggression = Aggression.fromString(wn2.getTextContent().trim());
                } else if (nodeName.equalsIgnoreCase("storedAggressionDescriptionIndex")) {
                    person.storedAggressionDescriptionIndex = MathUtility.parseInt(wn2.getTextContent().trim());
                } else if (nodeName.equalsIgnoreCase("storedAmbition")) {
                    person.storedAmbition = Ambition.fromString(wn2.getTextContent().trim());
                } else if (nodeName.equalsIgnoreCase("storedAmbitionDescriptionIndex")) {
                    person.storedAmbitionDescriptionIndex = MathUtility.parseInt(wn2.getTextContent().trim());
                } else if (nodeName.equalsIgnoreCase("storedGreed")) {
                    person.storedGreed = Greed.fromString(wn2.getTextContent().trim());
                } else if (nodeName.equalsIgnoreCase("storedGreedDescriptionIndex")) {
                    person.storedGreedDescriptionIndex = MathUtility.parseInt(wn2.getTextContent().trim());
                } else if (nodeName.equalsIgnoreCase("storedSocial")) {
                    person.storedSocial = Social.fromString(wn2.getTextContent().trim());
                } else if (nodeName.equalsIgnoreCase("storedSocialDescriptionIndex")) {
                    person.storedSocialDescriptionIndex = MathUtility.parseInt(wn2.getTextContent().trim());
                } else if (nodeName.equalsIgnoreCase("storedPersonalityQuirk")) {
                    person.storedPersonalityQuirk = PersonalityQuirk.fromString(wn2.getTextContent().trim());
                } else if (nodeName.equalsIgnoreCase("storedPersonalityQuirkDescriptionIndex")) {
                    person.storedPersonalityQuirkDescriptionIndex = MathUtility.parseInt(wn2.getTextContent().trim());
                } else if (nodeName.equalsIgnoreCase("storedReasoning")) {
                    person.storedReasoning = Reasoning.fromString(wn2.getTextContent().trim());
                } else if (nodeName.equalsIgnoreCase("storedReasoningDescriptionIndex")) {
                    person.storedReasoningDescriptionIndex = MathUtility.parseInt(wn2.getTextContent().trim());
                } else if (nodeName.equalsIgnoreCase("clanPersonnel")) {
                    person.setClanPersonnel(Boolean.parseBoolean(wn2.getTextContent().trim()));
                } else if (nodeName.equalsIgnoreCase("commander")) {
                    person.setCommander(Boolean.parseBoolean(wn2.getTextContent().trim()));
                } else if (nodeName.equalsIgnoreCase("divorceable")) {
                    person.setDivorceable(Boolean.parseBoolean(wn2.getTextContent().trim()));
                } else if (nodeName.equalsIgnoreCase("founder")) {
                    person.setFounder(Boolean.parseBoolean(wn2.getTextContent().trim()));
                } else if (nodeName.equalsIgnoreCase("immortal")) {
                    person.setImmortal(Boolean.parseBoolean(wn2.getTextContent().trim()));
                } else if (nodeName.equalsIgnoreCase("employed")) {
                    // Fixes a <50.07 bug
                    if (!person.isCivilian()) { // Non-civilians are always employed
                        person.setEmployed(true);
                    } else {
                        person.setEmployed(Boolean.parseBoolean(wn2.getTextContent().trim()));
                    }
                } else if (nodeName.equalsIgnoreCase("marriageable")) {
                    person.setMarriageable(Boolean.parseBoolean(wn2.getTextContent().trim()));
                } else if (nodeName.equalsIgnoreCase("tryingToConceive")) {
                    person.setTryingToConceive(Boolean.parseBoolean(wn2.getTextContent().trim()));
                } else if (nodeName.equalsIgnoreCase("hidePersonality")) {
                    person.setHidePersonality(Boolean.parseBoolean(wn2.getTextContent().trim()));
                } else if (nodeName.equalsIgnoreCase("extraData")) {
                    person.extraData = ExtraData.createFromXml(wn2);
                }
            }

            person.setFullName(); // this sets the name based on the loaded values

            if ((advantages != null) && !advantages.isBlank()) {
                StringTokenizer st = new StringTokenizer(advantages, DELIMITER);
                while (st.hasMoreTokens()) {
                    String adv = st.nextToken();
                    String advName = Crew.parseAdvantageName(adv);
                    Object value = Crew.parseAdvantageValue(adv);

                    try {
                        person.getOptions().getOption(advName).setValue(value);
                    } catch (Exception e) {
                        logger.warn("Error restoring advantage: {}", adv);
                    }
                }
            }

            if ((edge != null) && !edge.isBlank()) {
                List<String> edgeOptionList = getEdgeTriggersList();
                // this prevents an error caused by the Option Group name being included in the
                // list of options for that group
                edgeOptionList.remove(0);

                updateOptions(edge, person, edgeOptionList);
                removeUnusedEdgeTriggers(person, edgeOptionList);
            }

            if ((implants != null) && !implants.isBlank()) {
                StringTokenizer st = new StringTokenizer(implants, DELIMITER);
                while (st.hasMoreTokens()) {
                    String adv = st.nextToken();
                    String advName = Crew.parseAdvantageName(adv);
                    Object value = Crew.parseAdvantageValue(adv);

                    try {
                        person.getOptions().getOption(advName).setValue(value);
                    } catch (Exception e) {
                        logger.error("Error restoring implants: {}", adv);
                    }
                }
            }

            // Fixing Prisoner Ranks - 0.47.X Fix
            if (person.getRankNumeric() < 0) {
                person.setRank(0);
            }

            if (person.getJoinedCampaign() == null) {
                person.setJoinedCampaign(campaign.getLocalDate());
            }

            // This resolves a bug squashed in 2025 (50.03) but lurked in our codebase
            // potentially as far back as 2014. The next two handlers should never be removed.
            if (!person.canPerformRole(campaign.getLocalDate(), person.getSecondaryRole(), false)) {
                person.setSecondaryRole(PersonnelRole.NONE);

                campaign.addReport(String.format(resources.getString("ineligibleForSecondaryRole"),
                      spanOpeningWithCustomColor(getWarningColor()),
                      CLOSING_SPAN_TAG,
                      person.getHyperlinkedFullTitle()));
            }

            if (!person.canPerformRole(campaign.getLocalDate(), person.getPrimaryRole(), true)) {
                person.setPrimaryRole(campaign, PersonnelRole.NONE);

                campaign.addReport(String.format(resources.getString("ineligibleForPrimaryRole"),
                      spanOpeningWithCustomColor(ReportingUtilities.getNegativeColor()),
                      CLOSING_SPAN_TAG,
                      person.getHyperlinkedFullTitle()));
            }
        } catch (Exception e) {
            logger.error(e, "Failed to read person {} from file", person.getFullName());
            person = null;
        }

        return person;
    }
    // endregion File I/O

    public void setSalary(final Money salary) {
        this.salary = salary;
    }

    /**
     * Calculates and returns the salary for this person based on campaign rules and status.
     *
     * <p>The method applies the following logic:</p>
     * <ul>
     *     <li>If the person is not free (e.g., a prisoner), returns a zero salary.</li>
     *     <li>If a positive or zero custom salary has been set, it is used directly.</li>
     *     <li>If the salary is negative, the standard salary is calculated based on campaign options and the
     *     person's roles, skills, and attributes:</li>
     *     <li>Base salaries are taken from the campaign options, according to primary and secondary roles.</li>
     *     <li>If the person is specialized infantry with applicable unit and specialization, a multiplier is
     *     applied to the primary base salary.</li>
     *     <li>An experience-level multiplier is applied to both primary and secondary salaries based on the
     *     person's skills.</li>
     *     <li>Additional multipliers for specializations (e.g., anti-mek skill) may also apply.</li>
     *     <li>Secondary role salaries are halved and only applied if not disabled via campaign options.</li>
     *     <li>The base salaries for primary and secondary roles are summed.</li>
     *     <li>If the person's rank provides a pay multiplier, the calculated total is multiplied accordingly.</li>
     * </ul>
     *
     * <p>The method does not currently account for era modifiers or crew type (e.g., DropShip, JumpShip, WarShip).</p>
     *
     * @param campaign The current {@link Campaign} used to determine relevant options and settings.
     *
     * @return A {@link Money} object representing the person's salary according to current campaign rules and their
     *       status.
     */
    public Money getSalary(final Campaign campaign) {
        if (!getPrisonerStatus().isFree()) {
            return Money.zero();
        }

        if (!employed) {
            return Money.zero();
        }

        if (salary.isPositiveOrZero()) {
            return salary;
        }

        // If the salary is negative, then use the standard amounts
        Money primaryBase = campaign.getCampaignOptions().getRoleBaseSalaries()[getPrimaryRole().ordinal()];

        // SpecInf is a special case, this needs to be applied first to bring base
        // salary up to RAW.
        if (getPrimaryRole().isSoldierOrBattleArmour()) {
            if ((getUnit() != null) &&
                      getUnit().isConventionalInfantry() &&
                      ((Infantry) getUnit().getEntity()).hasSpecialization()) {
                primaryBase = primaryBase.multipliedBy(campaign.getCampaignOptions()
                                                             .getSalarySpecialistInfantryMultiplier());
            }
        }

        // Experience multiplier
        primaryBase = primaryBase.multipliedBy(campaign.getCampaignOptions()
                                                     .getSalaryXPMultipliers()
                                                     .get(getSkillLevel(campaign, false)));

        // Specialization multiplier
        if (getPrimaryRole().isSoldierOrBattleArmour()) {
            if (hasSkill(S_ANTI_MEK)) {
                primaryBase = primaryBase.multipliedBy(campaign.getCampaignOptions().getSalaryAntiMekMultiplier());
            }
        }

        // CamOps doesn't cover secondary roles, so we just half the base salary of the
        // secondary role.
        Money secondaryBase = Money.zero();

        if (!campaign.getCampaignOptions().isDisableSecondaryRoleSalary()) {
            secondaryBase = campaign.getCampaignOptions().getRoleBaseSalaries()[getSecondaryRole().ordinal()].dividedBy(
                  2);

            // SpecInf is a special case, this needs to be applied first to bring base
            // salary up to RAW.
            if (getSecondaryRole().isSoldierOrBattleArmour()) {
                if (hasSkill(S_ANTI_MEK)) {
                    secondaryBase = secondaryBase.multipliedBy(campaign.getCampaignOptions()
                                                                     .getSalaryAntiMekMultiplier());
                }
            }

            // Experience modifier
            secondaryBase = secondaryBase.multipliedBy(campaign.getCampaignOptions()
                                                             .getSalaryXPMultipliers()
                                                             .get(getSkillLevel(campaign, true)));

            // Specialization
            if (getSecondaryRole().isSoldierOrBattleArmour()) {
                if (hasSkill(S_ANTI_MEK)) {
                    secondaryBase = secondaryBase.multipliedBy(campaign.getCampaignOptions()
                                                                     .getSalaryAntiMekMultiplier());
                }
            }
        }

        // TODO: distinguish DropShip, JumpShip, and WarShip crew
        // TODO: Add era mod to salary calc..
        if (getRank().getPayMultiplier() > 0) {
            return primaryBase.plus(secondaryBase).multipliedBy(getRank().getPayMultiplier());
        } else {
            return primaryBase.plus(secondaryBase);
        }
    }

    /**
     * Retrieves a list of edge triggers from PilotOptions.
     *
     * @return a List of edge triggers. If no edge triggers are found, an empty List is returned.
     */
    private static List<String> getEdgeTriggersList() {
        Enumeration<IOptionGroup> groups = new PilotOptions().getGroups();

        while (groups.hasMoreElements()) {
            IOptionGroup group = groups.nextElement();

            if (group.getKey().equals(PilotOptions.EDGE_ADVANTAGES)) {
                return Collections.list(group.getOptionNames());
            }
        }

        return new ArrayList<>();
    }

    /**
     * Updates the status of Edge Triggers based on those stored in edgeTriggers
     *
     * @param edgeTriggers   the string containing edge triggers delimited by "::"
     * @param retVal         the person to update
     * @param edgeOptionList the list of edge triggers to remove
     */
    private static void updateOptions(String edgeTriggers, Person retVal, List<String> edgeOptionList) {
        StringTokenizer st = new StringTokenizer(edgeTriggers, DELIMITER);

        while (st.hasMoreTokens()) {
            String trigger = st.nextToken();
            String triggerName = Crew.parseAdvantageName(trigger);
            Object value = Crew.parseAdvantageValue(trigger);

            try {
                retVal.getOptions().getOption(triggerName).setValue(value);
                edgeOptionList.remove(triggerName);
            } catch (Exception e) {
                logger.error("Error restoring edge trigger: {}", trigger);
            }
        }
    }

    /**
     * Explicitly disables unused Edge triggers
     *
     * @param retVal         the person for whom the triggers are disabled
     * @param edgeOptionList the list of edge triggers to be processed
     */
    private static void removeUnusedEdgeTriggers(Person retVal, List<String> edgeOptionList) {
        for (String edgeTrigger : edgeOptionList) {
            String advName = Crew.parseAdvantageName(edgeTrigger);

            try {
                retVal.getOptions().getOption(advName).setValue(false);
            } catch (Exception e) {
                logger.error("Error disabling edge trigger: {}", edgeTrigger);
            }
        }
    }

    /**
     * @return the person's total earnings
     */
    public Money getTotalEarnings() {
        return totalEarnings;
    }

    /**
     * This is used to pay a person. Preventing negative payments is intentional to ensure we don't accidentally change
     * someone when trying to give them money. To charge a person, implement a new method. (And then add a @see here)
     *
     * @param money the amount of money to add to their total earnings
     */
    public void payPerson(final Money money) {
        if (money.isPositiveOrZero()) {
            totalEarnings = getTotalEarnings().plus((money));
        }
    }

    /**
     * This is used to pay a person their share value based on the value of a single share
     *
     * @param campaign     the campaign the person is a part of
     * @param money        the value of a single share
     * @param sharesForAll whether all personnel have shares
     */
    public void payPersonShares(final Campaign campaign, final Money money, final boolean sharesForAll) {
        final int shares = getNumShares(campaign, sharesForAll);
        if (shares > 0) {
            payPerson(money.multipliedBy(shares));
        }
    }

    // region Ranks
    public RankSystem getRankSystem() {
        return rankSystem;
    }

    public void setRankSystem(final RankValidator rankValidator, final RankSystem rankSystem) {
        setRankSystemDirect(rankSystem);
        rankValidator.checkPersonRank(this);
        MekHQ.triggerEvent(new PersonChangedEvent(this));
    }

    private void setRankSystemDirect(final RankSystem rankSystem) {
        this.rankSystem = rankSystem;
    }

    public Rank getRank() {
        return getRankSystem().getRank(getRankNumeric());
    }

    /**
     * Retrieves the index of the character's rank
     *
     * @return the numeric value of the rank as an {@link Integer}
     */
    public int getRankNumeric() {
        return rank;
    }

    public void setRank(final int rank) {
        this.rank = rank;
    }

    /**
     * Retrieves the character's rank <b>sub-level</b>. Predominantly used in ComStar rank styles.
     *
     * <p><b>Important:</b> You almost always want to use {@link #getRankNumeric()} instead.</p>
     *
     * @return the rank level as an integer
     */
    public int getRankLevel() {
        return rankLevel;
    }

    public void setRankLevel(final int rankLevel) {
        this.rankLevel = rankLevel;
    }

    public void changeRank(final Campaign campaign, final int rankNumeric, final int rankLevel, final boolean report) {
        final int oldRankNumeric = getRankNumeric();
        final int oldRankLevel = getRankLevel();
        setRank(rankNumeric);
        setRankLevel(rankLevel);

        if (getPrisonerStatus().isFree() && !getPrimaryRole().isDependent()) {
            setLastRankChangeDate(campaign.getLocalDate());
        } else {
            setLastRankChangeDate(null);
        }

        campaign.personUpdated(this);

        if (report) {
            if ((rankNumeric > oldRankNumeric) || ((rankNumeric == oldRankNumeric) && (rankLevel > oldRankLevel))) {
                ServiceLogger.promotedTo(this, campaign.getLocalDate());
            } else if ((rankNumeric < oldRankNumeric) || (rankLevel < oldRankLevel)) {
                ServiceLogger.demotedTo(this, campaign.getLocalDate());
            }
        }
    }

    public String getRankName() {
        final Profession profession = Profession.getProfessionFromPersonnelRole(getPrimaryRole());
        String rankName = getRank().getName(profession.getProfession(getRankSystem(), getRank()));

        // Manei Domini Additions
        if (getRankSystem().isUseManeiDomini()) {
            if (!getManeiDominiClass().isNone()) {
                rankName = getManeiDominiClass() + " " + rankName;
            }

            if (!getManeiDominiRank().isNone()) {
                rankName += " " + getManeiDominiRank();
            }
        }

        if (getRankSystem().isUseROMDesignation()) {
            rankName += ROMDesignation.getComStarBranchDesignation(this);
        }

        // Rank Level Modifications
        if (getRankLevel() > 0) {
            rankName += Utilities.getRomanNumeralsFromArabicNumber(rankLevel, true);
        }

        // Prisoner Status Modifications
        rankName = rankName.equalsIgnoreCase("None") ?
                         getPrisonerStatus().getTitleExtension() :
                         getPrisonerStatus().getTitleExtension() + ' ' + rankName;

        // We have our name, return it
        return rankName.trim();
    }

    public ManeiDominiClass getManeiDominiClass() {
        return maneiDominiClass;
    }

    public void setManeiDominiClass(final ManeiDominiClass maneiDominiClass) {
        setManeiDominiClassDirect(maneiDominiClass);
        MekHQ.triggerEvent(new PersonChangedEvent(this));
    }

    private void setManeiDominiClassDirect(final ManeiDominiClass maneiDominiClass) {
        this.maneiDominiClass = maneiDominiClass;
    }

    public ManeiDominiRank getManeiDominiRank() {
        return maneiDominiRank;
    }

    public void setManeiDominiRank(final ManeiDominiRank maneiDominiRank) {
        setManeiDominiRankDirect(maneiDominiRank);
        MekHQ.triggerEvent(new PersonChangedEvent(this));
    }

    private void setManeiDominiRankDirect(final ManeiDominiRank maneiDominiRank) {
        this.maneiDominiRank = maneiDominiRank;
    }

    /**
     * Determines whether this person outranks another, taking into account the seniority rank for ComStar and WoB
     * ranks.
     *
     * @param other The <code>Person</code> to compare ranks with
     *
     * @return true if <code>other</code> has a lower rank, or if <code>other</code> is null.
     */
    public boolean outRanks(final @Nullable Person other) {
        if (other == null) {
            return true;
        } else if (getRankNumeric() == other.getRankNumeric()) {
            return getRankLevel() > other.getRankLevel();
        } else {
            return getRankNumeric() > other.getRankNumeric();
        }
    }

    /**
     * Checks if the current person outranks another person using a skill tiebreaker. If the other person is null, it is
     * considered that the current person outranks them. If both persons have the same rank numeric value, the rank
     * level is compared. If both persons have the same rank numeric value and rank level, the experience levels are
     * compared.
     *
     * @param campaign    the campaign used to calculate the experience levels
     * @param otherPerson the other person to compare ranks with
     *
     * @return true if the current person outranks the other person, false otherwise
     */
    public boolean outRanksUsingSkillTiebreaker(Campaign campaign, @Nullable Person otherPerson) {
        if (otherPerson == null) {
            return true;
        } else if (getRankNumeric() == otherPerson.getRankNumeric()) {
            if (getRankLevel() > otherPerson.getRankLevel()) {
                return true;
            } else if (getRankLevel() < otherPerson.getRankLevel()) {
                return false;
            } else {
                if (getExperienceLevel(campaign, false) == otherPerson.getExperienceLevel(campaign, false)) {
                    return getExperienceLevel(campaign, true) > otherPerson.getExperienceLevel(campaign, true);
                } else {
                    return getExperienceLevel(campaign, false) > otherPerson.getExperienceLevel(campaign, false);
                }
            }
        } else {
            return getRankNumeric() > otherPerson.getRankNumeric();
        }
    }
    // endregion Ranks

    @Override
    public String toString() {
        return getFullName();
    }

    /**
     * Two people are determined to be equal if they have the same id
     *
     * @param object The object to check if it is equal to the person or not
     *
     * @return True if they have the same id, otherwise false
     */
    @Override
    public boolean equals(final @Nullable Object object) {
        if (this == object) {
            return true;
        } else if (!(object instanceof Person)) {
            return false;
        } else {
            return getId().equals(((Person) object).getId());
        }
    }

    @Override
    public int hashCode() {
        return getId().hashCode();
    }

    public SkillLevel getSkillLevel(final Campaign campaign, final boolean secondary) {
        return Skills.SKILL_LEVELS[getExperienceLevel(campaign, secondary) + 1];
    }

    /**
     * Determines the experience level of a person in their current profession within the context of a campaign.
     *
     * <p>The calculation varies depending on the person's role and campaign options:</p>
     * <ul>
     *     <li>
     *         <b>Vehicle Gunners:</b> If artillery usage is enabled in the campaign, calculates the maximum
     *         experience level between Gunnery (Vee) and Artillery skills. Otherwise, uses the profession's
     *         associated skills and campaign averaging option.
     *     </li>
     *     <li>
     *         <b>Vehicle Crew:</b> Returns the highest experience level among a specific set of technical and support skills.
     *     </li>
     *     <li>
     *         <b>Administrators:</b> Averages the Administrator skill and (optionally) Negotiation skills,
     *         depending on campaign options. If all selected skills are untrained, returns {@link SkillType#EXP_NONE}.
     *         Otherwise, returns the average, floored at 0.
     *     </li>
     *     <li>
     *         <b>All other roles:</b> Calculates the experience level using their associated skills and campaign averaging option.
     *     </li>
     * </ul>
     *
     * @param campaign  the campaign context, providing options and relevant configuration
     * @param secondary if {@code true}, evaluates the person's secondary role; if {@code false}, evaluates the primary
     *                  role
     *
     * @return the calculated experience level for the relevant role, or {@link SkillType#EXP_NONE} if not qualified
     */
    public int getExperienceLevel(final Campaign campaign, final boolean secondary) {
        final PersonnelRole role = secondary ? getSecondaryRole() : getPrimaryRole();

        final CampaignOptions campaignOptions = campaign.getCampaignOptions();
        final boolean doAdminCountNegotiation = campaignOptions.isAdminExperienceLevelIncludeNegotiation();
        final boolean isUseArtillery = campaignOptions.isUseArtillery();

        final boolean isAlternativeQualityAveraging = campaignOptions.isAlternativeQualityAveraging();

        final int adjustedReputation = getAdjustedReputation(campaignOptions.isUseAgeEffects(),
              campaign.isClanCampaign(),
              campaign.getLocalDate(),
              rank);

        // Optional skills such as Admin for Techs are not counted towards the character's experience level, except
        // in the special case of Vehicle Gunners. So we only want to fetch the base professions.
        List<String> associatedSkillNames = role.getSkillsForProfession();

        return switch (role) {
            case VEHICLE_GUNNER -> {
                if (!isUseArtillery) {
                    yield calculateExperienceLevelForProfession(associatedSkillNames,
                          isAlternativeQualityAveraging,
                          adjustedReputation);
                } else {
                    if ((hasSkill(S_GUN_VEE)) && (hasSkill(S_ARTILLERY))) {
                        yield Math.max((getSkill(S_GUN_VEE).getExperienceLevel(options, atowAttributes)),
                              (getSkill(S_ARTILLERY).getExperienceLevel(options, atowAttributes)));
                    } else if (hasSkill(S_GUN_VEE)) {
                        yield getSkill(S_GUN_VEE).getExperienceLevel(options, atowAttributes);
                    } else if (hasSkill(S_ARTILLERY)) {
                        yield getSkill(S_ARTILLERY).getExperienceLevel(options, atowAttributes);
                    } else {
                        yield EXP_NONE;
                    }
                }
            }
            case VEHICLE_CREW -> {
                // Vehicle crew are a special case as they just need any one of the following skills to qualify,
                // rather than needing all relevant skills
                List<String> relevantSkills = List.of(S_TECH_MEK,
                      S_TECH_AERO,
                      S_TECH_MECHANIC,
                      S_TECH_BA,
                      S_SURGERY,
                      S_MEDTECH,
                      S_ASTECH,
                      S_COMMUNICATIONS,
                      S_ART_COOKING,
                      S_SENSOR_OPERATIONS);
                int highestExperienceLevel = EXP_NONE;
                for (String relevantSkill : relevantSkills) {
                    Skill skill = getSkill(relevantSkill);

                    if (skill == null) {
                        continue;
                    }

                    int currentExperienceLevel = skill.getExperienceLevel(options, atowAttributes);
                    if (currentExperienceLevel > highestExperienceLevel) {
                        highestExperienceLevel = currentExperienceLevel;
                    }
                }

                yield highestExperienceLevel;
            }
            case ADMINISTRATOR_COMMAND, ADMINISTRATOR_LOGISTICS, ADMINISTRATOR_TRANSPORT, ADMINISTRATOR_HR -> {
                int adminLevel = getSkillLevelOrNegative(S_ADMIN);
                adminLevel = adminLevel == -1 ? 0 : adminLevel;

                int negotiationLevel = getSkillLevelOrNegative(S_NEGOTIATION);
                negotiationLevel = negotiationLevel == -1 ? 0 : negotiationLevel;

                int levelSum;
                int divisor;

                if (doAdminCountNegotiation) {
                    levelSum = adminLevel + negotiationLevel;
                    divisor = 2;
                } else {
                    levelSum = adminLevel;
                    divisor = 1;
                }

                if (levelSum == -divisor) {
                    yield EXP_NONE;
                } else {
                    yield Math.max(0, levelSum / divisor);
                }
            }
            default -> calculateExperienceLevelForProfession(associatedSkillNames,
                  isAlternativeQualityAveraging,
                  adjustedReputation);
        };
    }

    /**
     * Calculates the experience level for a profession based on the specified skill names and quality averaging
     * method.
     *
     * <p>If the provided list of skill names is empty, this method returns {@link SkillType#EXP_REGULAR} by default.
     * If any skill is missing or its type cannot be determined, {@link SkillType#EXP_NONE} is returned.</p>
     *
     * <ul>
     *     <li>
     *         <b>Standard Averaging:</b> If {@code isAlternativeQualityAveraging} is {@code false}, the experience
     *         level is determined by averaging the levels of all provided skills and converting the average to an
     *         experience level using the first skill's type.
     *     </li>
     *     <li>
     *         <b>Alternative Quality Averaging:</b> If {@code isAlternativeQualityAveraging} is {@code true}, the
     *         method checks if all experience levels for the listed skills are equal. If they are, that shared
     *         experience level is returned. Otherwise, standard averaging is used as described above.
     *     </li>
     * </ul>
     *
     * @param skillNames                    list of skill names relevant to the profession
     * @param isAlternativeQualityAveraging if {@code true}, uses the alternative averaging method; if {@code false},
     *                                      uses standard averaging
     *
     * @return the determined experience level, or {@link SkillType#EXP_NONE} if an error occurs or prerequisite skills
     *       are missing
     *
     * @author Illiani
     * @since 0.50.06
     */
    private int calculateExperienceLevelForProfession(List<String> skillNames, boolean isAlternativeQualityAveraging,
          int adjustedReputation) {
        if (skillNames.isEmpty()) {
            // If we're not tracking skills for this profession, it always counts as REGULAR
            return EXP_REGULAR;
        }

        int totalSkillLevel = 0;
        boolean areAllEqual = true;
        Integer expectedExperienceLevel = null;

        for (String skillName : skillNames) {
            Skill skill = getSkill(skillName);
            if (skill == null) {
                // If a character is missing a skill, it means they're unqualified for a profession. They will lose
                // that profession the next time the campaign is loaded. We don't remove it here as that would
                // require passing in a bunch of extra information that is largely irrelevant.
                return EXP_NONE;
            }

            SkillType skillType = getType(skillName);
            if (skillType == null) {
                logger.warn("Unable to find skill type for {}. Experience level assessment aborted", skillName);
                return EXP_NONE;
            }

            int individualSkillLevel = skill.getTotalSkillLevel(options, atowAttributes, adjustedReputation);
            totalSkillLevel += individualSkillLevel;

            if (isAlternativeQualityAveraging) {
                int expLevel = skill.getExperienceLevel(options, atowAttributes, adjustedReputation);
                if (expectedExperienceLevel == null) {
                    expectedExperienceLevel = expLevel;
                } else if (!expectedExperienceLevel.equals(expLevel)) {
                    areAllEqual = false;
                }
            }
        }

        if (isAlternativeQualityAveraging && areAllEqual) {
            return expectedExperienceLevel;
        }

        int averageSkillLevel = (int) floor((double) totalSkillLevel / skillNames.size());

        Skill skill = getSkill(skillNames.get(0));
        if (skill == null) {
            return EXP_NONE;
        }

        return skill.getType().getExperienceLevel(averageSkillLevel);
    }

    /**
     * Retrieves the skills associated with the character's profession. The skills returned depend on whether the
     * personnel's primary or secondary role is being queried and may also vary based on the campaign's configuration
     * settings, such as whether artillery skills are enabled.
     *
     * @param campaign  the current {@link Campaign}
     * @param secondary a boolean indicating whether to retrieve skills for the secondary ({@code true}) or primary
     *                  ({@code false}) profession of the character
     *
     * @return a {@link List} of skill identifiers ({@link String}) associated with the personnel's role, possibly
     *       modified by campaign settings
     */
    public List<String> getProfessionSkills(final Campaign campaign, final boolean secondary) {
        final PersonnelRole profession = secondary ? getSecondaryRole() : getPrimaryRole();

        final CampaignOptions campaignOptions = campaign.getCampaignOptions();
        final boolean isAdminsHaveNegotiation = campaignOptions.isAdminsHaveNegotiation();
        final boolean isDoctorsUseAdministration = campaignOptions.isDoctorsUseAdministration();
        final boolean isTechsUseAdministration = campaignOptions.isTechsUseAdministration();
        final boolean isUseArtillery = campaignOptions.isUseArtillery();

        return profession.getSkillsForProfession(isAdminsHaveNegotiation,
              isDoctorsUseAdministration,
              isTechsUseAdministration,
              isUseArtillery);
    }

    /**
     * @param campaign the campaign the person is a part of
     *
     * @return a full description in HTML format that will be used for the graphical display in the personnel table
     *       among other places
     */
    public String getFullDesc(final Campaign campaign) {
        return "<b>" + getFullTitle() + "</b><br/>" + getSkillLevel(campaign, false) + ' ' + getRoleDesc();
    }

    public String getHTMLTitle() {
        return String.format("<html><div id=\"%s\" style=\"white-space: nowrap;\">%s</div></html>",
              getId(),
              getFullTitle());
    }

    /**
     * Constructs and returns the full title by combining the rank and full name. If the rank is not available or an
     * exception occurs while retrieving it, the method will only return the full name.
     *
     * @return the full title as a combination of rank and full name, or just the full name if the rank is unavailable
     */
    public String getFullTitle() {
        String rank = "";

        try {
            rank = getRankName();

            if (!rank.isBlank()) {
                rank = rank + ' ';
            }
        } catch (Exception ignored) {
            // This try-catch exists to allow us to more easily test Person objects. Previously, if
            // a method included 'getFullTitle' it would break if the Person object hadn't been
            // assigned a Rank System.
        }

        return rank + getFullName();
    }

    /**
     * Returns the person's title (rank) and surname as a single string.
     *
     * <p>If the person has an assigned rank, the rank (followed by a space) will precede the surname. If no rank is
     * available, only the surname is returned. If an exception occurs while retrieving the rank (for example, if the
     * person has not been assigned a rank system), the method will ignore the exception and return only the
     * surname.</p>
     *
     * <p>This design ensures robust behavior for test cases and scenarios where the person may not have a rank
     * assignment.</p>
     *
     * @return a string containing the person's rank (if any) and surname
     *
     * @author Illiani
     * @since 0.50.06
     */
    public String getTitleAndSurname() {
        String rank = "";

        try {
            rank = getRankName();

            if (!rank.isBlank()) {
                rank = rank + ' ';
            }
        } catch (Exception ignored) {
            // This try-catch exists to allow us to more easily test Person objects. Previously, if
            // a method included 'getTitleAndSurname' it would break if the Person object hadn't been
            // assigned a Rank System.
        }

        return rank + getSurname();
    }

    public String makeHTMLRank() {
        return String.format("<html><div id=\"%s\">%s</div></html>", getId(), getRankName().trim());
    }

    public String getHyperlinkedFullTitle() {
        return String.format("<a href='PERSON:%s'>%s</a>", getId(), getFullTitle());
    }

    public String getFullTitleAndProfessions() {
        return getFullTitle() + " (" + getPrimaryRoleDesc() + " / " + getSecondaryRoleDesc() + ')';
    }

    /**
     * @return the primaryDesignator
     */
    public ROMDesignation getPrimaryDesignator() {
        return primaryDesignator;
    }

    /**
     * @param primaryDesignator the primaryDesignator to set
     */
    public void setPrimaryDesignator(final ROMDesignation primaryDesignator) {
        this.primaryDesignator = primaryDesignator;
        MekHQ.triggerEvent(new PersonChangedEvent(this));
    }

    /**
     * @return the secondaryDesignator
     */
    public ROMDesignation getSecondaryDesignator() {
        return secondaryDesignator;
    }

    /**
     * @param secondaryDesignator the secondaryDesignator to set
     */
    public void setSecondaryDesignator(final ROMDesignation secondaryDesignator) {
        this.secondaryDesignator = secondaryDesignator;
        MekHQ.triggerEvent(new PersonChangedEvent(this));
    }

    public int getHealingDifficulty(final Campaign campaign) {
        return campaign.getCampaignOptions().isTougherHealing() ? Math.max(0, getHits() - 2) : 0;
    }

    public TargetRollModifier getHealingMods(final Campaign campaign) {
        return new TargetRollModifier(getHealingDifficulty(campaign), "difficulty");
    }

    public String fail() {
        return " <font color='" + ReportingUtilities.getNegativeColor() + "'><b>Failed to heal.</b></font>";
    }

    // region skill
    public boolean hasSkill(final @Nullable String skillName) {
        return skills.hasSkill(skillName);
    }

    public Skills getSkills() {
        return skills;
    }

    public @Nullable Skill getSkill(final @Nullable String skillName) {
        return skills.getSkill(skillName);
    }

    /**
     * @deprecated use {@link #getSkillLevel(String, boolean, boolean, LocalDate)} instead
     */
    @Deprecated(since = "0.50.06", forRemoval = true)
    public int getSkillLevel(final String skillName) {
        final Skill skill = getSkill(skillName);
        return (skill == null) ? 0 : skill.getExperienceLevel(options, atowAttributes);
    }

    /**
     * Retrieves the experience level for a specified skill by name, with options to account for aging effects and
     * campaign type.
     *
     * <p>This method calculates the experience level for the given skill, applying adjustments based on aging effects,
     * campaign context, and the current date. If the skill is not found, {@code 0} is returned.</p>
     *
     * @param skillName         the name of the skill to retrieve
     * @param isUseAgingEffects {@code true} to include aging effects in reputation adjustment, {@code false} otherwise
     * @param isClanCampaign    {@code true} if the context is a Clan campaign, {@code false} otherwise
     * @param today             the current date used for age-related calculations
     *
     * @return the corresponding experience level for the skill, or {@code 0} if the skill does not exist
     */
    public int getSkillLevel(final String skillName, boolean isUseAgingEffects, boolean isClanCampaign,
          LocalDate today) {
        final Skill skill = getSkill(skillName);

        int adjustedReputation = getAdjustedReputation(isUseAgingEffects, isClanCampaign, today, rank);

        return (skill == null) ? 0 : skill.getExperienceLevel(options, atowAttributes, adjustedReputation);
    }

    /**
     * Returns the experience level for the specified skill, or {@code -1} if the skill is not present.
     *
     * <p>If the entity has the specified skill, this method retrieves the skill and returns its experience level,
     * potentially taking into account any configured options or attribute modifiers. Otherwise, it returns {@code -1}
     * to indicate that the skill is not available.</p>
     *
     * @param skillName the name of the skill to query
     *
     * @return the experience level of the skill, or {@code -1} if the skill is not found
     */
    public int getSkillLevelOrNegative(final String skillName) {
        if (hasSkill(skillName)) {
            return getSkill(skillName).getExperienceLevel(options, atowAttributes);
        } else {
            return -1;
        }
    }

    public void addSkill(final String skillName, final Skill skill) {
        skills.addSkill(skillName, skill);
    }

    public void addSkill(final String skillName, final int level, final int bonus) {
        skills.addSkill(skillName, new Skill(skillName, level, bonus));
    }

    public void addSkill(final String skillName, final int level, final int bonus, final int ageModifier) {
        skills.addSkill(skillName, new Skill(skillName, level, bonus, ageModifier));
    }

    public void removeSkill(final String skillName) {
        skills.removeSkill(skillName);
    }

    /**
     * @return the number of skills learned by the character.
     */
    public int getSkillNumber() {
        return skills.size();
    }

    /**
     * Returns a list of skill names that the current object possesses, filtered by the specified skill subtypes.
     *
     * <p>For each skill subtype provided, this method collects all skill names associated
     * with those subtypes, then adds to the result only those skills that the object is known to have (i.e., those for
     * which {@code hasSkill(skillName)} returns true).</p>
     *
     * @param skillSubTypes the list of {@link SkillSubType} to use for filtering skills
     *
     * @return a {@link List} of skill names that are both of the specified subtypes and known to the object
     *
     * @author Illiani
     * @since 0.50.06
     */
    public List<String> getKnownSkillsBySkillSubType(List<SkillSubType> skillSubTypes) {
        List<String> knownSkills = new ArrayList<>();
        for (String skillName : getSkillsBySkillSubType(skillSubTypes)) {
            if (hasSkill(skillName)) {
                knownSkills.add(skillName);
            }
        }

        return knownSkills;
    }

    /**
     * Remove all skills
     */
    public void removeAllSkills() {
        skills.clear();
    }

    /**
     * Limit skills to the maximum of the given level
     */
    public void limitSkills(final int maxLevel) {
        for (final Skill skill : skills.getSkills()) {
            if (skill.getLevel() > maxLevel) {
                skill.setLevel(maxLevel);
            }
        }
    }

    public void improveSkill(final String skillName) {
        if (hasSkill(skillName)) {
            getSkill(skillName).improve();
        } else {
            addSkill(skillName, 0, 0);
        }
        MekHQ.triggerEvent(new PersonChangedEvent(this));
    }

    /**
     * Calculates the cost to improve a specific skill, with an optional reasoning multiplier.
     *
     * <p>If the skill exists, the cost is based on its current level's improvement cost.</p>
     *
     * <p>If the skill does not exist, the method calculates the cost using the default cost for the skill type at
     * level 0.</p>
     *
     * @param skillName    the name of the skill for which to calculate the improvement cost.
     * @param useReasoning a boolean indicating whether to apply {@link Reasoning} cost multipliers.
     *
     * @return the cost to improve the skill, adjusted by the reasoning multiplier if applicable, or the cost for level
     *       0 if the specified skill does not currently exist.
     */
    public int getCostToImprove(final String skillName, final boolean useReasoning) {
        final Skill skill = getSkill(skillName);
        final SkillType skillType = getType(skillName);
        int cost = hasSkill(skillName) ? skill.getCostToImprove() : skillType.getCost(0);

        double multiplier = getReasoningXpCostMultiplier(useReasoning);

        if (options.booleanOption(FLAW_SLOW_LEARNER)) {
            multiplier += 0.2;
        }

        if (options.booleanOption(ATOW_FAST_LEARNER)) {
            multiplier -= 0.2;
        }

        if (skillType.isAffectedByGremlinsOrTechEmpathy()) {
            if (options.booleanOption(FLAW_GREMLINS)) {
                multiplier += 0.1;
            }

            if (options.booleanOption(ATOW_TECH_EMPATHY)) {
                multiplier -= 0.1;
            }
        }

        return (int) round(cost * multiplier);
    }
    // endregion skill

    // region Awards
    public PersonAwardController getAwardController() {
        return awardController;
    }
    // endregion Awards

    public int getHits() {
        return hits;
    }

    public void setHits(final int hits) {
        this.hits = hits;
    }

    /**
     * @return the number of hits sustained prior to the last completed scenario.
     */
    public int getHitsPrior() {
        return hitsPrior;
    }

    /**
     * Sets the number of hits sustained prior to the last completed scenario.
     *
     * @param hitsPrior the new value for {@code hitsPrior}
     */
    public void setHitsPrior(final int hitsPrior) {
        this.hitsPrior = hitsPrior;
    }

    /**
     * @return <code>true</code> if the location (or any of its parent locations)
     *       has an injury which implies that the location (most likely a limb) is severed. By checking parents we can
     *       tell that they should be missing from the parent being severed, like a hand is missing if the corresponding
     *       arms is.
     */
    public boolean isLocationMissing(final @Nullable BodyLocation location) {
        return (location != null) &&
                     (getInjuriesByLocation(location).stream()
                            .anyMatch(injury -> injury.getType().impliesMissingLocation()) ||
                            isLocationMissing(location.Parent()));
    }

    public void heal() {
        hits = Math.max(hits - 1, 0);
        if (!needsFixing()) {
            doctorId = null;
        }
    }

    public boolean needsFixing() {
        return ((hits > 0) || needsAMFixing()) && getStatus().isActive();
    }

    /**
     * @deprecated No longer in use
     */
    @Deprecated(since = "0.50.06", forRemoval = true)
    public String succeed() {
        heal();
        return " <font color='" +
                     ReportingUtilities.getPositiveColor() +
                     "'><b>Successfully healed one hit.</b></font>";
    }

    // region Personnel Options
    public PersonnelOptions getOptions() {
        return options;
    }

    /**
     * @return the options of the given category that this pilot has
     */
    public Enumeration<IOption> getOptions(final String groupKey) {
        return options.getOptions(groupKey);
    }

    public int countOptions(final String groupKey) {
        int count = 0;

        for (final Enumeration<IOptionGroup> i = options.getGroups(); i.hasMoreElements(); ) {
            final IOptionGroup group = i.nextElement();

            if (!group.getKey().equalsIgnoreCase(groupKey)) {
                continue;
            }

            for (Enumeration<IOption> j = group.getOptions(); j.hasMoreElements(); ) {
                final IOption option = j.nextElement();

                if (option.booleanValue()) {
                    count++;
                }
            }
        }

        return count;
    }

    /**
     * Returns a string of all the option "codes" for this pilot, for a given group, using sep as the separator
     */
    public String getOptionList(@Nullable String sep, final String groupKey) {
        final StringBuilder adv = new StringBuilder();

        if (sep == null) {
            sep = "";
        }

        for (final Enumeration<IOptionGroup> i = options.getGroups(); i.hasMoreElements(); ) {
            final IOptionGroup group = i.nextElement();
            if (!group.getKey().equalsIgnoreCase(groupKey)) {
                continue;
            }

            for (Enumeration<IOption> j = group.getOptions(); j.hasMoreElements(); ) {
                final IOption option = j.nextElement();

                if (option.booleanValue()) {
                    if (!adv.isEmpty()) {
                        adv.append(sep);
                    }

                    adv.append(option.getName());
                    if (IntStream.of(IOption.STRING, IOption.CHOICE, IOption.INTEGER)
                              .anyMatch(k -> (option.getType() == k))) {
                        adv.append(' ').append(option.stringValue());
                    }
                }
            }
        }

        return adv.toString();
    }

    /**
     * @return a html-coded list that says what abilities are enabled for this pilot
     */
    public @Nullable String getAbilityListAsString(final String type) {
        final StringBuilder abilityString = new StringBuilder();
        for (Enumeration<IOption> i = getOptions(type); i.hasMoreElements(); ) {
            final IOption ability = i.nextElement();
            if (ability.booleanValue()) {
                abilityString.append(Utilities.getOptionDisplayName(ability)).append("<br>");
            }
        }

        return (abilityString.isEmpty()) ? null : "<html>" + abilityString + "</html>";
    }
    // endregion Personnel Options

    // region edge

    /**
     * Retrieves the edge value for the current person.
     *
     * <p><b>Usage:</b> This method gets the character's raw Edge score. Generally you likely want to use
     * {@link #getAdjustedEdge()} instead, as that includes adjustments for the character's {@code unlucky} trait.</p>
     *
     * @return The edge value defined in the person's options.
     */
    public int getEdge() {
        return getOptions().intOption(OptionsConstants.EDGE);
    }

    /**
     * Retrieves the adjusted edge value for the current person.
     *
     * <p>The adjusted Edge value is calculated by subtracting the person's level of bad luck (unlucky)
     * from their base Edge value.</p>
     *
     * @return The adjusted edge value after accounting for the person's level of bad luck.
     */
    public int getAdjustedEdge() {
        boolean hasTraumaticPast = options.booleanOption(COMPULSION_TRAUMATIC_PAST);
        int modifier = hasTraumaticPast ? -1 : 0;
        return options.intOption(OptionsConstants.EDGE) - unlucky + modifier;
    }

    public void setEdge(final int edge) {
        for (Enumeration<IOption> i = getOptions(PersonnelOptions.EDGE_ADVANTAGES); i.hasMoreElements(); ) {
            IOption ability = i.nextElement();
            if (OptionsConstants.EDGE.equals(ability.getName())) {
                ability.setValue(edge);
            }
        }
    }

    public void changeEdge(final int amount) {
        setEdge(Math.max(getEdge() + amount, 0));
    }

    /**
     * Resets edge points to the purchased level. Used for weekly refresh.
     */
    public void resetCurrentEdge() {
        setCurrentEdge(getAdjustedEdge());
    }

    /**
     * Sets edge points to the value 'currentEdge'. Used for weekly refresh.
     *
     * @param currentEdge - integer used to track this person's edge points available for the current week
     */
    public void setCurrentEdge(final int currentEdge) {
        this.currentEdge = currentEdge;
    }

    public void changeCurrentEdge(final int amount) {
        currentEdge = Math.max(currentEdge + amount, 0);
    }

    /**
     * @return this person's currently available edge points. Used for weekly refresh.
     */
    public int getCurrentEdge() {
        return currentEdge;
    }

    public void setEdgeUsed(final int edgeUsedThisRound) {
        this.edgeUsedThisRound = edgeUsedThisRound;
    }

    public int getEdgeUsed() {
        return edgeUsedThisRound;
    }

    /**
     * This will set a specific edge trigger, regardless of the current status
     */
    public void setEdgeTrigger(final String name, final boolean status) {
        for (Enumeration<IOption> i = getOptions(PersonnelOptions.EDGE_ADVANTAGES); i.hasMoreElements(); ) {
            final IOption ability = i.nextElement();
            if (ability.getName().equals(name)) {
                ability.setValue(status);
            }
        }
        MekHQ.triggerEvent(new PersonChangedEvent(this));
    }

    /**
     * This will flip the boolean status of the current edge trigger
     *
     * @param name of the trigger condition
     */
    public void changeEdgeTrigger(final String name) {
        for (Enumeration<IOption> i = getOptions(PersonnelOptions.EDGE_ADVANTAGES); i.hasMoreElements(); ) {
            final IOption ability = i.nextElement();
            if (ability.getName().equals(name)) {
                ability.setValue(!ability.booleanValue());
            }
        }
        MekHQ.triggerEvent(new PersonChangedEvent(this));
    }

    /**
     * @return a html-coded tooltip that says what edge will be used
     */
    public String getEdgeTooltip() {
        final StringBuilder stringBuilder = new StringBuilder();
        for (Enumeration<IOption> i = getOptions(PersonnelOptions.EDGE_ADVANTAGES); i.hasMoreElements(); ) {
            final IOption ability = i.nextElement();
            // yuck, it would be nice to have a more fool-proof way of identifying edge
            // triggers
            if (ability.getName().contains("edge_when") && ability.booleanValue()) {
                stringBuilder.append(ability.getDescription()).append("<br>");
            }
        }

        return stringBuilder.toString().isBlank() ? "No triggers set" : "<html>" + stringBuilder + "</html>";
    }
    // endregion edge

    /**
     * Determines whether the user possesses the necessary skills to operate the given entity.
     *
     * <p>The required skills are based on the type of the provided entity. The method checks for specific piloting or
     * gunnery skills relevant to the entity type, such as Meks, VTOLs, tanks, aerospace units, battle armor, and
     * others.</p>
     *
     * <p>If the appropriate skill(s) for the entity type are present, the method returns {@code true}; otherwise, it
     * returns {@code false}.</p>
     *
     * @param entity the entity to be checked for driving capability
     *
     * @return {@code true} if the required skill(s) to drive or operate the given entity are present; {@code false}
     *       otherwise
     */
    public boolean canDrive(final Entity entity) {
        if (entity instanceof LandAirMek) {
            return hasSkill(S_PILOT_MEK) && hasSkill(S_PILOT_AERO);
        } else if (entity instanceof Mek) {
            return hasSkill(S_PILOT_MEK);
        } else if (entity instanceof VTOL) {
            return hasSkill(S_PILOT_VTOL);
        } else if (entity instanceof Tank) {
            return hasSkill(entity.getMovementMode().isMarine() ? S_PILOT_NVEE : S_PILOT_GVEE);
        } else if (entity instanceof ConvFighter) {
            return hasSkill(S_PILOT_JET) || hasSkill(S_PILOT_AERO);
        } else if ((entity instanceof SmallCraft) || (entity instanceof Jumpship)) {
            return hasSkill(S_PILOT_SPACE);
        } else if (entity instanceof Aero) {
            return hasSkill(S_PILOT_AERO);
        } else if (entity instanceof BattleArmor) {
            return hasSkill(S_GUN_BA);
        } else if (entity instanceof Infantry) {
            return hasSkill(S_SMALL_ARMS);
        } else if (entity instanceof ProtoMek) {
            return hasSkill(S_GUN_PROTO);
        } else {
            return false;
        }
    }

    /**
     * Determines whether the user possesses the necessary skills to operate weapons for the given entity.
     *
     * <p>The required gunnery skill is dependent on the type of entity provided. This method checks for the relevant
     * gunnery or weapon skill associated with the entity type, such as Mek, tanks, aerospace units, battle armor,
     * infantry, and others.</p>
     *
     * <p>Returns {@code true} if the necessary skill(s) to use the entity's weapons are present; {@code false}
     * otherwise.</p>
     *
     * @param entity the entity to check for gunnery capability
     *
     * @return {@code true} if the user is qualified to operate weapons for the given entity; {@code false} otherwise
     */
    public boolean canGun(final Entity entity) {
        if (entity instanceof LandAirMek) {
            return hasSkill(S_GUN_MEK) && hasSkill(S_GUN_AERO);
        } else if (entity instanceof Mek) {
            return hasSkill(S_GUN_MEK);
        } else if (entity instanceof Tank) {
            return hasSkill(S_GUN_VEE);
        } else if (entity instanceof ConvFighter) {
            return hasSkill(S_GUN_JET) || hasSkill(S_GUN_AERO);
        } else if ((entity instanceof SmallCraft) || (entity instanceof Jumpship)) {
            return hasSkill(S_GUN_SPACE);
        } else if (entity instanceof Aero) {
            return hasSkill(S_GUN_AERO);
        } else if (entity instanceof BattleArmor) {
            return hasSkill(S_GUN_BA);
        } else if (entity instanceof Infantry) {
            return hasSkill(S_SMALL_ARMS);
        } else if (entity instanceof ProtoMek) {
            return hasSkill(S_GUN_PROTO);
        } else {
            return false;
        }
    }

    /**
     * Determines whether the user possesses the necessary technical skills to service or repair the given entity.
     *
     * <p>The required technical skill depends on the entity type. This method checks for the appropriate technical
     * skill based on whether the entity is a type of Mek, vessel, aerospace unit, battle armor, tank, or other
     * supported classes.</p>
     *
     * <p>Returns {@code true} if the user has the qualifying technical skill for the entity; {@code false} otherwise
     * .</p>
     *
     * @param entity the entity to check for technical capability
     *
     * @return {@code true} if the user is qualified to service or repair the given entity; {@code false} otherwise
     */
    public boolean canTech(final Entity entity) {
        if (entity == null) {
            return false;
        }
        if ((entity instanceof Mek) || (entity instanceof ProtoMek)) {
            return hasSkill(S_TECH_MEK);
        } else if (entity instanceof Dropship || entity instanceof Jumpship) {
            return hasSkill(S_TECH_VESSEL);
        } else if (entity instanceof Aero) {
            return hasSkill(S_TECH_AERO);
        } else if (entity instanceof BattleArmor) {
            return hasSkill(S_TECH_BA);
        } else if (entity instanceof Tank) {
            return hasSkill(S_TECH_MECHANIC);
        } else {
            return false;
        }
    }

    /**
     * Calculates and retrieves the current daily available tech time for the person.
     *
     * <p>This calculation does not account for any expended time but incorporates potential administrative
     * adjustments if specified.</p>
     *
     * <p>The calculation follows these rules:</p>
     * <ul>
     *   <li>If the person's primary role is a technician, the base support time is determined from the primary
     *   role.</li>
     *   <li>Otherwise, the base support time is taken from the secondary role.</li>
     * </ul>
     *
     * <p>If administrative adjustments are enabled (via the {@code isTechsUseAdministration} parameter),
     * the support time is multiplied by an administrative adjustment multiplier.</p>
     *
     * @param isTechsUseAdministration A boolean flag indicating whether administrative adjustments should be applied in
     *                                 the calculation.
     *
     * @return The adjusted daily available tech time for the person, after factoring in the appropriate role support
     *       time, applying the administrative multiplier (if enabled), and deducting maintenance time.
     */
    public int getDailyAvailableTechTime(final boolean isTechsUseAdministration) {
        int baseTime = (getPrimaryRole().isTech() ? PRIMARY_ROLE_SUPPORT_TIME : SECONDARY_ROLE_SUPPORT_TIME);

        return (int) round(baseTime * calculateTechTimeMultiplier(isTechsUseAdministration));
    }

    public int getMaintenanceTimeUsing() {
        return getTechUnits().stream()
                     .filter(unit -> !(unit.isRefitting() && unit.getRefit().getTech() == this))
                     .mapToInt(Unit::getMaintenanceTime)
                     .sum();
    }

    public boolean isMothballing() {
        return isTech() && techUnits.stream().anyMatch(Unit::isMothballing);
    }

    /**
     * Determines whether this {@code Person} is considered "busy" based on their current status, unit assignment, and
     * associated tasks.
     *
     * <p>This method checks:</p>
     * <ol>
     *     <li>If the personnel is active (i.e., has an active {@link PersonnelStatus}).</li>
     *     <li>Special cases for units that are self-crewed, including activities such as
     *         mothballing, refitting, or undergoing repairs, during which crew members are
     *         considered busy.</li>
     *     <li>If the personnel is a technician, by reviewing their current tech assignments,
     *         such as units being mothballed, refitted, or repaired.</li>
     *     <li>If the personnel has a unit assignment and whether that unit is currently deployed.</li>
     * </ol>
     *
     * @return {@code true} if the person is deemed busy due to one of the above conditions; {@code false} otherwise.
     */
    public boolean isBusy() {
        // Personnel status
        if (!status.isActive()) {
            return false;
        }

        final boolean hasUnitAssignment = unit != null;
        final Entity entity = hasUnitAssignment ? unit.getEntity() : null;
        final boolean isSpecialCase = entity != null && unit.isSelfCrewed();

        // Special case handlers (self crewed units have their tech teams formed as a composite of their crew, so all
        // crew are considered to be busy during these states)
        if (isSpecialCase) {
            if (unit.isMothballing()) {
                return true;
            }

            if (unit.isRefitting()) {
                return true;
            }

            if (unit.isUnderRepair()) {
                return true;
            }
        }

        // Tech assignments
        if (isTech()) {
            for (Unit unit : techUnits) {
                Refit refit = unit.getRefit();
                boolean isActiveTech = refit != null && Objects.equals(refit.getTech(), this);

                if (unit.isMothballing() && isActiveTech) {
                    return true;
                }

                if (unit.isRefitting() && isActiveTech) {
                    return true;
                }

                if (unit.isUnderRepair()) {
                    for (Part part : unit.getParts()) {
                        if (Objects.equals(part.getTech(), this)) {
                            return true;
                        }
                    }
                }
            }
        }

        // Unit assignments
        if (hasUnitAssignment) {
            return unit.isDeployed();
        }

        return false;
    }

    public @Nullable Unit getUnit() {
        return unit;
    }

    public void setUnit(final @Nullable Unit unit) {
        this.unit = unit;
    }

    public void removeTechUnit(final Unit unit) {
        techUnits.remove(unit);
    }

    public void addTechUnit(final Unit unit) {
        Objects.requireNonNull(unit);

        if (!techUnits.contains(unit)) {
            techUnits.add(unit);
        }
    }

    public void clearTechUnits() {
        techUnits.clear();
    }

    public List<Unit> getTechUnits() {
        return Collections.unmodifiableList(techUnits);
    }

    public void removeAllTechJobs(final Campaign campaign) {
        campaign.getHangar().forEachUnit(u -> {
            if (equals(u.getTech())) {
                u.remove(this, true);
            }

            if ((u.getRefit() != null) && equals(u.getRefit().getTech())) {
                u.getRefit().setTech(null);
            }
        });

        for (final Part part : campaign.getWarehouse().getParts()) {
            if (equals(part.getTech())) {
                part.cancelAssignment(true);
            }
        }

        for (final Force force : campaign.getAllForces()) {
            if (getId().equals(force.getTechID())) {
                force.setTechID(null);
            }
        }
    }

    public int getMinutesLeft() {
        return minutesLeft;
    }

    public void setMinutesLeft(final int minutesLeft) {
        this.minutesLeft = minutesLeft;
        if (engineer && (getUnit() != null)) {
            // set minutes for all crew members, except the engineer to not cause infinite recursion.
            getUnit().getActiveCrew().stream().filter(this::isNotSelf).forEach(p -> p.setMinutesLeft(minutesLeft));
        }
    }

    /**
     * Checks if the other person is not the same person as this person, easy right?
     *
     * @param p Person to check against
     *
     * @return true if the person is not the same person as this person
     */
    private boolean isNotSelf(Person p) {
        return !this.equals(p);
    }

    public int getOvertimeLeft() {
        return overtimeLeft;
    }

    public void setOvertimeLeft(final int overtimeLeft) {
        this.overtimeLeft = overtimeLeft;
        if (engineer && (getUnit() != null)) {
            getUnit().getActiveCrew().stream().filter(this::isNotSelf).forEach(p -> p.setOvertimeLeft(overtimeLeft));
        }
    }

    /**
     * Resets the number of minutes and overtime minutes a person has left for tasks, based on their primary or
     * secondary role. Administrative adjustments may be applied for technicians if specified.
     *
     * <p>This method calculates and assigns task and overtime time values depending on whether
     * the person is identified as a technician or doctor, and whether their role is primary or secondary. If
     * administrative adjustments are enabled (via the {@code isTechsUseAdministration} parameter), a multiplier is
     * applied to calculate the adjusted task time for technicians.</p>
     *
     * <ul>
     *   <li>If the primary role is a doctor, the base support time values for the primary role
     *       are assigned without any adjustments.</li>
     *   <li>If the secondary role is a doctor, the base support time values for the secondary role
     *       are assigned without any adjustments.</li>
     *   <li>If the primary role is a technician and administrative adjustments are enabled, the primary
     *       role's support time is multiplied by the administrative adjustment multiplier and assigned.</li>
     *   <li>If the secondary role is a technician (secondary-specific), and administrative adjustments
     *       are enabled, the secondary role's support time is multiplied by the adjustment multiplier and assigned.</li>
     *   <li>If administrative adjustments are not enabled for technicians, base (non-adjusted) time values
     *       are used for both primary and secondary roles.</li>
     * </ul>
     *
     * <p>If the person has both primary and secondary roles applicable (e.g., a doctor as the primary
     * and a technician as the secondary), the logic prioritizes the roles as listed above, with primary roles
     * taking precedence.</p>
     *
     * @param isTechsUseAdministration Indicates whether administrative adjustments should be applied to the time
     *                                 calculations for technicians.
     */
    public void resetMinutesLeft(boolean isTechsUseAdministration) {
        // Doctors and Technicians without adjustments
        if (primaryRole.isDoctor() || (primaryRole.isTech() && !isTechsUseAdministration)) {
            this.minutesLeft = PRIMARY_ROLE_SUPPORT_TIME;
            this.overtimeLeft = PRIMARY_ROLE_OVERTIME_SUPPORT_TIME;
        } else if (secondaryRole.isDoctor() || (secondaryRole.isTech() && !isTechsUseAdministration)) {
            this.minutesLeft = SECONDARY_ROLE_SUPPORT_TIME;
            this.overtimeLeft = SECONDARY_ROLE_OVERTIME_SUPPORT_TIME;
        }

        // Technicians with adjustments
        if (primaryRole.isTech()) {
            double techTimeMultiplier = calculateTechTimeMultiplier(isTechsUseAdministration);

            this.minutesLeft = (int) round(PRIMARY_ROLE_SUPPORT_TIME * techTimeMultiplier);
            this.overtimeLeft = (int) round(PRIMARY_ROLE_OVERTIME_SUPPORT_TIME * techTimeMultiplier);
        } else if (secondaryRole.isTechSecondary()) {
            double techTimeMultiplier = calculateTechTimeMultiplier(isTechsUseAdministration);

            this.minutesLeft = (int) round(SECONDARY_ROLE_SUPPORT_TIME * techTimeMultiplier);
            this.overtimeLeft = (int) round(SECONDARY_ROLE_OVERTIME_SUPPORT_TIME * techTimeMultiplier);
        }
    }

    /**
     * Determines and returns the tech skill with the highest experience level possessed by this entity.
     *
     * <p>This method evaluates all available technical skills (such as Mek, Aero, Mechanic, and Battle Armor tech
     * skills) and selects the one with the greatest experience level. If multiple skills are present, the one with the
     * highest experience is returned. If no relevant tech skills are found, returns {@code null}.</p>
     *
     * @return the {@link Skill} object representing the highest-level technical skill, or {@code null} if none are
     *       present
     */
    public @Nullable Skill getBestTechSkill() {
        Skill skill = null;
        int level = EXP_NONE;

        if (hasSkill(S_TECH_MEK) && getSkill(S_TECH_MEK).getExperienceLevel(options, atowAttributes) > level) {
            skill = getSkill(S_TECH_MEK);
            level = getSkill(S_TECH_MEK).getExperienceLevel(options, atowAttributes);
        }
        if (hasSkill(S_TECH_AERO) && getSkill(S_TECH_AERO).getExperienceLevel(options, atowAttributes) > level) {
            skill = getSkill(S_TECH_AERO);
            level = getSkill(S_TECH_AERO).getExperienceLevel(options, atowAttributes);
        }
        if (hasSkill(S_TECH_MECHANIC) &&
                  getSkill(S_TECH_MECHANIC).getExperienceLevel(options, atowAttributes) > level) {
            skill = getSkill(S_TECH_MECHANIC);
            level = getSkill(S_TECH_MECHANIC).getExperienceLevel(options, atowAttributes);
        }
        if (hasSkill(S_TECH_BA) && getSkill(S_TECH_BA).getExperienceLevel(options, atowAttributes) > level) {
            skill = getSkill(S_TECH_BA);
        }
        return skill;
    }

    public boolean isTech() {
        return isTechMek() || isTechAero() || isTechMechanic() || isTechBA();
    }

    /**
     * Checks if the person is a tech, includes mektek, mechanic, aerotek, BAtek and the non-cannon "large vessel tek"
     *
     * @return true if the person is a tech
     */
    public boolean isTechExpanded() {
        return isTechMek() || isTechAero() || isTechMechanic() || isTechBA() || isTechLargeVessel();
    }

    public boolean isTechLargeVessel() {
        boolean hasSkill = hasSkill(S_TECH_VESSEL);
        return hasSkill && (getPrimaryRole().isVesselCrew() || getSecondaryRole().isVesselCrew());
    }

    public boolean isTechMek() {
        boolean hasSkill = hasSkill(S_TECH_MEK);
        return hasSkill && (getPrimaryRole().isMekTech() || getSecondaryRole().isMekTech());
    }

    public boolean isTechAero() {
        boolean hasSkill = hasSkill(S_TECH_AERO);
        return hasSkill && (getPrimaryRole().isAeroTek() || getSecondaryRole().isAeroTek());
    }

    public boolean isTechMechanic() {
        boolean hasSkill = hasSkill(S_TECH_MECHANIC);
        return hasSkill && (getPrimaryRole().isMechanic() || getSecondaryRole().isMechanic());
    }

    public boolean isTechBA() {
        boolean hasSkill = hasSkill(S_TECH_BA);
        return hasSkill && (getPrimaryRole().isBATech() || getSecondaryRole().isBATech());
    }

    /**
     * Calculates the tech availability time multiplier for tasks based on the technician's experience level and
     * administration skill.
     *
     * <p>The method considers whether administration skills should be applied to improve efficiency. If
     * administration is enabled, the multiplier is adjusted based on the technician's baseline experience level and
     * their administration skill level.</p>
     *
     * @param isTechsUseAdministration {@code true} if administration skills are considered for task calculation;
     *                                 {@code false} otherwise.
     *
     * @return the calculated time multiplier, where:
     *       <ul>
     *         <li>0.0 indicates the person is not a technician.</li>
     *         <li>1.0 indicates no adjustment is applied.</li>
     *         <li>Values greater or less than 1.0 adjust task times accordingly.</li>
     *       </ul>
     */
    public double calculateTechTimeMultiplier(boolean isTechsUseAdministration) {
        final double TECH_ADMINISTRATION_MULTIPLIER = 0.05;
        final int REGULAR_EXPERIENCE_LEVEL = REGULAR.getExperienceLevel();

        if (!isTechExpanded()) {
            return 0;
        }

        if (!isTechsUseAdministration) {
            return 1.0;
        }

        double administrationMultiplier = 1.0 - (TECH_ADMINISTRATION_MULTIPLIER * REGULAR_EXPERIENCE_LEVEL);

        Skill administration = skills.getSkill(S_ADMIN);
        int experienceLevel = SkillLevel.NONE.getExperienceLevel();

        if (administration != null) {
            experienceLevel = administration.getExperienceLevel(options, atowAttributes);
        }

        administrationMultiplier += experienceLevel * TECH_ADMINISTRATION_MULTIPLIER;

        return administrationMultiplier;
    }

    public boolean isAdministrator() {
        return (getPrimaryRole().isAdministrator() || getSecondaryRole().isAdministrator());
    }

    public boolean isDoctor() {
        return hasSkill(S_SURGERY) && (getPrimaryRole().isDoctor() || getSecondaryRole().isDoctor());
    }

    /**
     * Calculates the medical capacity of a doctor based on their administrative skills, and the base number of hospital
     * beds they are responsible for. If the entity represented is not a doctor, the capacity is returned as 0.
     *
     * @param doctorsUseAdministration A flag indicating whether the doctor's administrative skills should be considered
     *                                 in the calculation. If {@code true}, administrative skills are included in the
     *                                 performance multiplier adjustment. If {@code false}, {@code baseBedCount} is
     *                                 returned, instead.
     * @param baseBedCount             The base number of hospital beds assigned to the doctor. This value is adjusted
     *                                 by the calculated multiplier to determine the doctor's effective capacity.
     *
     * @return The calculated medical capacity of the doctor, as an {@link Integer} representing their ability to
     *       effectively manage hospital beds. If the entity is not a doctor, returns {@code 0}.
     */
    public int getDoctorMedicalCapacity(final boolean doctorsUseAdministration, final int baseBedCount) {
        final double DOCTOR_ADMINISTRATION_MULTIPLIER = 0.2;
        final int REGULAR_EXPERIENCE_LEVEL = REGULAR.getExperienceLevel();

        if (!isDoctor()) {
            return 0;
        }

        if (!doctorsUseAdministration) {
            return baseBedCount;
        }

        double administrationMultiplier = 1.0 - (DOCTOR_ADMINISTRATION_MULTIPLIER * REGULAR_EXPERIENCE_LEVEL);

        Skill administration = skills.getSkill(S_ADMIN);
        int experienceLevel = SkillLevel.NONE.getExperienceLevel();

        if (administration != null) {
            experienceLevel = administration.getExperienceLevel(options, atowAttributes);
        }

        administrationMultiplier += experienceLevel * DOCTOR_ADMINISTRATION_MULTIPLIER;

        return (int) round(baseBedCount * administrationMultiplier);
    }

    public boolean isSupport() {
        return !isCombat();
    }

    public boolean isCombat() {
        return getPrimaryRole().isCombat() || getSecondaryRole().isCombat();
    }

    public boolean isDependent() {
        return (getPrimaryRole().isDependent() || getSecondaryRole().isDependent());
    }

    public boolean isCivilian() {
        return (getPrimaryRole().isCivilian() && getSecondaryRole().isCivilian());
    }

    public boolean isTaskOvertime(final IPartWork partWork) {
        return (partWork.getTimeLeft() > getMinutesLeft()) && (getOvertimeLeft() > 0);
    }

    public @Nullable Skill getSkillForWorkingOn(final IPartWork part) {
        final Unit unit = part.getUnit();
        Skill skill = getSkillForWorkingOn(unit);
        if (skill != null) {
            return skill;
        }
        // check spare parts
        // return the best one
        if (part.isRightTechType(S_TECH_MEK) && hasSkill(S_TECH_MEK)) {
            skill = getSkill(S_TECH_MEK);
        }

        if (part.isRightTechType(S_TECH_BA) && hasSkill(S_TECH_BA)) {
            if ((skill == null) ||
                      (skill.getFinalSkillValue(options, atowAttributes, reputation) >
                             getSkill(S_TECH_BA).getFinalSkillValue(options, atowAttributes, reputation))) {
                skill = getSkill(S_TECH_BA);
            }
        }

        if (part.isRightTechType(S_TECH_AERO) && hasSkill(S_TECH_AERO)) {
            if ((skill == null) ||
                      (skill.getFinalSkillValue(options, atowAttributes, reputation) >
                             getSkill(S_TECH_AERO).getFinalSkillValue(options, atowAttributes, reputation))) {
                skill = getSkill(S_TECH_AERO);
            }
        }

        if (part.isRightTechType(S_TECH_MECHANIC) && hasSkill(S_TECH_MECHANIC)) {
            if ((skill == null) ||
                      (skill.getFinalSkillValue(options, atowAttributes, reputation) >
                             getSkill(S_TECH_MECHANIC).getFinalSkillValue(options, atowAttributes, reputation))) {
                skill = getSkill(S_TECH_MECHANIC);
            }
        }

        if (part.isRightTechType(S_TECH_VESSEL) && hasSkill(S_TECH_VESSEL)) {
            if ((skill == null) ||
                      (skill.getFinalSkillValue(options, atowAttributes, reputation) >
                             getSkill(S_TECH_VESSEL).getFinalSkillValue(options, atowAttributes, reputation))) {
                skill = getSkill(S_TECH_VESSEL);
            }
        }

        if (skill != null) {
            return skill;
        }
        // if we are still here then we didn't have the right tech skill, so return the
        // highest
        // of any tech skills that we do have
        if (hasSkill(S_TECH_MEK)) {
            skill = getSkill(S_TECH_MEK);
        }

        if (hasSkill(S_TECH_BA)) {
            if ((skill == null) ||
                      (skill.getFinalSkillValue(options, atowAttributes, reputation) >
                             getSkill(S_TECH_BA).getFinalSkillValue(options, atowAttributes, reputation))) {
                skill = getSkill(S_TECH_BA);
            }
        }

        if (hasSkill(S_TECH_MECHANIC)) {
            if ((skill == null) ||
                      (skill.getFinalSkillValue(options, atowAttributes, reputation) >
                             getSkill(S_TECH_MECHANIC).getFinalSkillValue(options, atowAttributes, reputation))) {
                skill = getSkill(S_TECH_MECHANIC);
            }
        }

        if (hasSkill(S_TECH_AERO)) {
            if ((skill == null) ||
                      (skill.getFinalSkillValue(options, atowAttributes, reputation) >
                             getSkill(S_TECH_AERO).getFinalSkillValue(options, atowAttributes, reputation))) {
                skill = getSkill(S_TECH_AERO);
            }
        }

        return skill;
    }

    public @Nullable Skill getSkillForWorkingOn(final @Nullable Unit unit) {
        if (unit == null) {
            return null;
        } else if (((unit.getEntity() instanceof Mek) || (unit.getEntity() instanceof ProtoMek)) &&
                         hasSkill(S_TECH_MEK)) {
            return getSkill(S_TECH_MEK);
        } else if ((unit.getEntity() instanceof BattleArmor) && hasSkill(S_TECH_BA)) {
            return getSkill(S_TECH_BA);
        } else if ((unit.getEntity() instanceof Tank) && hasSkill(S_TECH_MECHANIC)) {
            return getSkill(S_TECH_MECHANIC);
        } else if (((unit.getEntity() instanceof Dropship) || (unit.getEntity() instanceof Jumpship)) &&
                         hasSkill(S_TECH_VESSEL)) {
            return getSkill(S_TECH_VESSEL);
        } else if ((unit.getEntity() instanceof Aero) &&
                         !(unit.getEntity() instanceof Dropship) &&
                         !(unit.getEntity() instanceof Jumpship) &&
                         hasSkill(S_TECH_AERO)) {
            return getSkill(S_TECH_AERO);
        } else {
            return null;
        }
    }

    public @Nullable Skill getSkillForWorkingOn(final @Nullable String skillName) {
        if (CampaignOptions.S_TECH.equals(skillName)) {
            return getBestTechSkill();
        } else if (hasSkill(skillName)) {
            return getSkill(skillName);
        } else {
            return null;
        }
    }

    public int getBestTechLevel() {
        int level = EXP_NONE;
        final Skill mekSkill = getSkill(S_TECH_MEK);
        final Skill mechanicSkill = getSkill(S_TECH_MECHANIC);
        final Skill baSkill = getSkill(S_TECH_BA);
        final Skill aeroSkill = getSkill(S_TECH_AERO);
        if ((mekSkill != null) && (mekSkill.getLevel() > level)) {
            level = mekSkill.getLevel();
        }

        if ((mechanicSkill != null) && (mechanicSkill.getLevel() > level)) {
            level = mechanicSkill.getLevel();
        }

        if ((baSkill != null) && (baSkill.getLevel() > level)) {
            level = baSkill.getLevel();
        }

        if ((aeroSkill != null) && (aeroSkill.getLevel() > level)) {
            level = aeroSkill.getLevel();
        }

        return level;
    }

    public boolean isRightTechTypeFor(final IPartWork part) {
        Unit unit = part.getUnit();
        if (unit == null) {
            return (hasSkill(S_TECH_MEK) && part.isRightTechType(S_TECH_MEK)) ||
                         (hasSkill(S_TECH_AERO) && part.isRightTechType(S_TECH_AERO)) ||
                         (hasSkill(S_TECH_MECHANIC) && part.isRightTechType(S_TECH_MECHANIC)) ||
                         (hasSkill(S_TECH_BA) && part.isRightTechType(S_TECH_BA)) ||
                         (hasSkill(S_TECH_VESSEL) && part.isRightTechType(S_TECH_VESSEL));
        } else if ((unit.getEntity() instanceof Mek) || (unit.getEntity() instanceof ProtoMek)) {
            return hasSkill(S_TECH_MEK);
        } else if (unit.getEntity() instanceof BattleArmor) {
            return hasSkill(S_TECH_BA);
        } else if ((unit.getEntity() instanceof Tank) || (unit.getEntity() instanceof Infantry)) {
            return hasSkill(S_TECH_MECHANIC);
        } else if ((unit.getEntity() instanceof Dropship) || (unit.getEntity() instanceof Jumpship)) {
            return hasSkill(S_TECH_VESSEL);
        } else if (unit.getEntity() instanceof Aero) {
            return hasSkill(S_TECH_AERO);
        } else {
            return false;
        }
    }

    public @Nullable UUID getDoctorId() {
        return doctorId;
    }

    public int getToughness() {
        return toughness;
    }

    public void setToughness(final int toughness) {
        this.toughness = toughness;
    }

    public int getConnections() {
        return connections;
    }

    /**
     * Calculates and returns the character's adjusted Connections value.
     *
     * <p>If the character has the {@link PersonnelOptions#COMPULSION_XENOPHOBIA} SPA their Connections value is
     * decreased by 1.</p>
     *
     * <p>If the character has the {@link PersonnelOptions#ATOW_CITIZENSHIP} SPA their Connections value is
     * increased by 1.</p>
     *
     * <p>If the character has the {@link PersonnelOptions#COMPULSION_MILD_PARANOIA} SPA their Connections value is
     * reduced by 1.</p>
     *
     * <p>The Connections value is clamped within the allowed minimum and maximum range before being returned.</p>
     *
     * @return the character's Connections value, clamped within the minimum and maximum limits
     *
     * @author Illiani
     * @since 0.50.07
     */
    public int getAdjustedConnections() {
        boolean hasXenophobia = options.booleanOption(COMPULSION_XENOPHOBIA);
        int modifiers = (hasXenophobia ? -1 : 0);

        boolean hasCitizenship = options.booleanOption(ATOW_CITIZENSHIP);
        modifiers += (hasCitizenship ? 1 : 0);

        boolean hasMildParanoia = options.booleanOption(COMPULSION_MILD_PARANOIA);
        modifiers += (hasMildParanoia ? -1 : 0);

        return clamp(connections + modifiers, MINIMUM_CONNECTIONS, MAXIMUM_CONNECTIONS);
    }

    public void setConnections(final int connections) {
        this.connections = clamp(connections, MINIMUM_CONNECTIONS, MAXIMUM_CONNECTIONS);
    }

    /**
     * Adjusts the person's Connections score by the specified amount.
     *
     * <p>The change in connections can be positive or negative, depending on the provided delta value.</p>
     *
     * @param delta The amount by which to adjust the number of connections. A positive value increases the connections,
     *              while a negative value decreases them.
     */
    public void changeConnections(final int delta) {
        int newValue = connections + delta;
        connections = clamp(newValue, MINIMUM_CONNECTIONS, MAXIMUM_CONNECTIONS);
    }

    public int getWealth() {
        return wealth;
    }

    public void setWealth(final int wealth) {
        this.wealth = clamp(wealth, MINIMUM_WEALTH, MAXIMUM_WEALTH);
    }

    /**
     * Adjusts the person's wealth by the specified amount.
     *
     * <p>The change in wealth can be positive or negative, depending on the provided delta value.</p>
     *
     * @param delta The amount by which to adjust the wealth. A positive value increases the wealth, while a negative
     *              value decreases it.
     */
    public void changeWealth(final int delta) {
        int newValue = wealth + delta;
        wealth = clamp(newValue, MINIMUM_WEALTH, MAXIMUM_WEALTH);
    }

    public boolean isHasPerformedExtremeExpenditure() {
        return hasPerformedExtremeExpenditure;
    }

    public void setHasPerformedExtremeExpenditure(final boolean hasPerformedExtremeExpenditure) {
        this.hasPerformedExtremeExpenditure = hasPerformedExtremeExpenditure;
    }

    /**
     * Retrieves the raw reputation value of the character.
     *
     * <p>This method returns the unadjusted reputation value associated with the character.</p>
     *
     * <p><b>Usage:</b> If aging effects are enabled, you likely want to use
     * {@link #getAdjustedReputation(boolean, boolean, LocalDate, int)}  instead.</p>
     *
     * @return The raw reputation value.
     */
    public int getReputation() {
        return reputation;
    }

    /**
     * Calculates the adjusted reputation value for the character based on aging effects, the current campaign type,
     * date, and rank.
     *
     * <p>This method computes the character's reputation by applying age-based modifiers, which depend on factors such
     * as whether aging effects are enabled, whether the campaign is clan-specific, the character's bloodname status,
     * and their rank in the clan hierarchy. If aging effects are disabled, the reputation remains unchanged.</p>
     *
     * <p><b>Usage:</b> If aging effects are disabled, the result will be equivalent to the base reputation value
     * provided by {@link #getReputation()}.</p>
     *
     * @param isUseAgingEffects Indicates whether aging effects should be applied to the reputation calculation.
     * @param isClanCampaign    Indicates whether the current campaign is specific to a clan.
     * @param today             The current date used to calculate the character's age.
     * @param rankNumeric       The rank index of the character, which can adjust the reputation modifier in clan-based
     *                          campaigns.
     *
     * @return The adjusted reputation value, accounting for factors like age, clan campaign status, bloodname
     *       possession, and rank. If aging effects are disabled, the base reputation value is returned.
     */
    public int getAdjustedReputation(boolean isUseAgingEffects, boolean isClanCampaign, LocalDate today,
          int rankNumeric) {
        final int PATHOLOGIC_RACISM_REPUTATION_PENALTY = -2;

        int modifiers = isUseAgingEffects ?
                             getReputationAgeModifier(getAge(today),
                                   isClanCampaign,
                                   !isNullOrBlank(bloodname),
                                   rankNumeric) :
                             0;

        boolean hasRacism = options.booleanOption(COMPULSION_RACISM);
        modifiers -= hasRacism ? 1 : 0;

        boolean hasPathologicRacism = options.booleanOption(COMPULSION_PATHOLOGIC_RACISM);
        modifiers += hasPathologicRacism ? PATHOLOGIC_RACISM_REPUTATION_PENALTY : 0;

        boolean hasXenophobia = options.booleanOption(COMPULSION_XENOPHOBIA);
        modifiers -= hasXenophobia ? 1 : 0;

        return clamp(reputation + modifiers, MINIMUM_REPUTATION, MAXIMUM_REPUTATION);
    }

    public void setReputation(final int reputation) {
        this.reputation = clamp(reputation, MINIMUM_REPUTATION, MAXIMUM_REPUTATION);
    }

    /**
     * Adjusts the person's reputation by the specified amount.
     *
     * <p>The change in reputation can be positive or negative, depending on the provided delta value.</p>
     *
     * @param delta The amount by which to adjust the reputation. A positive value increases the reputation, while a
     *              negative value decreases it.
     */
    public void changeReputation(final int delta) {
        int newValue = reputation + delta;
        reputation = clamp(newValue, MINIMUM_REPUTATION, MAXIMUM_REPUTATION);
    }

    public int getUnlucky() {
        return unlucky;
    }

    public void setUnlucky(final int unlucky) {
        this.unlucky = clamp(unlucky, MINIMUM_UNLUCKY, MAXIMUM_UNLUCKY);
    }

    public void changeUnlucky(final int delta) {
        int newValue = unlucky + delta;
        unlucky = clamp(newValue, MINIMUM_UNLUCKY, MAXIMUM_UNLUCKY);
    }

    public int getBloodmark() {
        return bloodmark;
    }

    public Money getBloodmarkValue() {
        return Money.of(bloodmark);
    }

    public void setBloodmark(final int unlucky) {
        this.bloodmark = clamp(unlucky, MINIMUM_BLOODMARK, MAXIMUM_BLOODMARK);
    }

    public void changeBloodmark(final int delta) {
        int newValue = bloodmark + delta;
        bloodmark = clamp(newValue, MINIMUM_BLOODMARK, MAXIMUM_BLOODMARK);
    }

    public List<LocalDate> getBloodhuntSchedule() {
        return bloodhuntSchedule;
    }

    public void addBloodhuntDate(final LocalDate date) {
        bloodhuntSchedule.add(date);
    }

    public void removeBloodhuntDate(final LocalDate date) {
        bloodhuntSchedule.remove(date);
    }

    /**
     * Retrieves the character's {@link Attributes} object containing the character's attribute scores.
     *
     * <p><b>Usage:</b> In most cases you'll want to use {@link #getAttributeScore(SkillAttribute)} instead, as that
     * will allow you to jump straight to the exact score you need.</p>
     *
     * @return the character's {@link Attributes} object.
     *
     * @since 0.50.5
     */
    public Attributes getATOWAttributes() {
        return atowAttributes;
    }

    /**
     * Updates the score for a specific skill attribute.
     *
     * <p>This method sets the provided score for the given {@link SkillAttribute}. If the attribute is
     * <code>null</code> or represents "NONE", the method logs a warning and exits without making any changes.</p>
     *
     * <p>The actual attribute score update is delegated to the underlying attribute handler.</p>
     *
     * @param attribute The {@link SkillAttribute} to be updated. Must not be <code>null</code> or "NONE".
     * @param newScore  The new score to assign to the specified skill attribute.
     *
     * @author Illiani
     * @since 0.50.05
     */
    public void setAttributeScore(final SkillAttribute attribute, final int newScore) {
        if (attribute == null || attribute == SkillAttribute.NONE) {
            logger.warn("(setAttributeScore) SkillAttribute is null or NONE.");
            return;
        }

        atowAttributes.setAttributeScore(phenotype, options, attribute, newScore);
    }

    /**
     * Retrieves the score of a specified attribute.
     *
     * @param attribute the {@link SkillAttribute} to retrieve the score for.
     *
     * @return the score of the specified attribute, or {@link Attributes#DEFAULT_ATTRIBUTE_SCORE} if the attribute is
     *       {@code NONE} or {@code null}.
     *
     * @since 0.50.5
     */
    public int getAttributeScore(final SkillAttribute attribute) {
        if (attribute == null || attribute.isNone()) {
            logger.error("(getAttributeScore) SkillAttribute is null or NONE.");
            return DEFAULT_ATTRIBUTE_SCORE;
        }

        boolean hasFreakishStrength = options.booleanOption(MUTATION_FREAKISH_STRENGTH);
        boolean hasExoticAppearance = options.booleanOption(MUTATION_EXOTIC_APPEARANCE);
        boolean hasFacialHair = options.booleanOption(MUTATION_FACIAL_HAIR);
        boolean hasSeriousDisfigurement = options.booleanOption(MUTATION_SERIOUS_DISFIGUREMENT);
        boolean isCatGirl = options.booleanOption(MUTATION_CAT_GIRL);
        boolean isCatGirlUnofficial = options.booleanOption(MUTATION_CAT_GIRL_UNOFFICIAL);

        return switch (attribute) {
            case NONE -> 0;
            case STRENGTH -> {
                int attributeScore = atowAttributes.getAttributeScore(attribute);
                if (hasFreakishStrength) {
                    attributeScore += 2;
                }
                yield min(attributeScore, MAXIMUM_ATTRIBUTE_SCORE);
            }
            case BODY, REFLEXES, DEXTERITY, INTELLIGENCE, WILLPOWER -> atowAttributes.getAttributeScore(attribute);
            case CHARISMA -> {
                int attributeScore = atowAttributes.getAttributeScore(attribute);
                if (hasExoticAppearance) {
                    attributeScore++;
                }
                if (hasFacialHair) {
                    attributeScore--;
                }
                if (hasSeriousDisfigurement) {
                    attributeScore -= 3;
                }
                if (isCatGirl) {
                    attributeScore -= 3;
                }
                if (isCatGirlUnofficial) {
                    attributeScore++;
                }
                yield clamp(attributeScore, MINIMUM_ATTRIBUTE_SCORE, MAXIMUM_ATTRIBUTE_SCORE);
            }
        };
    }

    /**
     * Retrieves the maximum allowed value (cap) for the specified {@link SkillAttribute}.
     *
     * <p>If the attribute is {@code null} or marked as {@link SkillAttribute#NONE}, a default maximum attribute score
     * is returned, and a warning is logged.</p>
     *
     * <p>For valid attributes, this method delegates to
     * {@link Attributes#getAttributeCap(Phenotype, PersonnelOptions, SkillAttribute)}.</p>
     *
     * @param attribute The {@link SkillAttribute} for which the maximum value is being retrieved. Must not be
     *                  {@code null} or {@link SkillAttribute#NONE}.
     *
     * @return The maximum allowed value (cap) for the given attribute. Returns the default maximum value if the input
     *       attribute is invalid.
     *
     * @author Illiani
     * @since 0.50.05
     */
    public int getAttributeCap(final SkillAttribute attribute) {
        if (attribute == null || attribute.isNone()) {
            logger.warn("(getAttributeCap) SkillAttribute is null or NONE.");
            return MAXIMUM_ATTRIBUTE_SCORE;
        }

        return atowAttributes.getAttributeCap(phenotype, options, attribute);
    }

    /**
     * Sets the character's {@link Attributes} object which contains their ATOW Attribute scores.
     *
     * <p><b>Usage:</b> This completely wipes the character's attribute scores and is likely not the method you're
     * looking for. Consider{@link #changeAttributeScore(SkillAttribute, int)} if you just want to increment or
     * decrement a specific attribute by a certain value.</p>
     *
     * @param atowAttributes the {@link Attributes} object to set.
     *
     * @since 0.50.5
     */
    public void setATOWAttributes(final Attributes atowAttributes) {
        this.atowAttributes = atowAttributes;
    }

    /**
     * Modifies the score of a specified skill attribute by a given delta value.
     *
     * <p>This method adjusts the current score of the provided {@link SkillAttribute} by adding the specified delta
     * to it. If the attribute is {@code null} or {@link SkillAttribute#NONE}, a warning is logged, and the method exits
     * without making any changes.</p>
     *
     * <p>The new score is computed as the sum of the current score and the delta, and it is passed
     * to {@link Attributes#setAttributeScore(Phenotype, PersonnelOptions, SkillAttribute, int)} to ensure it compiles
     * with the character's minimum and maximum attribute score values.</p>
     *
     * @param attribute The {@link SkillAttribute} whose score is to be modified. Must not be <code>null</code>.
     * @param delta     The value to add to the current score of the specified skill attribute.
     *
     * @author Illiani
     * @since 0.50.05
     */
    public void changeAttributeScore(final SkillAttribute attribute, final int delta) {
        if (attribute == null || attribute.isNone()) {
            logger.warn("(changeAttributeScore) SkillAttribute is null or NONE.");
            return;
        }

        int current = atowAttributes.getAttributeScore(attribute);
        int newScore = current + delta;

        setAttributeScore(attribute, newScore);
    }

    public void resetSkillTypes() {
        skills.getSkills().forEach(Skill::updateType);
    }

    public int getNTasks() {
        return nTasks;
    }

    public void setNTasks(final int nTasks) {
        this.nTasks = nTasks;
    }

    /**
     * @deprecated use {@link #getPersonalLog()} instead.
     */
    @Deprecated(forRemoval = true, since = "0.50.5")
    public List<LogEntry> getPersonnelLog() {
        return getPersonalLog();
    }

    public List<LogEntry> getPersonalLog() {
        personnelLog.sort(Comparator.comparing(LogEntry::getDate));
        return personnelLog;
    }

    public List<LogEntry> getMedicalLog() {
        medicalLog.sort(Comparator.comparing(LogEntry::getDate));
        return medicalLog;
    }

    public List<LogEntry> getScenarioLog() {
        scenarioLog.sort(Comparator.comparing(LogEntry::getDate));
        return scenarioLog;
    }

    public List<LogEntry> getAssignmentLog() {
        assignmentLog.sort(Comparator.comparing(LogEntry::getDate));
        return assignmentLog;
    }

    public List<LogEntry> getPerformanceLog() {
        performanceLog.sort(Comparator.comparing(LogEntry::getDate));
        return performanceLog;
    }

    /**
     * @deprecated use {@link #addPersonalLogEntry(LogEntry)} instead.
     */
    @Deprecated(forRemoval = true, since = "0.50.5")
    public void addLogEntry(final LogEntry entry) {
        addPersonalLogEntry(entry);
    }

    public void addPersonalLogEntry(final LogEntry entry) {
        personnelLog.add(entry);
    }

    public void addMedicalLogEntry(final LogEntry entry) {
        medicalLog.add(entry);
    }

    public void addScenarioLogEntry(final LogEntry entry) {
        scenarioLog.add(entry);
    }

    public void addAssignmentLogEntry(final LogEntry entry) {
        assignmentLog.add(entry);
    }

    public void addPerformanceLogEntry(final LogEntry entry) {
        performanceLog.add(entry);
    }

    // region injuries

    /**
     * All methods below are for the Advanced Medical option
     */

    public List<Injury> getInjuries() {
        return new ArrayList<>(injuries);
    }

    public List<Injury> getPermanentInjuries() {
        return injuries.stream().filter(Injury::isPermanent).collect(Collectors.toList());
    }

    public void clearInjuries() {
        injuries.clear();

        // Clear the doctor if there is one
        doctorId = null;
        MekHQ.triggerEvent(new PersonChangedEvent(this));
    }

    public void removeInjury(final Injury injury) {
        injuries.remove(injury);
        MekHQ.triggerEvent(new PersonChangedEvent(this));
    }

    public void diagnose(final Campaign campaign, final int hits) {
        InjuryUtil.resolveAfterCombat(campaign, this, hits);
        InjuryUtil.resolveCombatDamage(campaign, this, hits);
        setHits(0);
    }

    public int getAbilityTimeModifier(final Campaign campaign) {
        int modifier = 100;
        if (campaign.getCampaignOptions().isUseToughness()) {
            if (getToughness() == 1) {
                modifier -= 10;
            }
            if (getToughness() > 1) {
                modifier -= 15;
            }
        } // TODO: Fully implement this for advanced healing

        if (getOptions().booleanOption(OptionsConstants.MISC_PAIN_RESISTANCE)) {
            modifier -= 15;
        } else if (getOptions().booleanOption(OptionsConstants.MISC_IRON_MAN)) {
            modifier -= 10;
        }

        return modifier;
    }

    public boolean hasInjury(final BodyLocation location) {
        return getInjuryByLocation(location) != null;
    }

    public boolean needsAMFixing() {
        return !injuries.isEmpty() &&
                     injuries.stream().anyMatch(injury -> (injury.getTime() > 0) || !injury.isPermanent());
    }

    /**
     * Calculates the total injury modifier for the pilot, based on the character's injuries and ambidextrous trait (if
     * present). This modifier can apply to either piloting or gunnery checks depending on the input parameter.
     *
     * <p>This method examines all injuries and their associated modifiers, distinguishing between left-side and
     * right-side injuries if the character is ambidextrous, and the injury implies a missing body location. If the
     * character is not ambidextrous, all modifiers are considered uniformly.</p>
     *
     * <p>The method performs the following steps:</p>
     * <ul>
     *    <li>If the character is ambidextrous and the injury implies a missing location:
     *        <ul>
     *            <li>Classifies injuries into left-side or right-side based on their body location.</li>
     *            <li>Adds associated modifiers to separate lists for left-side and right-side injuries.</li>
     *            <li>If injuries are only present on one side, the modifiers for the opposite side are removed.</li>
     *        </ul>
     *    </li>
     *    <li>If the character is not ambidextrous or the injury does not imply a missing body location all modifiers
     *    from all injuries are included without distinguishing between left and right sides.</li>
     * </ul>
     *
     * <p>After processing the injuries, the method calculates the total injury modifier by summing up the relevant
     * modifier values, taking into account whether the modifier applies to piloting or gunnery checks.</p>
     *
     * @param isPiloting A boolean value indicating whether the modifier calculation is for piloting checks
     *                   ({@code true}) or gunnery checks ({@code false}).
     *
     * @return The total injury modifier calculated from the character's injuries, specific to piloting or gunnery.
     *
     * @author Illiani
     * @since 0.50.05
     */
    public int getInjuryModifiers(boolean isPiloting) {
        boolean isAmbidextrous = options.booleanOption(ATOW_AMBIDEXTROUS);

        List<Modifier> leftSideModifiers = new ArrayList<>();
        List<Modifier> rightSideModifiers = new ArrayList<>();

        List<Modifier> allModifiers = new ArrayList<>();
        for (Injury injury : injuries) {
            boolean isLeftSide = false;
            boolean isRightSide = false;
            if (isAmbidextrous && injury.getType().impliesMissingLocation()) {
                BodyLocation location = injury.getLocation();
                if (location.isLimb()) {
                    if (location == BodyLocation.LEFT_ARM || location == BodyLocation.LEFT_HAND) {
                        isLeftSide = true;
                    } else if (location == BodyLocation.RIGHT_ARM || location == BodyLocation.RIGHT_HAND) {
                        isRightSide = true;
                    }
                }
            }

            for (Modifier modifier : injury.getModifiers()) {
                if (isAmbidextrous) {
                    if (isLeftSide) {
                        leftSideModifiers.add(modifier);
                    }

                    if (isRightSide) {
                        rightSideModifiers.add(modifier);
                    }
                }

                allModifiers.add(modifier);
            }
        }

        if (isAmbidextrous) {
            if (leftSideModifiers.isEmpty() && !rightSideModifiers.isEmpty()) {
                allModifiers.removeAll(rightSideModifiers);
            }

            if (rightSideModifiers.isEmpty() && !leftSideModifiers.isEmpty()) {
                allModifiers.removeAll(leftSideModifiers);
            }
        }

        return Modifier.calcTotalModifier(allModifiers.stream(),
              isPiloting ? ModifierValue.PILOTING : ModifierValue.GUNNERY);
    }

    public boolean hasInjuries(final boolean permanentCheck) {
        return !injuries.isEmpty() &&
                     (!permanentCheck ||
                            injuries.stream().anyMatch(injury -> !injury.isPermanent() || (injury.getTime() > 0)));
    }

    public boolean hasOnlyHealedPermanentInjuries() {
        return !injuries.isEmpty() &&
                     injuries.stream().noneMatch(injury -> !injury.isPermanent() || (injury.getTime() > 0));
    }

    public List<Injury> getInjuriesByLocation(final BodyLocation location) {
        return injuries.stream().filter(injury -> (injury.getLocation() == location)).collect(Collectors.toList());
    }

    // Returns only the first injury in a location
    public @Nullable Injury getInjuryByLocation(final BodyLocation location) {
        return injuries.stream().filter(injury -> (injury.getLocation() == location)).findFirst().orElse(null);
    }

    public void addInjury(final Injury injury) {
        injuries.add(Objects.requireNonNull(injury));
        if (getUnit() != null) {
            getUnit().resetPilotAndEntity();
        }
    }
    // endregion injuries

    /* For use by Against the Bot Employee Turnover rolls */
    public int getOriginalUnitWeight() {
        return originalUnitWeight;
    }

    public void setOriginalUnitWeight(final int originalUnitWeight) {
        this.originalUnitWeight = originalUnitWeight;
    }

    public int getOriginalUnitTech() {
        return originalUnitTech;
    }

    public void setOriginalUnitTech(final int originalUnitTech) {
        this.originalUnitTech = originalUnitTech;
    }

    public UUID getOriginalUnitId() {
        return originalUnitId;
    }

    public void setOriginalUnitId(final UUID originalUnitId) {
        this.originalUnitId = originalUnitId;
    }

    public void setOriginalUnit(final Unit unit) {
        if (unit == null) {
            originalUnitId = null;
            originalUnitTech = 0;
            originalUnitWeight = 0;

            return;
        }

        originalUnitId = unit.getId();

        if (unit.getEntity().isClan()) {
            originalUnitTech = TECH_CLAN;
        } else if (unit.getEntity().getTechLevel() > TechConstants.T_INTRO_BOXSET) {
            originalUnitTech = TECH_IS2;
        } else {
            originalUnitTech = TECH_IS1;
        }

        originalUnitWeight = unit.getEntity().getWeightClass();
    }

    /**
     * This is used to get the number of shares the person has
     *
     * @param campaign     the campaign the person is a part of
     * @param sharesForAll true if all combat and support personnel have shares, otherwise false if just MekWarriors
     *                     have shares
     *
     * @return the number of shares the person has
     */
    public int getNumShares(final Campaign campaign, final boolean sharesForAll) {
        if (!getStatus().isActive() ||
                  !getPrisonerStatus().isFree() ||
                  (!sharesForAll && !hasRole(PersonnelRole.MEKWARRIOR))) {
            return 0;
        }
        int shares = 1;
        if (isFounder()) {
            shares++;
        }
        shares += Math.max(-1, getExperienceLevel(campaign, false) - 2);

        if (getRank().isOfficer()) {
            final Profession profession = Profession.getProfessionFromPersonnelRole(getPrimaryRole());
            int rankOrder = getRankSystem().getOfficerCut();
            while ((rankOrder <= getRankNumeric()) && (rankOrder < Rank.RC_NUM)) {
                Rank rank = getRankSystem().getRanks().get(rankOrder);
                if (!rank.isEmpty(profession)) {
                    shares++;
                }
                rankOrder++;
            }
        }

        if (getOriginalUnitWeight() >= 1) {
            shares++;
        }

        if (getOriginalUnitWeight() >= 3) {
            shares++;
        }
        shares += getOriginalUnitTech();

        return shares;
    }

    public boolean isEngineer() {
        return engineer;
    }

    public void setEngineer(final boolean engineer) {
        this.engineer = engineer;
    }

    /**
     * @param campaign the campaign to get the ransom value based on
     *
     * @return the ransom value of this individual Useful for prisoner who you want to ransom or hand off to your
     *       employer in an AtB context
     */
    public Money getRansomValue(final Campaign campaign) {
        // MekWarriors and aero pilots are worth more than the other types of scrubs
        return (getPrimaryRole().isMekWarriorGrouping() || getPrimaryRole().isAerospacePilot() ?
                      MEKWARRIOR_AERO_RANSOM_VALUES :
                      OTHER_RANSOM_VALUES).get(getExperienceLevel(campaign, false));
    }

    public static class PersonUnitRef extends Unit {
        private PersonUnitRef(final UUID id) {
            setId(id);
        }
    }

    public void fixReferences(final Campaign campaign) {
        if (unit instanceof PersonUnitRef) {
            final UUID id = unit.getId();
            unit = campaign.getUnit(id);
            if (unit == null) {
                logger.error("Person {} ('{}') references missing unit {}", getId(), getFullName(), id);
            }
        }

        for (int ii = techUnits.size() - 1; ii >= 0; --ii) {
            final Unit techUnit = techUnits.get(ii);
            if (techUnit instanceof PersonUnitRef) {
                final Unit realUnit = campaign.getUnit(techUnit.getId());
                if (realUnit != null) {
                    techUnits.set(ii, realUnit);
                } else {
                    logger.error("Person {} ('{}') techs missing unit {}", getId(), getFullName(), techUnit.getId());
                    techUnits.remove(ii);
                }
            }
        }
    }

    /**
     * Generates the loyalty modifier for a given loyalty score.
     *
     * @param loyalty the person's loyalty score
     */
    public int getLoyaltyModifier(int loyalty) {
        if (loyalty < 1) {
            loyalty = 1;
        }

        return switch (loyalty) {
            case 1, 2, 3 -> 3;
            case 4 -> 2;
            case 5, 6 -> 1;
            case 7, 8, 9, 10, 11, 12, 13, 14 -> 0;
            case 15, 16 -> -1;
            case 17 -> -2;
            default -> -3;
        };
    }

    /**
     * Calculates the experience cost multiplier based on reasoning.
     *
     * <p>If reasoning adjustment is not enabled, the multiplier is 1 (no effect).</p>
     *
     * <p>Otherwise, the multiplier is determined by the reasoning score, where each point adjusts the cost by 2.5%.
     * A neutral reasoning score (resulting in a modifier of 0) will also return a multiplier of 1.</p>
     *
     * @param useReasoningXpCostMultiplier a {@link Boolean} indicating whether to apply the reasoning-based adjustment
     *                                     to the experience cost.
     *
     * @return the experience cost multiplier: - `1` if reasoning adjustment is disabled or {@link Reasoning} is
     *       neutral. - A value adjusted by the formula `1 - (score * 0.025)` otherwise.
     */
    public double getReasoningXpCostMultiplier(final boolean useReasoningXpCostMultiplier) {
        Reasoning reasoning = getReasoning();

        if (!useReasoningXpCostMultiplier || reasoning.isAverageType()) {
            return 1;
        }

        double reasoningMultiplier = 0.025; // each rank in Reasoning should adjust costs by 2.5%

        int score = reasoning.getReasoningScore();
        double modifier = score * reasoningMultiplier;

        if (modifier == 0) { // neutral reasoning
            return 1;
        } else {
            return 1 - modifier;
        }
    }

    /**
     * Removes all skills from the collection that match the specified subtype.
     *
     * <p>Iterates safely over the current list of skills, removing each skill whose type corresponds to the given
     * {@link SkillSubType}.</p>
     *
     * @param subType the {@code SkillSubType} to remove from the collection
     *
     * @author Illiani
     * @since 0.50.06
     */
    public void removeAllSkillsOfSubType(SkillSubType subType) {
        // We make an iteration safe list so we can easily remove skills during the loop
        List<Skill> allSkills = new ArrayList<>(skills.getSkills());
        for (Skill skill : allSkills) {
            SkillType skillType = skill.getType();

            if (skillType.isSubTypeOf(subType)) {
                removeSkill(skillType.getName());
            }
        }
    }

    public void updateTimeData(LocalDate today) {
        boolean updateRecruitment = recruitment == null;
        boolean updateLastRankChange = lastRankChangeDate == null;

        // Nothing to update
        if (!updateRecruitment && !updateLastRankChange) {
            return;
        }

        if (employed) {
            LocalDate estimatedJoinDate = null;
            for (LogEntry logEntry : getPersonalLog()) {
                if (estimatedJoinDate == null) {
                    // If by some nightmare there is no Joined date just use the first entry.
                    estimatedJoinDate = logEntry.getDate();
                }
                if (logEntry.getDesc().startsWith("Joined ") ||
                          logEntry.getDesc().startsWith("Freed ") ||
                          logEntry.getDesc().startsWith("Promoted ") ||
                          logEntry.getDesc().startsWith("Demoted ")) {
                    estimatedJoinDate = logEntry.getDate();
                    break;
                }
            }

            if (estimatedJoinDate != null) {
                if (updateRecruitment) {
                    recruitment = estimatedJoinDate;
                }
                if (updateLastRankChange) {
                    lastRankChangeDate = estimatedJoinDate;
                }
                return;
            }

            if (joinedCampaign != null) {
                if (updateRecruitment) {
                    recruitment = estimatedJoinDate;
                }
                if (updateLastRankChange) {
                    lastRankChangeDate = estimatedJoinDate;
                }
                recruitment = joinedCampaign;
                return;
            }

            recruitment = today;
        }
    }

    /**
     * Resolves a gambling compulsion for the current person and adjusts their wealth accordingly.
     *
     * <p>If the person has the gambling compulsion option enabled, this method performs a d6 roll to determine
     * whether wealth is gained, lost, or unchanged, and formats the result as a localized string with appropriate
     * styling. If the gambling compulsion option is not present, the method returns an empty string.</p>
     *
     * <p>On a roll of 6, the person's wealth increases; on a roll of 4 or 5, it remains unchanged; and on a roll of
     * 1, 2, or 3, the person's wealth decreases.</p>
     *
     * @return a formatted localized result {@link String} reflecting the outcome, or an empty {@link String} if not
     *       applicable
     *
     * @author Illiani
     * @since 0.50.07
     */
    public String gambleWealth() {
        boolean hasGamblingCompulsion = options.booleanOption(COMPULSION_GAMBLING);
        if (!hasGamblingCompulsion) {
            return "";
        }

        String key;
        String color;

        int roll = d6();
        switch (roll) {
            case 4, 5 -> {
                key = "neutral";
                color = getWarningColor();
            }
            case 6 -> {
                changeWealth(1);
                key = "success";
                color = getPositiveColor();
            }
            default -> { // 1, 2, 3
                changeWealth(-1);
                key = "failure";
                color = getNegativeColor();
            }
        }

        return String.format(resources.getString("gambling." + key), getHyperlinkedFullTitle(),
              spanOpeningWithCustomColor(color), CLOSING_SPAN_TAG, wealth);
    }

    /**
     * Processes the effects of discontinuation syndrome.
     *
     * <p>This method applies the symptoms and risks associated with compulsive addiction discontinuation, adjusted
     * by campaign options and current conditions:</p>
     *
     * <ul>
     *   <li>If Advanced Medical is available, {@link InjuryTypes#DISCONTINUATION_SYNDROME} is added; otherwise, Hits
     *   are incremented.</li>
     *   <li>If Fatigue is enabled, the character's Fatigue level increases.</li>
     *   <li>If the number of injuries or cumulative hits exceeds a defined threshold, the entity's status is changed
     *   to {@link PersonnelStatus#MEDICAL_COMPLICATIONS} (killed).</li>
     * </ul>
     *
     * @param campaign               the active {@link Campaign} in which the discontinuation syndrome is processed
     * @param useAdvancedMedical     {@code true} if Advanced Medical is enabled
     * @param useFatigue             {@code true} if Fatigue should be increased
     * @param hasCompulsionAddiction specifies if the character has the {@link PersonnelOptions#COMPULSION_ADDICTION}
     *                               Flaw.
     * @param failedWillpowerCheck   {@code true} if the character failed the check to resist their compulsion
     *
     * @author Illiani
     * @since 0.50.07
     */
    public void processDiscontinuationSyndrome(Campaign campaign, boolean useAdvancedMedical, boolean useFatigue,
          // These boolean are here to ensure that we only ever pass in valid personnel
          boolean hasCompulsionAddiction, boolean failedWillpowerCheck) {
        final int FATIGUE_INCREASE = 2;
        final int DEATH_THRESHOLD = 5;


        if (hasCompulsionAddiction && failedWillpowerCheck) {
            if (useAdvancedMedical) {
                Injury injury = DISCONTINUATION_SYNDROME.newInjury(campaign, this, INTERNAL, 1);
                addInjury(injury);
            } else {
                hits++;
            }

            if (useFatigue) {
                changeFatigue(FATIGUE_INCREASE);
            }

            if ((getInjuries().size() > DEATH_THRESHOLD) || (hits > DEATH_THRESHOLD)) {
                changeStatus(campaign, campaign.getLocalDate(), PersonnelStatus.MEDICAL_COMPLICATIONS);
            }
        }
    }

    /**
     * Processes the effects of crippling flashbacks.
     *
     * <p>If the personnel has flashbacks and fails a willpower check, this method determines the outcome:</p>
     * <ul>
     *     <li>If advanced medical care is available, a new injury related to crippling flashbacks is added.</li>
     *     <li>Otherwise, the personnel takes additional damage (hits).</li>
     * </ul>
     *
     * <p>If the number of injuries or hits exceeds a predefined threshold, the character's status is updated to
     * {@link PersonnelStatus#MEDICAL_COMPLICATIONS} (killed).</p>
     *
     * @param campaign             The current campaign context.
     * @param useAdvancedMedical   {@code true} if advanced medical care is available; {@code false} otherwise.
     * @param hasFlashbacks        {@code true} if the personnel is suffering from flashbacks.
     * @param failedWillpowerCheck {@code true} if the personnel failed their willpower check due to flashbacks.
     *
     * @author Illiani
     * @since 0.50.07
     */
    public void processCripplingFlashbacks(Campaign campaign, boolean useAdvancedMedical,
          // These boolean are here to ensure that we only ever pass in valid personnel
          boolean hasFlashbacks, boolean failedWillpowerCheck) {
        final int DEATH_THRESHOLD = 5;

        if (hasFlashbacks && failedWillpowerCheck) {
            if (useAdvancedMedical) {
                Injury injury = CRIPPLING_FLASHBACKS.newInjury(campaign, this, INTERNAL, 1);
                addInjury(injury);
            } else {
                hits += 1;
            }

            if ((getInjuries().size() > DEATH_THRESHOLD) || (hits > DEATH_THRESHOLD)) {
                changeStatus(campaign, campaign.getLocalDate(), PersonnelStatus.MEDICAL_COMPLICATIONS);
            }
        }
    }

    /**
<<<<<<< HEAD
     * Processes the effects of "confusion" for a personnel based on their mental state.
     *
     * <p>If the personnel has both "madness confusion", and has failed a willpower check, applies random damage
     * (injury or hit points depending on the medical system in use), and changes their status to medical complications
     * if the number of injuries or hits exceeds a set threshold.</p>
     *
     * <p>Returns a formatted warning message describing the confusion compulsion, or an empty string if no action
     * was taken.</p>
     *
     * @param campaign             The current campaign instance, used for logging and state updates.
     * @param useAdvancedMedical   Whether the advanced medical system should be used.
     * @param hasMadnessConfusion  Indicates if the personnel is afflicted with madness-induced confusion.
     * @param failedWillpowerCheck Indicates if the required willpower check was failed.
     *
     * @return A formatted string with the confusion compulsion warning, or an empty string if not applicable.
=======
     * Processes the occurrence of a split personality event.
     *
     * <p>If the subject has split personality and fails a willpower check, an alternative personality is generated
     * (if needed), the personality is switched, and a description of the resulting personality is written using the
     * {@link PersonalityController}.</p>
     *
     * @param hasSplitPersonality  {@code true} if the subject is susceptible to having a split personality
     * @param failedWillpowerCheck {@code true} if the subject failed the willpower check prompting the split
     *
     * @author Illiani
     * @since 0.50.07
     */
    public String processSplitPersonality(boolean hasSplitPersonality, boolean failedWillpowerCheck) {
        if (hasSplitPersonality && failedWillpowerCheck) {
            String originalName = getHyperlinkedFullTitle();

            if (isNullOrBlank(storedGivenName)) {
                generateAlternativePersonality();
            }

            switchPersonality();
            PersonalityController.writePersonalityDescription(this);

            return String.format(resources.getString("compulsion.personalityChange"), originalName,
                  spanOpeningWithCustomColor(getWarningColor()), CLOSING_SPAN_TAG, getFullTitle());
        }

        return "";
    }

    /**
     * Generates an alternative set of personality attributes (name, faction, traits) for the character.
     *
     * <p>This involves selecting a new faction of origin, generating a new name based on the faction, and creating a
     * set of alternative personality characteristics.</p>
>>>>>>> c7feb1c8
     *
     * @author Illiani
     * @since 0.50.07
     */
<<<<<<< HEAD
    public String processConfusion(Campaign campaign, boolean useAdvancedMedical,
          // These boolean are here to ensure that we only ever pass in valid personnel
          boolean hasMadnessConfusion, boolean failedWillpowerCheck) {
        final int DEATH_THRESHOLD = 5;

        if (hasMadnessConfusion && failedWillpowerCheck) {
            if (useAdvancedMedical) {
                InjuryUtil.resolveCombatDamage(campaign, this, 1);
            } else {
                hits++;
            }

            if ((getInjuries().size() > DEATH_THRESHOLD) || (hits > DEATH_THRESHOLD)) {
                changeStatus(campaign, campaign.getLocalDate(), PersonnelStatus.MEDICAL_COMPLICATIONS);
            }

            return String.format(resources.getString("compulsion.confusion"), getHyperlinkedFullTitle(),
                  spanOpeningWithCustomColor(getWarningColor()), CLOSING_SPAN_TAG);
        }

        return "";
=======
    private void generateAlternativePersonality() {
        Faction chosenFaction = generateSplitPersonalityOriginFaction();
        generateSplitPersonalityName(chosenFaction);
        generateSplitPersonalityPersonalityCharacteristics();
        storedLoyalty = d6(3);
    }

    /**
     * Generates alternative personality traits and applies them to the stored split personality profile.
     *
     * <p>Traits are randomly selected from
     * {@link Aggression}, {@link Ambition}, {@link Greed}, and {@link Social}, with potential for up to four traits
     * total. Additional characteristics such as a {@link PersonalityQuirk} trait and {@link Reasoning} characteristics
     * are randomly determined and stored.</p>
     *
     * @author Illiani
     * @see PersonalityController#generatePersonality(Person, boolean)
     * @since 0.50.07
     */
    private void generateSplitPersonalityPersonalityCharacteristics() {
        List<PersonalityTraitType> possibleTraits = new ArrayList<>(Arrays.asList(PersonalityTraitType.AGGRESSION,
              PersonalityTraitType.AMBITION,
              PersonalityTraitType.GREED,
              PersonalityTraitType.SOCIAL));

        Collections.shuffle(possibleTraits);

        List<PersonalityTraitType> chosenTraits = new ArrayList<>();

        PersonalityTraitType firstTrait = possibleTraits.get(0);
        possibleTraits.remove(firstTrait);
        chosenTraits.add(firstTrait);

        PersonalityTraitType secondTrait = possibleTraits.get(0);
        possibleTraits.remove(secondTrait);
        chosenTraits.add(secondTrait);

        if (randomInt(4) == 0) {
            PersonalityTraitType thirdTrait = possibleTraits.get(0);
            possibleTraits.remove(thirdTrait);
            chosenTraits.add(thirdTrait);
        }

        if (randomInt(4) == 0) {
            PersonalityTraitType forthTrait = possibleTraits.get(0);
            chosenTraits.add(forthTrait);
        }

        for (PersonalityTraitType traitType : chosenTraits) {
            storeSplitPersonality(traitType);
        }

        int traitRoll = randomInt(PersonalityQuirk.values().length) + 1;
        String traitIndex = String.valueOf(traitRoll);
        storedPersonalityQuirk = PersonalityQuirk.fromString(traitIndex);
        storedPersonalityQuirkDescriptionIndex = randomInt(PersonalityQuirk.MAXIMUM_VARIATIONS);

        int reasoningRoll = randomInt(8346);
        storedReasoning = generateReasoning(reasoningRoll);
        storedReasoningDescriptionIndex = randomInt(Reasoning.MAXIMUM_VARIATIONS);
    }

    /**
     * Stores the specified personality trait type in the split personality profile.
     *
     * <p>Based on the provided {@link PersonalityTraitType}, this method assigns a randomly chosen trait value and
     * description index to the corresponding stored split personality fields (such as {@link Aggression},
     * {@link Ambition}, {@link Greed}, or {@link Social}). If the trait type does not match any known category, no
     * action is taken.</p>
     *
     * @param traitType the {@link PersonalityTraitType} to store for the split personality profile
     *
     * @author Illiani
     * @since 0.50.07
     */
    private void storeSplitPersonality(PersonalityTraitType traitType) {
        switch (traitType) {
            case AGGRESSION -> {
                String traitIndex = getTraitIndex(Aggression.MAJOR_TRAITS_START_INDEX);
                storedAggression = Aggression.fromString(traitIndex);
                storedAggressionDescriptionIndex = randomInt(Aggression.MAXIMUM_VARIATIONS);
            }
            case AMBITION -> {
                String traitIndex = getTraitIndex(Ambition.MAJOR_TRAITS_START_INDEX);
                storedAmbition = Ambition.fromString(traitIndex);
                storedAmbitionDescriptionIndex = randomInt(Ambition.MAXIMUM_VARIATIONS);
            }
            case GREED -> {
                String traitIndex = getTraitIndex(Greed.MAJOR_TRAITS_START_INDEX);
                storedGreed = Greed.fromString(traitIndex);
                storedGreedDescriptionIndex = randomInt(Greed.MAXIMUM_VARIATIONS);
            }
            case SOCIAL -> {
                String traitIndex = getTraitIndex(Social.MAJOR_TRAITS_START_INDEX);
                storedSocial = Social.fromString(traitIndex);
                storedSocialDescriptionIndex = randomInt(Social.MAXIMUM_VARIATIONS);
            }
            default -> {}
        }
    }

    /**
     * Generates a new split personality name based on the provided faction.
     *
     * <p>Uses the random name generator to assign a given name and surname appropriate to the gender, personnel
     * type, and the supplied faction's short name; stores the results.</p>
     *
     * @param chosenFaction the {@link Faction} selected as the origin of the split personality
     *
     * @author Illiani
     * @since 0.50.07
     */
    private void generateSplitPersonalityName(Faction chosenFaction) {
        RandomNameGenerator.getInstance().generate(gender, clanPersonnel, chosenFaction.getShortName());

        String[] name = RandomNameGenerator.getInstance().generateGivenNameSurnameSplit(gender,
              clanPersonnel,
              chosenFaction.getShortName());
        storedGivenName = name[0];
        storedSurname = name[1];
    }

    /**
     * Randomly selects and returns a new faction to be used as the origin for a split personality.
     *
     * <p>Considers all active factions at the time of the subject's birthday, applying faction- and
     * personnel-specific constraints, then randomly chooses one and stores it.</p>
     *
     * @return the chosen {@link Faction} for the split personality's origin
     *
     * @author Illiani
     * @since 0.50.07
     */
    private Faction generateSplitPersonalityOriginFaction() {
        Set<Faction> possibleNewFaction = new HashSet<>();
        Collection<Faction> allActiveFactions = Factions.getInstance().getActiveFactions(birthday);
        for (Faction faction : allActiveFactions) {
            if (faction.isClan() &&
                      birthday.isBefore(BATTLE_OF_TUKAYYID) &&
                      !clanPersonnel) {
                continue;
            }
            possibleNewFaction.add(faction);
        }

        Faction chosenFaction = ObjectUtility.getRandomItem(possibleNewFaction);
        storedOriginFaction = chosenFaction;
        return chosenFaction;
    }

    /**
     * Switches the primary and stored personality attributes of the subject.
     *
     * <p>This method exchanges all major personal attributes, such as name, loyalty, origin faction, personality
     * traits, and their associated descriptions, between the primary and split personality profiles.</p>
     *
     * @author Illiani
     * @since 0.50.07
     */
    void switchPersonality() {
        String transitionaryGivenName = givenName;
        setGivenName(storedGivenName);
        storedGivenName = transitionaryGivenName;

        String transitionarySurname = surname;
        setSurname(storedSurname);
        storedSurname = transitionarySurname;

        int transitionaryLoyalty = loyalty;
        loyalty = storedLoyalty;
        storedLoyalty = transitionaryLoyalty;

        Faction transitionaryOriginFaction = originFaction;
        originFaction = storedOriginFaction;
        storedOriginFaction = transitionaryOriginFaction;

        Aggression transitionaryAggression = aggression;
        aggression = storedAggression;
        storedAggression = transitionaryAggression;

        int transitionaryAggressionDescriptionIndex = aggressionDescriptionIndex;
        aggressionDescriptionIndex = storedAggressionDescriptionIndex;
        storedAggressionDescriptionIndex = transitionaryAggressionDescriptionIndex;

        Ambition transitionaryAmbition = ambition;
        ambition = storedAmbition;
        storedAmbition = transitionaryAmbition;

        int transitionaryAmbitionDescriptionIndex = ambitionDescriptionIndex;
        ambitionDescriptionIndex = storedAmbitionDescriptionIndex;
        storedAmbitionDescriptionIndex = transitionaryAmbitionDescriptionIndex;

        Greed transitionaryGreed = greed;
        greed = storedGreed;
        storedGreed = transitionaryGreed;

        int transitionaryGreedDescriptionIndex = greedDescriptionIndex;
        greedDescriptionIndex = storedGreedDescriptionIndex;
        storedGreedDescriptionIndex = transitionaryGreedDescriptionIndex;

        Social transitionarySocial = social;
        social = storedSocial;
        storedSocial = transitionarySocial;

        int transitionarySocialDescriptionIndex = socialDescriptionIndex;
        socialDescriptionIndex = storedSocialDescriptionIndex;
        storedSocialDescriptionIndex = transitionarySocialDescriptionIndex;

        PersonalityQuirk transitionaryPersonalityQuirk = personalityQuirk;
        personalityQuirk = storedPersonalityQuirk;
        storedPersonalityQuirk = transitionaryPersonalityQuirk;

        int transitionaryPersonalityQuirkDescriptionIndex = personalityQuirkDescriptionIndex;
        personalityQuirkDescriptionIndex = storedPersonalityQuirkDescriptionIndex;
        storedPersonalityQuirkDescriptionIndex = transitionaryPersonalityQuirkDescriptionIndex;

        Reasoning transitionaryReasoning = reasoning;
        reasoning = storedReasoning;
        storedReasoning = transitionaryReasoning;

        int transitionaryReasoningDescriptionIndex = reasoningDescriptionIndex;
        reasoningDescriptionIndex = storedReasoningDescriptionIndex;
        storedReasoningDescriptionIndex = transitionaryReasoningDescriptionIndex;
>>>>>>> c7feb1c8
    }
}<|MERGE_RESOLUTION|>--- conflicted
+++ resolved
@@ -6829,23 +6829,6 @@
     }
 
     /**
-<<<<<<< HEAD
-     * Processes the effects of "confusion" for a personnel based on their mental state.
-     *
-     * <p>If the personnel has both "madness confusion", and has failed a willpower check, applies random damage
-     * (injury or hit points depending on the medical system in use), and changes their status to medical complications
-     * if the number of injuries or hits exceeds a set threshold.</p>
-     *
-     * <p>Returns a formatted warning message describing the confusion compulsion, or an empty string if no action
-     * was taken.</p>
-     *
-     * @param campaign             The current campaign instance, used for logging and state updates.
-     * @param useAdvancedMedical   Whether the advanced medical system should be used.
-     * @param hasMadnessConfusion  Indicates if the personnel is afflicted with madness-induced confusion.
-     * @param failedWillpowerCheck Indicates if the required willpower check was failed.
-     *
-     * @return A formatted string with the confusion compulsion warning, or an empty string if not applicable.
-=======
      * Processes the occurrence of a split personality event.
      *
      * <p>If the subject has split personality and fails a willpower check, an alternative personality is generated
@@ -6881,34 +6864,10 @@
      *
      * <p>This involves selecting a new faction of origin, generating a new name based on the faction, and creating a
      * set of alternative personality characteristics.</p>
->>>>>>> c7feb1c8
      *
      * @author Illiani
      * @since 0.50.07
      */
-<<<<<<< HEAD
-    public String processConfusion(Campaign campaign, boolean useAdvancedMedical,
-          // These boolean are here to ensure that we only ever pass in valid personnel
-          boolean hasMadnessConfusion, boolean failedWillpowerCheck) {
-        final int DEATH_THRESHOLD = 5;
-
-        if (hasMadnessConfusion && failedWillpowerCheck) {
-            if (useAdvancedMedical) {
-                InjuryUtil.resolveCombatDamage(campaign, this, 1);
-            } else {
-                hits++;
-            }
-
-            if ((getInjuries().size() > DEATH_THRESHOLD) || (hits > DEATH_THRESHOLD)) {
-                changeStatus(campaign, campaign.getLocalDate(), PersonnelStatus.MEDICAL_COMPLICATIONS);
-            }
-
-            return String.format(resources.getString("compulsion.confusion"), getHyperlinkedFullTitle(),
-                  spanOpeningWithCustomColor(getWarningColor()), CLOSING_SPAN_TAG);
-        }
-
-        return "";
-=======
     private void generateAlternativePersonality() {
         Faction chosenFaction = generateSplitPersonalityOriginFaction();
         generateSplitPersonalityName(chosenFaction);
@@ -7132,6 +7091,48 @@
         int transitionaryReasoningDescriptionIndex = reasoningDescriptionIndex;
         reasoningDescriptionIndex = storedReasoningDescriptionIndex;
         storedReasoningDescriptionIndex = transitionaryReasoningDescriptionIndex;
->>>>>>> c7feb1c8
+    }
+
+    /**
+     * Processes the effects of "confusion" for a personnel based on their mental state.
+     *
+     * <p>If the personnel has both "madness confusion", and has failed a willpower check, applies random damage
+     * (injury or hit points depending on the medical system in use), and changes their status to medical complications
+     * if the number of injuries or hits exceeds a set threshold.</p>
+     *
+     * <p>Returns a formatted warning message describing the confusion compulsion, or an empty string if no action
+     * was taken.</p>
+     *
+     * @param campaign             The current campaign instance, used for logging and state updates.
+     * @param useAdvancedMedical   Whether the advanced medical system should be used.
+     * @param hasMadnessConfusion  Indicates if the personnel is afflicted with madness-induced confusion.
+     * @param failedWillpowerCheck Indicates if the required willpower check was failed.
+     *
+     * @return A formatted string with the confusion compulsion warning, or an empty string if not applicable.
+     *
+     * @author Illiani
+     * @since 0.50.07
+     */
+    public String processConfusion(Campaign campaign, boolean useAdvancedMedical,
+          // These boolean are here to ensure that we only ever pass in valid personnel
+          boolean hasMadnessConfusion, boolean failedWillpowerCheck) {
+        final int DEATH_THRESHOLD = 5;
+
+        if (hasMadnessConfusion && failedWillpowerCheck) {
+            if (useAdvancedMedical) {
+                InjuryUtil.resolveCombatDamage(campaign, this, 1);
+            } else {
+                hits++;
+            }
+
+            if ((getInjuries().size() > DEATH_THRESHOLD) || (hits > DEATH_THRESHOLD)) {
+                changeStatus(campaign, campaign.getLocalDate(), PersonnelStatus.MEDICAL_COMPLICATIONS);
+            }
+
+            return String.format(resources.getString("compulsion.confusion"), getHyperlinkedFullTitle(),
+                  spanOpeningWithCustomColor(getWarningColor()), CLOSING_SPAN_TAG);
+        }
+
+        return "";
     }
 }