/*
 * Person.java
 *
 * Copyright (c) 2009 Jay Lawson <jaylawson39 at yahoo.com>. All rights reserved.
 * Copyright (c) 2020 - The MegaMek Team. All Rights Reserved
 *
 * This file is part of MekHQ.
 *
 * MekHQ is free software: you can redistribute it and/or modify
 * it under the terms of the GNU General Public License as published by
 * the Free Software Foundation, either version 3 of the License, or
 * (at your option) any later version.
 *
 * MekHQ is distributed in the hope that it will be useful,
 * but WITHOUT ANY WARRANTY; without even the implied warranty of
 * MERCHANTABILITY or FITNESS FOR A PARTICULAR PURPOSE.  See the
 * GNU General Public License for more details.
 *
 * You should have received a copy of the GNU General Public License
 * along with MekHQ.  If not, see <http://www.gnu.org/licenses/>.
 */
package mekhq.campaign.personnel;

import java.awt.event.KeyEvent;
import java.io.PrintWriter;
import java.io.Serializable;
import java.time.LocalDate;
import java.time.format.DateTimeFormatter;
import java.time.temporal.ChronoUnit;
import java.util.*;
import java.util.function.IntSupplier;
import java.util.stream.Collectors;

import megamek.client.generator.RandomNameGenerator;
import megamek.common.*;
import megamek.common.enums.Gender;
import megamek.common.util.EncodeControl;
import megamek.common.util.StringUtil;
import mekhq.campaign.*;
import mekhq.campaign.finances.Money;
import mekhq.campaign.log.*;
import mekhq.campaign.personnel.enums.*;
import org.joda.time.DateTime;
import org.w3c.dom.Node;
import org.w3c.dom.NodeList;

import megamek.common.annotations.Nullable;
import megamek.common.logging.LogLevel;
import megamek.common.options.IOption;
import megamek.common.options.IOptionGroup;
import megamek.common.options.PilotOptions;
import mekhq.MekHQ;
import mekhq.MekHqXmlSerializable;
import mekhq.MekHqXmlUtil;
import mekhq.Utilities;
import mekhq.Version;
import mekhq.campaign.event.PersonChangedEvent;
import mekhq.campaign.mod.am.InjuryUtil;
import mekhq.campaign.unit.Unit;
import mekhq.campaign.work.IPartWork;
import mekhq.campaign.universe.Faction;
import mekhq.campaign.universe.Planet;

/**
 * @author Jay Lawson <jaylawson39 at yahoo.com>
 */
public class Person implements Serializable, MekHqXmlSerializable {
    //region Variable Declarations
    private static final long serialVersionUID = -847642980395311152L;

    /* If any new roles are added they should go at the end. They should also be accounted for
     * in isCombatRole(int) or isSupportRole(int). You should also increase the value of T_NUM
     * if you add new roles.
     */
    public static final int T_NONE = 0; // Support Role
    public static final int T_MECHWARRIOR = 1; // Start of Combat Roles
    public static final int T_AERO_PILOT = 2;
    public static final int T_GVEE_DRIVER = 3;
    public static final int T_NVEE_DRIVER = 4;
    public static final int T_VTOL_PILOT = 5;
    public static final int T_VEE_GUNNER = 6;
    public static final int T_BA = 7;
    public static final int T_INFANTRY = 8;
    public static final int T_PROTO_PILOT = 9;
    public static final int T_CONV_PILOT = 10;
    public static final int T_SPACE_PILOT = 11;
    public static final int T_SPACE_CREW = 12;
    public static final int T_SPACE_GUNNER = 13;
    public static final int T_NAVIGATOR = 14; // End of Combat Roles
    public static final int T_MECH_TECH = 15; // Start of Support Roles
    public static final int T_MECHANIC = 16;
    public static final int T_AERO_TECH = 17;
    public static final int T_BA_TECH = 18;
    public static final int T_ASTECH = 19;
    public static final int T_DOCTOR = 20;
    public static final int T_MEDIC = 21;
    public static final int T_ADMIN_COM = 22;
    public static final int T_ADMIN_LOG = 23;
    public static final int T_ADMIN_TRA = 24;
    public static final int T_ADMIN_HR = 25; // End of support roles
    public static final int T_LAM_PILOT = 26; // Not a separate type, but an alias for MW + Aero pilot
                                              // Does not count as either combat or support role
    public static final int T_VEHICLE_CREW = 27; // non-gunner/non-driver support vehicle crew

    // This value should always be +1 of the last defined role
    public static final int T_NUM = 28;

    // Phenotypes
    public static final int PHENOTYPE_NONE = 0;
    public static final int PHENOTYPE_MW = 1;
    public static final int PHENOTYPE_BA = 2;
    public static final int PHENOTYPE_AERO = 3;
    public static final int PHENOTYPE_VEE = 4;
    public static final int PHENOTYPE_NUM = 5;

    private static final Map<Integer, Money> MECHWARRIOR_AERO_RANSOM_VALUES;
    private static final Map<Integer, Money> OTHER_RANSOM_VALUES;

    private PersonAwardController awardController;

    //region Family Variables
    // Lineage
    protected UUID ancestorsId;
    protected UUID spouse;
    protected List<FormerSpouse> formerSpouses;

    //region Procreation
    // this is a flag used in random procreation to determine whether or not to attempt to procreate
    private boolean tryingToConceive;
    protected LocalDate dueDate;
    protected LocalDate expectedDueDate;

    private static final int PREGNANCY_STANDARD_DURATION = 268; //standard duration of a pregnancy in days

    // This creates a random range of approximately six weeks with which to modify the standard pregnancy duration
    // To create randomized pregnancy duration
    private static final IntSupplier PREGNANCY_MODIFY_DURATION = () -> {
        double gaussian = Math.sqrt(-2 * Math.log(Math.nextUp(Math.random())))
            * Math.cos(2.0 * Math.PI * Math.random());
        // To not get weird results, we limit the values to +/- 4.0 (almost 6 weeks)
        return (int) Math.round(Math.max(-4.0, Math.min(4.0, gaussian)) * 10);
    };

    private static final IntSupplier PREGNANCY_SIZE = () -> {
        int children = 1;
        // Hellin's law says it's 1:89 chance, to not make it appear too seldom, we use 1:50
        while(Compute.randomInt(50) == 0) {
            ++ children;
        }
        return Math.min(children, 10); // Limit to decuplets, for the sake of sanity
    };

    private static final String[] PREGNANCY_MULTIPLE_NAMES = {null, null,
        "twins", "triplets", "quadruplets", "quintuplets",
        "sextuplets", "septuplets", "octuplets", "nonuplets", "decuplets"
    };

    public static final ExtraData.IntKey PREGNANCY_CHILDREN_DATA = new ExtraData.IntKey("procreation:children");
    public static final ExtraData.StringKey PREGNANCY_FATHER_DATA = new ExtraData.StringKey("procreation:father");
    //endregion Procreation

    //region Marriage
    // this is a flag used in determine whether or not a person is a potential marriage candidate
    // provided that they are not married, are old enough, etc.
    private boolean tryingToMarry;
<<<<<<< HEAD
    // Marriage Surnames
    public static final int SURNAME_NO_CHANGE = 0;
    public static final int SURNAME_YOURS = 1;
    public static final int SURNAME_SPOUSE = 2;
    public static final int SURNAME_HYP_YOURS = 3;
    public static final int SURNAME_BOTH_HYP_YOURS = 4;
    public static final int SURNAME_HYP_SPOUSE = 5;
    public static final int SURNAME_BOTH_HYP_SPOUSE = 6;
    public static final int SURNAME_MALE = 7;
    public static final int SURNAME_FEMALE = 8;
    public static final int SURNAME_WEIGHTED = 9; //should be equal to NUM_SURNAME at all times
    public static final int NUM_SURNAME = 9; //number of surname options not counting the SURNAME_WEIGHTED OPTION

    public static final String[] SURNAME_TYPE_NAMES = new String[] {
        "No Change", "Yours", "Spouse",
        "Yours-Spouse", "Both Yours-Spouse", "Spouse-Yours",
        "Both Spouse-Yours", "Male", "Female"
    };
    //endregion Marriage Variables
=======
    //endregion Marriage

    //region Divorce Variables
    public static final String OPT_SELECTED_CHANGE_SURNAME = "selected_change_surname";
    public static final String OPT_SPOUSE_CHANGE_SURNAME = "spouse_change_surname";
    public static final String OPT_BOTH_CHANGE_SURNAME = "both_change_surname";
    public static final String OPT_KEEP_SURNAME = "keep_surname";
    //endregion Divorce Variables
>>>>>>> f115d2a9
    //endregion Family Variables

    protected UUID id;
    protected int oldId;

    private String fullName;
    private String givenName;
    private String surname;
    private String honorific;
    private String maidenName;
    private String callsign;
    private Gender gender;

    private int primaryRole;
    private int secondaryRole;

    private ROMDesignation primaryDesignator;
    private ROMDesignation secondaryDesignator;

    protected String biography;
    protected LocalDate birthday;
    protected LocalDate dateOfDeath;
    protected LocalDate recruitment;
    protected LocalDate lastRankChangeDate;
    protected List<LogEntry> personnelLog;
    protected List<LogEntry> missionLog;

    private Skills skills;
    private PersonnelOptions options;
    private int toughness;

    private PersonnelStatus status;
    protected int xp;
    protected int engXp;
    protected int acquisitions;
    protected Money salary;
    private Money totalEarnings;
    private int hits;
    private PrisonerStatus prisonerStatus;

    boolean dependent;
    boolean commander;

    // Supports edge usage by a ship's engineer composite crewman
    int edgeUsedThisRound;
    // To track how many edge points support personnel have left until next refresh
    int currentEdge;

    //phenotype and background
    private int phenotype;
    private boolean clan;
    private String bloodname;
    private Faction originFaction;
    private Planet originPlanet;

    //assignments
    private UUID unitId;
    protected UUID doctorId;
    private List<UUID> techUnitIds;

    //days of rest
    protected int idleMonths;
    protected int daysToWaitForHealing;

    //region portrait
    protected String portraitCategory;
    protected String portraitFile;
    // runtime override (not saved)
    protected transient String portraitCategoryOverride = null;
    protected transient String portraitFileOverride = null;
    //endregion portrait

    // Our rank
    private int rank;
    private int rankLevel;
    // If this Person uses a custom rank system (-1 for no)
    private int rankSystem;
    private Ranks ranks;

    private ManeiDominiClass maneiDominiClass;
    private int maneiDominiRank;

    //stuff to track for support teams
    protected int minutesLeft;
    protected int overtimeLeft;
    protected int nTasks;
    protected boolean engineer;
    public static final int PRIMARY_ROLE_SUPPORT_TIME = 480;
    public static final int PRIMARY_ROLE_OVERTIME_SUPPORT_TIME = 240;
    public static final int SECONDARY_ROLE_SUPPORT_TIME = 240;
    public static final int SECONDARY_ROLE_OVERTIME_SUPPORT_TIME = 120;

    //region Advanced Medical
    private List<Injury> injuries;
    //endregion Advanced Medical

    //region Against the Bot
    private boolean founder; // +1 share if using shares system
    private int originalUnitWeight; // uses EntityWeightClass with 0 (Extra-Light) for no original unit
    public static final int TECH_IS1 = 0;
    public static final int TECH_IS2 = 1;
    public static final int TECH_CLAN = 2;
    private int originalUnitTech;
    private UUID originalUnitId;
    //endregion Against the Bot

    // Generic extra data, for use with plugins and mods
    private ExtraData extraData;

    //lets just go ahead and pass in the campaign - to hell with OOP
    @Deprecated // May 1st, 2020 - As part of moving Person to be a fully OOP class
    private Campaign campaign;

    // For upgrading personnel entries to missing log entries
    private static String missionParticipatedString;
    private static String getMissionParticipatedString() {
        if (missionParticipatedString == null) {
            ResourceBundle resourceMap = ResourceBundle.getBundle("mekhq.resources.LogEntries", new EncodeControl());
            missionParticipatedString = resourceMap.getString("participatedInMission.text");
            missionParticipatedString = missionParticipatedString.substring(0, missionParticipatedString.indexOf(" "));
        }

        return missionParticipatedString;
    }

    // initializes the AtB ransom values
    static {
        MECHWARRIOR_AERO_RANSOM_VALUES = new HashMap<>();
        MECHWARRIOR_AERO_RANSOM_VALUES.put(SkillType.EXP_ULTRA_GREEN, Money.of(5000)); // no official AtB rules for really inexperienced scrubs, but...
        MECHWARRIOR_AERO_RANSOM_VALUES.put(SkillType.EXP_GREEN, Money.of(10000));
        MECHWARRIOR_AERO_RANSOM_VALUES.put(SkillType.EXP_REGULAR, Money.of(25000));
        MECHWARRIOR_AERO_RANSOM_VALUES.put(SkillType.EXP_VETERAN, Money.of(75000));
        MECHWARRIOR_AERO_RANSOM_VALUES.put(SkillType.EXP_ELITE, Money.of(150000));

        OTHER_RANSOM_VALUES = new HashMap<>();
        OTHER_RANSOM_VALUES.put(SkillType.EXP_ULTRA_GREEN, Money.of(2500));
        OTHER_RANSOM_VALUES.put(SkillType.EXP_GREEN, Money.of(5000));
        OTHER_RANSOM_VALUES.put(SkillType.EXP_REGULAR, Money.of(10000));
        OTHER_RANSOM_VALUES.put(SkillType.EXP_VETERAN, Money.of(25000));
        OTHER_RANSOM_VALUES.put(SkillType.EXP_ELITE, Money.of(50000));
    }

    private final static String DATE_DISPLAY_FORMAT = "yyyy-MM-dd";

    //region Reverse Compatibility
    private int oldUnitId = -1;
    private int oldDoctorId = -1;
    //v0.1.8 and earlier
    protected int teamId = -1;
    //endregion Reverse Compatibility
    //endregion Variable Declarations

    //region Constructors
    //default constructor
    public Person(Campaign campaign) {
        this(RandomNameGenerator.UNNAMED, RandomNameGenerator.UNNAMED_SURNAME, campaign);
    }

    public Person(Campaign campaign, String factionCode) {
        this(RandomNameGenerator.UNNAMED, RandomNameGenerator.UNNAMED_SURNAME, campaign, factionCode);
    }

    public Person(String givenName, String surname, Campaign campaign) {
        this(givenName, surname, campaign, campaign.getFactionCode());
    }

    public Person(String givenName, String surname, Campaign campaign, String factionCode) {
        this(givenName, surname, "", campaign, factionCode);
    }

    /**
     * Primary Person constructor, variables are initialized in the exact same order as they are
     * saved to the XML file
     * @param givenName     the person's given name
     * @param surname       the person's surname
     * @param honorific     the person's honorific
     * @param campaign      the campaign this person is a part of
     * @param factionCode   the faction this person was borne into
     */
    public Person(String givenName, String surname, String honorific, Campaign campaign,
                  String factionCode) {
        // First, we assign campaign
        this.campaign = campaign;

        // Then, we assign the variables in XML file order
        id = null;
        this.givenName = givenName;
        this.surname = surname;
        this.honorific = honorific;
        maidenName = null; // this is set to null to handle divorce cases
        callsign = "";
        primaryRole = T_NONE;
        secondaryRole = T_NONE;
        primaryDesignator = ROMDesignation.NONE;
        secondaryDesignator = ROMDesignation.NONE;
        commander = false;
        dependent = false;
        originFaction = Faction.getFaction(factionCode);
        originPlanet = null;
        clan = originFaction.isClan();
        phenotype = PHENOTYPE_NONE;
        bloodname = "";
        biography = "";
        idleMonths = -1;
        ancestorsId = null;
        spouse = null;
        formerSpouses = new ArrayList<>();
        tryingToMarry = true;
        tryingToConceive = true;
        dueDate = null;
        expectedDueDate = null;
        portraitCategory = Crew.ROOT_PORTRAIT;
        portraitFile = Crew.PORTRAIT_NONE;
        xp = 0;
        daysToWaitForHealing = 0;
        gender = Gender.MALE;
        rank = 0;
        rankLevel = 0;
        rankSystem = -1;
        maneiDominiRank = Rank.MD_RANK_NONE;
        maneiDominiClass = ManeiDominiClass.NONE;
        nTasks = 0;
        doctorId = null;
        unitId = null;
        salary = Money.of(-1);
        totalEarnings = Money.of(0);
        status = PersonnelStatus.ACTIVE;
        prisonerStatus = PrisonerStatus.FREE;
        hits = 0;
        toughness = 0;
        resetMinutesLeft(); // this assigns minutesLeft and overtimeLeft
        birthday = null;
        dateOfDeath = null;
        recruitment = null;
        lastRankChangeDate = null;
        skills = new Skills();
        options = new PersonnelOptions();
        currentEdge = 0;
        techUnitIds = new ArrayList<>();
        personnelLog = new ArrayList<>();
        missionLog = new ArrayList<>();
        awardController = new PersonAwardController(this);
        injuries = new ArrayList<>();
        founder = false;
        originalUnitWeight = EntityWeightClass.WEIGHT_ULTRA_LIGHT;
        originalUnitTech = TECH_IS1;
        originalUnitId = null;
        acquisitions = 0;
        extraData = new ExtraData();

        // Initialize Data based on these settings
        setFullName();
    }
    //endregion Constructors

    @Deprecated // May 1st, 2020 - as part of turning Person into a fully OOP class
    public Campaign getCampaign() {
        return campaign;
    }

    public int getPhenotype() {
        return phenotype;
    }

    public void setPhenotype(int i) {
        phenotype = i;
    }

    public boolean isClanner() {
        return clan;
    }

    public void setClanner(boolean b) {
        clan = b;
    }

    public String getBloodname() {
        return bloodname;
    }

    public void setBloodname(String bn) {
        bloodname = bn;
    }

    public Faction getOriginFaction() {
        return originFaction;
    }

    public void setOriginFaction(Faction f) {
        originFaction = f;
    }

    public Planet getOriginPlanet() {
        return originPlanet;
    }

    public void setOriginPlanet(Planet p) {
        originPlanet = p;
    }

    public boolean isCommander() {
        return commander;
    }

    public void setCommander(boolean tf) {
        commander = tf;
    }

    public boolean isDependent() {
        return dependent;
    }

    public void setDependent(boolean tf) {
        dependent = tf;
        if (dependent) {
            setRecruitment(null);
            setLastRankChangeDate(null);
        } else {
            setRecruitment(getCampaign().getLocalDate());
            setLastRankChangeDate(getCampaign().getLocalDate());
        }
    }

    public PrisonerStatus getPrisonerStatus() {
        return prisonerStatus;
    }

    public void setPrisonerStatus(PrisonerStatus prisonerStatus) {
        setPrisonerStatus(prisonerStatus, true);
    }

    /**
     * This requires expanded checks because a number of functionalities are strictly dependant on
     * the current person's prisoner status.
     * @param prisonerStatus The new prisoner status for the person in question
     * @param log whether to log the change or not
     */
    public void setPrisonerStatus(PrisonerStatus prisonerStatus, boolean log) {
        if (getPrisonerStatus() == prisonerStatus) {
            return;
        }

        final boolean freed = !getPrisonerStatus().isFree();
        final boolean isPrisoner = prisonerStatus.isPrisoner();
        this.prisonerStatus = prisonerStatus;

        // Now, we need to fix values and ranks based on the Person's status
        switch (prisonerStatus) {
            case PRISONER:
            case PRISONER_DEFECTOR:
            case BONDSMAN:
                // They don't get to have a rank. Their rank is Prisoner or Bondsman
                // TODO : Remove this as part of permitting ranked prisoners
                getCampaign().changeRank(this,
                        isPrisoner ? Ranks.RANK_PRISONER : Ranks.RANK_BONDSMAN, true);
                setRecruitment(null);
                setLastRankChangeDate(null);
                if (log) {
                    if (isPrisoner) {
                        ServiceLogger.madePrisoner(this, getCampaign().getDate(),
                                getCampaign().getName(), "");
                    } else {
                        ServiceLogger.madeBondsman(this, getCampaign().getDate(),
                                getCampaign().getName(), "");
                    }
                }
                break;
            case FREE:
                if (!isDependent()) {
                    if (getCampaign().getCampaignOptions().getUseTimeInService()) {
                        setRecruitment(getCampaign().getLocalDate());
                    }
                    if (getCampaign().getCampaignOptions().getUseTimeInRank()) {
                        setLastRankChangeDate(getCampaign().getLocalDate());
                    }
                }
                if (getRankNumeric() < 0) {
                    getCampaign().changeRank(this, 0, false);
                }
                if (log) {
                    if (freed) {
                        ServiceLogger.freed(this, getCampaign().getDate(),
                                getCampaign().getName(), "");
                    } else {
                        ServiceLogger.joined(this, getCampaign().getDate(),
                                getCampaign().getName(), "");
                    }
                }
                break;
        }

        if (!prisonerStatus.isFree()) {
            Unit u = getCampaign().getUnit(getUnitId());
            if (u != null) {
                u.remove(this, true);
            } else {
                setUnitId(null);
            }
        }

        MekHQ.triggerEvent(new PersonChangedEvent(this));
    }

    //region Text Getters
    public String pregnancyStatus() {
        return isPregnant() ? " (Pregnant)" : "";
    }

    public String getPhenotypeName() {
        return getPhenotypeName(phenotype);
    }

    public static String getPhenotypeName(int pheno) {
        switch (pheno) {
            case PHENOTYPE_NONE:
                return "Freeborn";
            case PHENOTYPE_MW:
                return "Trueborn Mechwarrior";
            case PHENOTYPE_AERO:
                return "Trueborn Pilot";
            case PHENOTYPE_VEE:
                return "Trueborn Vehicle Crew";
            case PHENOTYPE_BA:
                return "Trueborn Elemental";
            default:
                return "?";
        }
    }

    public String getPhenotypeShortName() {
        return getPhenotypeShortName(phenotype);
    }

    public static String getPhenotypeShortName(int pheno) {
        switch (pheno) {
            case PHENOTYPE_NONE:
                return "Freeborn";
            case PHENOTYPE_MW:
            case PHENOTYPE_AERO:
            case PHENOTYPE_VEE:
            case PHENOTYPE_BA:
                return "Trueborn";
            default:
                return "?";
        }
    }
    //endregion Text Getters

    //region Names
    public String getGivenName() {
        return givenName;
    }

    public void setGivenName(String n) {
        this.givenName = n;
        setFullName();
    }

    public String getSurname() {
        return surname;
    }

    public void setSurname(String n) {
        this.surname = n;
        setFullName();
    }

    public String getHonorific() {
        return honorific;
    }

    public void setHonorific(String n) {
        this.honorific = n;
        setFullName();
    }

    public String getMaidenName() {
        return maidenName;
    }

    public void setMaidenName(String n) {
        this.maidenName = n;
    }

    public String getFullName() {
        return fullName;
    }

    public void setFullName() {
        if (isClanner()) {
            if (!StringUtil.isNullOrEmpty(bloodname)) {
                fullName = givenName + " " + bloodname;
            } else {
                fullName = givenName;
            }
        } else {
            if (!StringUtil.isNullOrEmpty(surname)) {
                fullName = givenName + " " + surname;
            } else {
                fullName = givenName;
            }
        }

        if (!StringUtil.isNullOrEmpty(honorific)) {
            fullName += " " + honorific;
        }
    }

    /**
     * This method is used to migrate names from being a joined name to split between given name and surname,
     * as part of the Personnel changes in MekHQ 0.47.4.
     * @param n the name to be migrated
     */
    public void migrateName(String n) {
        // How this works:
        // Takes the input name, and splits it into individual parts.
        // Then, it depends on whether the person is a Clanner or not.
        // For Clan names:
        // Takes the input name, and assumes that person does not have a surname
        // Bloodnames are assumed to have been assigned by MekHQ
        // For Inner Sphere names:
        // Depending on the length of the resulting array, the name is processed differently
        // Array of length 1: the name is assumed to not have a surname, just a given name
        // Array of length 2: the name is assumed to be a given name and a surname
        // Array of length 3: the name is assumed to be a given name and two surnames
        // Array of length 4+: the name is assumed to be as many given names as possible and two surnames
        //
        // Then, the full name is set
        String[] name = n.trim().split("\\s+");

        givenName = name[0];

        if (isClanner()) {
            if (name.length > 1) {
                int i;
                for (i = 1; i < name.length - 1; i++) {
                    givenName += " " + name[i];
                }

                if (!(!StringUtil.isNullOrEmpty(getBloodname()) && getBloodname().equals(name[i]))) {
                    givenName += " " + name[i];
                }
            }
        } else {
            if (name.length == 2) {
                surname = name[1];
            } else if (name.length == 3) {
                surname = name[1] + " " + name[2];
            } else if (name.length > 3) {
                int i;
                for (i = 1; i < name.length - 2; i++) {
                    givenName += " " + name[i];
                }

                surname = name[i] + " " + name[i + 1];
            }
        }

        if ((surname == null) || (surname.equals(RandomNameGenerator.UNNAMED_SURNAME))) {
            surname = "";
        }

        setFullName();
    }

    public String getHyperlinkedName() {
        return String.format("<a href='PERSON:%s'>%s</a>", getId().toString(), getFullName());
    }

    public String getCallsign() {
        return callsign;
    }

    public void setCallsign(String n) {
        this.callsign = n;
    }
    //endregion Names

    public String getPortraitCategory() {
        return Utilities.nonNull(portraitCategoryOverride, portraitCategory);
    }

    public String getPortraitFileName() {
        return Utilities.nonNull(portraitFileOverride, portraitFile);
    }

    public void setPortraitCategory(String s) {
        this.portraitCategory = s;
    }

    public void setPortraitFileName(String s) {
        this.portraitFile = s;
    }

    public void setPortraitCategoryOverride(String s) {
        this.portraitCategoryOverride = s;
    }

    public void setPortraitFileNameOverride(String s) {
        this.portraitFileOverride = s;
    }

    //region Personnel Roles
    // TODO : Move me into an enum with checks for hasAdministratorRole, hasTechRole, hasMedicalRole, etc.
    public int getPrimaryRole() {
        return primaryRole;
    }

    public void setPrimaryRole(int t) {
        this.primaryRole = t;
        //you can't be primary tech and a secondary astech
        //you can't be a primary astech and a secondary tech
        if ((isTechPrimary() && secondaryRole == T_ASTECH)
            || (isTechSecondary() && primaryRole == T_ASTECH)) {
            secondaryRole = T_NONE;
        }
        if ((primaryRole == T_DOCTOR && secondaryRole == T_MEDIC)
            || (secondaryRole == T_DOCTOR && primaryRole == T_MEDIC)) {
            secondaryRole = T_NONE;
        }
        MekHQ.triggerEvent(new PersonChangedEvent(this));
    }

    public int getSecondaryRole() {
        return secondaryRole;
    }

    public void setSecondaryRole(int t) {
        this.secondaryRole = t;
        MekHQ.triggerEvent(new PersonChangedEvent(this));
    }

    /**
     * This is used to determine if a person has a specific role as either their primary OR their
     * secondary role
     * @param role the role to determine
     * @return true if the person has the specific role either as their primary or secondary role
     */
    public boolean hasRole(int role) {
        return (getPrimaryRole() == role) || (getSecondaryRole() == role);
    }

    /**
     * This is used to determine whether the person has either a primary or secondary role within the
     * two bounds. This is inclusive of the two bounds
     * @param minimumRole the minimum role bound (inclusive)
     * @param maximumRole the maximum role bound (inclusive)
     * @return true if they have a role within the bounds (inclusive), otherwise false.
     */
    public boolean hasRoleWithin(int minimumRole, int maximumRole) {
        return hasPrimaryRoleWithin(minimumRole, maximumRole)
                || hasSecondaryRoleWithin(minimumRole, maximumRole);
    }

    /**
     * @param minimumRole the minimum role bound (inclusive)
     * @param maximumRole the maximum role bound (inclusive)
     * @return true if they have a primary role within the bounds (inclusive), otherwise false
     */
    public boolean hasPrimaryRoleWithin(int minimumRole, int maximumRole) {
        return (getPrimaryRole() >= minimumRole) && (getPrimaryRole() <= maximumRole);
    }

    /**
     * @param minimumRole the minimum role bound (inclusive)
     * @param maximumRole the maximum role bound (inclusive)
     * @return true if they have a secondary role within the bounds (inclusive), otherwise false
     */
    public boolean hasSecondaryRoleWithin(int minimumRole, int maximumRole) {
        return (getSecondaryRole() >= minimumRole) && (getSecondaryRole() <= maximumRole);
    }

    /**
     * @return true if the person has a primary or secondary combat role
     */
    public boolean hasCombatRole() {
        return hasPrimaryCombatRole() || hasSecondaryCombatRole();
    }

    /**
     * @return true if the person has a primary combat role
     */
    public boolean hasPrimaryCombatRole() {
        return hasPrimaryRoleWithin(T_MECHWARRIOR, T_SPACE_GUNNER)
                || hasPrimaryRoleWithin(T_LAM_PILOT, T_VEHICLE_CREW);
    }

    /**
     * @return true if the person has a secondary combat role
     */
    public boolean hasSecondaryCombatRole() {
        return hasSecondaryRoleWithin(T_MECHWARRIOR, T_SPACE_GUNNER)
                || hasSecondaryRoleWithin(T_LAM_PILOT, T_VEHICLE_CREW);
    }

    /**
     * @param includeNoRole whether to include T_NONE in the primary check or not
     * @return true if the person has a primary or secondary support role, except for secondary T_NONE
     */
    public boolean hasSupportRole(boolean includeNoRole) {
        return hasPrimarySupportRole(includeNoRole) || hasSecondarySupportRole();
    }

    /**
     * @param includeNoRole whether to include T_NONE in the check check or not
     * @return true if the person has a primary support role
     */
    public boolean hasPrimarySupportRole(boolean includeNoRole) {
        return hasPrimaryRoleWithin(T_MECH_TECH, T_ADMIN_HR) || (includeNoRole && (getPrimaryRole() == T_NONE));
    }

    /**
     * @return true if the person has a secondary support role. Note that T_NONE is NOT a support
     * role if it is a secondary role
     */
    public boolean hasSecondarySupportRole() {
        return hasSecondaryRoleWithin(T_MECH_TECH, T_ADMIN_HR);
    }

    /**
     * Determines whether a role is considered a combat role. Note that T_LAM_PILOT is a special
     * placeholder which is not used for either primary or secondary role and will return false.
     *
     * @param role A value that can be used for a person's primary or secondary role.
     * @return     Whether the role is considered a combat role
     */
    public static boolean isCombatRole(int role) {
        return ((role > T_NONE) && (role <= T_NAVIGATOR))
                || (role == T_VEHICLE_CREW);
    }

    /**
     * @param role A value that can be used for a person's primary or secondary role.
     * @return     Whether the role is considered a support role
     */
    public static boolean isSupportRole(int role) {
        return (role >= T_MECH_TECH) && (role < T_LAM_PILOT);
    }
    //endregion Personnel Roles

    public PersonnelStatus getStatus() {
        return status;
    }

    public void setStatus(PersonnelStatus status) {
        this.status = status;
    }

    public int getIdleMonths() {
        return idleMonths;
    }

    public void setIdleMonths(int m) {
        this.idleMonths = m;
    }

    public int getDaysToWaitForHealing() {
        return daysToWaitForHealing;
    }

    public void setDaysToWaitForHealing(int d) {
        this.daysToWaitForHealing = d;
    }

    public static String getRoleDesc(int type, boolean clan) {
        switch (type) {
            case (T_NONE):
                return "None";
            case (T_MECHWARRIOR):
                return "MechWarrior";
            case (T_GVEE_DRIVER):
                return "Vehicle Driver";
            case (T_NVEE_DRIVER):
                return "Naval Driver";
            case (T_VTOL_PILOT):
                return "VTOL Pilot";
            case (T_VEE_GUNNER):
                return "Vehicle Gunner";
            case (T_CONV_PILOT):
                return "Conventional Aircraft Pilot";
            case (T_AERO_PILOT):
                return "Aerospace Pilot";
            case (T_PROTO_PILOT):
                return "ProtoMech Pilot";
            case (T_BA):
                if (clan) {
                    return "Elemental";
                } else {
                    return "Battle Armor Pilot";
                }
            case (T_INFANTRY):
                return "Soldier";
            case (T_SPACE_PILOT):
                return "Vessel Pilot";
            case (T_SPACE_CREW):
                return "Vessel Crewmember";
            case (T_SPACE_GUNNER):
                return "Vessel Gunner";
            case (T_NAVIGATOR):
                return "Hyperspace Navigator";
            case (T_MECH_TECH):
                return "Mech Tech";
            case (T_MECHANIC):
                return "Mechanic";
            case (T_AERO_TECH):
                return "Aero Tech";
            case (T_BA_TECH):
                return "Battle Armor Tech";
            case (T_ASTECH):
                return "Astech";
            case (T_DOCTOR):
                return "Doctor";
            case (T_MEDIC):
                return "Medic";
            case (T_ADMIN_COM):
                return "Admin/Command";
            case (T_ADMIN_LOG):
                return "Admin/Logistical";
            case (T_ADMIN_TRA):
                return "Admin/Transport";
            case (T_ADMIN_HR):
                return "Admin/HR";
            case (T_LAM_PILOT):
                return "LAM Pilot";
            case (T_VEHICLE_CREW):
                return "Vehicle Crew";
            default:
                return "??";
        }
    }

    public String getRoleDesc() {
        String role = getPrimaryRoleDesc();
        if (secondaryRole != T_NONE && secondaryRole != -1) {
            role += "/" + getSecondaryRoleDesc();
        }
        return role;
    }

    public String getPrimaryRoleDesc() {
        String bgPrefix = "";
        if (isClanner()) {
            bgPrefix = getPhenotypeShortName() + " ";
        }
        return bgPrefix + getRoleDesc(primaryRole, campaign.getFaction().isClan());
    }

    public String getSecondaryRoleDesc() {
        return getRoleDesc(secondaryRole, campaign.getFaction().isClan());
    }

    public static int getRoleMnemonic(int type) {
        // The following characters are unused:
        // J, K, Q, X, Z
        switch (type) {
            case T_MECHWARRIOR:
                return KeyEvent.VK_M;
            case T_GVEE_DRIVER:
                return KeyEvent.VK_V;
            case T_NVEE_DRIVER:
                return KeyEvent.VK_N;
            case T_VEE_GUNNER:
                return KeyEvent.VK_G;
            case T_AERO_PILOT:
                return KeyEvent.VK_A;
            case T_PROTO_PILOT:
                return KeyEvent.VK_P;
            case T_CONV_PILOT:
                return KeyEvent.VK_F;
            case T_BA:
                return KeyEvent.VK_B;
            case T_INFANTRY:
                return KeyEvent.VK_S;
            case T_SPACE_PILOT:
                return KeyEvent.VK_I;
            case T_SPACE_CREW:
                return KeyEvent.VK_W;
            case T_SPACE_GUNNER:
                return KeyEvent.VK_U;
            case T_NAVIGATOR:
                return KeyEvent.VK_Y;
            case T_MECH_TECH:
                return KeyEvent.VK_T;
            case T_MECHANIC:
                return KeyEvent.VK_E;
            case T_AERO_TECH:
                return KeyEvent.VK_O;
            case T_DOCTOR:
                return KeyEvent.VK_D;
            case T_ADMIN_COM:
                return KeyEvent.VK_C;
            case T_ADMIN_LOG:
                return KeyEvent.VK_L;
            case T_ADMIN_TRA:
                return KeyEvent.VK_R;
            case T_ADMIN_HR:
                return KeyEvent.VK_H;
            case T_VTOL_PILOT:
            case T_BA_TECH:
            case T_ASTECH:
            case T_MEDIC:
            case T_LAM_PILOT:
            case T_VEHICLE_CREW:
            case T_NONE:
            default:
                return KeyEvent.VK_UNDEFINED;
        }
    }

    public boolean canPerformRole(int role) {
        switch (role) {
            case (T_NONE):
                return true;
            case (T_MECHWARRIOR):
                return hasSkill(SkillType.S_GUN_MECH) && hasSkill(SkillType.S_PILOT_MECH);
            case (T_GVEE_DRIVER):
                return hasSkill(SkillType.S_PILOT_GVEE);
            case (T_NVEE_DRIVER):
                return hasSkill(SkillType.S_PILOT_NVEE);
            case (T_VTOL_PILOT):
                return hasSkill(SkillType.S_PILOT_VTOL);
            case (T_VEE_GUNNER):
                return hasSkill(SkillType.S_GUN_VEE);
            case (T_AERO_PILOT):
                return hasSkill(SkillType.S_GUN_AERO) && hasSkill(SkillType.S_PILOT_AERO);
            case (T_CONV_PILOT):
                return hasSkill(SkillType.S_GUN_JET) && hasSkill(SkillType.S_PILOT_JET);
            case (T_PROTO_PILOT):
                return hasSkill(SkillType.S_GUN_PROTO);
            case (T_BA):
                return hasSkill(SkillType.S_GUN_BA);
            case (T_INFANTRY):
                return hasSkill(SkillType.S_SMALL_ARMS);
            case (T_SPACE_PILOT):
                return hasSkill(SkillType.S_PILOT_SPACE);
            case (T_SPACE_CREW):
                return hasSkill(SkillType.S_TECH_VESSEL);
            case (T_SPACE_GUNNER):
                return hasSkill(SkillType.S_GUN_SPACE);
            case (T_NAVIGATOR):
                return hasSkill(SkillType.S_NAV);
            case (T_MECH_TECH):
                return hasSkill(SkillType.S_TECH_MECH) && getSkill(SkillType.S_TECH_MECH).getExperienceLevel() > SkillType.EXP_ULTRA_GREEN;
            case (T_MECHANIC):
            case T_VEHICLE_CREW:
                return hasSkill(SkillType.S_TECH_MECHANIC) && getSkill(SkillType.S_TECH_MECHANIC).getExperienceLevel() > SkillType.EXP_ULTRA_GREEN;
            case (T_AERO_TECH):
                return hasSkill(SkillType.S_TECH_AERO) && getSkill(SkillType.S_TECH_AERO).getExperienceLevel() > SkillType.EXP_ULTRA_GREEN;
            case (T_BA_TECH):
                return hasSkill(SkillType.S_TECH_BA) && getSkill(SkillType.S_TECH_BA).getExperienceLevel() > SkillType.EXP_ULTRA_GREEN;
            case (T_ASTECH):
                return hasSkill(SkillType.S_ASTECH);
            case (T_DOCTOR):
                return hasSkill(SkillType.S_DOCTOR) && getSkill(SkillType.S_DOCTOR).getExperienceLevel() > SkillType.EXP_ULTRA_GREEN;
            case (T_MEDIC):
                return hasSkill(SkillType.S_MEDTECH);
            case (T_ADMIN_COM):
            case (T_ADMIN_LOG):
            case (T_ADMIN_TRA):
            case (T_ADMIN_HR):
                return hasSkill(SkillType.S_ADMIN);
            default:
                return false;
        }
    }

    public void setGender(Gender gender) {
        this.gender = gender;
    }

    public Gender getGender() {
        return gender;
    }

    public void setBirthday(LocalDate date) {
        this.birthday = date;
    }

    public LocalDate getBirthday() {
        return birthday;
    }

    public LocalDate getDateOfDeath() {
        return dateOfDeath;
    }

    public void setDateOfDeath(LocalDate date) {
        this.dateOfDeath = date;
    }

    public void setRecruitment(LocalDate date) {
        this.recruitment = date;
    }

    public LocalDate getRecruitment() {
        return recruitment;
    }

    public String getRecruitmentAsString() {
        if (getRecruitment() == null) {
            return null;
        } else {
            return getRecruitment().format(DateTimeFormatter.ofPattern(DATE_DISPLAY_FORMAT));
        }
    }

    public void setLastRankChangeDate(LocalDate date) {
        this.lastRankChangeDate = date;
    }

    public LocalDate getLastRankChangeDate() {
        return lastRankChangeDate;
    }

    public String getLastRankChangeDateAsString() {
        if (getLastRankChangeDate() == null) {
            return null;
        } else {
            return getLastRankChangeDate().format(DateTimeFormatter.ofPattern(DATE_DISPLAY_FORMAT));
        }
    }

    public int getAge(LocalDate today) {
        // Get age based on year
        if (getDateOfDeath() != null) {
            //use date of death instead of birthday
            today = getDateOfDeath();
        }

        return Math.toIntExact(ChronoUnit.YEARS.between(getBirthday(), today));
    }

    public String getTimeInService(Campaign campaign) {
        // Get time in service based on year
        if (getRecruitment() == null) {
            //use "" they haven't been recruited or are dependents
            return "";
        }

        LocalDate today = campaign.getLocalDate();

        // If the person is dead, we only care about how long they spent in service to the company
        if (getDateOfDeath() != null) {
            //use date of death instead of the current day
            today = getDateOfDeath();
        }

        return campaign.getCampaignOptions().getTimeInServiceDisplayFormat()
                .getDisplayFormattedOutput(getRecruitment(), today);
    }

    public String getTimeInRank(Campaign campaign) {
        if (getLastRankChangeDate() == null) {
            return "";
        }

        LocalDate today = campaign.getLocalDate();

        // If the person is dead, we only care about how long it was from their last promotion till they died
        if (getDateOfDeath() != null) {
            //use date of death instead of the current day
            today = getDateOfDeath();
        }

        return campaign.getCampaignOptions().getTimeInRankDisplayFormat()
                .getDisplayFormattedOutput(getLastRankChangeDate(), today);
    }

    public void setId(UUID id) {
        this.id = id;
    }

    public UUID getId() {
        return id;
    }

    public boolean isChild() {
        return (getAge(getCampaign().getLocalDate()) <= 13);
    }

    //region Pregnancy
    public boolean isTryingToConceive() {
        return tryingToConceive;
    }

    public void setTryingToConceive(boolean tryingToConceive) {
        this.tryingToConceive = tryingToConceive;
    }

    public LocalDate getDueDate() {
        return dueDate;
    }

    public void setDueDate(LocalDate dueDate) {
        this.dueDate = dueDate;
    }

    public LocalDate getExpectedDueDate() {
        return expectedDueDate;
    }

    public void setExpectedDueDate(LocalDate expectedDueDate) {
        this.expectedDueDate = expectedDueDate;
    }

    public boolean isPregnant() {
        return dueDate != null;
    }

    /**
     * This is used to determine if a person can procreate
     * @return true if they can, otherwise false
     */
    public boolean canProcreate() {
        return getGender().isFemale() && isTryingToConceive() && !isPregnant() && !isDeployed()
                && !isChild() && (getAge(getCampaign().getLocalDate()) < 51);
    }

    public void procreate() {
        if (canProcreate()) {
            boolean conceived = false;
            if (hasSpouse()) {
                if (!getSpouse().isDeployed() && !getSpouse().isDeadOrMIA() && !getSpouse().isChild()
                        && !(getSpouse().getGender() == getGender())) {
                    // setting is the decimal chance that this procreation attempt will create a child, base is 0.05%
                    conceived = (Compute.randomFloat() < (campaign.getCampaignOptions().getChanceProcreation()));
                }
            } else if (campaign.getCampaignOptions().useUnofficialProcreationNoRelationship()) {
                // setting is the decimal chance that this procreation attempt will create a child, base is 0.005%
                conceived = (Compute.randomFloat() < (campaign.getCampaignOptions().getChanceProcreationNoRelationship()));
            }

            if (conceived) {
                addPregnancy();
            }
        }
    }

    public void addPregnancy() {
        LocalDate dueDate = getCampaign().getLocalDate();
        dueDate = dueDate.plus(PREGNANCY_STANDARD_DURATION, ChronoUnit.DAYS);
        setExpectedDueDate(dueDate);
        dueDate = dueDate.plus(PREGNANCY_MODIFY_DURATION.getAsInt(), ChronoUnit.DAYS);
        setDueDate(dueDate);

        int size = PREGNANCY_SIZE.getAsInt();
        extraData.set(PREGNANCY_CHILDREN_DATA, size);
        extraData.set(PREGNANCY_FATHER_DATA, (hasSpouse()) ? getSpouseId().toString() : null);

        String sizeString = (size < PREGNANCY_MULTIPLE_NAMES.length) ? PREGNANCY_MULTIPLE_NAMES[size] : null;

        campaign.addReport(getHyperlinkedName() + " has conceived" + (sizeString == null ? "" : (" " + sizeString)));
        if (campaign.getCampaignOptions().logConception()) {
            MedicalLogger.hasConceived(this, campaign.getDate(), sizeString);
            if (hasSpouse()) {
                PersonalLogger.spouseConceived(getSpouse(), getFullName(), campaign.getDate(), sizeString);
            }
        }
    }

    /**
     * Removes a pregnancy and clears all related data from the current person
     */
    public void removePregnancy() {
        setDueDate(null);
        setExpectedDueDate(null);
        extraData.set(PREGNANCY_CHILDREN_DATA, null);
        extraData.set(PREGNANCY_FATHER_DATA, null);
    }

    public void birth(Campaign campaign) {
        int size = extraData.get(PREGNANCY_CHILDREN_DATA, 1);
        String fatherIdString = extraData.get(PREGNANCY_FATHER_DATA);
        UUID fatherId = (fatherIdString != null) ? UUID.fromString(fatherIdString) : null;
        fatherId = campaign.getCampaignOptions().determineFatherAtBirth()
                ? Utilities.nonNull(getSpouseId(), fatherId) : fatherId;

        Ancestors anc = campaign.getAncestors(fatherId, id);
        if (anc == null) {
            anc = campaign.createAncestors(fatherId, id);
        }
        final UUID ancId = anc.getId();

        // Cleanup
        removePregnancy();

        for (int i = 0; i < size; i++) {
            Person baby = campaign.newDependent(T_NONE, true);
            String surname = campaign.getCampaignOptions().getBabySurnameStyle()
                    .generateBabySurname(this, campaign.getPerson(fatherId), baby.getGender());
            baby.setSurname(surname);
            baby.setBirthday(campaign.getLocalDate());

            baby.setId(UUID.randomUUID());
            baby.setAncestorsId(ancId);

            campaign.recruitPerson(baby, baby.getPrisonerStatus(), baby.isDependent(), true, false);

            campaign.addReport(String.format("%s has given birth to %s, a baby %s!", getHyperlinkedName(),
                    baby.getHyperlinkedName(), GenderDescriptors.BOY_GIRL.getDescriptor(baby.getGender())));
            if (campaign.getCampaignOptions().logConception()) {
                MedicalLogger.deliveredBaby(this, baby, campaign.getDate());
                if (fatherId != null) {
                    PersonalLogger.ourChildBorn(campaign.getPerson(fatherId), baby, getFullName(), campaign.getDate());
                }
            }
        }
    }
    //endregion Pregnancy

    //region Marriage
    public boolean isTryingToMarry() {
        return tryingToMarry;
    }

    public void setTryingToMarry(boolean tryingToMarry) {
        this.tryingToMarry = tryingToMarry;
    }

    /**
     * Determines if another person is a safe spouse for the current person
     * @param p the person to determine if they are a safe spouse
     * @param campaign the campaign to use to determine if they are a safe spouse
     */
    public boolean safeSpouse(Person p, Campaign campaign) {
        // Huge convoluted return statement, with the following restrictions
        // can't marry yourself
        // can't marry someone who is already married
        // can't marry someone who doesn't want to be married
        // can't marry a prisoner, unless you are also a prisoner (this is purposely left open for prisoners to marry who they want)
        // can't marry a person who is dead or MIA
        // can't marry inactive personnel (this is to show how they aren't part of the force anymore)
        // TODO : can't marry anyone who is not located at the same planet as the person - GitHub #1672: Implement current planet tracking for personnel
        // can't marry a close relative
        return (
                !this.equals(p)
                && !p.hasSpouse()
                && p.isTryingToMarry()
                && p.oldEnoughToMarry(campaign)
                && (!p.getPrisonerStatus().isPrisoner() || getPrisonerStatus().isPrisoner())
                && !p.isDeadOrMIA()
                && p.isActive()
                && ((getAncestorsId() == null)
                    || !campaign.getAncestors(getAncestorsId()).checkMutualAncestors(
                            campaign.getAncestors(p.getAncestorsId())))
        );
    }

    public boolean oldEnoughToMarry(Campaign campaign) {
        return (getAge(campaign.getLocalDate()) >= campaign.getCampaignOptions().getMinimumMarriageAge());
    }

    public void randomMarriage(Campaign campaign) {
        // Don't attempt to generate is someone isn't trying to marry, has a spouse,
        // isn't old enough to marry, or is actively deployed
        if (!isTryingToMarry() || hasSpouse() || !oldEnoughToMarry(campaign) || isDeployed()) {
            return;
        }

        // setting is the fractional chance that this attempt at finding a marriage will result in one
        if (Compute.randomFloat() < (campaign.getCampaignOptions().getChanceRandomMarriages())) {
            addRandomSpouse(false, campaign);
        } else if (campaign.getCampaignOptions().useRandomSameSexMarriages()) {
            if (Compute.randomFloat() < (campaign.getCampaignOptions().getChanceRandomSameSexMarriages())) {
                addRandomSpouse(true, campaign);
            }
        }
    }

    public void addRandomSpouse(boolean sameSex, Campaign campaign) {
        List<Person> potentials = new ArrayList<>();
        Gender gender = sameSex ? getGender() : (getGender().isMale() ? Gender.FEMALE : Gender.MALE);
        for (Person p : campaign.getActivePersonnel()) {
            if (isPotentialRandomSpouse(p, gender, campaign)) {
                potentials.add(p);
            }
        }

        int n = potentials.size();
        if (n > 0) {
            Marriage.WEIGHTED.marry(this, potentials.get(Compute.randomInt(n)), campaign);
        }
    }

    public boolean isPotentialRandomSpouse(Person p, Gender gender, Campaign campaign) {
        if ((p.getGender() != gender) || !safeSpouse(p, campaign)
                || !(getPrisonerStatus().isFree()
                    || (getPrisonerStatus().isPrisoner() && p.getPrisonerStatus().isPrisoner()))) {
            return false;
        }

        int ageDifference = Math.abs(p.getAge(campaign.getLocalDate()) - getAge(campaign.getLocalDate()));

        return (ageDifference <= campaign.getCampaignOptions().getMarriageAgeRange());
    }
    //endregion Marriage

<<<<<<< HEAD
    public boolean isFemale() {
        return gender == Crew.G_FEMALE;
    }

    public boolean isMale() {
        return gender == Crew.G_MALE;
    }
=======
    //region Divorce
    public void divorce(String divorceOption) {
        Person spouse = getSpouse();
        int reason = FormerSpouse.REASON_WIDOWED;

        switch (divorceOption) {
            case OPT_SELECTED_CHANGE_SURNAME:
                if (getMaidenName() != null) {
                    setSurname(getMaidenName());
                }
                break;
            case OPT_SPOUSE_CHANGE_SURNAME:
                if (spouse.getMaidenName() != null) {
                    spouse.setSurname(spouse.getMaidenName());
                }
                break;
            case OPT_BOTH_CHANGE_SURNAME:
                if (getMaidenName() != null) {
                    setSurname(getMaidenName());
                }
                if (spouse.getMaidenName() != null) {
                    spouse.setSurname(spouse.getMaidenName());
                }
                break;
            case OPT_KEEP_SURNAME:
            default:
                break;
        }

        if (!(spouse.isDeadOrMIA() && isDeadOrMIA())) {
            reason = FormerSpouse.REASON_DIVORCE;

            PersonalLogger.divorcedFrom(this, spouse, getCampaign().getDate());
            PersonalLogger.divorcedFrom(spouse, this, getCampaign().getDate());

            campaign.addReport(String.format("%s has divorced %s!", getHyperlinkedName(),
                    spouse.getHyperlinkedName()));

            spouse.setMaidenName(null);
            setMaidenName(null);

            spouse.setSpouseId(null);
            setSpouseId(null);
        } else if (spouse.isDeadOrMIA()) {
            setMaidenName(null);
            setSpouseId(null);
        } else if (isDeadOrMIA()) {
            spouse.setMaidenName(null);
            spouse.setSpouseId(null);
        }

        // Output a message for Spouses who are KIA
        if (reason == FormerSpouse.REASON_WIDOWED) {
            PersonalLogger.spouseKia(spouse, this, getCampaign().getDate());
        }

        // Add to former spouse list
        spouse.addFormerSpouse(new FormerSpouse(getId(), getCampaign().getLocalDate(), reason));
        addFormerSpouse(new FormerSpouse(spouse.getId(), getCampaign().getLocalDate(), reason));

        MekHQ.triggerEvent(new PersonChangedEvent(this));
        MekHQ.triggerEvent(new PersonChangedEvent(spouse));
    }
    //endregion Divorce
>>>>>>> f115d2a9

    public int getXp() {
        return xp;
    }

    public void setXp(int xp) {
        this.xp = xp;
    }

    public void awardXP(int xp) {
        this.xp += xp;
    }

    public int getEngineerXp() {
        return engXp;
    }

    public void setEngineerXp(int xp) {
        engXp = xp;
    }

    public int getAcquisitions() {
        return acquisitions;
    }

    public void setAcquisition(int a) {
        acquisitions = a;
    }

    public void incrementAcquisition() {
        acquisitions++;
    }

    public void setDoctorId(UUID t, int daysToWait) {
        this.doctorId = t;
        this.daysToWaitForHealing = daysToWait;
    }

    public boolean checkNaturalHealing(int daysToWait) {
        if (needsFixing() && daysToWaitForHealing <= 0 && doctorId == null) {
            heal();
            daysToWaitForHealing = daysToWait;
            return true;
        }
        return false;
    }

    public void decrementDaysToWaitForHealing() {
        if (daysToWaitForHealing > 0) {
            daysToWaitForHealing--;
        }
    }

    public boolean isDeployed() {
        Unit u = campaign.getUnit(unitId);
        if (null != u) {
            return (u.getScenarioId() != -1);
        }
        return false;
    }

    public String getBiography() {
        return biography;
    }

    public void setBiography(String s) {
        this.biography = s;
    }

    public boolean isActive() {
        return getStatus() == PersonnelStatus.ACTIVE;
    }

    public boolean isInActive() {
        return getStatus() != PersonnelStatus.ACTIVE;
    }

    public ExtraData getExtraData() {
        return extraData;
    }

    @Override
    public void writeToXml(PrintWriter pw1, int indent) {
        pw1.println(MekHqXmlUtil.indentStr(indent) + "<person id=\"" + id.toString()
                + "\" type=\"" + this.getClass().getName() + "\">");
        try {
            MekHqXmlUtil.writeSimpleXmlTag(pw1, indent + 1, "id", id.toString());
            MekHqXmlUtil.writeSimpleXmlTag(pw1, indent + 1, "givenName", givenName);
            MekHqXmlUtil.writeSimpleXmlTag(pw1, indent + 1, "surname", surname);
            if (!StringUtil.isNullOrEmpty(honorific)) {
                MekHqXmlUtil.writeSimpleXmlTag(pw1, indent + 1, "honorific", honorific);
            }
            if (maidenName != null) { // this is only a != null comparison because empty is a use case for divorce
                MekHqXmlUtil.writeSimpleXmlTag(pw1, indent + 1, "maidenName", maidenName);
            }
            if (!StringUtil.isNullOrEmpty(callsign)) {
                MekHqXmlUtil.writeSimpleXmlTag(pw1, indent + 1, "callsign", callsign);
            }
            // Always save the primary role
            MekHqXmlUtil.writeSimpleXmlTag(pw1, indent + 1, "primaryRole", primaryRole);
            if (secondaryRole != T_NONE) {
                MekHqXmlUtil.writeSimpleXmlTag(pw1, indent + 1, "secondaryRole", secondaryRole);
            }
            if (primaryDesignator != ROMDesignation.NONE) {
                MekHqXmlUtil.writeSimpleXmlTag(pw1, indent + 1, "primaryDesignator", primaryDesignator.name());
            }
            if (secondaryDesignator != ROMDesignation.NONE) {
                MekHqXmlUtil.writeSimpleXmlTag(pw1, indent + 1, "secondaryDesignator", secondaryDesignator.name());
            }
            if (commander) {
                MekHqXmlUtil.writeSimpleXmlTag(pw1, indent + 1, "commander", true);
            }
            if (dependent) {
                MekHqXmlUtil.writeSimpleXmlTag(pw1, indent + 1, "dependent", true);
            }
            // Always save the person's origin faction
            MekHqXmlUtil.writeSimpleXmlTag(pw1, indent + 1, "faction", originFaction.getShortName());
            if (originPlanet != null) {
                pw1.println(MekHqXmlUtil.indentStr(indent + 1)
                        + "<planetId systemId=\""
                        + originPlanet.getParentSystem().getId()
                        + "\">"
                        + originPlanet.getId()
                        + "</planetId>");
            }
            // Always save whether or not someone is a clanner
            MekHqXmlUtil.writeSimpleXmlTag(pw1, indent + 1, "clan", clan);
            if (phenotype != PHENOTYPE_NONE) {
                MekHqXmlUtil.writeSimpleXmlTag(pw1, indent + 1, "phenotype", phenotype);
            }
            if (!StringUtil.isNullOrEmpty(bloodname)) {
                MekHqXmlUtil.writeSimpleXmlTag(pw1, indent + 1, "bloodname", bloodname);
            }
            if (!StringUtil.isNullOrEmpty(biography)) {
                MekHqXmlUtil.writeSimpleXmlTag(pw1, indent + 1, "biography", biography);
            }
            if (idleMonths > 0) {
                MekHqXmlUtil.writeSimpleXmlTag(pw1, indent + 1, "idleMonths", idleMonths);
            }
            if (ancestorsId != null) {
                MekHqXmlUtil.writeSimpleXmlTag(pw1, indent + 1, "ancestors", ancestorsId.toString());
            }
            if (spouse != null) {
                MekHqXmlUtil.writeSimpleXmlTag(pw1, indent + 1, "spouse", spouse.toString());
            }
            if (!formerSpouses.isEmpty()) {
                MekHqXmlUtil.writeSimpleXMLOpenIndentedLine(pw1, indent + 1, "formerSpouses");
                for (FormerSpouse ex : formerSpouses) {
                    ex.writeToXml(pw1, indent + 2);
                }
                MekHqXmlUtil.writeSimpleXMLCloseIndentedLine(pw1, indent + 1, "formerSpouses");
            }
            if (dueDate != null) {
                MekHqXmlUtil.writeSimpleXmlTag(pw1, indent + 1, "dueDate",
                        MekHqXmlUtil.saveFormattedDate(dueDate));
            }
            if (expectedDueDate != null) {
                MekHqXmlUtil.writeSimpleXmlTag(pw1, indent + 1, "expectedDueDate",
                        MekHqXmlUtil.saveFormattedDate(expectedDueDate));
            }
            if (!portraitCategory.equals(Crew.ROOT_PORTRAIT)) {
                MekHqXmlUtil.writeSimpleXmlTag(pw1, indent + 1, "portraitCategory", portraitCategory);
            }
            if (!portraitFile.equals(Crew.PORTRAIT_NONE)) {
                MekHqXmlUtil.writeSimpleXmlTag(pw1, indent + 1, "portraitFile", portraitFile);
            }
            // Always save the current XP
            MekHqXmlUtil.writeSimpleXmlTag(pw1, indent + 1, "xp", xp);
            if (daysToWaitForHealing != 0) {
                MekHqXmlUtil.writeSimpleXmlTag(pw1, indent + 1, "daysToWaitForHealing", daysToWaitForHealing);
            }
            // Always save the person's gender, as it would otherwise get confusing fast
            MekHqXmlUtil.writeSimpleXmlTag(pw1, indent + 1, "gender", gender.name());
            // Always save a person's rank
            MekHqXmlUtil.writeSimpleXmlTag(pw1, indent + 1, "rank", rank);
            if (rankLevel != 0) {
                MekHqXmlUtil.writeSimpleXmlTag(pw1, indent + 1, "rankLevel", rankLevel);
            }
            if (rankSystem != -1) {
                MekHqXmlUtil.writeSimpleXmlTag(pw1, indent + 1, "rankSystem", rankSystem);
            }
            if (maneiDominiRank != Rank.MD_RANK_NONE) {
                MekHqXmlUtil.writeSimpleXmlTag(pw1, indent + 1, "maneiDominiRank", maneiDominiRank);
            }
            if (maneiDominiClass != ManeiDominiClass.NONE) {
                MekHqXmlUtil.writeSimpleXmlTag(pw1, indent + 1, "maneiDominiClass", maneiDominiClass.name());
            }
            if (nTasks > 0) {
                MekHqXmlUtil.writeSimpleXmlTag(pw1, indent + 1, "nTasks", nTasks);
            }
            if (doctorId != null) {
                MekHqXmlUtil.writeSimpleXmlTag(pw1, indent + 1, "doctorId", doctorId.toString());
            }
            if (unitId != null) {
                MekHqXmlUtil.writeSimpleXmlTag(pw1, indent + 1, "unitId", unitId.toString());
            }
            if (!salary.equals(Money.of(-1))) {
                MekHqXmlUtil.writeSimpleXmlTag(pw1, indent + 1, "salary", salary.toXmlString());
            }
            if (!totalEarnings.equals(Money.of(0))) {
                MekHqXmlUtil.writeSimpleXmlTag(pw1, indent + 1, "totalEarnings", totalEarnings.toXmlString());
            }
            // Always save a person's status, to make it easy to parse the personnel saved data
            MekHqXmlUtil.writeSimpleXmlTag(pw1, indent + 1, "status", status.name());
            if (prisonerStatus != PrisonerStatus.FREE) {
                MekHqXmlUtil.writeSimpleXmlTag(pw1, indent + 1, "prisonerStatus", prisonerStatus.name());
            }
            if (hits > 0) {
                MekHqXmlUtil.writeSimpleXmlTag(pw1, indent + 1, "hits", hits);
            }
            if (toughness != 0) {
                MekHqXmlUtil.writeSimpleXmlTag(pw1, indent + 1, "toughness", toughness);
            }
            if (minutesLeft > 0) {
                MekHqXmlUtil.writeSimpleXmlTag(pw1, indent + 1, "minutesLeft", minutesLeft);
            }
            if (overtimeLeft > 0) {
                MekHqXmlUtil.writeSimpleXmlTag(pw1, indent + 1, "overtimeLeft", overtimeLeft);
            }
            if (birthday != null) {
                MekHqXmlUtil.writeSimpleXmlTag(pw1, indent + 1, "birthday",
                        MekHqXmlUtil.saveFormattedDate(birthday));
            }
            if (dateOfDeath != null) {
                MekHqXmlUtil.writeSimpleXmlTag(pw1, indent + 1, "deathday",
                        MekHqXmlUtil.saveFormattedDate(dateOfDeath));
            }
            if (recruitment != null) {
                MekHqXmlUtil.writeSimpleXmlTag(pw1, indent + 1, "recruitment",
                        MekHqXmlUtil.saveFormattedDate(recruitment));
            }
            if (lastRankChangeDate != null) {
                MekHqXmlUtil.writeSimpleXmlTag(pw1, indent + 1, "lastRankChangeDate",
                        MekHqXmlUtil.saveFormattedDate(lastRankChangeDate));
            }
            for (Skill skill : skills.getSkills()) {
                skill.writeToXml(pw1, indent + 1);
            }
            if (countOptions(PilotOptions.LVL3_ADVANTAGES) > 0) {
                MekHqXmlUtil.writeSimpleXmlTag(pw1, indent + 1, "advantages",
                        getOptionList("::", PilotOptions.LVL3_ADVANTAGES));
            }
            if (countOptions(PilotOptions.EDGE_ADVANTAGES) > 0) {
                MekHqXmlUtil.writeSimpleXmlTag(pw1, indent + 1, "edge",
                        getOptionList("::", PilotOptions.EDGE_ADVANTAGES));
                // For support personnel, write an available edge value
                if (hasSupportRole(false) || isEngineer()) {
                    MekHqXmlUtil.writeSimpleXmlTag(pw1, indent + 1, "edgeAvailable", getCurrentEdge());
                }
            }
            if (countOptions(PilotOptions.MD_ADVANTAGES) > 0) {
                MekHqXmlUtil.writeSimpleXmlTag(pw1, indent + 1, "implants",
                        getOptionList("::", PilotOptions.MD_ADVANTAGES));
            }
            if (!techUnitIds.isEmpty()) {
                MekHqXmlUtil.writeSimpleXMLOpenIndentedLine(pw1, indent + 1, "techUnitIds");
                for (UUID id : techUnitIds) {
                    MekHqXmlUtil.writeSimpleXmlTag(pw1, indent + 2, "id", id.toString());
                }
                MekHqXmlUtil.writeSimpleXMLCloseIndentedLine(pw1, indent + 1, "techUnitIds");
            }
            if (!personnelLog.isEmpty()) {
                MekHqXmlUtil.writeSimpleXMLOpenIndentedLine(pw1, indent + 1, "personnelLog");
                for (LogEntry entry : personnelLog) {
                    entry.writeToXml(pw1, indent + 2);
                }
                MekHqXmlUtil.writeSimpleXMLCloseIndentedLine(pw1, indent + 1, "personnelLog");
            }
            if (!missionLog.isEmpty()) {
                MekHqXmlUtil.writeSimpleXMLOpenIndentedLine(pw1, indent + 1, "missionLog");
                for (LogEntry entry : missionLog) {
                    entry.writeToXml(pw1, indent + 2);
                }
                MekHqXmlUtil.writeSimpleXMLCloseIndentedLine(pw1, indent + 1, "missionLog");
            }
            if (!getAwardController().getAwards().isEmpty()) {
                MekHqXmlUtil.writeSimpleXMLOpenIndentedLine(pw1, indent + 1, "awards");
                for (Award award : getAwardController().getAwards()) {
                    award.writeToXml(pw1, indent + 2);
                }
                MekHqXmlUtil.writeSimpleXMLCloseIndentedLine(pw1, indent + 1, "awards");
            }
            if (injuries.size() > 0) {
                MekHqXmlUtil.writeSimpleXMLOpenIndentedLine(pw1, indent + 1, "injuries");
                for (Injury injury : injuries) {
                    injury.writeToXml(pw1, indent + 2);
                }
                MekHqXmlUtil.writeSimpleXMLCloseIndentedLine(pw1, indent + 1, "injuries");
            }
            if (founder) {
                MekHqXmlUtil.writeSimpleXmlTag(pw1, indent + 1, "founder", true);
            }
            if (originalUnitWeight != EntityWeightClass.WEIGHT_ULTRA_LIGHT) {
                MekHqXmlUtil.writeSimpleXmlTag(pw1, indent + 1, "originalUnitWeight", originalUnitWeight);
            }
            if (originalUnitTech != TECH_IS1) {
                MekHqXmlUtil.writeSimpleXmlTag(pw1, indent + 1, "originalUnitTech", originalUnitTech);
            }
            if (originalUnitId != null) {
                MekHqXmlUtil.writeSimpleXmlTag(pw1, indent + 1, "originalUnitId", originalUnitId.toString());
            }
            if (acquisitions != 0) {
                MekHqXmlUtil.writeSimpleXmlTag(pw1, indent + 1, "acquisitions", acquisitions);
            }
            if (!extraData.isEmpty()) {
                extraData.writeToXml(pw1);
            }
        } catch (Exception e) {
            MekHQ.getLogger().error(Person.class, "writeToXml",
                    "Failed to write " + getFullName() + " to the XML File");
            throw e; // we want to rethrow to ensure that that the save fails
        }
        pw1.println(MekHqXmlUtil.indentStr(indent) + "</person>");
    }

    public static Person generateInstanceFromXML(Node wn, Campaign c, Version version) {
        final String METHOD_NAME = "generateInstanceFromXML(Node,Campaign,Version)"; //$NON-NLS-1$

        Person retVal = new Person(c);

        try {
            // Okay, now load Person-specific fields!
            NodeList nl = wn.getChildNodes();

            String advantages = null;
            String edge = null;
            String implants = null;

            //backwards compatibility
            String pilotName = null;
            String pilotNickname = null;
            int pilotGunnery = -1;
            int pilotPiloting = -1;
            int pilotCommandBonus = -1;
            int type = 0;

            for (int x = 0; x < nl.getLength(); x++) {
                Node wn2 = nl.item(x);

                if (wn2.getNodeName().equalsIgnoreCase("name")) { //included for backwards compatibility
                    retVal.migrateName(wn2.getTextContent());
                } else if (wn2.getNodeName().equalsIgnoreCase("givenName")) {
                    retVal.givenName = wn2.getTextContent();
                } else if (wn2.getNodeName().equalsIgnoreCase("surname")) {
                    retVal.surname = wn2.getTextContent();
                } else if (wn2.getNodeName().equalsIgnoreCase("honorific")) {
                    retVal.honorific = wn2.getTextContent();
                } else if (wn2.getNodeName().equalsIgnoreCase("maidenName")) {
                    retVal.maidenName = wn2.getTextContent();
                } else if (wn2.getNodeName().equalsIgnoreCase("callsign")) {
                    retVal.callsign = wn2.getTextContent();
                } else if (wn2.getNodeName().equalsIgnoreCase("commander")) {
                    retVal.commander = Boolean.parseBoolean(wn2.getTextContent().trim());
                } else if (wn2.getNodeName().equalsIgnoreCase("dependent")) {
                    retVal.dependent = Boolean.parseBoolean(wn2.getTextContent().trim());
                } else if (wn2.getNodeName().equalsIgnoreCase("faction")) {
                    retVal.originFaction = Faction.getFaction(wn2.getTextContent().trim());
                } else if (wn2.getNodeName().equalsIgnoreCase("planetId")) {
                    String systemId = wn2.getAttributes().getNamedItem("systemId").getTextContent().trim();
                    String planetId = wn2.getTextContent().trim();
                    retVal.originPlanet = c.getSystemById(systemId).getPlanetById(planetId);
                } else if (wn2.getNodeName().equalsIgnoreCase("clan")) {
                    retVal.clan = Boolean.parseBoolean(wn2.getTextContent().trim());
                } else if (wn2.getNodeName().equalsIgnoreCase("phenotype")) {
                    retVal.phenotype = Integer.parseInt(wn2.getTextContent());
                } else if (wn2.getNodeName().equalsIgnoreCase("bloodname")) {
                    retVal.bloodname = wn2.getTextContent();
                } else if (wn2.getNodeName().equalsIgnoreCase("biography")) {
                    retVal.biography = wn2.getTextContent();
                } else if (wn2.getNodeName().equalsIgnoreCase("primaryRole")) {
                    retVal.primaryRole = Integer.parseInt(wn2.getTextContent());
                } else if (wn2.getNodeName().equalsIgnoreCase("secondaryRole")) {
                    retVal.secondaryRole = Integer.parseInt(wn2.getTextContent());
                } else if (wn2.getNodeName().equalsIgnoreCase("acquisitions")) {
                    retVal.acquisitions = Integer.parseInt(wn2.getTextContent());
                } else if (wn2.getNodeName().equalsIgnoreCase("primaryDesignator")) {
                    retVal.primaryDesignator = ROMDesignation.parseFromString(wn2.getTextContent().trim());
                } else if (wn2.getNodeName().equalsIgnoreCase("secondaryDesignator")) {
                    retVal.secondaryDesignator = ROMDesignation.parseFromString(wn2.getTextContent().trim());
                } else if (wn2.getNodeName().equalsIgnoreCase("daysToWaitForHealing")) {
                    retVal.daysToWaitForHealing = Integer.parseInt(wn2.getTextContent());
                } else if (wn2.getNodeName().equalsIgnoreCase("idleMonths")) {
                    retVal.idleMonths = Integer.parseInt(wn2.getTextContent());
                } else if (wn2.getNodeName().equalsIgnoreCase("id")) {
                    if (version.getMajorVersion() == 0 && version.getMinorVersion() < 2 && version.getSnapshot() < 14) {
                        retVal.oldId = Integer.parseInt(wn2.getTextContent());
                    } else {
                        retVal.id = UUID.fromString(wn2.getTextContent());
                    }
                } else if (wn2.getNodeName().equalsIgnoreCase("ancestors")) {
                    retVal.ancestorsId = UUID.fromString(wn2.getTextContent());
                } else if (wn2.getNodeName().equalsIgnoreCase("spouse")) {
                    retVal.spouse = UUID.fromString(wn2.getTextContent());
                } else if (wn2.getNodeName().equalsIgnoreCase("formerSpouses")) {
                    NodeList nl2 = wn2.getChildNodes();
                    for (int y = 0; y < nl2.getLength(); y++) {
                        Node wn3 = nl2.item(y);
                        // If it's not an element node, we ignore it.
                        if (wn3.getNodeType() != Node.ELEMENT_NODE) {
                            continue;
                        }

                        if (!wn3.getNodeName().equalsIgnoreCase("formerSpouse")) {
                            // Error condition of sorts!
                            // Errr, what should we do here?
                            MekHQ.getLogger().log(Person.class, METHOD_NAME, LogLevel.ERROR,
                                    "Unknown node type not loaded in formerSpouses nodes: "
                                            + wn3.getNodeName());
                            continue;
                        }
                        retVal.formerSpouses.add(FormerSpouse.generateInstanceFromXML(wn3));
                    }
                } else if (wn2.getNodeName().equalsIgnoreCase("tryingToMarry")) {
                    retVal.tryingToMarry = Boolean.parseBoolean(wn2.getTextContent().trim());
                } else if (wn2.getNodeName().equalsIgnoreCase("tryingToConceive")) {
                    retVal.tryingToConceive = Boolean.parseBoolean(wn2.getTextContent().trim());
                } else if (wn2.getNodeName().equalsIgnoreCase("dueDate")) {
                    retVal.dueDate = MekHqXmlUtil.parseDate(wn2.getTextContent().trim());
                } else if (wn2.getNodeName().equalsIgnoreCase("expectedDueDate")) {
                    retVal.expectedDueDate = MekHqXmlUtil.parseDate(wn2.getTextContent().trim());
                } else if (wn2.getNodeName().equalsIgnoreCase("teamId")) {
                    retVal.teamId = Integer.parseInt(wn2.getTextContent());
                } else if (wn2.getNodeName().equalsIgnoreCase("portraitCategory")) {
                    retVal.setPortraitCategory(wn2.getTextContent());
                } else if (wn2.getNodeName().equalsIgnoreCase("portraitFile")) {
                    retVal.setPortraitFileName(wn2.getTextContent());
                } else if (wn2.getNodeName().equalsIgnoreCase("xp")) {
                    retVal.xp = Integer.parseInt(wn2.getTextContent());
                } else if (wn2.getNodeName().equalsIgnoreCase("nTasks")) {
                    retVal.nTasks = Integer.parseInt(wn2.getTextContent());
                } else if (wn2.getNodeName().equalsIgnoreCase("hits")) {
                    retVal.hits = Integer.parseInt(wn2.getTextContent());
                } else if (wn2.getNodeName().equalsIgnoreCase("gender")) {
                    retVal.gender = Gender.parseFromString(wn2.getTextContent().trim());
                } else if (wn2.getNodeName().equalsIgnoreCase("rank")) {
                    if (version.isLowerThan("0.3.4-r1782")) {
                        RankTranslator rt = new RankTranslator(c);
                        try {
                            retVal.rank = rt.getNewRank(c.getRanks().getOldRankSystem(),
                                    Integer.parseInt(wn2.getTextContent()));
                        } catch (ArrayIndexOutOfBoundsException e) {
                            // Do nothing
                        }
                    } else {
                        retVal.rank = Integer.parseInt(wn2.getTextContent());
                    }
                } else if (wn2.getNodeName().equalsIgnoreCase("rankLevel")) {
                    retVal.rankLevel = Integer.parseInt(wn2.getTextContent());
                } else if (wn2.getNodeName().equalsIgnoreCase("rankSystem")) {
                    retVal.setRankSystem(Integer.parseInt(wn2.getTextContent()));
                } else if (wn2.getNodeName().equalsIgnoreCase("maneiDominiRank")) {
                    retVal.maneiDominiRank = Integer.parseInt(wn2.getTextContent());
                } else if (wn2.getNodeName().equalsIgnoreCase("maneiDominiClass")) {
                    retVal.maneiDominiClass = ManeiDominiClass.parseFromString(wn2.getTextContent().trim());
                } else if (wn2.getNodeName().equalsIgnoreCase("doctorId")) {
                    if (version.getMajorVersion() == 0 && version.getMinorVersion() < 2 && version.getSnapshot() < 14) {
                        retVal.oldDoctorId = Integer.parseInt(wn2.getTextContent());
                    } else {
                        if (!wn2.getTextContent().equals("null")) {
                            retVal.doctorId = UUID.fromString(wn2.getTextContent());
                        }
                    }
                } else if (wn2.getNodeName().equalsIgnoreCase("unitId")) {
                    if (version.getMajorVersion() == 0 && version.getMinorVersion() < 2 && version.getSnapshot() < 14) {
                        retVal.oldUnitId = Integer.parseInt(wn2.getTextContent());
                    } else {
                        if (!wn2.getTextContent().equals("null")) {
                            retVal.unitId = UUID.fromString(wn2.getTextContent());
                        }
                    }
                } else if (wn2.getNodeName().equalsIgnoreCase("status")) {
                    // TODO : remove inline migration
                    if (version.isLowerThan("0.47.6")) {
                        switch (Integer.parseInt(wn2.getTextContent())) {
                            case 1:
                                retVal.status = PersonnelStatus.RETIRED;
                                break;
                            case 2:
                                retVal.status = PersonnelStatus.KIA;
                                break;
                            case 3:
                                retVal.status = PersonnelStatus.MIA;
                                break;
                            default:
                                retVal.status = PersonnelStatus.ACTIVE;
                                break;
                        }
                    } else {
                        retVal.status = PersonnelStatus.valueOf(wn2.getTextContent());
                    }
                } else if (wn2.getNodeName().equalsIgnoreCase("prisonerStatus")) {
                    retVal.prisonerStatus = PrisonerStatus.parseFromString(wn2.getTextContent().trim());
                } else if (wn2.getNodeName().equalsIgnoreCase("willingToDefect")) { // Legacy
                    if (Boolean.parseBoolean(wn2.getTextContent().trim())) {
                        retVal.prisonerStatus = PrisonerStatus.PRISONER_DEFECTOR;
                    }
                } else if (wn2.getNodeName().equalsIgnoreCase("salary")) {
                    retVal.salary = Money.fromXmlString(wn2.getTextContent().trim());
                } else if (wn2.getNodeName().equalsIgnoreCase("totalEarnings")) {
                    retVal.totalEarnings = Money.fromXmlString(wn2.getTextContent().trim());
                } else if (wn2.getNodeName().equalsIgnoreCase("minutesLeft")) {
                    retVal.minutesLeft = Integer.parseInt(wn2.getTextContent());
                } else if (wn2.getNodeName().equalsIgnoreCase("overtimeLeft")) {
                    retVal.overtimeLeft = Integer.parseInt(wn2.getTextContent());
                } else if (wn2.getNodeName().equalsIgnoreCase("birthday")) {
                    retVal.birthday = MekHqXmlUtil.parseDate(wn2.getTextContent().trim());
                } else if (wn2.getNodeName().equalsIgnoreCase("deathday")) {
                    retVal.dateOfDeath = MekHqXmlUtil.parseDate(wn2.getTextContent().trim());
                } else if (wn2.getNodeName().equalsIgnoreCase("recruitment")) {
                    retVal.recruitment = MekHqXmlUtil.parseDate(wn2.getTextContent().trim());
                } else if (wn2.getNodeName().equalsIgnoreCase("lastRankChangeDate")) {
                    retVal.lastRankChangeDate = MekHqXmlUtil.parseDate(wn2.getTextContent().trim());
                } else if (wn2.getNodeName().equalsIgnoreCase("advantages")) {
                    advantages = wn2.getTextContent();
                } else if (wn2.getNodeName().equalsIgnoreCase("edge")) {
                    edge = wn2.getTextContent();
                } else if (wn2.getNodeName().equalsIgnoreCase("edgeAvailable")) {
                    retVal.currentEdge = Integer.parseInt(wn2.getTextContent());
                } else if (wn2.getNodeName().equalsIgnoreCase("implants")) {
                    implants = wn2.getTextContent();
                } else if (wn2.getNodeName().equalsIgnoreCase("toughness")) {
                    retVal.toughness = Integer.parseInt(wn2.getTextContent());
                } else if (wn2.getNodeName().equalsIgnoreCase("pilotGunnery")) {
                    pilotGunnery = Integer.parseInt(wn2.getTextContent());
                } else if (wn2.getNodeName().equalsIgnoreCase("pilotPiloting")) {
                    pilotPiloting = Integer.parseInt(wn2.getTextContent());
                } else if (wn2.getNodeName().equalsIgnoreCase("pilotHits")) {
                    retVal.hits = Integer.parseInt(wn2.getTextContent());
                } else if (wn2.getNodeName().equalsIgnoreCase("pilotCommandBonus")) {
                    pilotCommandBonus = Integer.parseInt(wn2.getTextContent());
                } else if (wn2.getNodeName().equalsIgnoreCase("pilotName")) {
                    pilotName = wn2.getTextContent();
                } else if (wn2.getNodeName().equalsIgnoreCase("pilotNickname")) {
                    pilotNickname = wn2.getTextContent();
                } else if (wn2.getNodeName().equalsIgnoreCase("type")) {
                    type = Integer.parseInt(wn2.getTextContent());
                } else if (wn2.getNodeName().equalsIgnoreCase("skill")) {
                    Skill s = Skill.generateInstanceFromXML(wn2);
                    if (null != s && null != s.getType()) {
                        retVal.skills.addSkill(s.getType().getName(), s);
                    }
                } else if (wn2.getNodeName().equalsIgnoreCase("techUnitIds")) {
                    NodeList nl2 = wn2.getChildNodes();
                    for (int y = 0; y < nl2.getLength(); y++) {
                        Node wn3 = nl2.item(y);
                        // If it's not an element node, we ignore it.
                        if (wn3.getNodeType() != Node.ELEMENT_NODE) {
                            continue;
                        }

                        if (!wn3.getNodeName().equalsIgnoreCase("id")) {
                            // Error condition of sorts!
                            // Errr, what should we do here?
                            MekHQ.getLogger().log(Person.class, METHOD_NAME, LogLevel.ERROR,
                                    "Unknown node type not loaded in techUnitIds nodes: " + wn3.getNodeName()); //$NON-NLS-1$
                            continue;
                        }
                        retVal.addTechUnitID(UUID.fromString(wn3.getTextContent()));
                    }
                } else if (wn2.getNodeName().equalsIgnoreCase("personnelLog")) {
                    NodeList nl2 = wn2.getChildNodes();
                    for (int y = 0; y < nl2.getLength(); y++) {
                        Node wn3 = nl2.item(y);
                        // If it's not an element node, we ignore it.
                        if (wn3.getNodeType() != Node.ELEMENT_NODE) {
                            continue;
                        }

                        if (!wn3.getNodeName().equalsIgnoreCase("logEntry")) {
                            // Error condition of sorts!
                            // Errr, what should we do here?
                            MekHQ.getLogger().log(Person.class, METHOD_NAME, LogLevel.ERROR,
                                    "Unknown node type not loaded in personnel log nodes: " + wn3.getNodeName()); //$NON-NLS-1$
                            continue;
                        }

                        LogEntry entry = LogEntryFactory.getInstance().generateInstanceFromXML(wn3);

                        // If the version of this campaign is earlier than 0.45.4,
                        // we didn't have the mission log separated from the personnel log,
                        // so we need to separate the log entries manually
                        if (version.isLowerThan("0.45.4")) {
                            if (entry.getDesc().startsWith(getMissionParticipatedString())) {
                                retVal.addMissionLogEntry(entry);
                            } else {
                                retVal.addLogEntry(entry);
                            }
                        } else {
                            retVal.addLogEntry(entry);
                        }
                    }
                } else if (wn2.getNodeName().equalsIgnoreCase("missionLog")) {
                    NodeList nl2 = wn2.getChildNodes();
                    for (int y = 0; y < nl2.getLength(); y++) {
                        Node wn3 = nl2.item(y);
                        // If it's not an element node, we ignore it.
                        if (wn3.getNodeType() != Node.ELEMENT_NODE) {
                            continue;
                        }

                        if (!wn3.getNodeName().equalsIgnoreCase("logEntry")) {
                            // Error condition of sorts!
                            // Errr, what should we do here?
                            MekHQ.getLogger().log(Person.class, METHOD_NAME, LogLevel.ERROR,
                                    "Unknown node type not loaded in mission log nodes: " + wn3.getNodeName()); //$NON-NLS-1$
                            continue;
                        }
                        retVal.addMissionLogEntry(LogEntryFactory.getInstance().generateInstanceFromXML(wn3));
                    }
                } else if (wn2.getNodeName().equalsIgnoreCase("awards")) {
                    NodeList nl2 = wn2.getChildNodes();
                    for (int y = 0; y < nl2.getLength(); y++) {

                        Node wn3 = nl2.item(y);

                        if (wn3.getNodeType() != Node.ELEMENT_NODE) {
                            continue;
                        }

                        if (!wn3.getNodeName().equalsIgnoreCase("award")) {
                            MekHQ.getLogger().log(Person.class, METHOD_NAME, LogLevel.ERROR,
                                    "Unknown node type not loaded in personnel log nodes: " + wn3.getNodeName()); //$NON-NLS-1$
                            continue;
                        }

                        retVal.awardController.addAwardFromXml(AwardsFactory.getInstance().generateNewFromXML(wn3));
                    }

                } else if (wn2.getNodeName().equalsIgnoreCase("injuries")) {
                    NodeList nl2 = wn2.getChildNodes();
                    for (int y = 0; y < nl2.getLength(); y++) {
                        Node wn3 = nl2.item(y);
                        // If it's not an element node, we ignore it.
                        if (wn3.getNodeType() != Node.ELEMENT_NODE) {
                            continue;
                        }

                        if (!wn3.getNodeName().equalsIgnoreCase("injury")) {
                            // Error condition of sorts!
                            // Errr, what should we do here?
                            MekHQ.getLogger().log(Person.class, METHOD_NAME, LogLevel.ERROR,
                                    "Unknown node type not loaded in injury nodes: " + wn3.getNodeName()); //$NON-NLS-1$
                            continue;
                        }
                        retVal.injuries.add(Injury.generateInstanceFromXML(wn3));
                    }
                    DateTime now = new DateTime(c.getCalendar());
                    retVal.injuries.stream().filter(inj -> (null == inj.getStart()))
                        .forEach(inj -> inj.setStart(now.minusDays(inj.getOriginalTime() - inj.getTime())));
                } else if (wn2.getNodeName().equalsIgnoreCase("founder")) {
                    retVal.founder = Boolean.parseBoolean(wn2.getTextContent());
                } else if (wn2.getNodeName().equalsIgnoreCase("originalUnitWeight")) {
                    retVal.originalUnitWeight = Integer.parseInt(wn2.getTextContent());
                } else if (wn2.getNodeName().equalsIgnoreCase("originalUnitTech")) {
                    retVal.originalUnitTech = Integer.parseInt(wn2.getTextContent());
                } else if (wn2.getNodeName().equalsIgnoreCase("originalUnitId")) {
                    retVal.originalUnitId = UUID.fromString(wn2.getTextContent());
                } else if (wn2.getNodeName().equalsIgnoreCase("extraData")) {
                    retVal.extraData = ExtraData.createFromXml(wn2);
                }
            }

            retVal.setFullName(); // this sets the name based on the loaded values

            if (version.isLowerThan("0.47.5") && (retVal.getExpectedDueDate() == null)
                    && (retVal.getDueDate() != null)) {
                retVal.setExpectedDueDate(retVal.getDueDate());
            }

            if (version.getMajorVersion() == 0 && version.getMinorVersion() < 2 && version.getSnapshot() < 13) {
                if (retVal.primaryRole > T_INFANTRY) {
                    retVal.primaryRole += 4;

                }
                if (retVal.secondaryRole > T_INFANTRY) {
                    retVal.secondaryRole += 4;
                }
            }

            if (version.getMajorVersion() == 0 && version.getMinorVersion() == 2) {
                //adjust for conventional fighter pilots
                if (retVal.primaryRole >= T_CONV_PILOT) {
                    retVal.primaryRole += 1;
                }
                if (retVal.secondaryRole >= T_CONV_PILOT) {
                    retVal.secondaryRole += 1;
                }
            }

            if (version.getMajorVersion() == 0 && version.getMinorVersion() == 3 && version.getSnapshot() < 1) {
                //adjust for conventional fighter pilots
                if (retVal.primaryRole == T_CONV_PILOT && retVal.hasSkill(SkillType.S_PILOT_SPACE) && !retVal.hasSkill(SkillType.S_PILOT_JET)) {
                    retVal.primaryRole += 1;
                }
                if (retVal.secondaryRole == T_CONV_PILOT && retVal.hasSkill(SkillType.S_PILOT_SPACE) && !retVal.hasSkill(SkillType.S_PILOT_JET)) {
                    retVal.secondaryRole += 1;
                }
                if (retVal.primaryRole == T_AERO_PILOT && !retVal.hasSkill(SkillType.S_PILOT_SPACE) && retVal.hasSkill(SkillType.S_PILOT_JET)) {
                    retVal.primaryRole += 8;
                }
                if (retVal.secondaryRole == T_AERO_PILOT && !retVal.hasSkill(SkillType.S_PILOT_SPACE) && retVal.hasSkill(SkillType.S_PILOT_JET)) {
                    retVal.secondaryRole += 8;
                }
            }

            if ((null != advantages) && (advantages.trim().length() > 0)) {
                StringTokenizer st = new StringTokenizer(advantages, "::");
                while (st.hasMoreTokens()) {
                    String adv = st.nextToken();
                    String advName = Crew.parseAdvantageName(adv);
                    Object value = Crew.parseAdvantageValue(adv);

                    try {
                        retVal.getOptions().getOption(advName).setValue(value);
                    } catch (Exception e) {
                        MekHQ.getLogger().log(Person.class, METHOD_NAME, LogLevel.ERROR,
                                "Error restoring advantage: " + adv); //$NON-NLS-1$
                    }
                }
            }
            if ((null != edge) && (edge.trim().length() > 0)) {
                StringTokenizer st = new StringTokenizer(edge, "::");
                while (st.hasMoreTokens()) {
                    String adv = st.nextToken();
                    String advName = Crew.parseAdvantageName(adv);
                    Object value = Crew.parseAdvantageValue(adv);

                    try {
                        retVal.getOptions().getOption(advName).setValue(value);
                    } catch (Exception e) {
                        MekHQ.getLogger().log(Person.class, METHOD_NAME, LogLevel.ERROR,
                                "Error restoring edge: " + adv); //$NON-NLS-1$
                    }
                }
            }
            if ((null != implants) && (implants.trim().length() > 0)) {
                StringTokenizer st = new StringTokenizer(implants, "::");
                while (st.hasMoreTokens()) {
                    String adv = st.nextToken();
                    String advName = Crew.parseAdvantageName(adv);
                    Object value = Crew.parseAdvantageValue(adv);

                    try {
                        retVal.getOptions().getOption(advName).setValue(value);
                    } catch (Exception e) {
                        MekHQ.getLogger().log(Person.class, METHOD_NAME, LogLevel.ERROR,
                                "Error restoring implants: " + adv); //$NON-NLS-1$
                    }
                }
            }
            //check to see if we are dealing with a PilotPerson from 0.1.8 or earlier
            if (pilotGunnery != -1) {
                switch (type) {
                    case 0:
                        retVal.addSkill(SkillType.S_GUN_MECH, 7 - pilotGunnery, 0);
                        retVal.addSkill(SkillType.S_PILOT_MECH, 8 - pilotPiloting, 0);
                        retVal.primaryRole = T_MECHWARRIOR;
                        break;
                    case 1:
                        retVal.addSkill(SkillType.S_GUN_VEE, 7 - pilotGunnery, 0);
                        retVal.addSkill(SkillType.S_PILOT_GVEE, 8 - pilotPiloting, 0);
                        retVal.primaryRole = T_GVEE_DRIVER;
                        break;
                    case 2:
                        retVal.addSkill(SkillType.S_GUN_AERO, 7 - pilotGunnery, 0);
                        retVal.addSkill(SkillType.S_PILOT_AERO, 8 - pilotPiloting, 0);
                        retVal.primaryRole = T_AERO_PILOT;
                        break;
                    case 4:
                        retVal.addSkill(SkillType.S_GUN_BA, 7 - pilotGunnery, 0);
                        retVal.addSkill(SkillType.S_ANTI_MECH, 8 - pilotPiloting, 0);
                        retVal.primaryRole = T_BA;
                        break;

                }
                retVal.addSkill(SkillType.S_TACTICS, pilotCommandBonus, 0);
            }
            if (pilotName != null) {
                retVal.migrateName(pilotName);
            }
            if (null != pilotNickname) {
                retVal.setCallsign(pilotNickname);
            }

            if (retVal.id == null) {
                MekHQ.getLogger().log(Person.class, METHOD_NAME, LogLevel.ERROR,
                        "ID not pre-defined; generating person's ID."); //$NON-NLS-1$
                retVal.id = UUID.randomUUID();
            }

            // Prisoner and Bondsman updating
            if ((retVal.prisonerStatus != PrisonerStatus.FREE) && (retVal.rank == 0)) {
                if (retVal.prisonerStatus == PrisonerStatus.BONDSMAN) {
                    retVal.setRankNumeric(Ranks.RANK_BONDSMAN);
                } else {
                    retVal.setRankNumeric(Ranks.RANK_PRISONER);
                }
            }
        } catch (Exception e) {
            MekHQ.getLogger().error(Person.class, METHOD_NAME, "Failed to read person "
                    + retVal.getFullName() + " from file", e);
            retVal = null;
        }

        return retVal;
    }

    public void setSalary(Money s) {
        salary = s;
    }

    public Money getSalary() {
        if (!getPrisonerStatus().isFree() || isDependent()) {
            return Money.zero();
        }

        if (salary.isPositiveOrZero()) {
            return salary;
        }

        //if salary is negative, then use the standard amounts
        Money primaryBase = campaign.getCampaignOptions().getBaseSalaryMoney(getPrimaryRole());
        primaryBase = primaryBase.multipliedBy(campaign.getCampaignOptions().getSalaryXpMultiplier(getExperienceLevel(false)));
        if (hasSkill(SkillType.S_ANTI_MECH) && (getPrimaryRole() == T_INFANTRY || getPrimaryRole() == T_BA)) {
            primaryBase = primaryBase.multipliedBy(campaign.getCampaignOptions().getSalaryAntiMekMultiplier());
        }

        Money secondaryBase = campaign.getCampaignOptions().getBaseSalaryMoney(getSecondaryRole()).dividedBy(2);
        secondaryBase = secondaryBase.multipliedBy(campaign.getCampaignOptions().getSalaryXpMultiplier(getExperienceLevel(true)));
        if (hasSkill(SkillType.S_ANTI_MECH) && (getSecondaryRole() == T_INFANTRY || getSecondaryRole() == T_BA)) {
            secondaryBase = secondaryBase.multipliedBy(campaign.getCampaignOptions().getSalaryAntiMekMultiplier());
        }

        Money totalBase = primaryBase.plus(secondaryBase);

        if (getRank().isOfficer()) {
            totalBase = totalBase.multipliedBy(campaign.getCampaignOptions().getSalaryCommissionMultiplier());
        } else {
            totalBase = totalBase.multipliedBy(campaign.getCampaignOptions().getSalaryEnlistedMultiplier());
        }

        totalBase = totalBase.multipliedBy(getRank().getPayMultiplier());

        return totalBase;
        //TODO: distinguish DropShip, JumpShip, and WarShip crew
        //TODO: Add era mod to salary calc..
    }

    /**
     * @return the person's total earnings
     */
    public Money getTotalEarnings() {
        return totalEarnings;
    }

    /**
     * This is used to pay a person
     * @param money the amount of money to add to their total earnings
     */
    public void payPerson(Money money) {
        totalEarnings = getTotalEarnings().plus(money);
    }

    /**
     * This is used to pay a person their salary
     */
    public void payPersonSalary() {
        if (isActive()) {
            payPerson(getSalary());
        }
    }

    /**
     * This is used to pay a person their share value based on the value of a single share
     * @param money the value of a single share
     * @param sharesForAll whether or not all personnel have shares
     */
    public void payPersonShares(Money money, boolean sharesForAll) {
        int shares = getNumShares(sharesForAll);
        if (shares > 0) {
            payPerson(money.multipliedBy(shares));
        }
    }

    public int getRankNumeric() {
        return rank;
    }

    public void setRankNumeric(int r) {
        rank = r;
        rankLevel = 0; // Always reset to 0 so that a call to setRankLevel() isn't mandatory.
    }

    public int getRankLevel() {
        // If we're somehow above the max level for this rank, drop to that level
        int profession = getProfession();
        while (profession != Ranks.RPROF_MW && getRanks().isEmptyProfession(profession)) {
            profession = getRanks().getAlternateProfession(profession);
        }

        if (rankLevel > getRank().getRankLevels(profession)) {
            rankLevel = getRank().getRankLevels(profession);
        }

        return rankLevel;
    }

    public void setRankLevel(int level) {
        rankLevel = level;
    }

    public int getRankSystem() {
        if (rankSystem == -1) {
            return campaign.getRanks().getRankSystem();
        }
        return rankSystem;
    }

    public void setRankSystem(int system) {
        rankSystem = system;
        if (system == campaign.getRanks().getRankSystem()) {
            rankSystem = -1;
        }

        // Set the ranks too
        if (rankSystem == -1) {
            ranks = null;
        } else {
            ranks = new Ranks(rankSystem);
        }
        MekHQ.triggerEvent(new PersonChangedEvent(this));
    }

    public Ranks getRanks() {
        if (rankSystem != -1) {
            // Null protection
            if (ranks == null) {
                ranks = new Ranks(rankSystem);
            }
            return ranks;
        }
        return campaign.getRanks();
    }

    public Rank getRank() {
        if (rankSystem != -1) {
            return Ranks.getRanksFromSystem(rankSystem).getRank(rank);
        }
        return campaign.getRanks().getRank(rank);
    }

    public String getRankName() {
        String rankName;
        int profession = getProfession();

        /* Track number of times the profession has been redirected so we don't get caught
         * in a loop by self-reference or loops due to bad configuration */
        int redirects = 0;

        // If we're using an "empty" profession, default to MechWarrior
        while (getRanks().isEmptyProfession(profession) && redirects < Ranks.RPROF_NUM) {
            profession = campaign.getRanks().getAlternateProfession(profession);
            redirects++;
        }

        // If we're set to a rank that no longer exists, demote ourself
        while (getRank().getName(profession).equals("-") && (rank > 0)) {
            setRankNumeric(--rank);
        }

        redirects = 0;
        // re-route through any profession redirections
        while (getRank().getName(profession).startsWith("--") && profession != Ranks.RPROF_MW
                && redirects < Ranks.RPROF_NUM) {
            // We've hit a rank that defaults to the MechWarrior table, so grab the equivalent name from there
            if (getRank().getName(profession).equals("--")) {
                profession = getRanks().getAlternateProfession(profession);
            } else if (getRank().getName(profession).startsWith("--")) {
                profession = getRanks().getAlternateProfession(getRank().getName(profession));
            }
            redirects++;
        }
        if (getRank().getName(profession).startsWith("--")) {
            profession = Ranks.RPROF_MW;
        }

        rankName = getRank().getName(profession);

        // Manei Domini Additions
        if (getRankSystem() == Ranks.RS_WOB) {
            if (maneiDominiClass != ManeiDominiClass.NONE) {
                rankName = maneiDominiClass.toString() + " " + rankName;
            }
            if (maneiDominiRank != Rank.MD_RANK_NONE) {
                rankName += " " + Rank.getManeiDominiRankName(maneiDominiRank);
            }
        } else {
            maneiDominiClass = ManeiDominiClass.NONE;
            maneiDominiRank = Rank.MD_RANK_NONE;
        }

        if (getRankSystem() == Ranks.RS_COM || getRankSystem() == Ranks.RS_WOB) {
            rankName += ROMDesignation.getComStarBranchDesignation(this, campaign);
        }

        // If we have a rankLevel, add it
        if (rankLevel > 0) {
            if (getRank().getRankLevels(profession) > 0)
                rankName += Utilities.getRomanNumeralsFromArabicNumber(rankLevel, true);
            else // Oops! Our rankLevel didn't get correctly cleared, they's remedy that.
                rankLevel = 0;
        }

        // We have our name, return it
        return rankName;
    }

    public ManeiDominiClass getManeiDominiClass() {
        return maneiDominiClass;
    }

    public void setManeiDominiClass(ManeiDominiClass maneiDominiClass) {
        this.maneiDominiClass = maneiDominiClass;
        MekHQ.triggerEvent(new PersonChangedEvent(this));
    }

    public int getManeiDominiRank() {
        return maneiDominiRank;
    }

    public void setManeiDominiRank(int maneiDominiRank) {
        this.maneiDominiRank = maneiDominiRank;
        MekHQ.triggerEvent(new PersonChangedEvent(this));
    }

    /**
     * Determines whether this person outranks another, taking into account the seniority rank for
     * ComStar and WoB ranks.
     *
     * @param other The <code>Person</code> to compare ranks with
     * @return      true if <code>other</code> has a lower rank, or if <code>other</code> is null.
     */
    public boolean outRanks(@Nullable Person other) {
        if (null == other) {
            return true;
        }
        if (getRankNumeric() == other.getRankNumeric()) {
            return getRankLevel() > other.getRankLevel();
        }
        return getRankNumeric() > other.getRankNumeric();
    }

    public String getSkillSummary() {
        return SkillType.getExperienceLevelName(getExperienceLevel(false));
    }

    @Override
    public String toString() {
        return getFullName();
    }

    /**
     * Two people are determined to be equal if they have the same id
     * @param object the object to check if it is equal to the person or not
     * @return true if they have the same id, otherwise false
     */
    @Override
    public boolean equals(Object object) {
        if (this == object) {
            return true;
        } else if (!(object instanceof Person)) {
            return false;
        } else {
            return getId().equals(((Person) object).getId());
        }
    }

    @Override
    public int hashCode() {
        return getId().hashCode();
    }

    public int getExperienceLevel(boolean secondary) {
        int role = primaryRole;
        if (secondary) {
            role = secondaryRole;
        }
        switch (role) {
            case T_MECHWARRIOR:
                if (hasSkill(SkillType.S_GUN_MECH) && hasSkill(SkillType.S_PILOT_MECH)) {
                    /* Attempt to use higher precision averaging, but if it doesn't provide a clear result
                    due to non-standard experience thresholds then fall back on lower precision averaging
                    See Bug #140 */
                    if (campaign.getCampaignOptions().useAltQualityAveraging()) {
                        int rawScore = (int) Math.floor(
                            (getSkill(SkillType.S_GUN_MECH).getLevel() + getSkill(SkillType.S_PILOT_MECH).getLevel()) / 2.0
                        );
                        if (getSkill(SkillType.S_GUN_MECH).getType().getExperienceLevel(rawScore) ==
                            getSkill(SkillType.S_PILOT_MECH).getType().getExperienceLevel(rawScore)) {
                            return getSkill(SkillType.S_GUN_MECH).getType().getExperienceLevel(rawScore);
                        }
                    }

                    return (int) Math.floor((getSkill(SkillType.S_GUN_MECH).getExperienceLevel()
                                             + getSkill(SkillType.S_PILOT_MECH).getExperienceLevel()) / 2.0);
                } else {
                    return -1;
                }
            case T_GVEE_DRIVER:
                if (hasSkill(SkillType.S_PILOT_GVEE)) {
                    return getSkill(SkillType.S_PILOT_GVEE).getExperienceLevel();
                } else {
                    return -1;
                }
            case T_NVEE_DRIVER:
                if (hasSkill(SkillType.S_PILOT_NVEE)) {
                    return getSkill(SkillType.S_PILOT_NVEE).getExperienceLevel();
                } else {
                    return -1;
                }
            case T_VTOL_PILOT:
                if (hasSkill(SkillType.S_PILOT_VTOL)) {
                    return getSkill(SkillType.S_PILOT_VTOL).getExperienceLevel();
                } else {
                    return -1;
                }
            case T_VEE_GUNNER:
                if (hasSkill(SkillType.S_GUN_VEE)) {
                    return getSkill(SkillType.S_GUN_VEE).getExperienceLevel();
                } else {
                    return -1;
                }
            case T_AERO_PILOT:
                if (hasSkill(SkillType.S_GUN_AERO) && hasSkill(SkillType.S_PILOT_AERO)) {
                    if (campaign.getCampaignOptions().useAltQualityAveraging()) {
                        int rawScore = (int) Math.floor(
                            (getSkill(SkillType.S_GUN_AERO).getLevel() + getSkill(SkillType.S_PILOT_AERO)
                                    .getLevel()) / 2.0
                        );
                        if (getSkill(SkillType.S_GUN_AERO).getType().getExperienceLevel(rawScore) ==
                            getSkill(SkillType.S_PILOT_AERO).getType().getExperienceLevel(rawScore)) {
                            return getSkill(SkillType.S_GUN_AERO).getType().getExperienceLevel(rawScore);
                        }
                    }

                    return (int) Math.floor((getSkill(SkillType.S_GUN_AERO).getExperienceLevel()
                                                 + getSkill(SkillType.S_PILOT_AERO).getExperienceLevel()) / 2.0);
                } else {
                    return -1;
                }
            case T_CONV_PILOT:
                if (hasSkill(SkillType.S_GUN_JET) && hasSkill(SkillType.S_PILOT_JET)) {
                    if (campaign.getCampaignOptions().useAltQualityAveraging()) {
                        int rawScore = (int) Math.floor(
                            (getSkill(SkillType.S_GUN_JET).getLevel() + getSkill(SkillType.S_PILOT_JET)
                                    .getLevel()) / 2.0
                        );
                        if (getSkill(SkillType.S_GUN_JET).getType().getExperienceLevel(rawScore) ==
                            getSkill(SkillType.S_PILOT_JET).getType().getExperienceLevel(rawScore)) {
                            return getSkill(SkillType.S_GUN_JET).getType().getExperienceLevel(rawScore);
                        }
                    }

                    return (int) Math.floor((getSkill(SkillType.S_GUN_JET).getExperienceLevel()
                                             + getSkill(SkillType.S_PILOT_JET).getExperienceLevel()) / 2.0);
                } else {
                    return -1;
                }
            case T_BA:
                if (hasSkill(SkillType.S_GUN_BA) && hasSkill(SkillType.S_ANTI_MECH)) {
                    if (campaign.getCampaignOptions().useAltQualityAveraging()) {
                        int rawScore = (int) Math.floor(
                            (getSkill(SkillType.S_GUN_BA).getLevel() + getSkill(SkillType.S_ANTI_MECH)
                                    .getLevel()) / 2.0
                        );
                        if (getSkill(SkillType.S_GUN_BA).getType().getExperienceLevel(rawScore) ==
                            getSkill(SkillType.S_ANTI_MECH).getType().getExperienceLevel(rawScore)) {
                            return getSkill(SkillType.S_GUN_BA).getType().getExperienceLevel(rawScore);
                        }
                    }

                    return (int) Math.floor((getSkill(SkillType.S_GUN_BA).getExperienceLevel()
                                             + getSkill(SkillType.S_ANTI_MECH).getExperienceLevel()) / 2.0);
                } else {
                    return -1;
                }
            case T_PROTO_PILOT:
                if (hasSkill(SkillType.S_GUN_PROTO)) {
                    return getSkill(SkillType.S_GUN_PROTO).getExperienceLevel();
                } else {
                    return -1;
                }
            case T_INFANTRY:
                if (hasSkill(SkillType.S_SMALL_ARMS)) {
                    return getSkill(SkillType.S_SMALL_ARMS).getExperienceLevel();
                } else {
                    return -1;
                }
            case T_SPACE_PILOT:
                if (hasSkill(SkillType.S_PILOT_SPACE)) {
                    return getSkill(SkillType.S_PILOT_SPACE).getExperienceLevel();
                } else {
                    return -1;
                }
            case T_SPACE_CREW:
                if (hasSkill(SkillType.S_TECH_VESSEL)) {
                    return getSkill(SkillType.S_TECH_VESSEL).getExperienceLevel();
                } else {
                    return -1;
                }
            case T_SPACE_GUNNER:
                if (hasSkill(SkillType.S_GUN_SPACE)) {
                    return getSkill(SkillType.S_GUN_SPACE).getExperienceLevel();
                } else {
                    return -1;
                }
            case T_NAVIGATOR:
                if (hasSkill(SkillType.S_NAV)) {
                    return getSkill(SkillType.S_NAV).getExperienceLevel();
                } else {
                    return -1;
                }
            case T_MECH_TECH:
                if (hasSkill(SkillType.S_TECH_MECH)) {
                    return getSkill(SkillType.S_TECH_MECH).getExperienceLevel();
                } else {
                    return -1;
                }
            case T_MECHANIC:
            case T_VEHICLE_CREW:
                if (hasSkill(SkillType.S_TECH_MECHANIC)) {
                    return getSkill(SkillType.S_TECH_MECHANIC).getExperienceLevel();
                } else {
                    return -1;
                }
            case T_AERO_TECH:
                if (hasSkill(SkillType.S_TECH_AERO)) {
                    return getSkill(SkillType.S_TECH_AERO).getExperienceLevel();
                } else {
                    return -1;
                }
            case T_BA_TECH:
                if (hasSkill(SkillType.S_TECH_BA)) {
                    return getSkill(SkillType.S_TECH_BA).getExperienceLevel();
                } else {
                    return -1;
                }
            case T_ASTECH:
                if (hasSkill(SkillType.S_ASTECH)) {
                    return getSkill(SkillType.S_ASTECH).getExperienceLevel();
                } else {
                    return -1;
                }
            case T_DOCTOR:
                if (hasSkill(SkillType.S_DOCTOR)) {
                    return getSkill(SkillType.S_DOCTOR).getExperienceLevel();
                } else {
                    return -1;
                }
            case T_MEDIC:
                if (hasSkill(SkillType.S_MEDTECH)) {
                    return getSkill(SkillType.S_MEDTECH).getExperienceLevel();
                } else {
                    return -1;
                }
            case T_ADMIN_COM:
            case T_ADMIN_LOG:
            case T_ADMIN_TRA:
            case T_ADMIN_HR:
                if (hasSkill(SkillType.S_ADMIN)) {
                    return getSkill(SkillType.S_ADMIN).getExperienceLevel();
                } else {
                    return -1;
                }
            default:
                return -1;
        }
    }

    /**
     * returns a full description in HTML format that will be used for the graphical display in the
     * personnel table among other places
     * @param htmlRank if the rank will be wrapped in an HTML DIV and id
     * @return String
     */
    public String getFullDesc(boolean htmlRank) {
        return "<b>" + getFullTitle(htmlRank) + "</b><br/>" + getSkillSummary() + " " + getRoleDesc();
    }

    public String getFullTitle() {
        return getFullTitle(false);
    }

    public String getFullTitle(boolean html) {
        String rank = getRankName();

        // Do prisoner checks
        if (rank.equalsIgnoreCase("None")) {
            if (getPrisonerStatus().isPrisoner()) {
                return "Prisoner " + getFullName();
            }
            if (getPrisonerStatus().isBondsman()) {
                return "Bondsman " + getFullName();
            }
            return getFullName();
        }

        // This is used for the rank sorter. If you have a better way to accomplish it, by all means...
        // Of course, nothing that uses Full Title actually uses the rank sorter yet I guess...
        // Still, I've turned it back on and I don't see it messing anything up anywhere.
        // - Dylan
        // If we need it in html for any reason, make it so.
        if (html)
            rank = makeHTMLRankDiv();

        return rank + " " + getFullName();
    }

    public String makeHTMLRank() {
        return String.format("<html>%s</html>", makeHTMLRankDiv());
    }

    public String makeHTMLRankDiv() {
        return String.format("<div id=\"%s\">%s%s</div>", getId().toString(), getRankName(),
                getPrisonerStatus().isWillingToDefect() ? "*" : "");
    }

    public String getHyperlinkedFullTitle() {
        return String.format("<a href='PERSON:%s'>%s</a>", getId().toString(), getFullTitle());
    }

    /**
     * @return the primaryDesignator
     */
    public ROMDesignation getPrimaryDesignator() {
        return primaryDesignator;
    }

    /**
     * @param primaryDesignator the primaryDesignator to set
     */
    public void setPrimaryDesignator(ROMDesignation primaryDesignator) {
        this.primaryDesignator = primaryDesignator;
        MekHQ.triggerEvent(new PersonChangedEvent(this));
    }

    /**
     * @return the secondaryDesignator
     */
    public ROMDesignation getSecondaryDesignator() {
        return secondaryDesignator;
    }

    /**
     * @param secondaryDesignator the secondaryDesignator to set
     */
    public void setSecondaryDesignator(ROMDesignation secondaryDesignator) {
        this.secondaryDesignator = secondaryDesignator;
        MekHQ.triggerEvent(new PersonChangedEvent(this));
    }

    public int getHealingDifficulty() {
        if (campaign.getCampaignOptions().useTougherHealing()) {
            return Math.max(0, getHits() - 2);
        }
        return 0;
    }

    public TargetRoll getHealingMods() {
        return new TargetRoll(getHealingDifficulty(), "difficulty");
    }

    public String fail() {
        return " <font color='red'><b>Failed to heal.</b></font>";
    }

    //region skill
    public boolean hasSkill(String skillName) {
        return skills.hasSkill(skillName);
    }

    public Skills getSkills() {
        return skills;
    }

    @Nullable
    public Skill getSkill(String skillName) {
        return skills.getSkill(skillName);
    }

    public void addSkill(String skillName, Skill skill) {
        skills.addSkill(skillName, skill);
    }

    public void addSkill(String skillName, int level, int bonus) {
        skills.addSkill(skillName, new Skill(skillName, level, bonus));
    }

    public void removeSkill(String skillName) {
        skills.removeSkill(skillName);
    }

    public int getSkillNumber() {
        return skills.size();
    }

    /**
     * Remove all skills
     */
    public void removeAllSkills() {
        skills.clear();
    }

    /**
     * Limit skills to the maximum of the given level
     */
    public void limitSkills(int maxLvl) {
        for (Skill skill : skills.getSkills()) {
            if (skill.getLevel() > maxLvl) {
                skill.setLevel(maxLvl);
            }
        }
    }

    public void improveSkill(String skillName) {
        if (hasSkill(skillName)) {
            getSkill(skillName).improve();
        } else {
            addSkill(skillName, 0, 0);
        }
        MekHQ.triggerEvent(new PersonChangedEvent(this));
    }

    public int getCostToImprove(String skillName) {
        if (hasSkill(skillName)) {
            return getSkill(skillName).getCostToImprove();
        } else {
            return -1;
        }
    }
    //endregion skill

    //region Awards
    public PersonAwardController getAwardController() {
        return awardController;
    }
    //endregion Awards

    public int getHits() {
        return hits;
    }

    public void setHits(int h) {
        this.hits = h;
    }

    /**
      * @return <tt>true</tt> if the location (or any of its parent locations) has an injury
      * which implies that the location (most likely a limb) is severed.
      */
    public boolean isLocationMissing(BodyLocation loc) {
        if (null == loc) {
            return false;
        }
        for (Injury i : getInjuriesByLocation(loc)) {
            if (i.getType().impliesMissingLocation(loc)) {
                return true;
            }
        }
        // Check parent locations as well (a hand can be missing if the corresponding arm is)
        return isLocationMissing(loc.Parent());
    }

    public void heal() {
        hits = Math.max(hits - 1, 0);
        if (!needsFixing()) {
            doctorId = null;
        }
    }

    public boolean needsFixing() {
        return ((hits > 0) || needsAMFixing()) && (status == PersonnelStatus.ACTIVE);
    }

    public String succeed() {
        heal();
        return " <font color='green'><b>Successfully healed one hit.</b></font>";
    }

    public PersonnelOptions getOptions() {
        return options;
    }

    /**
     * Returns the options of the given category that this pilot has
     */
    public Enumeration<IOption> getOptions(String grpKey) {
        return options.getOptions(grpKey);
    }

    public int countOptions(String grpKey) {
        int count = 0;

        for (Enumeration<IOptionGroup> i = options.getGroups(); i.hasMoreElements(); ) {
            IOptionGroup group = i.nextElement();

            if (!group.getKey().equalsIgnoreCase(grpKey)) {
                continue;
            }

            for (Enumeration<IOption> j = group.getOptions(); j.hasMoreElements(); ) {
                IOption option = j.nextElement();

                if (option.booleanValue()) {
                    count++;
                }
            }
        }

        return count;
    }

    /**
     * Returns a string of all the option "codes" for this pilot, for a given group, using sep as the separator
     */
    public String getOptionList(String sep, String grpKey) {
        StringBuilder adv = new StringBuilder();

        if (null == sep) {
            sep = "";
        }

        for (Enumeration<IOptionGroup> i = options.getGroups(); i.hasMoreElements(); ) {
            IOptionGroup group = i.nextElement();
            if (!group.getKey().equalsIgnoreCase(grpKey)) {
                continue;
            }
            for (Enumeration<IOption> j = group.getOptions(); j.hasMoreElements(); ) {
                IOption option = j.nextElement();

                if (option.booleanValue()) {
                    if (adv.length() > 0) {
                        adv.append(sep);
                    }

                    adv.append(option.getName());
                    if ((option.getType() == IOption.STRING) || (option.getType() == IOption.CHOICE) || (option.getType() == IOption.INTEGER)) {
                        adv.append(" ").append(option.stringValue());
                    }
                }
            }
        }

        return adv.toString();
    }

    //region edge
    public int getEdge() {
        return getOptions().intOption("edge");
    }

    public void setEdge(int e) {
        for (Enumeration<IOption> i = getOptions(PilotOptions.EDGE_ADVANTAGES); i.hasMoreElements(); ) {
            IOption ability = i.nextElement();
            if (ability.getName().equals("edge")) {
                ability.setValue(e);
            }
        }
    }

    /**
     * Resets support personnel edge points to the purchased level. Used for weekly refresh.
     *
     */
    public void resetCurrentEdge() {
        setCurrentEdge(getEdge());
    }

    /**
     * Sets support personnel edge points to the value 'e'. Used for weekly refresh.
     * @param e - integer used to track this person's edge points available for the current week
     */
    public void setCurrentEdge(int e) {
        currentEdge = e;
    }

    /**
     *  Returns this person's currently available edge points. Used for weekly refresh.
     *
     */
    public int getCurrentEdge() {
        return currentEdge;
    }

    public void setEdgeUsed(int e) {
        edgeUsedThisRound = e;
    }

    public int getEdgeUsed() {
        return edgeUsedThisRound;
    }

    /**
     * This will set a specific edge trigger, regardless of the current status
     */
    public void setEdgeTrigger(String name, boolean status) {
        for (Enumeration<IOption> i = getOptions(PilotOptions.EDGE_ADVANTAGES); i.hasMoreElements(); ) {
            IOption ability = i.nextElement();
            if (ability.getName().equals(name)) {
                ability.setValue(status);
            }
        }
        MekHQ.triggerEvent(new PersonChangedEvent(this));
    }

    /**
     * This will flip the boolean status of the current edge trigger
     *
     * @param name of the trigger condition
     */
    public void changeEdgeTrigger(String name) {
        for (Enumeration<IOption> i = getOptions(PilotOptions.EDGE_ADVANTAGES); i.hasMoreElements(); ) {
            IOption ability = i.nextElement();
            if (ability.getName().equals(name)) {
                ability.setValue(!ability.booleanValue());
            }
        }
        MekHQ.triggerEvent(new PersonChangedEvent(this));
    }

    /**
     *
     * @return an html-coded tooltip that says what edge will be used
     */
    public String getEdgeTooltip() {
        StringBuilder edgett = new StringBuilder();
        for (Enumeration<IOption> i = getOptions(PilotOptions.EDGE_ADVANTAGES); i.hasMoreElements(); ) {
            IOption ability = i.nextElement();
            //yuck, it would be nice to have a more fool-proof way of identifying edge triggers
            if (ability.getName().contains("edge_when") && ability.booleanValue()) {
                edgett.append(ability.getDescription()).append("<br>");
            }
        }
        if (edgett.toString().equals("")) {
            return "No triggers set";
        }
        return "<html>" + edgett + "</html>";
    }
    //endregion edge

    /**
     *
     * @return an html-coded list that says what abilities are enabled for this pilot
     */
    public String getAbilityList(String type) {
        StringBuilder abilityString = new StringBuilder();
        for (Enumeration<IOption> i = getOptions(type); i.hasMoreElements(); ) {
            IOption ability = i.nextElement();
            if (ability.booleanValue()) {
                abilityString.append(Utilities.getOptionDisplayName(ability)).append("<br>");
            }
        }
        if (abilityString.length() == 0) {
            return null;
        }
        return "<html>" + abilityString + "</html>";
    }

    public boolean canDrive(Entity ent) {
        if (ent instanceof LandAirMech) {
            return hasSkill(SkillType.S_PILOT_MECH) && hasSkill(SkillType.S_PILOT_AERO);
        } else if (ent instanceof Mech) {
            return hasSkill(SkillType.S_PILOT_MECH);
        } else if (ent instanceof VTOL) {
            return hasSkill(SkillType.S_PILOT_VTOL);
        } else if (ent instanceof Tank) {
            if (ent.getMovementMode() == EntityMovementMode.NAVAL
                || ent.getMovementMode() == EntityMovementMode.HYDROFOIL
                || ent.getMovementMode() == EntityMovementMode.SUBMARINE) {
                return hasSkill(SkillType.S_PILOT_NVEE);
            } else {
                return hasSkill(SkillType.S_PILOT_GVEE);
            }
        } else if (ent instanceof ConvFighter) {
            return hasSkill(SkillType.S_PILOT_JET) || hasSkill(SkillType.S_PILOT_AERO);
        } else if (ent instanceof SmallCraft || ent instanceof Jumpship) {
            return hasSkill(SkillType.S_PILOT_SPACE);
        } else if (ent instanceof Aero) {
            return hasSkill(SkillType.S_PILOT_AERO);
        } else if (ent instanceof BattleArmor) {
            return hasSkill(SkillType.S_GUN_BA);
        } else if (ent instanceof Infantry) {
            return hasSkill(SkillType.S_SMALL_ARMS);
        } else if (ent instanceof Protomech) {
            return hasSkill(SkillType.S_GUN_PROTO);
        }
        return false;
    }

    public boolean canGun(Entity ent) {
        if (ent instanceof LandAirMech) {
            return hasSkill(SkillType.S_GUN_MECH) && hasSkill(SkillType.S_GUN_AERO);
        } else if (ent instanceof Mech) {
            return hasSkill(SkillType.S_GUN_MECH);
        } else if (ent instanceof Tank) {
            return hasSkill(SkillType.S_GUN_VEE);
        } else if (ent instanceof ConvFighter) {
            return hasSkill(SkillType.S_GUN_JET) || hasSkill(SkillType.S_GUN_AERO);
        } else if (ent instanceof SmallCraft || ent instanceof Jumpship) {
            return hasSkill(SkillType.S_GUN_SPACE);
        } else if (ent instanceof Aero) {
            return hasSkill(SkillType.S_GUN_AERO);
        } else if (ent instanceof BattleArmor) {
            return hasSkill(SkillType.S_GUN_BA);
        } else if (ent instanceof Infantry) {
            return hasSkill(SkillType.S_SMALL_ARMS);
        } else if (ent instanceof Protomech) {
            return hasSkill(SkillType.S_GUN_PROTO);
        }
        return false;
    }

    public boolean canTech(Entity ent) {
        if (ent instanceof Mech || ent instanceof Protomech) {
            return hasSkill(SkillType.S_TECH_MECH);
        } else if (ent instanceof Aero) {
            return hasSkill(SkillType.S_TECH_AERO);
        } else if (ent instanceof BattleArmor) {
            return hasSkill(SkillType.S_TECH_BA);
        } else if (ent instanceof Tank) {
            return hasSkill(SkillType.S_TECH_MECHANIC);
        }
        return false;
    }

    public int getMaintenanceTimeUsing() {
        int time = 0;
        for (UUID id : getTechUnitIDs()) {
            Unit u = campaign.getUnit(id);
            if (null != u) {
                time += u.getMaintenanceTime();
            }
        }
        return time;
    }

    public boolean isMothballing() {
        if (!isTech()) {
            return false;
        }
        for (UUID unitId : techUnitIds) {
            Unit u = campaign.getUnit(unitId);
            if ((u != null) && u.isMothballing()) {
                return true;
            }
        }
        return false;
    }

    public UUID getUnitId() {
        return unitId;
    }

    public void setUnitId(UUID i) {
        unitId = i;
    }

    public void removeTechUnitId(UUID i) {
        techUnitIds.remove(i);
    }

    public void addTechUnitID(UUID id) {
        if (!techUnitIds.contains(id)) {
            techUnitIds.add(id);
        }
    }

    public void clearTechUnitIDs() {
        techUnitIds.clear();
    }

    public List<UUID> getTechUnitIDs() {
        return techUnitIds;
    }

    public int getMinutesLeft() {
        return minutesLeft;
    }

    public void setMinutesLeft(int m) {
        this.minutesLeft = m;
        if(engineer && null != getUnitId()) {
            //set minutes for all crewmembers
            Unit u = campaign.getUnit(getUnitId());
            if(null != u) {
                for(Person p : u.getActiveCrew()) {
                    p.setMinutesLeft(m);
                }
            }
        }
    }

    public int getOvertimeLeft() {
        return overtimeLeft;
    }

    public void setOvertimeLeft(int m) {
        this.overtimeLeft = m;
        if(engineer && null != getUnitId()) {
            //set minutes for all crewmembers
            Unit u = campaign.getUnit(getUnitId());
            if(null != u) {
                for(Person p : u.getActiveCrew()) {
                    p.setMinutesLeft(m);
                }
            }
        }
    }

    public void resetMinutesLeft() {
        if (isTechPrimary() || (getPrimaryRole() == T_DOCTOR)) {
            this.minutesLeft = PRIMARY_ROLE_SUPPORT_TIME;
            this.overtimeLeft = PRIMARY_ROLE_OVERTIME_SUPPORT_TIME;
        }
        if (isTechSecondary() || (getSecondaryRole() == T_DOCTOR)) {
            this.minutesLeft = SECONDARY_ROLE_SUPPORT_TIME;
            this.overtimeLeft = SECONDARY_ROLE_OVERTIME_SUPPORT_TIME;
        }
    }

    public boolean isAdmin() {
        return (isAdminPrimary() || isAdminSecondary());
    }

    public boolean isMedic() {
        return (T_MEDIC == primaryRole) || (T_MEDIC == secondaryRole);
    }

    public boolean isAdminPrimary() {
        return primaryRole == T_ADMIN_HR || primaryRole == T_ADMIN_COM || primaryRole == T_ADMIN_LOG || primaryRole == T_ADMIN_TRA;
    }

    public boolean isAdminSecondary() {
        return secondaryRole == T_ADMIN_HR || secondaryRole == T_ADMIN_COM || secondaryRole == T_ADMIN_LOG || secondaryRole == T_ADMIN_TRA;
    }

    public Skill getBestTechSkill() {
        Skill skill = null;
        int lvl = -1;
        if (hasSkill(SkillType.S_TECH_MECH) && getSkill(SkillType.S_TECH_MECH).getExperienceLevel() > lvl) {
            skill = getSkill(SkillType.S_TECH_MECH);
            lvl = getSkill(SkillType.S_TECH_MECH).getExperienceLevel();
        }
        if (hasSkill(SkillType.S_TECH_AERO) && getSkill(SkillType.S_TECH_AERO).getExperienceLevel() > lvl) {
            skill = getSkill(SkillType.S_TECH_AERO);
            lvl = getSkill(SkillType.S_TECH_AERO).getExperienceLevel();
        }
        if (hasSkill(SkillType.S_TECH_MECHANIC) && getSkill(SkillType.S_TECH_MECHANIC).getExperienceLevel() > lvl) {
            skill = getSkill(SkillType.S_TECH_MECHANIC);
            lvl = getSkill(SkillType.S_TECH_MECHANIC).getExperienceLevel();
        }
        if (hasSkill(SkillType.S_TECH_BA) && getSkill(SkillType.S_TECH_BA).getExperienceLevel() > lvl) {
            skill = getSkill(SkillType.S_TECH_BA);
        }
        return skill;
    }

    public boolean isTech() {
        //type must be correct and you must be more than ultra-green in the skill
        boolean isMechTech = hasSkill(SkillType.S_TECH_MECH) && getSkill(SkillType.S_TECH_MECH).getExperienceLevel() > SkillType.EXP_ULTRA_GREEN;
        boolean isAeroTech = hasSkill(SkillType.S_TECH_AERO) && getSkill(SkillType.S_TECH_AERO).getExperienceLevel() > SkillType.EXP_ULTRA_GREEN;
        boolean isMechanic = hasSkill(SkillType.S_TECH_MECHANIC) && getSkill(SkillType.S_TECH_MECHANIC).getExperienceLevel() > SkillType.EXP_ULTRA_GREEN;
        boolean isBATech = hasSkill(SkillType.S_TECH_BA) && getSkill(SkillType.S_TECH_BA).getExperienceLevel() > SkillType.EXP_ULTRA_GREEN;
        // At some point we may want to re-write things to include this
        /*boolean isEngineer = hasSkill(SkillType.S_TECH_VESSEL) && getSkill(SkillType.S_TECH_VESSEL).getExperienceLevel() > SkillType.EXP_ULTRA_GREEN
                && campaign.getUnit(getUnitId()).getEngineer() != null
                && campaign.getUnit(getUnitId()).getEngineer().equals(this);*/
        return (isTechPrimary() || isTechSecondary()) && (isMechTech || isAeroTech || isMechanic || isBATech);
    }

    public boolean isTechPrimary() {
        return primaryRole == T_MECH_TECH || primaryRole == T_AERO_TECH || primaryRole == T_MECHANIC || primaryRole == T_BA_TECH || primaryRole == T_SPACE_CREW;
    }

    public boolean isTechSecondary() {
        return secondaryRole == T_MECH_TECH || secondaryRole == T_AERO_TECH || secondaryRole == T_MECHANIC || secondaryRole == T_BA_TECH;
    }

    public boolean isTaskOvertime(IPartWork partWork) {
        return partWork.getTimeLeft() > getMinutesLeft()
               && (partWork.getTimeLeft() - getMinutesLeft()) <= getOvertimeLeft();
    }

    public Skill getSkillForWorkingOn(IPartWork part) {
        Unit unit = part.getUnit();
        Skill skill = getSkillForWorkingOn(unit);
        if (null != skill) {
            return skill;
        }
        //check spare parts
        //return the best one
        if (part.isRightTechType(SkillType.S_TECH_MECH) && hasSkill(SkillType.S_TECH_MECH)) {
            skill = getSkill(SkillType.S_TECH_MECH);
        }
        if (part.isRightTechType(SkillType.S_TECH_BA) && hasSkill(SkillType.S_TECH_BA)) {
            if (null == skill || skill.getFinalSkillValue() > getSkill(SkillType.S_TECH_BA).getFinalSkillValue()) {
                skill = getSkill(SkillType.S_TECH_BA);
            }
        }
        if (part.isRightTechType(SkillType.S_TECH_AERO) && hasSkill(SkillType.S_TECH_AERO)) {
            if (null == skill || skill.getFinalSkillValue() > getSkill(SkillType.S_TECH_AERO).getFinalSkillValue()) {
                skill = getSkill(SkillType.S_TECH_AERO);
            }
        }
        if (part.isRightTechType(SkillType.S_TECH_MECHANIC) && hasSkill(SkillType.S_TECH_MECHANIC)) {
            if (null == skill || skill.getFinalSkillValue() > getSkill(SkillType.S_TECH_MECHANIC).getFinalSkillValue()) {
                skill = getSkill(SkillType.S_TECH_MECHANIC);
            }
        }
        if (part.isRightTechType(SkillType.S_TECH_VESSEL) && hasSkill(SkillType.S_TECH_VESSEL)) {
            if (null == skill || skill.getFinalSkillValue() > getSkill(SkillType.S_TECH_VESSEL).getFinalSkillValue()) {
                skill = getSkill(SkillType.S_TECH_VESSEL);
            }
        }
        if (null != skill) {
            return skill;
        }
        //if we are still here then we didn't have the right tech skill, so return the highest
        //of any tech skills that we do have
        if (hasSkill(SkillType.S_TECH_MECH)) {
            skill = getSkill(SkillType.S_TECH_MECH);
        }
        if (hasSkill(SkillType.S_TECH_BA)) {
            if (null == skill || skill.getFinalSkillValue() > getSkill(SkillType.S_TECH_BA).getFinalSkillValue()) {
                skill = getSkill(SkillType.S_TECH_BA);
            }
        }
        if (hasSkill(SkillType.S_TECH_MECHANIC)) {
            if (null == skill || skill.getFinalSkillValue() > getSkill(SkillType.S_TECH_MECHANIC).getFinalSkillValue()) {
                skill = getSkill(SkillType.S_TECH_MECHANIC);
            }
        }
        if (hasSkill(SkillType.S_TECH_AERO)) {
            if (null == skill || skill.getFinalSkillValue() > getSkill(SkillType.S_TECH_AERO).getFinalSkillValue()) {
                skill = getSkill(SkillType.S_TECH_AERO);
            }
        }
        return skill;
    }

    public Skill getSkillForWorkingOn(Unit unit) {
        if (unit == null) {
            return null;
        }
        if ((unit.getEntity() instanceof Mech || unit.getEntity() instanceof Protomech)
            && hasSkill(SkillType.S_TECH_MECH)) {
            return getSkill(SkillType.S_TECH_MECH);
        }
        if (unit.getEntity() instanceof BattleArmor && hasSkill(SkillType.S_TECH_BA)) {
            return getSkill(SkillType.S_TECH_BA);
        }
        if (unit.getEntity() instanceof Tank && hasSkill(SkillType.S_TECH_MECHANIC)) {
            return getSkill(SkillType.S_TECH_MECHANIC);
        }
        if ((unit.getEntity() instanceof Dropship || unit.getEntity() instanceof Jumpship)
            && hasSkill(SkillType.S_TECH_VESSEL)) {
            return getSkill(SkillType.S_TECH_VESSEL);
        }
        if (unit.getEntity() instanceof Aero
            && !(unit.getEntity() instanceof Dropship)
            && !(unit.getEntity() instanceof Jumpship)
            && hasSkill(SkillType.S_TECH_AERO)) {
            return getSkill(SkillType.S_TECH_AERO);
        }
        return null;
    }

    public Skill getSkillForWorkingOn(String skillName) {
        if (skillName.equals(CampaignOptions.S_TECH)) {
            return getBestTechSkill();
        }
        if (hasSkill(skillName)) {
            return getSkill(skillName);
        }
        return null;
    }

    public int getBestTechLevel() {
        int lvl = -1;
        Skill mechSkill = getSkill(SkillType.S_TECH_MECH);
        Skill mechanicSkill = getSkill(SkillType.S_TECH_MECHANIC);
        Skill baSkill = getSkill(SkillType.S_TECH_BA);
        Skill aeroSkill = getSkill(SkillType.S_TECH_AERO);
        if (null != mechSkill && mechSkill.getLevel() > lvl) {
            lvl = mechSkill.getLevel();
        }
        if (null != mechanicSkill && mechanicSkill.getLevel() > lvl) {
            lvl = mechanicSkill.getLevel();
        }
        if (null != baSkill && baSkill.getLevel() > lvl) {
            lvl = baSkill.getLevel();
        }
        if (null != aeroSkill && aeroSkill.getLevel() > lvl) {
            lvl = aeroSkill.getLevel();
        }
        return lvl;
    }

    public boolean isRightTechTypeFor(IPartWork part) {
        Unit unit = part.getUnit();
        if (null == unit) {
            return (hasSkill(SkillType.S_TECH_MECH) && part.isRightTechType(SkillType.S_TECH_MECH))
                    || (hasSkill(SkillType.S_TECH_AERO) && part.isRightTechType(SkillType.S_TECH_AERO))
                    || (hasSkill(SkillType.S_TECH_MECHANIC) && part.isRightTechType(SkillType.S_TECH_MECHANIC))
                    || (hasSkill(SkillType.S_TECH_BA) && part.isRightTechType(SkillType.S_TECH_BA))
                    || (hasSkill(SkillType.S_TECH_VESSEL) && part.isRightTechType(SkillType.S_TECH_VESSEL));
        }
        if (unit.getEntity() instanceof Mech || unit.getEntity() instanceof Protomech) {
            return hasSkill(SkillType.S_TECH_MECH);
        }
        if (unit.getEntity() instanceof BattleArmor) {
            return hasSkill(SkillType.S_TECH_BA);
        }
        if (unit.getEntity() instanceof Tank || unit.getEntity() instanceof Infantry) {
            return hasSkill(SkillType.S_TECH_MECHANIC);
        }
        if (unit.getEntity() instanceof Dropship || unit.getEntity() instanceof Jumpship) {
            return hasSkill(SkillType.S_TECH_VESSEL);
        }
        if (unit.getEntity() instanceof Aero) {
            return hasSkill(SkillType.S_TECH_AERO);
        }
        return false;
    }

    public UUID getDoctorId() {
        return doctorId;
    }

    public boolean isDoctor() {
        return hasSkill(SkillType.S_DOCTOR) && (primaryRole == T_DOCTOR || secondaryRole == T_DOCTOR);
    }

    public int getToughness() {
        return toughness;
    }

    public void setToughness(int t) {
        toughness = t;
    }

    public void resetSkillTypes() {
        for (Skill s : skills.getSkills()) {
            s.updateType();
        }
    }

    public int getOldId() {
        return oldId;
    }

    public void fixIdReferences(Map<Integer, UUID> uHash, Map<Integer, UUID> pHash) {
        unitId = uHash.get(oldUnitId);
        doctorId = pHash.get(oldDoctorId);
    }

    public int getNTasks() {
        return nTasks;
    }

    public void setNTasks(int n) {
        nTasks = n;
    }

    public List<LogEntry> getPersonnelLog() {
        personnelLog.sort(Comparator.comparing(LogEntry::getDate));
        return personnelLog;
    }

    public List<LogEntry> getMissionLog() {
        missionLog.sort(Comparator.comparing(LogEntry::getDate));
        return missionLog;
    }

    public void addLogEntry(LogEntry entry) {
        personnelLog.add(entry);
    }

    public void addMissionLogEntry(LogEntry entry) {
        missionLog.add(entry);
    }

    //region injuries
    /**
     * All methods below are for the Advanced Medical option
     */

    public List<Injury> getInjuries() {
        return new ArrayList<>(injuries);
    }

    public void clearInjuries() {
        injuries.clear();

        // Clear the doctor if there is one
        doctorId = null;
        MekHQ.triggerEvent(new PersonChangedEvent(this));
    }

    public void removeInjury(Injury i) {
        injuries.remove(i);
        MekHQ.triggerEvent(new PersonChangedEvent(this));
    }

    public void diagnose(int hits) {
        InjuryUtil.resolveAfterCombat(campaign, this, hits);
        InjuryUtil.resolveCombatDamage(campaign, this, hits);
        setHits(0);
    }

    public void changeStatus(PersonnelStatus status) {
        if (status == getStatus()) {
            return;
        }
        Unit u = campaign.getUnit(getUnitId());
        if (status == PersonnelStatus.KIA) {
            MedicalLogger.diedFromWounds(this, campaign.getDate());
            //set the date of death
            setDateOfDeath(getCampaign().getLocalDate());
        }
        if (status == PersonnelStatus.RETIRED) {
            ServiceLogger.retireDueToWounds(this, campaign.getDate());
        }
        setStatus(status);
        if (status != PersonnelStatus.ACTIVE) {
            setDoctorId(null, campaign.getCampaignOptions().getNaturalHealingWaitingPeriod());
            // If we're assigned to a unit, remove us from it
            if (null != u) {
                u.remove(this, true);
            }
            // If we're assigned as a tech for any unit, remove us from it/them
            if (!techUnitIds.isEmpty()) {
                for (UUID tuuid : techUnitIds) {
                    Unit t = campaign.getUnit(tuuid);
                    t.remove(this, true);
                }
            }
        }
    }

    public int getAbilityTimeModifier() {
        int modifier = 100;
        if (campaign.getCampaignOptions().useToughness()) {
            if (getToughness() == 1) {
                modifier -= 10;
            }
            if (getToughness() > 1) {
                modifier -= 15;
            }
        } // TODO: Fully implement this for advanced healing
        if (getOptions().booleanOption("pain_resistance")) {
            modifier -= 15;
        } else if (getOptions().booleanOption("iron_man")) {
            modifier -= 10;
        }

        return modifier;
    }

    public boolean hasInjury(BodyLocation loc) {
        return (null != getInjuryByLocation(loc));
    }

    public boolean needsAMFixing() {
        boolean retVal = false;
        if (injuries.size() > 0) {
            for (Injury i : injuries) {
                if (i.getTime() > 0 || !(i.isPermanent())) {
                    retVal = true;
                    break;
                }
            }
        }
        return retVal;
    }

    public int getPilotingInjuryMod() {
        return Modifier.calcTotalModifier(injuries.stream().flatMap(i -> i.getModifiers().stream()), ModifierValue.PILOTING);
    }

    public int getGunneryInjuryMod() {
        return Modifier.calcTotalModifier(injuries.stream().flatMap(i -> i.getModifiers().stream()), ModifierValue.GUNNERY);
    }

    public boolean hasInjuries(boolean permCheck) {
        boolean tf = false;
        if (injuries.size() > 0) {
            if (permCheck) {
                for (Injury injury : injuries) {
                    if (!injury.isPermanent() || injury.getTime() > 0) {
                        tf = true;
                        break;
                    }
                }
            } else {
                tf = true;
            }
        }
        return tf;
    }

    public boolean hasOnlyHealedPermanentInjuries() {
        if (injuries.size() == 0) {
            return false;
        }
        for (Injury injury : injuries) {
            if (!injury.isPermanent() || injury.getTime() > 0) {
                return false;
            }
        }
        return true;
    }

    public List<Injury> getInjuriesByLocation(BodyLocation loc) {
        return injuries.stream()
            .filter((i) -> (i.getLocation() == loc)).collect(Collectors.toList());
    }

    // Returns only the first injury in a location
    public Injury getInjuryByLocation(BodyLocation loc) {
        return injuries.stream()
            .filter((i) -> (i.getLocation() == loc)).findFirst().orElse(null);
    }

    public void addInjury(Injury i) {
        injuries.add(i);
        if (null != getUnitId()) {
            campaign.getUnit(getUnitId()).resetPilotAndEntity();
        }
    }
    //endregion injuries

    public int getProfession() {
        return getProfessionFromPrimaryRole(primaryRole);
    }

    public static int getProfessionFromPrimaryRole(int role) {
        switch (role) {
            case T_AERO_PILOT:
            case T_CONV_PILOT:
                return Ranks.RPROF_ASF;
            case T_GVEE_DRIVER:
            case T_NVEE_DRIVER:
            case T_VTOL_PILOT:
            case T_VEE_GUNNER:
            case T_VEHICLE_CREW:
                return Ranks.RPROF_VEE;
            case T_BA:
            case T_INFANTRY:
                return Ranks.RPROF_INF;
            case T_SPACE_PILOT:
            case T_SPACE_CREW:
            case T_SPACE_GUNNER:
            case T_NAVIGATOR:
                return Ranks.RPROF_NAVAL;
            case T_MECH_TECH:
            case T_MECHANIC:
            case T_AERO_TECH:
            case T_BA_TECH:
            case T_ASTECH:
            case T_ADMIN_COM:
            case T_ADMIN_LOG:
            case T_ADMIN_TRA:
            case T_ADMIN_HR:
                return Ranks.RPROF_TECH;
            case T_MECHWARRIOR:
            case T_PROTO_PILOT:
            case T_DOCTOR:
            case T_MEDIC:
            default:
                return Ranks.RPROF_MW;
        }
    }

    /* For use by Against the Bot retirement/defection rolls */

    public boolean isFounder() {
        return founder;
    }

    public void setFounder(boolean founder) {
        this.founder = founder;
    }

    public int getOriginalUnitWeight() {
        return originalUnitWeight;
    }

    public void setOriginalUnitWeight(int weight) {
        originalUnitWeight = weight;
    }

    public int getOriginalUnitTech() {
        return originalUnitTech;
    }

    public void setOriginalUnitTech(int tech) {
        originalUnitTech = tech;
    }

    public UUID getOriginalUnitId() {
        return originalUnitId;
    }

    public void setOriginalUnitId(UUID id) {
        originalUnitId = id;
    }

    public void setOriginalUnit(Unit unit) {
        originalUnitId = unit.getId();
        if (unit.getEntity().isClan()) {
            originalUnitTech = TECH_CLAN;
        } else if (unit.getEntity().getTechLevel() > megamek.common.TechConstants.T_INTRO_BOXSET) {
            originalUnitTech = TECH_IS2;
        } else {
            originalUnitTech = TECH_IS1;
        }
        originalUnitWeight = unit.getEntity().getWeightClass();
    }

    /**
     * This is used to get the number of shares the person has
     * @param sharesForAll true if all combat and support personnel have shares, otherwise false if
     *                     just MechWarriors have shares
     * @return the number of shares the person has
     */
    public int getNumShares(boolean sharesForAll) {
        if (!isActive() || !getPrisonerStatus().isFree() || (!sharesForAll && !hasRole(T_MECHWARRIOR))) {
            return 0;
        }
        int shares = 1;
        if (isFounder()) {
            shares++;
        }
        shares += Math.max(-1, getExperienceLevel(false) - 2);

        if (getRank().isOfficer()) {
            Ranks ranks = getRanks();
            int rankOrder = ranks.getOfficerCut();
            while ((rankOrder <= getRankNumeric()) && (rankOrder < Ranks.RC_NUM)) {
                Rank rank = ranks.getAllRanks().get(rankOrder);
                if (!rank.getName(getProfession()).equals("-")) {
                    shares++;
                }
                rankOrder++;
            }
        }
        if (getOriginalUnitWeight() >= 1) {
            shares++;
        }
        if (getOriginalUnitWeight()  >= 3) {
            shares++;
        }
        shares += getOriginalUnitTech();

        return shares;
    }

    public boolean isDeadOrMIA() {
        return (status == PersonnelStatus.KIA) || (status == PersonnelStatus.MIA);
    }

    public boolean isEngineer() {
        return engineer;
    }

    public void setEngineer(boolean b) {
        engineer = b;
    }

    /**
     *
     * @return the ransom value of this individual
     * Useful for prisoner who you want to ransom or hand off to your employer in an AtB context
     */
    public Money getRansomValue() {
        // MechWarriors and aero pilots are worth more than the other types of scrubs
        if ((primaryRole == T_MECHWARRIOR) || (primaryRole == T_AERO_PILOT)) {
            return MECHWARRIOR_AERO_RANSOM_VALUES.get(getExperienceLevel(false));
        } else {
            return OTHER_RANSOM_VALUES.get(getExperienceLevel(false));
        }
    }

    //region Family
    //region setFamily
    /**
     *
     * @param id is the new ancestor id for the current person
     */
    public void setAncestorsId(UUID id) {
        ancestorsId = id;
    }

    /**
     *
     * @param spouse the new spouse id for the current person
     */
    public void setSpouseId(UUID spouse) {
        this.spouse = spouse;
    }

    /**
     *
     * @param formerSpouse a former spouse to add the the current person's list
     */
    public void addFormerSpouse(FormerSpouse formerSpouse) {
        formerSpouses.add(formerSpouse);
    }
    //endregion setFamily

    //region hasFamily
    /**
     *
     * @return true if the person has either a spouse, any children, or specified parents.
     *          These are required for any extended family to exist.
     */
    public boolean hasAnyFamily() {
        return hasChildren() || hasSpouse() || hasParents();
    }

    /**
     *
     * @return true if the person has a spouse, false otherwise
     */
    public boolean hasSpouse() {
        return (getSpouseId() != null);
    }

    /**
     *
     * @return true if the person has a former spouse, false otherwise
     */
    public boolean hasFormerSpouse() {
        return !formerSpouses.isEmpty();
    }

    /**
     *
     * @return true if the person has at least one kid, false otherwise
     */
    public boolean hasChildren() {
        if (getId() != null) {
            for (Ancestors a : campaign.getAncestors()) {
                if (getId().equals(a.getMotherId()) || getId().equals(a.getFatherId())) {
                    return true;
                }
            }
        }
        return false;
    }

    /**
     *
     * @return true if the person has at least one grandchild, false otherwise
     */
    public boolean hasGrandchildren() {
        for (Ancestors a : campaign.getAncestors()) {
            if (getId().equals(a.getMotherId()) || getId().equals(a.getFatherId())) {
                for (Person p : campaign.getPersonnel()) {
                    if (a.getId().equals(p.getAncestorsId())) {
                        if (p.hasChildren()) {
                            return true;
                        }
                    }
                }
            }
        }
        return false;
    }

    /**
     *
     * @return true if the Person has either a mother or father, otherwise false
     */
    public boolean hasParents() {
        return hasFather() || hasMother();
    }

    /**
     *
     * @return true if the person has a listed father, false otherwise
     */
    public boolean hasFather() {
        return getFather() != null;
    }

    /**
     *
     * @return true if the Person has a listed mother, false otherwise
     */
    public boolean hasMother() {
        return getMother() != null;
    }

    /**
     *
     * @return true if the person has siblings, false otherwise
     */
    public boolean hasSiblings() {
        return !getSiblings().isEmpty();
    }

    /**
     *
     * @return true if the Person has a grandparent, false otherwise
     */
    public boolean hasGrandparent() {
        if (hasFather()) {
            if (hasFathersParents()) {
                return true;
            }
        }

        if (hasMother()) {
            return hasMothersParents();
        }
        return false;
    }

    /**
     *
     * @return true if the person's father has any parents, false otherwise
     */
    public boolean hasFathersParents() {
        return getFather().hasParents();
    }

    /**
     *
     * @return true if the person's mother has any parents, false otherwise
     */
    public boolean hasMothersParents() {
        return getMother().hasParents();
    }

    /**
     *
     * @return true if the Person has an Aunt or Uncle, false otherwise
     */
    public boolean hasAuntOrUncle() {
        if (hasFather()) {
            if (hasFathersSiblings()) {
                return true;
            }
        }

        if (hasMother()) {
            return hasMothersSiblings();
        }
        return false;
    }

    /**
     *
     * @return true if the person's father has siblings, false otherwise
     */
    public boolean hasFathersSiblings() {
        return getFather().hasSiblings();
    }

    /**
     *
     * @return true if the person's mother has siblings, false otherwise
     */
    public boolean hasMothersSiblings() {
        return getMother().hasSiblings();
    }

    /**
     *
     * @return true if the person has cousins, false otherwise
     */
    public boolean hasCousins() {
        if (hasFather() && getFather().hasSiblings()) {
            for (Person sibling : getFather().getSiblings()) {
                if (sibling.hasChildren()) {
                    return true;
                }
            }
        }

        if (hasMother() && getMother().hasSiblings()) {
            for (Person sibling : getMother().getSiblings()) {
                if (sibling.hasChildren()) {
                    return true;
                }
            }
        }

        return false;
    }
    //endregion hasFamily

    //region getFamily
    /**
     *
     * @return the person's ancestor id
     */
    public UUID getAncestorsId() {
        return ancestorsId;
    }

    /**
     *
     * @return the person's ancestors
     */
    public Ancestors getAncestors() {
        return campaign.getAncestors(ancestorsId);
    }

    /**
     *
     * @return the current person's spouse
     */
    @Nullable
    public Person getSpouse() {
        return campaign.getPerson(spouse);
    }

    /**
     *
     * @return the current person's spouse's id
     */
    @Nullable
    public UUID getSpouseId() {
        return spouse;
    }

    /**
     *
     * @return a list of FormerSpouse objects for all the former spouses of the current person
     */
    public List<FormerSpouse> getFormerSpouses() {
        return formerSpouses;
    }

    /**
     * getChildren creates a list of all children from the current person
     * @return a list of Person objects for all children of the current person
     */
    public List<Person> getChildren() {
        List<UUID> ancestors = new ArrayList<>();
        for (Ancestors a : campaign.getAncestors()) {
            if ((a != null) && (getId().equals(a.getMotherId()) || getId().equals(a.getFatherId()))) {
                ancestors.add(a.getId());
            }
        }

        List<Person> children = new ArrayList<>();
        for (Person p : campaign.getPersonnel()) {
            if (ancestors.contains(p.getAncestorsId())) {
                children.add(p);
            }
        }

        return children;
    }

    public List<Person> getGrandchildren() {
        List<Person> grandchildren = new ArrayList<>();
        List<Person> tempChildList;

        for (Ancestors a : campaign.getAncestors()) {
            if ((a != null) && (getId().equals(a.getMotherId()) || getId().equals(a.getFatherId()))) {
                for (Person p : campaign.getPersonnel()) {
                    if ((a.getId().equals(p.getAncestorsId())) && p.hasChildren()) {
                        tempChildList = p.getChildren();
                        //prevents duplicates, if anyone uses a small number of depth for their ancestry
                        tempChildList.removeAll(grandchildren);
                        grandchildren.addAll(tempChildList);
                    }
                }
            }
        }

        return grandchildren;
    }

    /**
     *
     * @return the current person's father
     */
    public Person getFather() {
        Ancestors a = getAncestors();

        if (a != null) {
            return campaign.getPerson(a.getFatherId());
        }
        return null;
    }

    /**
     *
     * @return the current person's mother
     */
    public Person getMother() {
        Ancestors a = getAncestors();

        if (a != null) {
            return campaign.getPerson(a.getMotherId());
        }
        return null;
    }

    /**
     * getSiblings creates a list of all the siblings from the current person
     * @return a list of Person objects for all the siblings of the current person
     */
    public List<Person> getSiblings() {
        List<UUID> parents = new ArrayList<>();
        List<Person> siblings = new ArrayList<>();
        Person father = getFather();
        Person mother = getMother();

        for (Ancestors a : campaign.getAncestors()) {
            if ((a != null)
                    && (((father != null) && father.getId().equals(a.getFatherId()))
                        || ((mother != null) && mother.getId().equals(a.getMotherId())))) {

                parents.add(a.getId());
            }
        }

        for (Person p : campaign.getPersonnel()) {
            if (parents.contains(p.getAncestorsId()) && !(p.getId().equals(getId()))) {
                siblings.add(p);
            }
        }

        return siblings;
    }

    /**
     *
     * @return a list of the person's siblings with spouses (if any
     */
    public List<Person> getSiblingsAndSpouses(){
        List<UUID> parents = new ArrayList<>();
        List<Person> siblingsAndSpouses = new ArrayList<>();

        Person father = getFather();
        Person mother = getMother();

        for (Ancestors a : campaign.getAncestors()) {
            if ((a != null)
                    && (((father != null) && father.getId().equals(a.getFatherId()))
                        || ((mother != null) && mother.getId().equals(a.getMotherId())))) {

                parents.add(a.getId());
            }
        }

        for (Person p : campaign.getPersonnel()) {
            if (parents.contains(p.getAncestorsId()) && !(p.getId().equals(getId()))) {
                siblingsAndSpouses.add(p);
                if (p.hasSpouse()) {
                    siblingsAndSpouses.add(campaign.getPerson(p.getSpouseId()));
                }
            }
        }

        return siblingsAndSpouses;
    }

    /**
     *
     * @return a list of the person's grandparents
     */
    public List<Person> getGrandparents() {
        List<Person> grandparents = new ArrayList<>();
        if (hasFather()) {
            grandparents.addAll(getFathersParents());
        }

        if (hasMother()) {
            List<Person> mothersParents = getMothersParents();
            //prevents duplicates, if anyone uses a small number of depth for their ancestry
            mothersParents.removeAll(grandparents);
            grandparents.addAll(mothersParents);
        }
        return grandparents;
    }

    /**
     *
     * @return a list of the person's father's parents
     */
    public List<Person> getFathersParents() {
        List<Person> fathersParents = new ArrayList<>();
        if (getFather().hasFather()) {
            fathersParents.add(getFather().getFather());
        }
        if (getFather().hasMother()) {
            fathersParents.add(getFather().getMother());
        }

        return fathersParents;
    }

    /**
     *
     * @return a list of the person's mother's parents
     */
    public List<Person> getMothersParents() {
        List<Person> mothersParents = new ArrayList<>();
        if (getMother().hasFather()) {
            mothersParents.add(getMother().getFather());
        }
        if (getMother().hasMother()) {
            mothersParents.add(getMother().getMother());
        }

        return mothersParents;
    }

    /**
     *
     * @return a list of the person's Aunts and Uncles
     */
    public List<Person> getsAuntsAndUncles() {
        List<Person> auntsAndUncles = new ArrayList<>();
        if (hasFather()) {
            auntsAndUncles.addAll(getFathersSiblings());
        }

        if (hasMother()) {
            List<Person> mothersSiblings = getMothersSiblings();
            //prevents duplicates, if anyone uses a small number of depth for their ancestry
            mothersSiblings.removeAll(auntsAndUncles);
            auntsAndUncles.addAll(mothersSiblings);
        }

        return auntsAndUncles;
    }

    /**
     *
     * @return a list of the person's father's siblings and their current spouses
     */
    public List<Person> getFathersSiblings() {
        return getFather().getSiblingsAndSpouses();
    }

    /**
     *
     * @return a list of the person's mothers's siblings and their current spouses
     */
    public List<Person> getMothersSiblings() {
        return getMother().getSiblingsAndSpouses();
    }

    /**
     *
     * @return a list of the person'c cousins
     */
    public List<Person> getCousins() {
        List<Person> cousins = new ArrayList<>();
        List<Person> tempCousins;
        if (hasFather() && getFather().hasSiblings()) {
            for (Person sibling : getFather().getSiblings()) {
                tempCousins = sibling.getChildren();
                tempCousins.removeAll(cousins);
                cousins.addAll(tempCousins);
            }
        }

        if (hasMother() && getMother().hasSiblings()) {
            for (Person sibling : getMother().getSiblings()) {
                tempCousins = sibling.getChildren();
                tempCousins.removeAll(cousins);
                cousins.addAll(tempCousins);
            }
        }

        return cousins;
    }
    //endregion getFamily
    //endregion Family
}<|MERGE_RESOLUTION|>--- conflicted
+++ resolved
@@ -163,36 +163,7 @@
     // this is a flag used in determine whether or not a person is a potential marriage candidate
     // provided that they are not married, are old enough, etc.
     private boolean tryingToMarry;
-<<<<<<< HEAD
-    // Marriage Surnames
-    public static final int SURNAME_NO_CHANGE = 0;
-    public static final int SURNAME_YOURS = 1;
-    public static final int SURNAME_SPOUSE = 2;
-    public static final int SURNAME_HYP_YOURS = 3;
-    public static final int SURNAME_BOTH_HYP_YOURS = 4;
-    public static final int SURNAME_HYP_SPOUSE = 5;
-    public static final int SURNAME_BOTH_HYP_SPOUSE = 6;
-    public static final int SURNAME_MALE = 7;
-    public static final int SURNAME_FEMALE = 8;
-    public static final int SURNAME_WEIGHTED = 9; //should be equal to NUM_SURNAME at all times
-    public static final int NUM_SURNAME = 9; //number of surname options not counting the SURNAME_WEIGHTED OPTION
-
-    public static final String[] SURNAME_TYPE_NAMES = new String[] {
-        "No Change", "Yours", "Spouse",
-        "Yours-Spouse", "Both Yours-Spouse", "Spouse-Yours",
-        "Both Spouse-Yours", "Male", "Female"
-    };
-    //endregion Marriage Variables
-=======
     //endregion Marriage
-
-    //region Divorce Variables
-    public static final String OPT_SELECTED_CHANGE_SURNAME = "selected_change_surname";
-    public static final String OPT_SPOUSE_CHANGE_SURNAME = "spouse_change_surname";
-    public static final String OPT_BOTH_CHANGE_SURNAME = "both_change_surname";
-    public static final String OPT_KEEP_SURNAME = "keep_surname";
-    //endregion Divorce Variables
->>>>>>> f115d2a9
     //endregion Family Variables
 
     protected UUID id;
@@ -1489,81 +1460,6 @@
         return (ageDifference <= campaign.getCampaignOptions().getMarriageAgeRange());
     }
     //endregion Marriage
-
-<<<<<<< HEAD
-    public boolean isFemale() {
-        return gender == Crew.G_FEMALE;
-    }
-
-    public boolean isMale() {
-        return gender == Crew.G_MALE;
-    }
-=======
-    //region Divorce
-    public void divorce(String divorceOption) {
-        Person spouse = getSpouse();
-        int reason = FormerSpouse.REASON_WIDOWED;
-
-        switch (divorceOption) {
-            case OPT_SELECTED_CHANGE_SURNAME:
-                if (getMaidenName() != null) {
-                    setSurname(getMaidenName());
-                }
-                break;
-            case OPT_SPOUSE_CHANGE_SURNAME:
-                if (spouse.getMaidenName() != null) {
-                    spouse.setSurname(spouse.getMaidenName());
-                }
-                break;
-            case OPT_BOTH_CHANGE_SURNAME:
-                if (getMaidenName() != null) {
-                    setSurname(getMaidenName());
-                }
-                if (spouse.getMaidenName() != null) {
-                    spouse.setSurname(spouse.getMaidenName());
-                }
-                break;
-            case OPT_KEEP_SURNAME:
-            default:
-                break;
-        }
-
-        if (!(spouse.isDeadOrMIA() && isDeadOrMIA())) {
-            reason = FormerSpouse.REASON_DIVORCE;
-
-            PersonalLogger.divorcedFrom(this, spouse, getCampaign().getDate());
-            PersonalLogger.divorcedFrom(spouse, this, getCampaign().getDate());
-
-            campaign.addReport(String.format("%s has divorced %s!", getHyperlinkedName(),
-                    spouse.getHyperlinkedName()));
-
-            spouse.setMaidenName(null);
-            setMaidenName(null);
-
-            spouse.setSpouseId(null);
-            setSpouseId(null);
-        } else if (spouse.isDeadOrMIA()) {
-            setMaidenName(null);
-            setSpouseId(null);
-        } else if (isDeadOrMIA()) {
-            spouse.setMaidenName(null);
-            spouse.setSpouseId(null);
-        }
-
-        // Output a message for Spouses who are KIA
-        if (reason == FormerSpouse.REASON_WIDOWED) {
-            PersonalLogger.spouseKia(spouse, this, getCampaign().getDate());
-        }
-
-        // Add to former spouse list
-        spouse.addFormerSpouse(new FormerSpouse(getId(), getCampaign().getLocalDate(), reason));
-        addFormerSpouse(new FormerSpouse(spouse.getId(), getCampaign().getLocalDate(), reason));
-
-        MekHQ.triggerEvent(new PersonChangedEvent(this));
-        MekHQ.triggerEvent(new PersonChangedEvent(spouse));
-    }
-    //endregion Divorce
->>>>>>> f115d2a9
 
     public int getXp() {
         return xp;
