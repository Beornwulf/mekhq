/*
 * Copyright (c) 2009 - Jay Lawson (jaylawson39 at yahoo.com). All Rights Reserved.
 * Copyright (C) 2020-2025 The MegaMek Team. All Rights Reserved.
 *
 * This file is part of MekHQ.
 *
 * MekHQ is free software: you can redistribute it and/or modify
 * it under the terms of the GNU General Public License (GPL),
 * version 3 or (at your option) any later version,
 * as published by the Free Software Foundation.
 *
 * MekHQ is distributed in the hope that it will be useful,
 * but WITHOUT ANY WARRANTY; without even the implied warranty
 * of MERCHANTABILITY or FITNESS FOR A PARTICULAR PURPOSE.
 * See the GNU General Public License for more details.
 *
 * A copy of the GPL should have been included with this project;
 * if not, see <https://www.gnu.org/licenses/>.
 *
 * NOTICE: The MegaMek organization is a non-profit group of volunteers
 * creating free software for the BattleTech community.
 *
 * MechWarrior, BattleMech, `Mech and AeroTech are registered trademarks
 * of The Topps Company, Inc. All Rights Reserved.
 *
 * Catalyst Game Labs and the Catalyst Game Labs logo are trademarks of
 * InMediaRes Productions, LLC.
 *
 * MechWarrior Copyright Microsoft Corporation. MekHQ was created under
 * Microsoft's "Game Content Usage Rules"
 * <https://www.xbox.com/en-US/developers/rules> and it is not endorsed by or
 * affiliated with Microsoft.
 */
package mekhq.campaign.personnel;

import static java.lang.Math.abs;
import static java.lang.Math.floor;
import static java.lang.Math.min;
import static java.lang.Math.round;
import static megamek.codeUtilities.MathUtility.clamp;
import static megamek.codeUtilities.StringUtility.isNullOrBlank;
import static megamek.common.Compute.d6;
import static megamek.common.Compute.randomInt;
import static megamek.common.enums.SkillLevel.REGULAR;
import static mekhq.campaign.log.LogEntryType.ASSIGNMENT;
import static mekhq.campaign.log.LogEntryType.MEDICAL;
import static mekhq.campaign.log.LogEntryType.PERFORMANCE;
import static mekhq.campaign.log.LogEntryType.SERVICE;
import static mekhq.campaign.personnel.PersonnelOptions.*;
import static mekhq.campaign.personnel.enums.BloodGroup.getRandomBloodGroup;
import static mekhq.campaign.personnel.skills.Aging.getReputationAgeModifier;
import static mekhq.campaign.personnel.skills.Attributes.DEFAULT_ATTRIBUTE_SCORE;
import static mekhq.campaign.personnel.skills.Attributes.MAXIMUM_ATTRIBUTE_SCORE;
import static mekhq.campaign.personnel.skills.Attributes.MINIMUM_ATTRIBUTE_SCORE;
import static mekhq.campaign.personnel.skills.SkillType.*;
import static mekhq.utilities.ReportingUtilities.CLOSING_SPAN_TAG;
<<<<<<< HEAD
=======
import static mekhq.utilities.ReportingUtilities.getNegativeColor;
import static mekhq.utilities.ReportingUtilities.getPositiveColor;
>>>>>>> ce2a65ee
import static mekhq.utilities.ReportingUtilities.getWarningColor;
import static mekhq.utilities.ReportingUtilities.spanOpeningWithCustomColor;

import java.io.PrintWriter;
import java.time.LocalDate;
import java.time.temporal.ChronoUnit;
import java.util.*;
import java.util.function.Consumer;
import java.util.stream.Collectors;
import java.util.stream.IntStream;
import java.util.stream.Stream;

import megamek.Version;
import megamek.client.generator.RandomNameGenerator;
import megamek.codeUtilities.MathUtility;
import megamek.common.*;
import megamek.common.annotations.Nullable;
import megamek.common.enums.Gender;
import megamek.common.enums.SkillLevel;
import megamek.common.icons.Portrait;
import megamek.common.options.IOption;
import megamek.common.options.IOptionGroup;
import megamek.common.options.OptionsConstants;
import megamek.common.options.PilotOptions;
import megamek.logging.MMLogger;
import mekhq.MekHQ;
import mekhq.Utilities;
import mekhq.campaign.Campaign;
import mekhq.campaign.CampaignOptions;
import mekhq.campaign.ExtraData;
import mekhq.campaign.event.PersonChangedEvent;
import mekhq.campaign.event.PersonStatusChangedEvent;
import mekhq.campaign.finances.Money;
import mekhq.campaign.force.Force;
import mekhq.campaign.log.LogEntry;
import mekhq.campaign.log.LogEntryFactory;
import mekhq.campaign.log.LogEntryType;
import mekhq.campaign.log.PersonalLogger;
import mekhq.campaign.log.ServiceLogger;
import mekhq.campaign.parts.Part;
import mekhq.campaign.parts.Refit;
import mekhq.campaign.personnel.enums.*;
import mekhq.campaign.personnel.enums.education.EducationLevel;
import mekhq.campaign.personnel.enums.education.EducationStage;
import mekhq.campaign.personnel.familyTree.Genealogy;
import mekhq.campaign.personnel.medical.advancedMedical.InjuryUtil;
import mekhq.campaign.personnel.ranks.Rank;
import mekhq.campaign.personnel.ranks.RankSystem;
import mekhq.campaign.personnel.ranks.RankValidator;
import mekhq.campaign.personnel.ranks.Ranks;
import mekhq.campaign.personnel.skills.Attributes;
import mekhq.campaign.personnel.skills.Skill;
import mekhq.campaign.personnel.skills.SkillType;
import mekhq.campaign.personnel.skills.Skills;
import mekhq.campaign.personnel.skills.enums.SkillAttribute;
import mekhq.campaign.personnel.skills.enums.SkillSubType;
import mekhq.campaign.randomEvents.personalities.enums.Aggression;
import mekhq.campaign.randomEvents.personalities.enums.Ambition;
import mekhq.campaign.randomEvents.personalities.enums.Greed;
import mekhq.campaign.randomEvents.personalities.enums.PersonalityQuirk;
import mekhq.campaign.randomEvents.personalities.enums.Reasoning;
import mekhq.campaign.randomEvents.personalities.enums.Social;
import mekhq.campaign.randomEvents.prisoners.enums.PrisonerStatus;
import mekhq.campaign.unit.Unit;
import mekhq.campaign.universe.Faction;
import mekhq.campaign.universe.Factions;
import mekhq.campaign.universe.Planet;
import mekhq.campaign.universe.PlanetarySystem;
import mekhq.campaign.work.IPartWork;
import mekhq.utilities.MHQXMLUtility;
import mekhq.utilities.ReportingUtilities;
import org.w3c.dom.Node;
import org.w3c.dom.NodeList;

/**
 * @author Jay Lawson (jaylawson39 at yahoo.com)
 * @author Justin "Windchild" Bowen
 */
public class Person {
    // region Variable Declarations
    public static final Map<Integer, Money> MEKWARRIOR_AERO_RANSOM_VALUES;
    public static final Map<Integer, Money> OTHER_RANSOM_VALUES;

    // Traits
    public static final int TRAIT_MODIFICATION_COST = 100;

    public static final String CONNECTIONS_LABEL = "CONNECTIONS";
    public static final int MINIMUM_CONNECTIONS = 0;
    public static final int MAXIMUM_CONNECTIONS = 10;

    public static final String REPUTATION_LABEL = "REPUTATION";
    public static final int MINIMUM_REPUTATION = -5;
    public static final int MAXIMUM_REPUTATION = 5;

    public static final String WEALTH_LABEL = "WEALTH";
    public static final int MINIMUM_WEALTH = -1;
    public static final int MAXIMUM_WEALTH = 10;

    public static final String UNLUCKY_LABEL = "UNLUCKY";
    public static final int MINIMUM_UNLUCKY = 0;
    public static final int MAXIMUM_UNLUCKY = 5;

    public static final String BLOODMARK_LABEL = "BLOODMARK";
    public static final int MINIMUM_BLOODMARK = 0;
    public static final int MAXIMUM_BLOODMARK = 5;

    private static final String DELIMITER = "::";


    private PersonAwardController awardController;

    // region Family Variables
    // Lineage
    private final Genealogy genealogy;

    // region Procreation
    private LocalDate dueDate;
    private LocalDate expectedDueDate;
    // endregion Procreation
    // endregion Family Variables

    private UUID id;

    // region Name
    private transient String fullName; // this is a runtime variable, and shouldn't be saved
    private String preNominal;
    private String givenName;
    private String surname;
    private String postNominal;
    private String maidenName;
    private String callsign;
    // endregion Name

    private Gender gender;
    private BloodGroup bloodGroup;

    private Portrait portrait;

    private PersonnelRole primaryRole;
    private PersonnelRole secondaryRole;

    private ROMDesignation primaryDesignator;
    private ROMDesignation secondaryDesignator;

    private String biography;
    private LocalDate birthday;
    private LocalDate joinedCampaign;
    private LocalDate recruitment;
    private LocalDate lastRankChangeDate;
    private LocalDate dateOfDeath;
    private List<LogEntry> personnelLog;
    private List<LogEntry> medicalLog;
    private List<LogEntry> scenarioLog;
    private List<LogEntry> assignmentLog;
    private List<LogEntry> performanceLog;

    // this is used by autoAwards to abstract the support person of the year award
    private int autoAwardSupportPoints;

    private LocalDate retirement;
    private int loyalty;
    private int fatigue;
    private Boolean isRecoveringFromFatigue;

    private Skills skills;
    private PersonnelOptions options;
    private int toughness;
    private int connections;
    private int wealth;
    private boolean hasPerformedExtremeExpenditure;
    private int reputation;
    private int unlucky;
    private int bloodmark;
    private List<LocalDate> bloodhuntSchedule;
    private Attributes atowAttributes;

    private PersonnelStatus status;
    private int xp;
    private int totalXPEarnings;
    private int acquisitions;
    private Money salary;
    private Money totalEarnings;
    private int hits;
    private int hitsPrior;
    private PrisonerStatus prisonerStatus;

    // Supports edge usage by a ship's engineer composite crewman
    private int edgeUsedThisRound;
    // To track how many edge points personnel have left until next refresh
    private int currentEdge;

    // phenotype and background
    private Phenotype phenotype;
    private String bloodname;
    private Faction originFaction;
    private Planet originPlanet;
    private LocalDate becomingBondsmanEndDate;

    // assignments
    private Unit unit;
    private UUID doctorId;
    private List<Unit> techUnits;

    private int vocationalXPTimer;

    // days of rest
    private int daysToWaitForHealing;

    // Our rank
    private RankSystem rankSystem;
    private int rank;
    private int rankLevel;

    private ManeiDominiClass maneiDominiClass;
    private ManeiDominiRank maneiDominiRank;

    // stuff to track for support teams
    private int minutesLeft;
    private int overtimeLeft;
    private int nTasks;
    private boolean engineer;
    public static final int PRIMARY_ROLE_SUPPORT_TIME = 480;
    public static final int PRIMARY_ROLE_OVERTIME_SUPPORT_TIME = 240;
    public static final int SECONDARY_ROLE_SUPPORT_TIME = 240;
    public static final int SECONDARY_ROLE_OVERTIME_SUPPORT_TIME = 120;

    // region Advanced Medical
    private List<Injury> injuries;
    // endregion Advanced Medical

    // region Against the Bot
    private int originalUnitWeight; // uses EntityWeightClass with 0 (Extra-Light) for no original unit
    public static final int TECH_IS1 = 0;
    public static final int TECH_IS2 = 1;
    public static final int TECH_CLAN = 2;
    private int originalUnitTech;
    private UUID originalUnitId;
    // endregion Against the Bot

    // region Education
    private EducationLevel eduHighestEducation;
    private String eduAcademyName;
    private String eduAcademySet;
    private String eduAcademyNameInSet;
    private String eduAcademyFaction;
    private String eduAcademySystem;
    private int eduCourseIndex;
    private EducationStage eduEducationStage;
    private int eduJourneyTime;
    private int eduEducationTime;
    private int eduDaysOfTravel;
    private List<UUID> eduTagAlongs;
    private List<String> eduFailedApplications;
    // endregion Education

    // region Personality
    private Aggression aggression;
    private int aggressionDescriptionIndex;
    private Ambition ambition;
    private int ambitionDescriptionIndex;
    private Greed greed;
    private int greedDescriptionIndex;
    private Social social;
    private int socialDescriptionIndex;
    private PersonalityQuirk personalityQuirk;
    private int personalityQuirkDescriptionIndex;
    private Reasoning reasoning;
    private int reasoningDescriptionIndex;
    private String personalityDescription;
    private String personalityInterviewNotes;
    // endregion Personality

    private boolean sufferingFromClinicalParanoia;

    // region Flags
    private boolean clanPersonnel;
    private boolean commander;
    private boolean divorceable;
    private boolean founder; // +1 share if using shares system
    private boolean immortal;
    private boolean employed;
    // this is a flag used in determine whether a person is a potential marriage
    // candidate provided
    // that they are not married, are old enough, etc.
    private boolean marriageable;
    // this is a flag used in random procreation to determine whether to attempt to
    // procreate
    private boolean tryingToConceive;
    private boolean hidePersonality;
    // endregion Flags

    // Generic extra data, for use with plugins and mods
    private ExtraData extraData;

    private final static ResourceBundle resources = ResourceBundle.getBundle("mekhq.resources.Personnel",
          MekHQ.getMHQOptions().getLocale());
    private static final MMLogger logger = MMLogger.create(Person.class);

    // initializes the AtB ransom values
    static {
        MEKWARRIOR_AERO_RANSOM_VALUES = new HashMap<>();

        // no official AtB rules for really inexperienced scrubs, but...
        MEKWARRIOR_AERO_RANSOM_VALUES.put(EXP_NONE, Money.of(2500));

        // no official AtB rules for really inexperienced scrubs, but...
        MEKWARRIOR_AERO_RANSOM_VALUES.put(EXP_ULTRA_GREEN, Money.of(5000));

        MEKWARRIOR_AERO_RANSOM_VALUES.put(EXP_GREEN, Money.of(10000));
        MEKWARRIOR_AERO_RANSOM_VALUES.put(EXP_REGULAR, Money.of(25000));
        MEKWARRIOR_AERO_RANSOM_VALUES.put(EXP_VETERAN, Money.of(50000));
        MEKWARRIOR_AERO_RANSOM_VALUES.put(EXP_ELITE, Money.of(100000));
        MEKWARRIOR_AERO_RANSOM_VALUES.put(EXP_HEROIC, Money.of(150000));
        MEKWARRIOR_AERO_RANSOM_VALUES.put(EXP_LEGENDARY, Money.of(200000));

        OTHER_RANSOM_VALUES = new HashMap<>();
        OTHER_RANSOM_VALUES.put(EXP_NONE, Money.of(1250));
        OTHER_RANSOM_VALUES.put(EXP_ULTRA_GREEN, Money.of(2500));
        OTHER_RANSOM_VALUES.put(EXP_GREEN, Money.of(5000));
        OTHER_RANSOM_VALUES.put(EXP_REGULAR, Money.of(10000));
        OTHER_RANSOM_VALUES.put(EXP_VETERAN, Money.of(25000));
        OTHER_RANSOM_VALUES.put(EXP_ELITE, Money.of(50000));
        OTHER_RANSOM_VALUES.put(EXP_HEROIC, Money.of(100000));
        OTHER_RANSOM_VALUES.put(EXP_LEGENDARY, Money.of(150000));
    }
    // endregion Variable Declarations

    // region Constructors
    protected Person(final UUID id) {
        this.id = id;
        this.genealogy = new Genealogy(this);
    }

    public Person(final Campaign campaign) {
        this(RandomNameGenerator.UNNAMED, RandomNameGenerator.UNNAMED_SURNAME, campaign);
    }

    public Person(final Campaign campaign, final String factionCode) {
        this(RandomNameGenerator.UNNAMED, RandomNameGenerator.UNNAMED_SURNAME, campaign, factionCode);
    }

    public Person(final String givenName, final String surname, final Campaign campaign) {
        this(givenName, surname, campaign, campaign.getFaction().getShortName());
    }

    public Person(final String givenName, final String surname, final @Nullable Campaign campaign,
          final String factionCode) {
        this("", givenName, surname, "", campaign, factionCode);
    }

    /**
     * Primary Person constructor, variables are initialized in the exact same order as they are saved to the XML file
     *
     * @param preNominal  the person's pre-nominal
     * @param givenName   the person's given name
     * @param surname     the person's surname
     * @param postNominal the person's post-nominal
     * @param campaign    the campaign this person is a part of, or null (unit testing only)
     * @param factionCode the faction this person was borne into
     */
    public Person(final String preNominal, final String givenName, final String surname, final String postNominal,
          final @Nullable Campaign campaign, final String factionCode) {
        // We assign the variables in XML file order
        id = UUID.randomUUID();

        // region Name
        setPreNominalDirect(preNominal);
        setGivenNameDirect(givenName);
        setSurnameDirect(surname);
        setPostNominalDirect(postNominal);
        setMaidenName(null); // this is set to null to handle divorce cases
        setCallsignDirect("");
        // endregion Name

        primaryRole = PersonnelRole.NONE;
        secondaryRole = PersonnelRole.NONE;
        primaryDesignator = ROMDesignation.NONE;
        secondaryDesignator = ROMDesignation.NONE;
        setDateOfBirth(LocalDate.now());

        originFaction = Factions.getInstance().getFaction(factionCode);
        originPlanet = null;
        becomingBondsmanEndDate = null;
        phenotype = Phenotype.NONE;
        bloodname = "";
        biography = "";
        this.genealogy = new Genealogy(this);
        dueDate = null;
        expectedDueDate = null;
        setPortrait(new Portrait());
        setXPDirect(0);
        setTotalXPEarnings(0);
        daysToWaitForHealing = 0;
        setGender(Gender.MALE);
        setRankSystemDirect((campaign == null) ? null : campaign.getRankSystem());
        setRank(0);
        setRankLevel(0);
        setManeiDominiClassDirect(ManeiDominiClass.NONE);
        setManeiDominiRankDirect(ManeiDominiRank.NONE);
        nTasks = 0;
        doctorId = null;
        salary = Money.of(-1);
        totalEarnings = Money.of(0);
        status = PersonnelStatus.ACTIVE;
        prisonerStatus = PrisonerStatus.FREE;
        hits = 0;
        hitsPrior = 0;
        toughness = 0;
        connections = 0;
        wealth = 0;
        hasPerformedExtremeExpenditure = false;
        reputation = 0;
        unlucky = 0;
        bloodmark = 0;
        bloodhuntSchedule = new ArrayList<>();
        atowAttributes = new Attributes();
        dateOfDeath = null;
        recruitment = null;
        joinedCampaign = null;
        lastRankChangeDate = null;
        autoAwardSupportPoints = 0;
        retirement = null;
        loyalty = 9;
        fatigue = 0;
        isRecoveringFromFatigue = false;
        skills = new Skills();
        options = new PersonnelOptions();
        currentEdge = 0;
        techUnits = new ArrayList<>();
        personnelLog = new ArrayList<>();
        medicalLog = new ArrayList<>();
        scenarioLog = new ArrayList<>();
        assignmentLog = new ArrayList<>();
        performanceLog = new ArrayList<>();
        awardController = new PersonAwardController(this);
        injuries = new ArrayList<>();
        originalUnitWeight = EntityWeightClass.WEIGHT_ULTRA_LIGHT;
        originalUnitTech = TECH_IS1;
        originalUnitId = null;
        acquisitions = 0;
        eduHighestEducation = EducationLevel.EARLY_CHILDHOOD;
        eduAcademyName = null;
        eduAcademySystem = null;
        eduCourseIndex = 0;
        eduEducationStage = EducationStage.NONE;
        eduJourneyTime = 0;
        eduEducationTime = 0;
        eduDaysOfTravel = 0;
        eduTagAlongs = new ArrayList<>();
        eduFailedApplications = new ArrayList<>();
        eduAcademySet = null;
        eduAcademyNameInSet = null;
        eduAcademyFaction = null;
        aggression = Aggression.NONE;
        aggressionDescriptionIndex = randomInt(Aggression.MAXIMUM_VARIATIONS);
        ambition = Ambition.NONE;
        ambitionDescriptionIndex = randomInt(Ambition.MAXIMUM_VARIATIONS);
        greed = Greed.NONE;
        greedDescriptionIndex = randomInt(Greed.MAXIMUM_VARIATIONS);
        social = Social.NONE;
        socialDescriptionIndex = randomInt(Social.MAXIMUM_VARIATIONS);
        personalityQuirk = PersonalityQuirk.NONE;
        personalityQuirkDescriptionIndex = randomInt(PersonalityQuirk.MAXIMUM_VARIATIONS);
        reasoning = Reasoning.AVERAGE;
        reasoningDescriptionIndex = randomInt(Reasoning.MAXIMUM_VARIATIONS);
        personalityDescription = "";
        personalityInterviewNotes = "";
        sufferingFromClinicalParanoia = false;

        // This assigns minutesLeft and overtimeLeft. Must be after skills to avoid an NPE.
        if (campaign != null) {
            // The reason for this paranoid checking is to allow us to Unit Test with real Person objects without
            // needing
            // to initialize CampaignOptions
            CampaignOptions campaignOptions = campaign.getCampaignOptions();

            if (campaignOptions != null) {
                resetMinutesLeft(campaignOptions.isTechsUseAdministration());
            }
        }

        // region Flags
        setClanPersonnel(originFaction.isClan());
        setCommander(false);
        setDivorceable(true);
        setFounder(false);
        setImmortal(false);
        setEmployed(true);
        setMarriageable(true);
        setTryingToConceive(true);
        // endregion Flags

        extraData = new ExtraData();

        // Initialize Data based on these settings
        setFullName();
    }
    // endregion Constructors

    public Phenotype getPhenotype() {
        return phenotype;
    }

    public void setPhenotype(final Phenotype phenotype) {
        this.phenotype = phenotype;
    }

    public @Nullable String getBloodname() {
        return bloodname;
    }

    public void setBloodname(final String bloodname) {
        this.bloodname = bloodname;
        setFullName();
    }

    public Faction getOriginFaction() {
        return originFaction;
    }

    public void setOriginFaction(final Faction originFaction) {
        this.originFaction = originFaction;
    }

    public Planet getOriginPlanet() {
        return originPlanet;
    }

    public void setOriginPlanet(final Planet originPlanet) {
        this.originPlanet = originPlanet;
    }

    public LocalDate getBecomingBondsmanEndDate() {
        return becomingBondsmanEndDate;
    }

    public void setBecomingBondsmanEndDate(final LocalDate becomingBondsmanEndDate) {
        this.becomingBondsmanEndDate = becomingBondsmanEndDate;
    }

    public PrisonerStatus getPrisonerStatus() {
        return prisonerStatus;
    }

    /**
     * This requires expanded checks because a number of functionalities are strictly dependent on the current person's
     * prisoner status.
     *
     * @param campaign       the campaign the person is a part of
     * @param prisonerStatus The new prisoner status for the person in question
     * @param log            whether to log the change or not
     */
    public void setPrisonerStatus(final Campaign campaign, final PrisonerStatus prisonerStatus, final boolean log) {
        // This must be processed completely, as the unchanged prisoner status of Free
        // to Free is
        // used during recruitment

        final boolean freed = !getPrisonerStatus().isFree();
        final boolean isPrisoner = prisonerStatus.isCurrentPrisoner();
        setPrisonerStatusDirect(prisonerStatus);

        // Now, we need to fix values and ranks based on the Person's status
        switch (prisonerStatus) {
            case PRISONER:
            case PRISONER_DEFECTOR:
            case BECOMING_BONDSMAN:
                setRecruitment(null);
                setLastRankChangeDate(null);
                if (log) {
                    if (isPrisoner) {
                        ServiceLogger.madePrisoner(this, campaign.getLocalDate(), campaign.getName(), "");
                    } else {
                        ServiceLogger.madeBondsman(this, campaign.getLocalDate(), campaign.getName(), "");
                    }
                }
                break;
            case BONDSMAN:
                LocalDate today = campaign.getLocalDate();
                setRecruitment(today);
                setLastRankChangeDate(today);
                break;
            case FREE:
                if (!getPrimaryRole().isDependent()) {
                    setRecruitment(campaign.getLocalDate());
                    setLastRankChangeDate(campaign.getLocalDate());
                }

                if (log) {
                    if (freed) {
                        ServiceLogger.freed(this, campaign.getLocalDate(), campaign.getName(), "");
                    } else {
                        ServiceLogger.joined(this, campaign.getLocalDate(), campaign.getName(), "");
                    }
                }
                break;
        }

        if (!prisonerStatus.isFree()) {
            if (getUnit() != null) {
                getUnit().remove(this, true);
            }
        }

        MekHQ.triggerEvent(new PersonChangedEvent(this));
    }

    /**
     * This is public for unit testing reasons
     *
     * @param prisonerStatus the person's new prisoner status
     */
    public void setPrisonerStatusDirect(final PrisonerStatus prisonerStatus) {
        this.prisonerStatus = prisonerStatus;
    }

    // region Text Getters
    public String pregnancyStatus() {
        return isPregnant() ? " (Pregnant)" : "";
    }
    // endregion Text Getters

    // region Name

    /**
     * @return the person's full name
     */
    public String getFullName() {
        return fullName;
    }

    /**
     * @return a hyperlinked string for the person's name
     */
    public String getHyperlinkedName() {
        return String.format("<a href='PERSON:%s'>%s</a>", getId(), getFullName());
    }

    /**
     * This is used to create the full name of the person, based on their first and last names
     */
    public void setFullName() {
        final String lastName = getLastName();
        setFullNameDirect(getFirstName() +
                                (getCallsign().isBlank() ? "" : (" \"" + getCallsign() + '"')) +
                                (lastName.isBlank() ? "" : ' ' + lastName));
    }

    /**
     * @param fullName this sets the full name to be equal to the input string. This can ONLY be called by
     *                 {@link Person#setFullName()} or its overrides.
     */
    protected void setFullNameDirect(final String fullName) {
        this.fullName = fullName;
    }

    /**
     * @return a String containing the person's first name including their pre-nominal
     */
    public String getFirstName() {
        return (getPreNominal().isBlank() ? "" : (getPreNominal() + ' ')) + getGivenName();
    }

    /**
     * Return a full last name which may be a bloodname or a surname with or without a post-nominal. A bloodname will
     * overrule a surname, but we do not disallow surnames for clan personnel, if the player wants to input them
     *
     * @return a String of the person's last name
     */
    public String getLastName() {
        String lastName = !isNullOrBlank(getBloodname()) ?
                                getBloodname() :
                                !isNullOrBlank(getSurname()) ? getSurname() : "";
        if (!isNullOrBlank(getPostNominal())) {
            lastName += (lastName.isBlank() ? "" : " ") + getPostNominal();
        }
        return lastName;
    }

    /**
     * @return the person's pre-nominal
     */
    public String getPreNominal() {
        return preNominal;
    }

    /**
     * @param preNominal the person's new pre-nominal
     */
    public void setPreNominal(final String preNominal) {
        setPreNominalDirect(preNominal);
        setFullName();
    }

    protected void setPreNominalDirect(final String preNominal) {
        this.preNominal = preNominal;
    }

    /**
     * @return the person's given name
     */
    public String getGivenName() {
        return givenName;
    }

    /**
     * @param givenName the person's new given name
     */
    public void setGivenName(final String givenName) {
        setGivenNameDirect(givenName);
        setFullName();
    }

    protected void setGivenNameDirect(final String givenName) {
        this.givenName = givenName;
    }

    /**
     * @return the person's surname
     */
    public String getSurname() {
        return surname;
    }

    /**
     * @param surname the person's new surname
     */
    public void setSurname(final String surname) {
        setSurnameDirect(surname);
        setFullName();
    }

    protected void setSurnameDirect(final String surname) {
        this.surname = surname;
    }

    /**
     * @return the person's post-nominal
     */
    public String getPostNominal() {
        return postNominal;
    }

    /**
     * @param postNominal the person's new post-nominal
     */
    public void setPostNominal(final String postNominal) {
        setPostNominalDirect(postNominal);
        setFullName();
    }

    protected void setPostNominalDirect(final String postNominal) {
        this.postNominal = postNominal;
    }

    /**
     * @return the person's maiden name
     */
    public @Nullable String getMaidenName() {
        return maidenName;
    }

    /**
     * @param maidenName the person's new maiden name
     */
    public void setMaidenName(final @Nullable String maidenName) {
        this.maidenName = maidenName;
    }

    /**
     * @return the person's callsign
     */
    public String getCallsign() {
        return callsign;
    }

    /**
     * @param callsign the person's new callsign
     */
    public void setCallsign(final String callsign) {
        setCallsignDirect(callsign);
        setFullName();
    }

    protected void setCallsignDirect(final String callsign) {
        this.callsign = callsign;
    }

    /**
     * This method is used to migrate names from being a joined name to split between given name and surname, as part of
     * the Personnel changes in MekHQ 0.47.4, and is used to migrate from MM-style names to MHQ-style names
     *
     * @param text text containing the name to be migrated
     */
    public void migrateName(final String text) {
        // How this works:
        // Takes the input name, and splits it into individual parts.
        // Then, it depends on whether the person is Clan or not.
        // For Clan names:
        // Takes the input name, and assumes that person does not have a surname
        // Bloodnames are assumed to have been assigned by MekHQ
        // For Inner Sphere names:
        // Depending on the length of the resulting array, the name is processed
        // differently
        // Array of length 1: the name is assumed to not have a surname, just a given
        // name
        // Array of length 2: the name is assumed to be a given name and a surname
        // Array of length 3: the name is assumed to be a given name and two surnames
        // Array of length 4+: the name is assumed to be as many given names as possible
        // and two surnames
        //
        // Then, the full name is set
        final String[] name = text.trim().split("\\s+");
        final StringBuilder givenName = new StringBuilder(name[0]);

        if (isClanPersonnel()) {
            if (name.length > 1) {
                int i;
                for (i = 1; i < name.length - 1; i++) {
                    givenName.append(' ').append(name[i]);
                }

                if (!(!isNullOrBlank(getBloodname()) && getBloodname().equals(name[i]))) {
                    givenName.append(' ').append(name[i]);
                }
            }
        } else {
            if (name.length == 2) {
                setSurnameDirect(name[1]);
            } else if (name.length == 3) {
                setSurnameDirect(name[1] + ' ' + name[2]);
            } else if (name.length > 3) {
                int i;
                for (i = 1; i < name.length - 2; i++) {
                    givenName.append(' ').append(name[i]);
                }
                setSurnameDirect(name[i] + ' ' + name[i + 1]);
            }
        }

        if ((getSurname() == null) || getSurname().equals(RandomNameGenerator.UNNAMED_SURNAME)) {
            setSurnameDirect("");
        }

        setGivenNameDirect(givenName.toString());
        setFullName();
    }
    // endregion Names

    public Portrait getPortrait() {
        return portrait;
    }

    public void setPortrait(final Portrait portrait) {
        this.portrait = Objects.requireNonNull(portrait, "Illegal assignment: cannot have a null Portrait");
    }

    // region Personnel Roles
    public PersonnelRole getPrimaryRole() {
        return primaryRole;
    }

    /**
     * Use {@link #setPrimaryRole(LocalDate, PersonnelRole)} instead
     */
    @Deprecated(since = "0.50.07", forRemoval = false) // we need to remove the uses before removal
    public void setPrimaryRole(final Campaign campaign, final PersonnelRole primaryRole) {
        // don't need to do any processing for no changes
        if (primaryRole == getPrimaryRole()) {
            return;
        }

        // Now, we can perform the time in service and last rank change tracking change for dependents
        if (!primaryRole.isCivilian() && recruitment == null) {
            setRecruitment(campaign.getLocalDate());
            setLastRankChangeDate(campaign.getLocalDate());
        }

        // Finally, we can set the primary role
        setPrimaryRoleDirect(primaryRole);

        // and trigger the update event
        MekHQ.triggerEvent(new PersonChangedEvent(this));
    }

    /**
     * Sets the primary role for this person as of the given date.
     *
     * <p>If the new primary role differs from the current primary role, this method updates internal state as
     * follows:</p>
     * <ul>
     *     <li>If the new role is not civilian and this person does not already have a recruitment date, assigns
     *     the provided date as both recruitment and last-rank-change dates.</li>
     *     <li>Updates the person's primary role to the provided value.</li>
     *     <li>Triggers a {@link PersonChangedEvent} so that relevant systems are notified of the change.</li>
     * </ul>
     *
     * <p><b>Usage tip:</b> If it’s unclear whether this person is eligible for the new role, call
     * {@code canPerformRole(LocalDate, PersonnelRole, boolean)} before this method.</p>
     *
     * @param today       the current in-game date, used for setting recruitment and rank-change dates if required
     * @param primaryRole the new {@link PersonnelRole} to be set as primary for this person
     */
    public void setPrimaryRole(final LocalDate today, final PersonnelRole primaryRole) {
        // don't need to do any processing for no changes
        if (primaryRole == getPrimaryRole()) {
            return;
        }

        // Now, we can perform the time in service and last rank change tracking change for dependents
        if (!primaryRole.isCivilian() && recruitment == null) {
            setRecruitment(today);
            setLastRankChangeDate(today);
        }

        // Finally, we can set the primary role
        setPrimaryRoleDirect(primaryRole);

        // and trigger the update event
        MekHQ.triggerEvent(new PersonChangedEvent(this));
    }



    public void setPrimaryRoleDirect(final PersonnelRole primaryRole) {
        this.primaryRole = primaryRole;
    }

    public PersonnelRole getSecondaryRole() {
        return secondaryRole;
    }

    public void setSecondaryRole(final PersonnelRole secondaryRole) {
        if (secondaryRole == getSecondaryRole()) {
            return;
        }

        setSecondaryRoleDirect(secondaryRole);
        MekHQ.triggerEvent(new PersonChangedEvent(this));
    }

    public void setSecondaryRoleDirect(final PersonnelRole secondaryRole) {
        this.secondaryRole = secondaryRole;
    }

    /**
     * This is used to determine if a person has a specific role as either their primary OR their secondary role
     *
     * @param role the role to determine
     *
     * @return true if the person has the specific role either as their primary or secondary role
     */
    public boolean hasRole(final PersonnelRole role) {
        return (getPrimaryRole() == role) || (getSecondaryRole() == role);
    }

    /**
     * @return true if the person has a primary or secondary combat role
     */
    public boolean hasCombatRole() {
        return getPrimaryRole().isCombat() || getSecondaryRole().isCombat();
    }

    /**
     * @param excludeUnmarketable whether to exclude the unmarketable roles from the comparison
     *
     * @return true if the person has a primary or secondary support role
     */
    public boolean hasSupportRole(final boolean excludeUnmarketable) {
        return getPrimaryRole().isSupport(excludeUnmarketable) || getSecondaryRole().isSupport(excludeUnmarketable);
    }

    public String getRoleDesc() {
        String role = getPrimaryRoleDesc();
        if (!getSecondaryRole().isNone()) {
            role += '/' + getSecondaryRoleDesc();
        }
        return role;
    }

    public String getPrimaryRoleDesc() {
        String bgPrefix = "";
        if (isClanPersonnel()) {
            bgPrefix = getPhenotype().getShortName() + ' ';
        }
        return bgPrefix + getPrimaryRole().getLabel(isClanPersonnel());
    }

    /**
     * Returns an HTML-formatted string describing the primary and, if applicable, secondary personnel roles. Civilian
     * roles are displayed in italics. If a secondary role is present and is not {@code NONE}, it is appended to the
     * description, separated by a slash. The description is wrapped in HTML tags.
     *
     * @return an HTML-formatted string describing the personnel roles, with civilian roles shown in italics
     *
     * @author Illiani
     * @since 0.50.06
     */
    public String getFormatedRoleDescriptions(LocalDate today) {
        StringBuilder description = new StringBuilder("<html>");

        if (!employed) {
            description.append("\u25CF ");
        }

        String primaryDesc = getPrimaryRoleDesc();

        if (primaryRole.isSubType(PersonnelRoleSubType.CIVILIAN)) {
            if (primaryRole.isNone()) {
                // Error state: emphasize the issue
                description.append("<b><i><u>").append(primaryDesc.toUpperCase()).append("</u></i></b>");
            } else if (primaryRole.isDependent()) {
                String label;
                if (status.isStudent()) {
                    label = status.getLabel();
                } else if (isChild(today)) {
                    label = resources.getString("relationChild.text");
                } else {
                    label = primaryDesc;
                }
                description.append("<i>").append(label).append("</i>");
            } else {
                description.append("<i>").append(primaryDesc).append("</i>");
            }
        } else {
            description.append(primaryDesc);
        }

        if (!secondaryRole.isNone()) {
            description.append(" / ");
            String secondaryDesc = getSecondaryRoleDesc();
            if (secondaryRole.isSubType(PersonnelRoleSubType.CIVILIAN)) {
                description.append("<i>").append(secondaryDesc).append("</i>");
            } else {
                description.append(secondaryDesc);
            }
        }

        description.append("</html>");
        return description.toString();
    }

    public String getSecondaryRoleDesc() {
        return getSecondaryRole().getLabel(isClanPersonnel());
    }

    /**
     * Determines if this person can perform the specified {@link PersonnelRole} as either a primary or secondary role
     * on the given date.
     *
     * <p>For primary roles, certain constraints are enforced, such as uniqueness compared to the secondary role and
     * limitations based on the type of role (e.g., tech, medical, administrator).</p>
     *
     * <p>For secondary roles, different restrictions apply, including the ability to always select "None" and
     * disallowing dependent roles.</p>
     *
     * <p>Additionally, the person's age and required skill sets are considered to ensure eligibility for the chosen
     * role.</p>
     *
     * @param today   the {@link LocalDate} representing the current date, used for age-based checks
     * @param role    the {@link PersonnelRole} being considered for assignment
     * @param primary {@code true} to check eligibility as a primary role, {@code false} for secondary
     *
     * @return {@code true} if the person is eligible to perform the given role as specified; {@code false} otherwise
     */
    public boolean canPerformRole(LocalDate today, final PersonnelRole role, final boolean primary) {
        if (primary) {
            // Primary Role:
            // 1) Can always be Dependent
            // 2) Cannot be None
            // 3) Cannot be equal to the secondary role
            // 4) Cannot be a tech role if the secondary role is a tech role (inc. Astech)
            // 5) Cannot be a medical if the secondary role is one of the medical staff roles
            // 6) Cannot be an admin role if the secondary role is one of the administrator roles
            if (role.isDependent()) {
                return true;
            }

            if (role.isNone()) {
                return false;
            }

            if (role == secondaryRole) {
                return false;
            }

            if (role.isTech() && (secondaryRole.isTech() || secondaryRole.isAstech())) {
                return false;
            }

            if (role.isMedicalStaff() && secondaryRole.isMedicalStaff()) {
                return false;
            }

            if (role.isAdministrator() && secondaryRole.isAdministrator()) {
                return false;
            }
        } else {
            // Secondary Role:
            // 1) Can always be None
            // 2) Cannot be Dependent
            // 3) Cannot be equal to the primary role
            // 4) Cannot be a tech role if the primary role is a tech role (inc. Astech)
            // 5) Cannot be a medical role if the primary role is one of the medical staff roles
            // 6) Cannot be an admin role if the primary role is one of the administrator roles
            if (role.isNone()) {
                return true;
            }

            if (role.isDependent()) {
                return false;
            }

            if (role == primaryRole) {
                return false;
            }

            if (role.isTech() && (primaryRole.isTech() || primaryRole.isAstech())) {
                return false;
            }

            if (role.isMedicalStaff() && primaryRole.isMedicalStaff()) {
                return false;
            }

            if (role.isAdministrator() && primaryRole.isAdministrator()) {
                return false;
            }
        }

        if (isChild(today)) {
            return false;
        }

        List<String> skillsForProfession = role.getSkillsForProfession();
        return switch (role) {
            case VEHICLE_CREW -> Stream.of(S_TECH_MEK,
                  S_TECH_AERO,
                  S_TECH_MECHANIC,
                  S_TECH_BA,
                  S_SURGERY,
                  S_MEDTECH,
                  S_ASTECH,
                  S_COMMUNICATIONS,
                  S_SENSOR_OPERATIONS,
                  S_ART_COOKING).anyMatch(this::hasSkill);
            case BATTLE_ARMOUR -> hasSkill(S_GUN_BA);
            case VESSEL_CREW -> hasSkill(S_TECH_VESSEL);
            case MEK_TECH -> hasSkill(S_TECH_MEK);
            case AERO_TEK -> hasSkill(S_TECH_AERO);
            case BA_TECH -> hasSkill(S_TECH_BA);
            case DOCTOR -> hasSkill(S_SURGERY);
            case ADMINISTRATOR_COMMAND, ADMINISTRATOR_LOGISTICS, ADMINISTRATOR_TRANSPORT, ADMINISTRATOR_HR ->
                  hasSkill(S_ADMIN);
            case ADULT_ENTERTAINER -> {
                // A character under the age of 18 should never have access to this profession
                if (isChild(today, true)) {
                    yield false;
                } else {
                    yield hasSkill(S_ART_OTHER) && hasSkill(S_ACTING);
                }
            }
            case LUXURY_COMPANION -> {
                // A character under the age of 18 should never have access to this profession
                if (isChild(today, true)) {
                    yield false;
                } else {
                    yield hasSkill(S_ACTING) && hasSkill(S_PROTOCOLS);
                }
            }
            default -> {
                for (String skillName : skillsForProfession) {
                    if (!hasSkill(skillName)) {
                        yield false;
                    }
                }

                yield true;
            }
        };
    }

    /**
     * Validates and updates the primary and secondary roles of this person for the given campaign.
     *
     * <p>This method checks if the current primary and secondary roles can be performed based on the campaign's
     * local date. If the person is not eligible for their primary role, it will be set to
     * {@link PersonnelRole#DEPENDENT}. If they cannot perform their secondary role, it will be set to
     * {@link PersonnelRole#NONE}.
     *
     * @param campaign the {@link Campaign} context used for validation, particularly the local date
     */
    public void validateRoles(Campaign campaign) {
        if (!primaryRole.isNone()) {
            boolean canPerform = canPerformRole(campaign.getLocalDate(), primaryRole, true);

            if (!canPerform) {
                setPrimaryRole(campaign, PersonnelRole.DEPENDENT);
            }
        }

        if (!secondaryRole.isNone()) {
            boolean canPerform = canPerformRole(campaign.getLocalDate(), secondaryRole, false);

            if (!canPerform) {
                setSecondaryRole(PersonnelRole.NONE);
            }
        }
    }

    // endregion Personnel Roles

    public PersonnelStatus getStatus() {
        return status;
    }

    /**
     * This is used to change the person's PersonnelStatus
     *
     * @param campaign the campaign the person is part of
     * @param today    the current date
     * @param status   the person's new PersonnelStatus
     */
    public void changeStatus(final Campaign campaign, final LocalDate today, final PersonnelStatus status) {
        if (status == getStatus()) { // no change means we don't need to process anything
            return;
        } else if (getStatus().isDead() && !status.isDead()) {
            // remove date of death for resurrection
            setDateOfDeath(null);
            campaign.addReport(String.format(resources.getString("resurrected.report"), getHyperlinkedFullTitle()));
            ServiceLogger.resurrected(this, today);
        }

        switch (status) {
            case ACTIVE:
                if (getStatus().isMIA()) {
                    campaign.addReport(String.format(resources.getString("recoveredMIA.report"),
                          getHyperlinkedFullTitle()));
                    ServiceLogger.recoveredMia(this, today);
                } else if (getStatus().isPoW()) {
                    campaign.addReport(String.format(resources.getString("recoveredPoW.report"),
                          getHyperlinkedFullTitle()));
                    ServiceLogger.recoveredPoW(this, campaign.getLocalDate());
                } else if (getStatus().isOnLeave() || getStatus().isOnMaternityLeave()) {
                    campaign.addReport(String.format(resources.getString("returnedFromLeave.report"),
                          getHyperlinkedFullTitle()));
                    ServiceLogger.returnedFromLeave(this, campaign.getLocalDate());
                } else if (getStatus().isStudent()) {
                    campaign.addReport(String.format(resources.getString("returnedFromEducation.report"),
                          getHyperlinkedFullTitle()));
                    ServiceLogger.returnedFromEducation(this, campaign.getLocalDate());
                } else if (getStatus().isMissing()) {
                    campaign.addReport(String.format(resources.getString("returnedFromMissing.report"),
                          getHyperlinkedFullTitle()));
                    ServiceLogger.returnedFromMissing(this, campaign.getLocalDate());
                } else if (getStatus().isAwol()) {
                    campaign.addReport(String.format(resources.getString("returnedFromAWOL.report"),
                          getHyperlinkedFullTitle()));
                    ServiceLogger.returnedFromAWOL(this, campaign.getLocalDate());
                } else {
                    campaign.addReport(String.format(resources.getString("rehired.report"), getHyperlinkedFullTitle()));
                    ServiceLogger.rehired(this, today);
                }
                setRetirement(null);
                break;
            case RETIRED:
                campaign.addReport(String.format(status.getReportText(), getHyperlinkedFullTitle()));
                ServiceLogger.retired(this, today);

                setRetirement(today);

                break;
            case RESIGNED:
                campaign.addReport(String.format(status.getReportText(), getHyperlinkedFullTitle()));
                ServiceLogger.resigned(this, today);

                setRetirement(today);

                break;
            case DESERTED:
                campaign.addReport(String.format(status.getReportText(), getHyperlinkedFullTitle()));
                ServiceLogger.deserted(this, today);

                setRetirement(today);

                break;
            case DEFECTED:
                campaign.addReport(String.format(status.getReportText(), getHyperlinkedFullTitle()));
                ServiceLogger.defected(this, today);

                setRetirement(today);

                break;
            case SACKED:
                campaign.addReport(String.format(status.getReportText(), getHyperlinkedFullTitle()));
                ServiceLogger.sacked(this, today);

                setRetirement(today);

                break;
            case LEFT:
                campaign.addReport(String.format(status.getReportText(), getHyperlinkedFullTitle()));
                ServiceLogger.left(this, today);

                setRetirement(today);

                break;
            case STUDENT:
                // log entries and reports are handled by the education package
                // (mekhq/campaign/personnel/education)
                break;
            case PREGNANCY_COMPLICATIONS:
                campaign.getProcreation().processPregnancyComplications(campaign, campaign.getLocalDate(), this);
                // purposeful fall through
            default:
                campaign.addReport(String.format(status.getReportText(), getHyperlinkedFullTitle()));
                ServiceLogger.changedStatus(this, campaign.getLocalDate(), status);
                break;
        }

        setStatus(status);

        if (status.isDead()) {
            setDateOfDeath(today);

            if ((genealogy.hasSpouse()) && (!genealogy.getSpouse().getStatus().isDead())) {
                campaign.getDivorce().widowed(campaign, campaign.getLocalDate(), this);
            }

            // log death across genealogy
            if (genealogy.hasChildren()) {
                for (Person child : genealogy.getChildren()) {
                    if (!child.getStatus().isDead()) {
                        if (!child.getGenealogy().hasLivingParents()) {
                            ServiceLogger.orphaned(child, campaign.getLocalDate());
                        } else if (child.getGenealogy().hasLivingParents()) {
                            PersonalLogger.RelativeHasDied(child,
                                  this,
                                  resources.getString("relationParent.text"),
                                  campaign.getLocalDate());
                        }
                    }
                }
            }

            if (genealogy.hasLivingParents()) {
                for (Person parent : genealogy.getParents()) {
                    if (!parent.getStatus().isDead()) {
                        PersonalLogger.RelativeHasDied(parent,
                              this,
                              resources.getString("relationChild.text"),
                              campaign.getLocalDate());
                    }
                }
            }
        }

        if (status.isActive()) {
            // Check Pregnancy
            if (isPregnant() && getDueDate().isBefore(today)) {
                campaign.getProcreation().birth(campaign, getDueDate(), this);
            }
        } else {
            setDoctorId(null, campaign.getCampaignOptions().getNaturalHealingWaitingPeriod());

            // If we're assigned to a unit, remove us from it
            if (getUnit() != null) {
                getUnit().remove(this, true);
            }

            // Clear Tech Setup
            removeAllTechJobs(campaign);
        }

        // release the commander flag.
        if ((isCommander()) && (status.isDepartedUnit())) {
            if ((!status.isResigned()) && (!status.isRetired())) {
                leadershipMassChangeLoyalty(campaign);
            }

            setCommander(false);
        }

        // clean up the save entry
        this.setEduAcademyName(null);
        this.setEduAcademyFaction(null);
        this.setEduAcademySet(null);
        this.setEduAcademyNameInSet(null);
        this.setEduAcademySystem(null);
        this.setEduCourseIndex(0);
        this.setEduEducationStage(EducationStage.NONE);
        this.setEduEducationTime(0);
        this.setEduJourneyTime(0);
        this.setEduDaysOfTravel(0);

        for (UUID tagAlongId : eduTagAlongs) {
            Person tagAlong = campaign.getPerson(tagAlongId);

            if (tagAlong != null) {
                tagAlong.changeStatus(campaign, campaign.getLocalDate(), PersonnelStatus.ACTIVE);
            }
        }
        this.setEduTagAlongs(new ArrayList<>());

        MekHQ.triggerEvent(new PersonStatusChangedEvent(this));
    }

    /**
     * If the current character is the campaign commander, adjust loyalty across the entire unit.
     *
     * @param campaign The current campaign
     */
    private void leadershipMassChangeLoyalty(Campaign campaign) {
        for (Person person : campaign.getPersonnel()) {
            if (person.getStatus().isDepartedUnit()) {
                continue;
            }

            if (person.getPrisonerStatus().isCurrentPrisoner()) {
                continue;
            }

            person.performRandomizedLoyaltyChange(campaign, false, false);
        }

        if (campaign.getCampaignOptions().isUseLoyaltyModifiers()) {
            campaign.addReport(String.format(resources.getString("loyaltyChangeGroup.text"),
                  "<span color=" + getWarningColor() + "'>",
<<<<<<< HEAD
                  ReportingUtilities.CLOSING_SPAN_TAG));
=======
                  CLOSING_SPAN_TAG));
>>>>>>> ce2a65ee
        }
    }

    /**
     * Performs a randomized loyalty change for an individual
     *
     * @param campaign  The current campaign
     * @param isMajor   Flag to indicate if the loyalty change is major.
     * @param isVerbose Flag to indicate if the change should be individually posted to the campaign report.
     */
    public void performRandomizedLoyaltyChange(Campaign campaign, boolean isMajor, boolean isVerbose) {
        int originalLoyalty = loyalty;

        Consumer<Integer> applyLoyaltyChange = (roll) -> {
            switch (roll) {
                case 1, 2, 3 -> changeLoyalty(-3);
                case 4 -> changeLoyalty(-2);
                case 5, 6 -> changeLoyalty(-1);
                case 15, 16 -> changeLoyalty(1);
                case 17 -> changeLoyalty(2);
                case 18 -> changeLoyalty(3);
                default -> {
                }
            }
        };

        int roll = d6(3);
        int secondRoll = d6(3);

        // if this is a major change, we use whichever result is furthest from the
        // midpoint (9)
        if (isMajor) {
            roll = abs(roll - 9) > abs(secondRoll - 9) ? roll : secondRoll;
        }

        applyLoyaltyChange.accept(roll);

        if (isVerbose && originalLoyalty != loyalty) {
            reportLoyaltyChange(campaign, originalLoyalty);
        }
    }

    /**
     * Performs a loyalty change where the results will always be neutral or positive, or neutral or negative.
     *
     * @param campaign   the current campaign
     * @param isPositive a boolean indicating whether the loyalty change should be positive or negative
     * @param isMajor    a boolean indicating whether a major loyalty change should be performed in addition to the
     *                   initial change
     * @param isVerbose  a boolean indicating whether the method should generate a report if the loyalty has changed
     */
    public void performForcedDirectionLoyaltyChange(Campaign campaign, boolean isPositive, boolean isMajor,
          boolean isVerbose) {
        int originalLoyalty = loyalty;

        Consumer<Integer> applyLoyaltyChange = (roll) -> {
            int changeValue = switch (roll) {
                case 1, 2, 3, 18 -> 3;
                case 4, 17 -> 2;
                case 5, 6, 15, 16 -> 1;
                default -> 0;
            };

            if (changeValue > 0) {
                changeLoyalty(isPositive ? changeValue : -changeValue);
            }
        };

        applyLoyaltyChange.accept(d6(3));

        if (isMajor) {
            applyLoyaltyChange.accept(d6(3));
        }

        if ((isVerbose) && (originalLoyalty != loyalty)) {
            reportLoyaltyChange(campaign, originalLoyalty);
        }
    }

    /**
     * Applies a forced loyalty change to all eligible personnel in the campaign.
     *
     * <p>This method iterates through all personnel in the given {@link Campaign} and, for each person who is
     * neither departed from the unit nor currently a prisoner, calls {@link Person#performForcedDirectionLoyaltyChange}
     * with the specified parameters. After all changes, if the campaign is using loyalty modifiers, a report about the
     * group loyalty change is added to the campaign reports.</p>
     *
     * @param campaign   the {@link Campaign} whose personnel will have their loyalty modified
     * @param isPositive {@code true} for a positive loyalty direction change, {@code false} for negative
     * @param isMajor    {@code true} for a major loyalty change, {@code false} for minor
     */
    public static void performMassForcedDirectionLoyaltyChange(Campaign campaign, boolean isPositive,
          boolean isMajor) {
        for (Person person : campaign.getPersonnel()) {
            if (person.getStatus().isDepartedUnit()) {
                continue;
            }

            if (person.getPrisonerStatus().isCurrentPrisoner()) {
                continue;
            }

            person.performForcedDirectionLoyaltyChange(campaign, isPositive, isMajor, false);
        }

        if (campaign.getCampaignOptions().isUseLoyaltyModifiers()) {
            campaign.addReport(String.format(resources.getString("loyaltyChangeGroup.text"),
                  "<span color=" + ReportingUtilities.getWarningColor() + "'>",
                  ReportingUtilities.CLOSING_SPAN_TAG));
        }
    }

    /**
     * Reports the change in loyalty.
     *
     * @param campaign        The campaign for which the loyalty change is being reported.
     * @param originalLoyalty The original loyalty value before the change.
     */
    private void reportLoyaltyChange(Campaign campaign, int originalLoyalty) {
        if (!campaign.getCampaignOptions().isUseLoyaltyModifiers()) {
            return;
        }

        StringBuilder changeString = new StringBuilder();
        String color;

        // choose the color and string based on the loyalty comparison.
        if (originalLoyalty > loyalty) {
            color = ReportingUtilities.getNegativeColor();
            changeString.append(resources.getString("loyaltyChangeNegative.text"));
        } else {
            color = ReportingUtilities.getPositiveColor();
            changeString.append(resources.getString("loyaltyChangePositive.text"));
        }

        String report = String.format(resources.getString("loyaltyChangeReport.text"),
              getHyperlinkedFullTitle(),
              "<span color=" + color + "'>",
              changeString,
              CLOSING_SPAN_TAG);

        campaign.addReport(report);
    }

    /**
     * This is used to directly set the Person's PersonnelStatus without any processing
     *
     * @param status the person's new status
     */
    public void setStatus(final PersonnelStatus status) {
        this.status = status;
    }

    public int getVocationalXPTimer() {
        return vocationalXPTimer;
    }

    public void setVocationalXPTimer(final int vocationalXPTimer) {
        this.vocationalXPTimer = vocationalXPTimer;
    }

    public int getDaysToWaitForHealing() {
        return daysToWaitForHealing;
    }

    public void setDaysToWaitForHealing(final int daysToWaitForHealing) {
        this.daysToWaitForHealing = daysToWaitForHealing;
    }

    public void setGender(final Gender gender) {
        this.gender = gender;
    }

    public Gender getGender() {
        return gender;
    }

    public void setBloodGroup(final BloodGroup bloodGroup) {
        this.bloodGroup = bloodGroup;
    }

    /**
     * Retrieves the blood group of the person. If the blood group has not been set, it generates a random blood group
     * using {@link BloodGroup#getRandomBloodGroup()}.
     *
     * @return The {@link BloodGroup} of the entity. If no blood group is previously assigned, a random one is generated
     *       and returned.
     */
    public BloodGroup getBloodGroup() {
        if (bloodGroup == null) {
            bloodGroup = getRandomBloodGroup();
        }

        return bloodGroup;
    }

    /**
     * Sets the date of birth (the date they are born) for the person.
     *
     * @param birthday the person's new date of birth
     */
    public void setDateOfBirth(final LocalDate birthday) {
        this.birthday = birthday;
    }

    /**
     * Returns the date a person was born.
     *
     * @return a LocalDate representing the person's date of birth
     */
    public LocalDate getDateOfBirth() {
        return birthday;
    }

    /**
     * Retrieves the birthday for a person, with the year set to the same as the provided year.
     *
     * @param currentYear the current in-game year
     *
     * @return the birthday with the year updated to match the provided year
     */
    public LocalDate getBirthday(int currentYear) {
        return birthday.withYear(currentYear);
    }

    public @Nullable LocalDate getDateOfDeath() {
        return dateOfDeath;
    }

    public void setDateOfDeath(final @Nullable LocalDate dateOfDeath) {
        this.dateOfDeath = dateOfDeath;
    }

    public int getAge(LocalDate today) {
        // Get age based on year
        if (getDateOfDeath() != null) {
            // use date of death instead of birthday
            today = getDateOfDeath();
        }

        return Math.toIntExact(ChronoUnit.YEARS.between(getDateOfBirth(), today));
    }

    public @Nullable LocalDate getJoinedCampaign() {
        return joinedCampaign;
    }

    public void setJoinedCampaign(final @Nullable LocalDate joinedCampaign) {
        this.joinedCampaign = joinedCampaign;
    }

    public @Nullable LocalDate getRecruitment() {

        return recruitment;
    }

    /**
     * Sets the recruitment (join) date for this entity.
     * <p>
     * If the provided date is not {@code null}, the entity is marked as employed.
     * </p>
     *
     * @param recruitment the date the entity was recruited, or {@code null} to unset
     */
    public void setRecruitment(final @Nullable LocalDate recruitment) {
        employed = recruitment != null;

        this.recruitment = recruitment;
    }

    public String getTimeInService(final Campaign campaign) {
        // Get time in service based on year
        if (getRecruitment() == null) {
            // use "" they haven't been recruited
            return "";
        }

        LocalDate today = campaign.getLocalDate();

        // If the person is dead, we only care about how long they spent in service to
        // the company
        if (getDateOfDeath() != null) {
            // use date of death instead of the current day
            today = getDateOfDeath();
        }

        return campaign.getCampaignOptions()
                     .getTimeInServiceDisplayFormat()
                     .getDisplayFormattedOutput(getRecruitment(), today);
    }

    /**
     * @param campaign the current Campaign
     *
     * @return how many years a character has spent employed in the campaign, factoring in date of death and retirement
     */
    public long getYearsInService(final Campaign campaign) {
        // Get time in service based on year
        if (getRecruitment() == null) {
            return 0;
        }

        LocalDate today = campaign.getLocalDate();

        // If the person is dead or has left the unit, we only care about how long they
        // spent in service to the company
        if (getRetirement() != null) {
            today = getRetirement();
        } else if (getDateOfDeath() != null) {
            today = getDateOfDeath();
        }

        return ChronoUnit.YEARS.between(getRecruitment(), today);
    }

    public @Nullable LocalDate getLastRankChangeDate() {
        return lastRankChangeDate;
    }

    public void setLastRankChangeDate(final @Nullable LocalDate lastRankChangeDate) {
        this.lastRankChangeDate = lastRankChangeDate;
    }

    public String getTimeInRank(final Campaign campaign) {
        if (getLastRankChangeDate() == null) {
            return "";
        }

        LocalDate today = campaign.getLocalDate();

        // If the person is dead, we only care about how long it was from their last
        // promotion till they died
        if (getDateOfDeath() != null) {
            // use date of death instead of the current day
            today = getDateOfDeath();
        }

        return campaign.getCampaignOptions()
                     .getTimeInRankDisplayFormat()
                     .getDisplayFormattedOutput(getLastRankChangeDate(), today);
    }

    public void setId(final UUID id) {
        this.id = id;
    }

    public UUID getId() {
        return id;
    }

    /**
     * Checks if the person is considered a child based on their age and today's date.
     *
     * <p>This method uses the default context where the person is not being checked
     * for procreation-specific thresholds.</p>
     *
     * @param today the current date to calculate the age against
     *
     * @return {@code true} if the person's age is less than 16; {@code false} otherwise
     */
    public boolean isChild(final LocalDate today) {
        return isChild(today, false);
    }

    /**
     * Checks if the person is considered a child based on their age, today's date, and procreation status.
     *
     * @param today the current date to calculate the age against
     * @param use18 if {@code true}, the threshold considers a person a child if their age is less than 18; otherwise,
     *              the default age threshold of 16 applies
     *
     * @return {@code true} if the person's age is less than the specified threshold (procreation or default),
     *       {@code false} otherwise
     */
    public boolean isChild(final LocalDate today, boolean use18) {
        int age = getAge(today);
        return age < (use18 ? 18 : 16);
    }

    public Genealogy getGenealogy() {
        return genealogy;
    }

    // region autoAwards
    public int getAutoAwardSupportPoints() {
        return autoAwardSupportPoints;
    }

    public void setAutoAwardSupportPoints(final int autoAwardSupportPoints) {
        this.autoAwardSupportPoints = autoAwardSupportPoints;
    }

    public void changeAutoAwardSupportPoints(int change) {
        autoAwardSupportPoints += change;
    }
    // endregion autoAwards

    // region Turnover and Retention
    public @Nullable LocalDate getRetirement() {
        return retirement;
    }

    public void setRetirement(final @Nullable LocalDate retirement) {
        this.retirement = retirement;
    }

    /**
     * Use {@link #getBaseLoyalty()} instead.
     */
    @Deprecated(since = "0.50.07", forRemoval = true)
    public int getLoyalty() {
        return getBaseLoyalty();
    }

    /**
     * This method returns the character's base loyalty score.
     *
     * <p><b>Usage:</b> In most cases you will want to use {@link #getAdjustedLoyalty(Faction)} instead.</p>
     *
     * @return the loyalty value as an {@link Integer}
     */
    public int getBaseLoyalty() {
        return loyalty;
    }

    /**
     * Calculates and returns the adjusted loyalty value for the given campaign faction.
     *
     * @param campaignFaction the campaign {@link Faction} being compared with the origin {@link Faction}
     *
     * @return the loyalty value adjusted based on the provided campaign {@link Faction}
     *
     * @author Illiani
     * @since 0.50.07
     */
    public int getAdjustedLoyalty(Faction campaignFaction) {
        final int LOYALTY_PENALTY_FOR_ANARCHIST = -2;

        boolean campaignFactionMatchesOriginFaction = originFaction.equals(campaignFaction);

        int modifier = 0;
        boolean hasHatredForAuthority = options.booleanOption(COMPULSION_ANARCHIST);
        if (hasHatredForAuthority) {
            modifier += commander ? 0 : LOYALTY_PENALTY_FOR_ANARCHIST;
        }

        boolean hasFactionPride = options.booleanOption(COMPULSION_FACTION_PRIDE);
        if (hasFactionPride) {
            modifier += campaignFactionMatchesOriginFaction ? 1 : -2;
        }

        boolean hasFactionLoyalty = options.booleanOption(COMPULSION_FACTION_LOYALTY);
        if (hasFactionLoyalty) {
            modifier += campaignFactionMatchesOriginFaction ? 1 : -4;
        }

        return loyalty + modifier;
    }

    public void setLoyalty(int loyalty) {
        this.loyalty = loyalty;
    }

    /**
     * Changes the loyalty value for the current person by the specified amount. Positive values increase loyalty, while
     * negative values decrease loyalty.
     *
     * @param change The amount to change the loyalty value by.
     */
    public void changeLoyalty(int change) {
        this.loyalty += change;
    }

    /**
     * @param loyaltyModifier the loyalty modifier
     *
     * @return the name corresponding to an individual's loyalty modifier.
     *
     * @throws IllegalStateException if an unexpected value is passed for loyaltyModifier
     */
    public static String getLoyaltyName(int loyaltyModifier) {
        return switch (loyaltyModifier) {
            case -3 -> "Devoted";
            case -2 -> "Loyal";
            case -1 -> "Reliable";
            case 0 -> "Neutral";
            case 1 -> "Unreliable";
            case 2 -> "Disloyal";
            case 3 -> "Treacherous";
            default -> throw new IllegalStateException(
                  "Unexpected value in mekhq/campaign/personnel/Person.java/getLoyaltyName: " + loyaltyModifier);
        };
    }

    public int getFatigue() {
        return fatigue;
    }

    public void setFatigue(final int fatigue) {
        this.fatigue = fatigue;
    }

    /**
     * Adjusts the current fatigue level by the specified amount, applying an SPA fatigue multiplier where applicable.
     *
     * <p>This method modifies the fatigue level based on the given {@code delta} value. Positive values, which
     * indicate an increase in fatigue, are scaled by the result of {@link #getFatigueMultiplier()} and rounded down
     * using {@link Math#floor(double)} to ensure consistent results. Negative values, which indicate a reduction in
     * fatigue, are applied directly without modification.</p>
     *
     * @param delta The amount to adjust the fatigue by. Positive values represent fatigue gain and are scaled by the
     *              fatigue multiplier, while negative values represent fatigue reduction and are applied as-is.
     */
    public void changeFatigue(int delta) {
        if (delta > 0) {
            // Only fatigue gain is modified by SPAs, not reduction.
            delta = (int) floor(delta * getFatigueMultiplier());
        }

        this.fatigue = this.fatigue + delta;
    }

    public boolean getIsRecoveringFromFatigue() {
        return isRecoveringFromFatigue;
    }

    public void setIsRecoveringFromFatigue(final boolean isRecoveringFromFatigue) {
        this.isRecoveringFromFatigue = isRecoveringFromFatigue;
    }

    /**
     * Calculates the fatigue multiplier for a character based on their traits and fitness-related options.
     *
     * <p>The calculation is influenced by the following conditions:</p>
     * <ul>
     *     <li><b>{@code FLAW_GLASS_JAW}</b>: If set, increases the multiplier by 1.</li>
     *     <li><b>{@code ATOW_TOUGHNESS}</b>: If set, decreases the multiplier by 1.</li>
     *     <li>Both {@code FLAW_GLASS_JAW} and {@code ATOW_TOUGHNESS} cannot modify the multiplier if both are
     *     present, as they cancel each other out.</li>
     *     <li><b>{@code ATOW_FIT}</b>: If set, decreases the multiplier by 1.</li>
     *     <li><b>{@code FLAW_UNFIT}</b>: If set, increases the multiplier by 1.</li>
     *     <li>Both {@code ATOW_FIT} and {@code FLAW_UNFIT}, when present simultaneously, cancel each other out and
     *     do not affect the multiplier.</li>
     * </ul>
     *
     * <p>After calculating the initial multiplier, the following adjustments are applied:</p>
     * <ul>
     *     <li>If the resulting multiplier equals {@code 0}, it is set to {@code 0.5} to avoid zeroing Fatigue.</li>
     *     <li>If the resulting multiplier is less than {@code 0}, it is set to a minimum value of {@code 0.25}.</li>
     * </ul>
     *
     * @return the calculated fatigue multiplier, adjusted based on the character's traits and options
     *
     * @author Illiani
     * @since 0.50.05
     */
    private double getFatigueMultiplier() {
        double fatigueMultiplier = 1;

        // Glass Jaw and Toughness
        boolean hasGlassJaw = options.booleanOption(FLAW_GLASS_JAW);
        boolean hasToughness = options.booleanOption(ATOW_TOUGHNESS);
        boolean modifyForGlassJawToughness = !(hasGlassJaw && hasToughness);

        if (modifyForGlassJawToughness) {
            fatigueMultiplier += (hasGlassJaw ? 1 : 0);
            fatigueMultiplier -= (hasToughness ? 1 : 0);
        }

        // Fit and Unfit
        boolean hasFit = options.booleanOption(ATOW_FIT);
        boolean hasUnfit = options.booleanOption(FLAW_UNFIT);
        boolean modifyForFitness = !(hasFit && hasUnfit);

        if (modifyForFitness) {
            fatigueMultiplier += (hasUnfit ? 1 : 0);
            fatigueMultiplier -= (hasFit ? 1 : 0);
        }

        // Conclusion
        if (fatigueMultiplier == 0) {
            fatigueMultiplier = 0.5;
        } else if (fatigueMultiplier < 0) {
            fatigueMultiplier = 0.25;
        }

        return fatigueMultiplier;
    }
    // region Turnover and Retention

    // region Pregnancy
    public LocalDate getDueDate() {
        return dueDate;
    }

    public void setDueDate(final LocalDate dueDate) {
        this.dueDate = dueDate;
    }

    public LocalDate getExpectedDueDate() {
        return expectedDueDate;
    }

    public void setExpectedDueDate(final LocalDate expectedDueDate) {
        this.expectedDueDate = expectedDueDate;
    }

    public String getDueDateAsString(final Campaign campaign) {
        final LocalDate date = campaign.getCampaignOptions().isDisplayTrueDueDate() ?
                                     getDueDate() :
                                     getExpectedDueDate();
        return (date == null) ? "" : MekHQ.getMHQOptions().getDisplayFormattedDate(date);
    }

    public boolean isPregnant() {
        return dueDate != null;
    }
    // endregion Pregnancy

    // region Experience

    /**
     * @return the current experience points (XP) of the character.
     */
    public int getXP() {
        return xp;
    }

    /**
     * Awards experience points (XP) to the character and optionally tracks the total XP earnings if enabled.
     *
     * <p>This method increments the current XP by the specified amount and, if the campaign
     * option for tracking total XP earnings is enabled, updates the total XP earnings as well.</p>
     *
     * @param campaign the {@link Campaign} instance providing the campaign options
     * @param xp       the amount of XP to be awarded
     */
    public void awardXP(final Campaign campaign, final int xp) {
        this.xp += xp;
        if (campaign.getCampaignOptions().isTrackTotalXPEarnings()) {
            changeTotalXPEarnings(xp);
        }
    }

    /**
     * Spends (deducts) experience points (XP) from the character's current XP total.
     *
     * <p>This method decrements the current XP by the specified amount.</p>
     *
     * @param xp the amount of XP to deduct
     */
    public void spendXP(final int xp) {
        this.xp -= xp;
    }

    /**
     * Sets the current experience points (XP) for the character and optionally tracks the adjustment in total XP
     * earnings if enabled.
     *
     * <p>This method updates the current XP to the specified value. If the campaign option for tracking total XP
     * earnings is enabled, it also calculates and updates the total XP earnings based on the difference between the new
     * and current XP values.</p>
     *
     * @param campaign the {@link Campaign} instance providing the campaign options
     * @param xp       the new XP value to set
     */
    public void setXP(final Campaign campaign, final int xp) {
        if (campaign.getCampaignOptions().isTrackTotalXPEarnings()) {
            changeTotalXPEarnings(xp - getXP());
        }
        setXPDirect(xp);
    }

    /**
     * Directly sets the experience points (XP) for the entity without adjusting total XP earnings tracking.
     *
     * <p>This method updates the XP value directly, bypassing any optional campaign-related tracking logic.</p>
     *
     * <p><b>Usage:</b> Generally this should only be used in special circumstances, as it bypasses the tracking of
     * experience point gains. For most use cases {@code #awardXP()} or {@code #setXP()} are preferred.</p>
     *
     * @param xp the new XP value to set
     */
    public void setXPDirect(final int xp) {
        this.xp = xp;
    }

    public int getTotalXPEarnings() {
        return totalXPEarnings;
    }

    public void changeTotalXPEarnings(final int xp) {
        setTotalXPEarnings(getTotalXPEarnings() + xp);
    }

    public void setTotalXPEarnings(final int totalXPEarnings) {
        this.totalXPEarnings = totalXPEarnings;
    }
    // endregion Experience

    public int getAcquisitions() {
        return acquisitions;
    }

    public void setAcquisition(final int acquisitions) {
        this.acquisitions = acquisitions;
    }

    public void incrementAcquisition() {
        acquisitions++;
    }

    public void setDoctorId(final @Nullable UUID doctorId, final int daysToWaitForHealing) {
        this.doctorId = doctorId;
        this.daysToWaitForHealing = daysToWaitForHealing;
    }

    public void decrementDaysToWaitForHealing() {
        if (daysToWaitForHealing > 0) {
            daysToWaitForHealing--;
        }
    }

    public boolean isDeployed() {
        return (getUnit() != null) && (getUnit().getScenarioId() != -1);
    }

    public String getBiography() {
        return biography;
    }

    public void setBiography(final String biography) {
        this.biography = biography;
    }

    public EducationLevel getEduHighestEducation() {
        return eduHighestEducation;
    }

    public void setEduHighestEducation(final EducationLevel eduHighestEducation) {
        this.eduHighestEducation = eduHighestEducation;
    }

    public int getEduJourneyTime() {
        return eduJourneyTime;
    }

    public void setEduJourneyTime(final int eduJourneyTime) {
        this.eduJourneyTime = eduJourneyTime;
    }

    public int getEduDaysOfTravel() {
        return eduDaysOfTravel;
    }

    public void setEduDaysOfTravel(final int eduDaysOfTravel) {
        this.eduDaysOfTravel = eduDaysOfTravel;
    }

    public List<UUID> getEduTagAlongs() {
        return eduTagAlongs;
    }

    public void setEduTagAlongs(final List<UUID> eduTagAlongs) {
        this.eduTagAlongs = eduTagAlongs;
    }

    public void addEduTagAlong(final UUID tagAlong) {
        this.eduTagAlongs.add(tagAlong);
    }

    public List<String> getEduFailedApplications() {
        return eduFailedApplications;
    }

    public void addEduFailedApplications(final String failedApplication) {
        eduFailedApplications.add(failedApplication);
    }

    /**
     * Increments the number educational travel days by 1.
     */
    public void incrementEduDaysOfTravel() {
        this.eduDaysOfTravel++;
    }

    public int getEduEducationTime() {
        return eduEducationTime;
    }

    public void setEduEducationTime(final int eduEducationTime) {
        this.eduEducationTime = eduEducationTime;
    }

    public String getEduAcademySystem() {
        return eduAcademySystem;
    }

    public void setEduAcademySystem(final String eduAcademySystem) {
        this.eduAcademySystem = eduAcademySystem;
    }

    public String getEduAcademyNameInSet() {
        return eduAcademyNameInSet;
    }

    public void setEduAcademyNameInSet(final String eduAcademyNameInSet) {
        this.eduAcademyNameInSet = eduAcademyNameInSet;
    }

    public String getEduAcademyFaction() {
        return eduAcademyFaction;
    }

    public void setEduAcademyFaction(final String eduAcademyFaction) {
        this.eduAcademyFaction = eduAcademyFaction;
    }

    public Integer getEduCourseIndex() {
        return eduCourseIndex;
    }

    public void setEduCourseIndex(final Integer eduCourseIndex) {
        this.eduCourseIndex = eduCourseIndex;
    }

    public EducationStage getEduEducationStage() {
        return eduEducationStage;
    }

    public void setEduEducationStage(final EducationStage eduEducationStage) {
        this.eduEducationStage = eduEducationStage;
    }

    public String getEduAcademyName() {
        return eduAcademyName;
    }

    public void setEduAcademyName(final String eduAcademyName) {
        this.eduAcademyName = eduAcademyName;
    }

    public void setEduAcademySet(final String eduAcademySet) {
        this.eduAcademySet = eduAcademySet;
    }

    public String getEduAcademySet() {
        return eduAcademySet;
    }

    public Aggression getAggression() {
        return aggression;
    }

    public void setAggression(final Aggression aggression) {
        this.aggression = aggression;
    }

    public int getAggressionDescriptionIndex() {
        return aggressionDescriptionIndex;
    }

    /**
     * Sets the index value for the {@link Aggression} description.
     *
     * @param aggressionDescriptionIndex The index value to set for the aggression description. It will be clamped to
     *                                   ensure it remains within the valid range.
     */
    public void setAggressionDescriptionIndex(final int aggressionDescriptionIndex) {
        this.aggressionDescriptionIndex = clamp(aggressionDescriptionIndex, 0, Aggression.MAXIMUM_VARIATIONS - 1);
    }

    public Ambition getAmbition() {
        return ambition;
    }

    public void setAmbition(final Ambition ambition) {
        this.ambition = ambition;
    }

    public int getAmbitionDescriptionIndex() {
        return ambitionDescriptionIndex;
    }

    /**
     * Sets the index value for the {@link Ambition} description.
     *
     * @param ambitionDescriptionIndex The index value to set for the Ambition description. It will be clamped to ensure
     *                                 it remains within the valid range.
     */
    public void setAmbitionDescriptionIndex(final int ambitionDescriptionIndex) {
        this.ambitionDescriptionIndex = clamp(ambitionDescriptionIndex, 0, Ambition.MAXIMUM_VARIATIONS - 1);
    }

    public Greed getGreed() {
        return greed;
    }

    public void setGreed(final Greed greed) {
        this.greed = greed;
    }

    public int getGreedDescriptionIndex() {
        return greedDescriptionIndex;
    }

    /**
     * Sets the index value for the {@link Greed} description.
     *
     * @param greedDescriptionIndex The index value to set for the Greed description. It will be clamped to ensure it
     *                              remains within the valid range.
     */
    public void setGreedDescriptionIndex(final int greedDescriptionIndex) {
        this.greedDescriptionIndex = clamp(greedDescriptionIndex, 0, Greed.MAXIMUM_VARIATIONS - 1);
    }

    public Social getSocial() {
        return social;
    }

    public void setSocial(final Social social) {
        this.social = social;
    }

    public int getSocialDescriptionIndex() {
        return socialDescriptionIndex;
    }

    /**
     * Sets the index value for the {@link Social} description.
     *
     * @param socialDescriptionIndex The index value to set for the Social description. It will be clamped to ensure it
     *                               remains within the valid range.
     */
    public void setSocialDescriptionIndex(final int socialDescriptionIndex) {
        this.socialDescriptionIndex = clamp(socialDescriptionIndex, 0, Social.MAXIMUM_VARIATIONS - 1);
    }

    public PersonalityQuirk getPersonalityQuirk() {
        return personalityQuirk;
    }

    public void setPersonalityQuirk(final PersonalityQuirk personalityQuirk) {
        this.personalityQuirk = personalityQuirk;
    }

    public int getPersonalityQuirkDescriptionIndex() {
        return personalityQuirkDescriptionIndex;
    }

    /**
     * Sets the index value for the {@link PersonalityQuirk} description.
     *
     * @param personalityQuirkDescriptionIndex The index value to set for the quirk description. It will be clamped to
     *                                         ensure it remains within the valid range.
     */
    public void setPersonalityQuirkDescriptionIndex(final int personalityQuirkDescriptionIndex) {
        this.personalityQuirkDescriptionIndex = clamp(personalityQuirkDescriptionIndex,
              0,
              PersonalityQuirk.MAXIMUM_VARIATIONS - 1);
    }

    public Reasoning getReasoning() {
        return reasoning;
    }

    public void setReasoning(final Reasoning reasoning) {
        this.reasoning = reasoning;
    }

    public int getReasoningDescriptionIndex() {
        return reasoningDescriptionIndex;
    }

    /**
     * Sets the index value for the {@link Reasoning} description.
     *
     * @param reasoningDescriptionIndex The index value to set for the Reasoning description. It will be clamped to
     *                                  ensure it remains within the valid range.
     */
    public void setReasoningDescriptionIndex(final int reasoningDescriptionIndex) {
        this.reasoningDescriptionIndex = clamp(reasoningDescriptionIndex, 0, Reasoning.MAXIMUM_VARIATIONS - 1);
    }

    public String getPersonalityDescription() {
        return personalityDescription;
    }

    public void setPersonalityDescription(final String personalityDescription) {
        this.personalityDescription = personalityDescription;
    }

    public String getPersonalityInterviewNotes() {
        return personalityInterviewNotes;
    }

    public void setPersonalityInterviewNotes(final String personalityInterviewNotes) {
        this.personalityInterviewNotes = personalityInterviewNotes;
    }

    public boolean isSufferingFromClinicalParanoia() {
        return sufferingFromClinicalParanoia;
    }

    public void setSufferingFromClinicalParanoia(final boolean sufferingFromClinicalParanoia) {
        this.sufferingFromClinicalParanoia = sufferingFromClinicalParanoia;
    }

    // region Flags
    public boolean isClanPersonnel() {
        return clanPersonnel;
    }

    public void setClanPersonnel(final boolean clanPersonnel) {
        this.clanPersonnel = clanPersonnel;
    }

    /**
     * @return true if the person is the campaign commander, false otherwise.
     */
    public boolean isCommander() {
        return commander;
    }

    /**
     * Flags the person as the campaign commander.
     */
    public void setCommander(final boolean commander) {
        this.commander = commander;
    }

    public boolean isDivorceable() {
        return divorceable;
    }

    public void setDivorceable(final boolean divorceable) {
        this.divorceable = divorceable;
    }

    public boolean isFounder() {
        return founder;
    }

    public void setFounder(final boolean founder) {
        this.founder = founder;
    }

    public boolean isImmortal() {
        return immortal;
    }

    public void setImmortal(final boolean immortal) {
        this.immortal = immortal;
    }

    public boolean isEmployed() {
        return employed;
    }

    public void setEmployed(final boolean employed) {
        this.employed = employed;
    }

    public boolean isMarriageable() {
        return marriageable;
    }

    public void setMarriageable(final boolean marriageable) {
        this.marriageable = marriageable;
    }

    public boolean isTryingToConceive() {
        return tryingToConceive;
    }

    public void setTryingToConceive(final boolean tryingToConceive) {
        this.tryingToConceive = tryingToConceive;
    }

    public boolean isHidePersonality() {
        return hidePersonality;
    }

    public void setHidePersonality(final boolean hidePersonality) {
        this.hidePersonality = hidePersonality;
    }
    // endregion Flags

    public ExtraData getExtraData() {
        return extraData;
    }

    // region File I/O
    public void writeToXML(final PrintWriter pw, int indent, final Campaign campaign) {
        MHQXMLUtility.writeSimpleXMLOpenTag(pw, indent++, "person", "id", id, "type", getClass());
        indent = writeToXMLHeadless(pw, indent, campaign);
        MHQXMLUtility.writeSimpleXMLCloseTag(pw, --indent, "person");
    }

    public int writeToXMLHeadless(PrintWriter pw, int indent, Campaign campaign) {
        try {
            MHQXMLUtility.writeSimpleXMLTag(pw, indent, "id", id.toString());

            // region Name
            if (!isNullOrBlank(getPreNominal())) {
                MHQXMLUtility.writeSimpleXMLTag(pw, indent, "preNominal", getPreNominal());
            }
            MHQXMLUtility.writeSimpleXMLTag(pw, indent, "givenName", getGivenName());
            MHQXMLUtility.writeSimpleXMLTag(pw, indent, "surname", getSurname());
            if (!isNullOrBlank(getPostNominal())) {
                MHQXMLUtility.writeSimpleXMLTag(pw, indent, "postNominal", getPostNominal());
            }

            if (getMaidenName() != null) { // this is only a != null comparison because empty is a use case for divorce
                MHQXMLUtility.writeSimpleXMLTag(pw, indent, "maidenName", getMaidenName());
            }

            if (!isNullOrBlank(getCallsign())) {
                MHQXMLUtility.writeSimpleXMLTag(pw, indent, "callsign", getCallsign());
            }
            // endregion Name

            // Always save the primary role
            MHQXMLUtility.writeSimpleXMLTag(pw, indent, "primaryRole", getPrimaryRole().name());
            if (!getSecondaryRole().isNone()) {
                MHQXMLUtility.writeSimpleXMLTag(pw, indent, "secondaryRole", getSecondaryRole().name());
            }

            if (primaryDesignator != ROMDesignation.NONE) {
                MHQXMLUtility.writeSimpleXMLTag(pw, indent, "primaryDesignator", primaryDesignator.name());
            }

            if (secondaryDesignator != ROMDesignation.NONE) {
                MHQXMLUtility.writeSimpleXMLTag(pw, indent, "secondaryDesignator", secondaryDesignator.name());
            }

            // Always save the person's origin faction
            MHQXMLUtility.writeSimpleXMLTag(pw, indent, "faction", originFaction.getShortName());
            if (originPlanet != null) {
                MHQXMLUtility.writeSimpleXMLAttributedTag(pw, indent,
                      "planetId",
                      "systemId",
                      originPlanet.getParentSystem().getId(),
                      originPlanet.getId());
            }

            if (becomingBondsmanEndDate != null) {
                MHQXMLUtility.writeSimpleXMLTag(pw, indent, "becomingBondsmanEndDate", becomingBondsmanEndDate);
            }

            if (!getPhenotype().isNone()) {
                MHQXMLUtility.writeSimpleXMLTag(pw, indent, "phenotype", getPhenotype().name());
            }

            if (!isNullOrBlank(bloodname)) {
                MHQXMLUtility.writeSimpleXMLTag(pw, indent, "bloodname", bloodname);
            }

            if (!isNullOrBlank(biography)) {
                MHQXMLUtility.writeSimpleXMLTag(pw, indent, "biography", biography);
            }

            if (vocationalXPTimer > 0) {
                MHQXMLUtility.writeSimpleXMLTag(pw, indent, "vocationalXPTimer", vocationalXPTimer);
            }

            if (!genealogy.isEmpty()) {
                genealogy.writeToXML(pw, indent);
            }
            MHQXMLUtility.writeSimpleXMLTag(pw, indent, "dueDate", getDueDate());
            MHQXMLUtility.writeSimpleXMLTag(pw, indent, "expectedDueDate", getExpectedDueDate());
            getPortrait().writeToXML(pw, indent);
            if (getXP() != 0) {
                MHQXMLUtility.writeSimpleXMLTag(pw, indent, "xp", getXP());
            }

            if (getTotalXPEarnings() != 0) {
                MHQXMLUtility.writeSimpleXMLTag(pw, indent, "totalXPEarnings", getTotalXPEarnings());
            }

            if (daysToWaitForHealing != 0) {
                MHQXMLUtility.writeSimpleXMLTag(pw, indent, "daysToWaitForHealing", daysToWaitForHealing);
            }
            // Always save the person's gender, as it would otherwise get confusing fast
            MHQXMLUtility.writeSimpleXMLTag(pw, indent, "gender", getGender().name());
            MHQXMLUtility.writeSimpleXMLTag(pw, indent, "bloodGroup", getBloodGroup().name());
            if (!getRankSystem().equals(campaign.getRankSystem())) {
                MHQXMLUtility.writeSimpleXMLTag(pw, indent, "rankSystem", getRankSystem().getCode());
            }
            // Always save a person's rank
            MHQXMLUtility.writeSimpleXMLTag(pw, indent, "rank", getRankNumeric());
            if (getRankLevel() != 0) {
                MHQXMLUtility.writeSimpleXMLTag(pw, indent, "rankLevel", getRankLevel());
            }

            if (!getManeiDominiClass().isNone()) {
                MHQXMLUtility.writeSimpleXMLTag(pw, indent, "maneiDominiClass", getManeiDominiClass().name());
            }

            if (!getManeiDominiRank().isNone()) {
                MHQXMLUtility.writeSimpleXMLTag(pw, indent, "maneiDominiRank", getManeiDominiRank().name());
            }

            if (nTasks > 0) {
                MHQXMLUtility.writeSimpleXMLTag(pw, indent, "nTasks", nTasks);
            }
            MHQXMLUtility.writeSimpleXMLTag(pw, indent, "doctorId", doctorId);
            if (getUnit() != null) {
                MHQXMLUtility.writeSimpleXMLTag(pw, indent, "unitId", getUnit().getId());
            }

            if (!salary.equals(Money.of(-1))) {
                MHQXMLUtility.writeSimpleXMLTag(pw, indent, "salary", salary);
            }

            if (!totalEarnings.equals(Money.of(0))) {
                MHQXMLUtility.writeSimpleXMLTag(pw, indent, "totalEarnings", totalEarnings);
            }
            // Always save a person's status, to make it easy to parse the personnel saved
            // data
            MHQXMLUtility.writeSimpleXMLTag(pw, indent, "status", status.name());
            if (prisonerStatus != PrisonerStatus.FREE) {
                MHQXMLUtility.writeSimpleXMLTag(pw, indent, "prisonerStatus", prisonerStatus.name());
            }

            if (hits > 0) {
                MHQXMLUtility.writeSimpleXMLTag(pw, indent, "hits", hits);
            }

            if (hitsPrior > 0) {
                MHQXMLUtility.writeSimpleXMLTag(pw, indent, "hitsPrior", hitsPrior);
            }

            if (toughness != 0) {
                MHQXMLUtility.writeSimpleXMLTag(pw, indent, "toughness", toughness);
            }

            if (connections != 0) {
                MHQXMLUtility.writeSimpleXMLTag(pw, indent, "connections", connections);
            }

            if (wealth != 0) {
                MHQXMLUtility.writeSimpleXMLTag(pw, indent, "wealth", wealth);
            }

            if (hasPerformedExtremeExpenditure) {
                MHQXMLUtility.writeSimpleXMLTag(pw, indent, "hasPerformedExtremeExpenditure", true);
            }

            if (reputation != 0) {
                MHQXMLUtility.writeSimpleXMLTag(pw, indent, "reputation", reputation);
            }

            if (unlucky != 0) {
                MHQXMLUtility.writeSimpleXMLTag(pw, indent, "unlucky", unlucky);
            }

            if (bloodmark != 0) {
                MHQXMLUtility.writeSimpleXMLTag(pw, indent, "bloodmark", bloodmark);
            }

            if (!bloodhuntSchedule.isEmpty()) {
                MHQXMLUtility.writeSimpleXMLOpenTag(pw, indent++, "bloodhuntSchedule");
                for (LocalDate attemptDate : bloodhuntSchedule) {
                    MHQXMLUtility.writeSimpleXMLTag(pw, indent, "attemptDate", attemptDate);
                }
                MHQXMLUtility.writeSimpleXMLCloseTag(pw, --indent, "bloodhuntSchedule");
            }

            MHQXMLUtility.writeSimpleXMLOpenTag(pw, indent++, "atowAttributes");
            atowAttributes.writeAttributesToXML(pw, indent);
            MHQXMLUtility.writeSimpleXMLCloseTag(pw, --indent, "atowAttributes");

            MHQXMLUtility.writeSimpleXMLTag(pw, indent, "minutesLeft", minutesLeft);

            if (overtimeLeft > 0) {
                MHQXMLUtility.writeSimpleXMLTag(pw, indent, "overtimeLeft", overtimeLeft);
            }
            MHQXMLUtility.writeSimpleXMLTag(pw, indent, "birthday", getDateOfBirth());
            MHQXMLUtility.writeSimpleXMLTag(pw, indent, "deathday", getDateOfDeath());
            MHQXMLUtility.writeSimpleXMLTag(pw, indent, "recruitment", getRecruitment());
            MHQXMLUtility.writeSimpleXMLTag(pw, indent, "joinedCampaign", getJoinedCampaign());

            MHQXMLUtility.writeSimpleXMLTag(pw, indent, "lastRankChangeDate", getLastRankChangeDate());
            MHQXMLUtility.writeSimpleXMLTag(pw, indent, "autoAwardSupportPoints", getAutoAwardSupportPoints());
            MHQXMLUtility.writeSimpleXMLTag(pw, indent, "retirement", getRetirement());
            MHQXMLUtility.writeSimpleXMLTag(pw, indent, "loyalty", getBaseLoyalty());
            MHQXMLUtility.writeSimpleXMLTag(pw, indent, "fatigue", getFatigue());
            MHQXMLUtility.writeSimpleXMLTag(pw, indent, "isRecoveringFromFatigue", getIsRecoveringFromFatigue());
            for (Skill skill : skills.getSkills()) {
                skill.writeToXML(pw, indent);
            }

            if (countOptions(PersonnelOptions.LVL3_ADVANTAGES) > 0) {
                MHQXMLUtility.writeSimpleXMLTag(pw, indent,
                      "advantages",
                      getOptionList(DELIMITER, PersonnelOptions.LVL3_ADVANTAGES));
            }

            if (countOptions(PersonnelOptions.EDGE_ADVANTAGES) > 0) {
                MHQXMLUtility.writeSimpleXMLTag(pw, indent,
                      "edge",
                      getOptionList(DELIMITER, PersonnelOptions.EDGE_ADVANTAGES));
                MHQXMLUtility.writeSimpleXMLTag(pw, indent, "edgeAvailable", getCurrentEdge());
            }

            if (countOptions(PersonnelOptions.MD_ADVANTAGES) > 0) {
                MHQXMLUtility.writeSimpleXMLTag(pw, indent,
                      "implants",
                      getOptionList(DELIMITER, PersonnelOptions.MD_ADVANTAGES));
            }

            if (!techUnits.isEmpty()) {
                MHQXMLUtility.writeSimpleXMLOpenTag(pw, indent++, "techUnitIds");
                for (Unit unit : techUnits) {
                    MHQXMLUtility.writeSimpleXMLTag(pw, indent, "id", unit.getId());
                }
                MHQXMLUtility.writeSimpleXMLCloseTag(pw, --indent, "techUnitIds");
            }

            if (!personnelLog.isEmpty()) {
                MHQXMLUtility.writeSimpleXMLOpenTag(pw, indent++, "personnelLog");
                for (LogEntry entry : personnelLog) {
                    entry.writeToXML(pw, indent);
                }
                MHQXMLUtility.writeSimpleXMLCloseTag(pw, --indent, "personnelLog");
            }

            if (!medicalLog.isEmpty()) {
                MHQXMLUtility.writeSimpleXMLOpenTag(pw, indent++, "medicalLog");
                for (LogEntry entry : medicalLog) {
                    entry.writeToXML(pw, indent);
                }
                MHQXMLUtility.writeSimpleXMLCloseTag(pw, --indent, "medicalLog");
            }

            if (!scenarioLog.isEmpty()) {
                MHQXMLUtility.writeSimpleXMLOpenTag(pw, indent++, "scenarioLog");
                for (LogEntry entry : scenarioLog) {
                    entry.writeToXML(pw, indent);
                }
                MHQXMLUtility.writeSimpleXMLCloseTag(pw, --indent, "scenarioLog");
            }

            if (!assignmentLog.isEmpty()) {
                MHQXMLUtility.writeSimpleXMLOpenTag(pw, indent++, "assignmentLog");
                for (LogEntry entry : assignmentLog) {
                    entry.writeToXML(pw, indent);
                }
                MHQXMLUtility.writeSimpleXMLCloseTag(pw, --indent, "assignmentLog");
            }

            if (!performanceLog.isEmpty()) {
                MHQXMLUtility.writeSimpleXMLOpenTag(pw, indent++, "performanceLog");
                for (LogEntry entry : performanceLog) {
                    entry.writeToXML(pw, indent);
                }
                MHQXMLUtility.writeSimpleXMLCloseTag(pw, --indent, "performanceLog");
            }

            if (!getAwardController().getAwards().isEmpty()) {
                MHQXMLUtility.writeSimpleXMLOpenTag(pw, indent++, "awards");
                for (Award award : getAwardController().getAwards()) {
                    award.writeToXML(pw, indent);
                }
                MHQXMLUtility.writeSimpleXMLCloseTag(pw, --indent, "awards");
            }

            if (!injuries.isEmpty()) {
                MHQXMLUtility.writeSimpleXMLOpenTag(pw, indent++, "injuries");
                for (Injury injury : injuries) {
                    injury.writeToXml(pw, indent);
                }
                MHQXMLUtility.writeSimpleXMLCloseTag(pw, --indent, "injuries");
            }

            if (originalUnitWeight != EntityWeightClass.WEIGHT_ULTRA_LIGHT) {
                MHQXMLUtility.writeSimpleXMLTag(pw, indent, "originalUnitWeight", originalUnitWeight);
            }

            if (originalUnitTech != TECH_IS1) {
                MHQXMLUtility.writeSimpleXMLTag(pw, indent, "originalUnitTech", originalUnitTech);
            }
            MHQXMLUtility.writeSimpleXMLTag(pw, indent, "originalUnitId", originalUnitId);
            if (acquisitions != 0) {
                MHQXMLUtility.writeSimpleXMLTag(pw, indent, "acquisitions", acquisitions);
            }

            if (eduHighestEducation != EducationLevel.EARLY_CHILDHOOD) {
                MHQXMLUtility.writeSimpleXMLTag(pw, indent, "eduHighestEducation", eduHighestEducation.name());
            }

            if (eduJourneyTime != 0) {
                MHQXMLUtility.writeSimpleXMLTag(pw, indent, "eduJourneyTime", eduJourneyTime);
            }

            if (eduDaysOfTravel != 0) {
                MHQXMLUtility.writeSimpleXMLTag(pw, indent, "eduDaysOfTravel", eduDaysOfTravel);
            }

            if (!eduTagAlongs.isEmpty()) {
                MHQXMLUtility.writeSimpleXMLOpenTag(pw, indent++, "eduTagAlongs");

                for (UUID tagAlong : eduTagAlongs) {
                    MHQXMLUtility.writeSimpleXMLTag(pw, indent, "tagAlong", tagAlong.toString());
                }

                MHQXMLUtility.writeSimpleXMLCloseTag(pw, --indent, "eduTagAlongs");
            }

            if (!eduTagAlongs.isEmpty()) {
                MHQXMLUtility.writeSimpleXMLOpenTag(pw, indent++, "eduFailedApplications");

                for (String failedApplication : eduFailedApplications) {
                    MHQXMLUtility.writeSimpleXMLTag(pw, indent, "eduFailedApplication", failedApplication);
                }

                MHQXMLUtility.writeSimpleXMLCloseTag(pw, --indent, "eduFailedApplications");
            }

            if (eduAcademySystem != null) {
                MHQXMLUtility.writeSimpleXMLTag(pw, indent, "eduAcademySystem", eduAcademySystem);
            }

            if (eduAcademyNameInSet != null) {
                MHQXMLUtility.writeSimpleXMLTag(pw, indent, "eduAcademyNameInSet", eduAcademyNameInSet);
            }

            if (eduAcademyFaction != null) {
                MHQXMLUtility.writeSimpleXMLTag(pw, indent, "eduAcademyFaction", eduAcademyFaction);
            }

            if (eduAcademySet != null) {
                MHQXMLUtility.writeSimpleXMLTag(pw, indent, "eduAcademySet", eduAcademySet);
            }

            if (eduAcademyName != null) {
                MHQXMLUtility.writeSimpleXMLTag(pw, indent, "eduAcademyName", eduAcademyName);
            }

            if (eduCourseIndex != 0) {
                MHQXMLUtility.writeSimpleXMLTag(pw, indent, "eduCourseIndex", eduCourseIndex);
            }

            if (eduEducationStage != EducationStage.NONE) {
                MHQXMLUtility.writeSimpleXMLTag(pw, indent, "eduEducationStage", eduEducationStage.toString());
            }

            if (eduEducationTime != 0) {
                MHQXMLUtility.writeSimpleXMLTag(pw, indent, "eduEducationTime", eduEducationTime);
            }

            if (aggression != Aggression.NONE) {
                MHQXMLUtility.writeSimpleXMLTag(pw, indent, "aggression", aggression.name());
            }

            MHQXMLUtility.writeSimpleXMLTag(pw, indent, "aggressionDescriptionIndex", aggressionDescriptionIndex);

            if (ambition != Ambition.NONE) {
                MHQXMLUtility.writeSimpleXMLTag(pw, indent, "ambition", ambition.name());
            }

            MHQXMLUtility.writeSimpleXMLTag(pw, indent, "ambitionDescriptionIndex", ambitionDescriptionIndex);

            if (greed != Greed.NONE) {
                MHQXMLUtility.writeSimpleXMLTag(pw, indent, "greed", greed.name());
            }

            MHQXMLUtility.writeSimpleXMLTag(pw, indent, "greedDescriptionIndex", greedDescriptionIndex);

            if (social != Social.NONE) {
                MHQXMLUtility.writeSimpleXMLTag(pw, indent, "social", social.name());
            }

            MHQXMLUtility.writeSimpleXMLTag(pw, indent, "socialDescriptionIndex", socialDescriptionIndex);

            if (personalityQuirk != PersonalityQuirk.NONE) {
                MHQXMLUtility.writeSimpleXMLTag(pw, indent, "personalityQuirk", personalityQuirk.name());
            }

            MHQXMLUtility.writeSimpleXMLTag(pw, indent,
                  "personalityQuirkDescriptionIndex",
                  personalityQuirkDescriptionIndex);

            if (reasoning != Reasoning.AVERAGE) {
                MHQXMLUtility.writeSimpleXMLTag(pw, indent, "reasoning", reasoning.ordinal());
            }

            MHQXMLUtility.writeSimpleXMLTag(pw, indent, "reasoningDescriptionIndex", reasoningDescriptionIndex);

            if (!isNullOrBlank(personalityDescription)) {
                MHQXMLUtility.writeSimpleXMLTag(pw, indent, "personalityDescription", personalityDescription);
            }

            if (!isNullOrBlank(personalityInterviewNotes)) {
                MHQXMLUtility.writeSimpleXMLTag(pw, indent, "personalityInterviewNotes", personalityInterviewNotes);
            }

            if (sufferingFromClinicalParanoia) {
                MHQXMLUtility.writeSimpleXMLTag(pw,
                      indent,
                      "sufferingFromClinicalParanoia",
                      sufferingFromClinicalParanoia);
            }

            // region Flags
            MHQXMLUtility.writeSimpleXMLTag(pw, indent, "clanPersonnel", isClanPersonnel());
            MHQXMLUtility.writeSimpleXMLTag(pw, indent, "commander", commander);
            MHQXMLUtility.writeSimpleXMLTag(pw, indent, "divorceable", divorceable);
            MHQXMLUtility.writeSimpleXMLTag(pw, indent, "founder", founder);
            MHQXMLUtility.writeSimpleXMLTag(pw, indent, "immortal", immortal);
            MHQXMLUtility.writeSimpleXMLTag(pw, indent, "employed", employed);
            MHQXMLUtility.writeSimpleXMLTag(pw, indent, "marriageable", marriageable);
            MHQXMLUtility.writeSimpleXMLTag(pw, indent, "tryingToConceive", tryingToConceive);
            MHQXMLUtility.writeSimpleXMLTag(pw, indent, "hidePersonality", hidePersonality);
            // endregion Flags

            if (!extraData.isEmpty()) {
                extraData.writeToXml(pw);
            }
        } catch (Exception ex) {
            logger.error(ex, "Failed to write {} to the XML File", getFullName());
            throw ex; // we want to rethrow to ensure that the save fails
        }
        return indent;
    }

    public static Person generateInstanceFromXML(Node wn, Campaign campaign, Version version) {
        Person person = new Person(campaign);

        try {
            // Okay, now load Person-specific fields!
            NodeList nl = wn.getChildNodes();

            String advantages = null;
            String edge = null;
            String implants = null;

            for (int x = 0; x < nl.getLength(); x++) {
                Node wn2 = nl.item(x);
                String nodeName = wn2.getNodeName();

                if (nodeName.equalsIgnoreCase("preNominal")) {
                    person.setPreNominalDirect(wn2.getTextContent().trim());
                } else if (nodeName.equalsIgnoreCase("givenName")) {
                    person.setGivenNameDirect(wn2.getTextContent().trim());
                } else if (nodeName.equalsIgnoreCase("surname")) {
                    person.setSurnameDirect(wn2.getTextContent().trim());
                } else if (nodeName.equalsIgnoreCase("postNominal")) {
                    person.setPostNominalDirect(wn2.getTextContent().trim());
                } else if (nodeName.equalsIgnoreCase("maidenName")) {
                    person.setMaidenName(wn2.getTextContent().trim());
                } else if (nodeName.equalsIgnoreCase("callsign")) {
                    person.setCallsignDirect(wn2.getTextContent().trim());
                } else if (nodeName.equalsIgnoreCase("faction")) {
                    person.setOriginFaction(Factions.getInstance().getFaction(wn2.getTextContent().trim()));
                } else if (nodeName.equalsIgnoreCase("planetId")) {
                    String systemId = "", planetId = "";
                    try {
                        systemId = wn2.getAttributes().getNamedItem("systemId").getTextContent().trim();
                        planetId = wn2.getTextContent().trim();
                        PlanetarySystem ps = campaign.getSystemById(systemId);
                        Planet p = null;
                        if (ps == null) {
                            ps = campaign.getSystemByName(systemId);
                        }
                        if (ps != null) {
                            p = ps.getPlanetById(planetId);
                        }
                        person.originPlanet = p;
                    } catch (NullPointerException e) {
                        logger.error("Error loading originPlanet for {}, {}", systemId, planetId, e);
                    }
                } else if (nodeName.equalsIgnoreCase("becomingBondsmanEndDate")) {
                    person.becomingBondsmanEndDate = MHQXMLUtility.parseDate(wn2.getTextContent().trim());
                } else if (nodeName.equalsIgnoreCase("phenotype")) {
                    person.phenotype = Phenotype.fromString(wn2.getTextContent().trim());
                } else if (nodeName.equalsIgnoreCase("bloodname")) {
                    person.bloodname = wn2.getTextContent();
                } else if (nodeName.equalsIgnoreCase("biography")) {
                    person.biography = wn2.getTextContent();
                } else if (nodeName.equalsIgnoreCase("primaryRole")) {
                    final PersonnelRole primaryRole = PersonnelRole.fromString(wn2.getTextContent().trim());
                    person.setPrimaryRoleDirect(primaryRole);
                } else if (nodeName.equalsIgnoreCase("secondaryRole")) {
                    person.setSecondaryRoleDirect(PersonnelRole.fromString(wn2.getTextContent().trim()));
                } else if (nodeName.equalsIgnoreCase("acquisitions")) {
                    person.acquisitions = MathUtility.parseInt(wn2.getTextContent());
                } else if (nodeName.equalsIgnoreCase("primaryDesignator")) {
                    person.primaryDesignator = ROMDesignation.parseFromString(wn2.getTextContent().trim());
                } else if (nodeName.equalsIgnoreCase("secondaryDesignator")) {
                    person.secondaryDesignator = ROMDesignation.parseFromString(wn2.getTextContent().trim());
                } else if (nodeName.equalsIgnoreCase("daysToWaitForHealing")) {
                    person.daysToWaitForHealing = MathUtility.parseInt(wn2.getTextContent());
                } else if (nodeName.equalsIgnoreCase("vocationalXPTimer")) {
                    person.vocationalXPTimer = MathUtility.parseInt(wn2.getTextContent());
                } else if (nodeName.equalsIgnoreCase("id")) {
                    person.id = UUID.fromString(wn2.getTextContent());
                } else if (nodeName.equalsIgnoreCase("genealogy")) {
                    person.getGenealogy().fillFromXML(wn2.getChildNodes());
                } else if (nodeName.equalsIgnoreCase("dueDate")) {
                    person.dueDate = MHQXMLUtility.parseDate(wn2.getTextContent().trim());
                } else if (nodeName.equalsIgnoreCase("expectedDueDate")) {
                    person.expectedDueDate = MHQXMLUtility.parseDate(wn2.getTextContent().trim());
                } else if (nodeName.equalsIgnoreCase(Portrait.XML_TAG)) {
                    person.setPortrait(Portrait.parseFromXML(wn2));
                } else if (nodeName.equalsIgnoreCase("xp")) {
                    person.setXPDirect(MathUtility.parseInt(wn2.getTextContent().trim()));
                } else if (nodeName.equalsIgnoreCase("totalXPEarnings")) {
                    person.setTotalXPEarnings(MathUtility.parseInt(wn2.getTextContent().trim()));
                } else if (nodeName.equalsIgnoreCase("nTasks")) {
                    person.nTasks = MathUtility.parseInt(wn2.getTextContent());
                } else if (nodeName.equalsIgnoreCase("hits")) {
                    person.hits = MathUtility.parseInt(wn2.getTextContent());
                } else if (nodeName.equalsIgnoreCase("hitsPrior")) {
                    person.hitsPrior = MathUtility.parseInt(wn2.getTextContent());
                } else if (nodeName.equalsIgnoreCase("gender")) {
                    person.setGender(Gender.parseFromString(wn2.getTextContent().trim()));
                } else if (nodeName.equalsIgnoreCase("bloodGroup")) {
                    person.setBloodGroup(BloodGroup.fromString(wn2.getTextContent().trim()));
                } else if (nodeName.equalsIgnoreCase("rankSystem")) {
                    final RankSystem rankSystem = Ranks.getRankSystemFromCode(wn2.getTextContent().trim());

                    if (rankSystem != null) {
                        person.setRankSystemDirect(rankSystem);
                    }
                } else if (nodeName.equalsIgnoreCase("rank")) {
                    person.setRank(MathUtility.parseInt(wn2.getTextContent().trim()));
                } else if (nodeName.equalsIgnoreCase("rankLevel")) {
                    person.setRankLevel(MathUtility.parseInt(wn2.getTextContent().trim()));
                } else if (nodeName.equalsIgnoreCase("maneiDominiClass")) {
                    person.setManeiDominiClassDirect(ManeiDominiClass.parseFromString(wn2.getTextContent().trim()));
                } else if (nodeName.equalsIgnoreCase("maneiDominiRank")) {
                    person.setManeiDominiRankDirect(ManeiDominiRank.parseFromString(wn2.getTextContent().trim()));
                } else if (nodeName.equalsIgnoreCase("doctorId")) {
                    if (!wn2.getTextContent().equals("null")) {
                        person.doctorId = UUID.fromString(wn2.getTextContent());
                    }
                } else if (nodeName.equalsIgnoreCase("unitId")) {
                    if (!wn2.getTextContent().equals("null")) {
                        person.unit = new PersonUnitRef(UUID.fromString(wn2.getTextContent()));
                    }
                } else if (nodeName.equalsIgnoreCase("status")) {
                    person.setStatus(PersonnelStatus.fromString(wn2.getTextContent().trim()));
                } else if (nodeName.equalsIgnoreCase("prisonerStatus")) {
                    person.prisonerStatus = PrisonerStatus.parseFromString(wn2.getTextContent().trim());
                } else if (nodeName.equalsIgnoreCase("salary")) {
                    person.salary = Money.fromXmlString(wn2.getTextContent().trim());
                } else if (nodeName.equalsIgnoreCase("totalEarnings")) {
                    person.totalEarnings = Money.fromXmlString(wn2.getTextContent().trim());
                } else if (nodeName.equalsIgnoreCase("minutesLeft")) {
                    person.minutesLeft = MathUtility.parseInt(wn2.getTextContent());
                } else if (nodeName.equalsIgnoreCase("overtimeLeft")) {
                    person.overtimeLeft = MathUtility.parseInt(wn2.getTextContent());
                } else if (nodeName.equalsIgnoreCase("birthday")) {
                    person.birthday = MHQXMLUtility.parseDate(wn2.getTextContent().trim());
                } else if (nodeName.equalsIgnoreCase("deathday")) {
                    person.dateOfDeath = MHQXMLUtility.parseDate(wn2.getTextContent().trim());
                } else if (nodeName.equalsIgnoreCase("recruitment")) {
                    person.recruitment = MHQXMLUtility.parseDate(wn2.getTextContent().trim());
                } else if (nodeName.equalsIgnoreCase("joinedCampaign")) {
                    person.joinedCampaign = MHQXMLUtility.parseDate(wn2.getTextContent().trim());
                } else if (nodeName.equalsIgnoreCase("lastRankChangeDate")) {
                    person.lastRankChangeDate = MHQXMLUtility.parseDate(wn2.getTextContent().trim());
                } else if (nodeName.equalsIgnoreCase("autoAwardSupportPoints")) {
                    person.setAutoAwardSupportPoints(MathUtility.parseInt(wn2.getTextContent().trim()));
                } else if (nodeName.equalsIgnoreCase("retirement")) {
                    person.setRetirement(MHQXMLUtility.parseDate(wn2.getTextContent().trim()));
                } else if (nodeName.equalsIgnoreCase("loyalty")) {
                    person.loyalty = MathUtility.parseInt(wn2.getTextContent(), 9);
                } else if (nodeName.equalsIgnoreCase("fatigue")) {
                    person.fatigue = MathUtility.parseInt(wn2.getTextContent());
                } else if (nodeName.equalsIgnoreCase("isRecoveringFromFatigue")) {
                    person.isRecoveringFromFatigue = Boolean.parseBoolean(wn2.getTextContent().trim());
                } else if (nodeName.equalsIgnoreCase("advantages")) {
                    advantages = wn2.getTextContent();
                } else if (nodeName.equalsIgnoreCase("edge")) {
                    edge = wn2.getTextContent();
                } else if (nodeName.equalsIgnoreCase("edgeAvailable")) {
                    person.currentEdge = MathUtility.parseInt(wn2.getTextContent(), 0);
                } else if (nodeName.equalsIgnoreCase("implants")) {
                    implants = wn2.getTextContent();
                } else if (nodeName.equalsIgnoreCase("toughness")) {
                    person.toughness = MathUtility.parseInt(wn2.getTextContent());
                } else if (nodeName.equalsIgnoreCase("connections")) {
                    person.connections = MathUtility.parseInt(wn2.getTextContent());
                } else if (nodeName.equalsIgnoreCase("wealth")) {
                    person.wealth = MathUtility.parseInt(wn2.getTextContent());
                } else if (nodeName.equalsIgnoreCase("hasPerformedExtremeExpenditure")) {
                    person.hasPerformedExtremeExpenditure = Boolean.parseBoolean(wn2.getTextContent());
                } else if (nodeName.equalsIgnoreCase("reputation")) {
                    person.reputation = MathUtility.parseInt(wn2.getTextContent());
                } else if (nodeName.equalsIgnoreCase("unlucky")) {
                    person.unlucky = MathUtility.parseInt(wn2.getTextContent());
                } else if (nodeName.equalsIgnoreCase("bloodmark")) {
                    person.bloodmark = MathUtility.parseInt(wn2.getTextContent());
                } else if (nodeName.equalsIgnoreCase("bloodhuntSchedule")) {
                    NodeList nl2 = wn2.getChildNodes();
                    for (int y = 0; y < nl2.getLength(); y++) {
                        Node wn3 = nl2.item(y);
                        // If it's not an element node, we ignore it.
                        if (wn3.getNodeType() != Node.ELEMENT_NODE) {
                            continue;
                        }

                        if (!wn3.getNodeName().equalsIgnoreCase("attemptDate")) {
                            logger.error("(techUnitIds) Unknown node type not loaded in bloodhuntSchedule nodes: {}",
                                  wn3.getNodeName());
                            continue;
                        }
                        person.addBloodhuntDate(LocalDate.parse(wn3.getTextContent().trim()));
                    }
                } else if (nodeName.equalsIgnoreCase("atowAttributes")) {
                    person.atowAttributes = new Attributes().generateAttributesFromXML(wn2);
                } else if (nodeName.equalsIgnoreCase("pilotHits")) {
                    person.hits = MathUtility.parseInt(wn2.getTextContent());
                } else if (nodeName.equalsIgnoreCase("skill")) {
                    Skill s = Skill.generateInstanceFromXML(wn2);
                    if ((s != null) && (s.getType() != null)) {
                        person.skills.addSkill(s.getType().getName(), s);
                    }
                } else if (nodeName.equalsIgnoreCase("techUnitIds")) {
                    NodeList nl2 = wn2.getChildNodes();
                    for (int y = 0; y < nl2.getLength(); y++) {
                        Node wn3 = nl2.item(y);
                        // If it's not an element node, we ignore it.
                        if (wn3.getNodeType() != Node.ELEMENT_NODE) {
                            continue;
                        }

                        if (!wn3.getNodeName().equalsIgnoreCase("id")) {
                            logger.error("(techUnitIds) Unknown node type not loaded in techUnitIds nodes: {}",
                                  wn3.getNodeName());
                            continue;
                        }
                        person.addTechUnit(new PersonUnitRef(UUID.fromString(wn3.getTextContent())));
                    }
                } else if (nodeName.equalsIgnoreCase("personnelLog")) {
                    NodeList nl2 = wn2.getChildNodes();
                    for (int y = 0; y < nl2.getLength(); y++) {
                        Node wn3 = nl2.item(y);
                        // If it's not an element node, we ignore it.
                        if (wn3.getNodeType() != Node.ELEMENT_NODE) {
                            continue;
                        }

                        if (!wn3.getNodeName().equalsIgnoreCase("logEntry")) {
                            logger.error("(personnelLog) Unknown node type not loaded in personnel logEntry nodes: {}",
                                  wn3.getNodeName());
                            continue;
                        }

                        final LogEntry logEntry = LogEntryFactory.getInstance().generateInstanceFromXML(wn3);
                        if (logEntry != null) {
                            // <50.05 compatibility handler
                            LogEntryType logEntryType = logEntry.getType();
                            String logEntryDescription = logEntry.getDesc();
                            if (logEntryType == MEDICAL) {
                                person.addMedicalLogEntry(logEntry);
                            } else if (logEntryType == SERVICE) {
                                // < 50.05 compatibility handler
                                List<String> assignmentTargetStrings = List.of("Assigned to",
                                      "Reassigned from",
                                      "Removed from",
                                      "Added to");

                                boolean shiftedLogType = false;
                                for (String targetString : assignmentTargetStrings) {
                                    if (logEntryDescription.startsWith(targetString)) {
                                        logEntry.setType(ASSIGNMENT);
                                        person.addAssignmentLogEntry(logEntry);
                                        shiftedLogType = true;
                                        break;
                                    }
                                }

                                if (!shiftedLogType) {
                                    person.addPersonalLogEntry(logEntry);
                                }
                            } else {
                                // < 50.05 compatibility handler
                                List<String> performanceTargetStrings = List.of("Changed edge to",
                                      "Gained",
                                      "Improved",
                                      "injuries, gaining",
                                      "XP from successful medical work");

                                boolean foundPerformanceTarget = false;
                                for (String targetString : performanceTargetStrings) {
                                    if (logEntryDescription.startsWith(targetString)) {
                                        foundPerformanceTarget = true;
                                        break;
                                    }
                                }

                                if (foundPerformanceTarget) {
                                    logEntry.setType(PERFORMANCE);
                                    person.addPerformanceLogEntry(logEntry);
                                } else {
                                    person.addPersonalLogEntry(logEntry);
                                }
                            }
                        }
                    }
                } else if (nodeName.equalsIgnoreCase("medicalLog")) {
                    NodeList nl2 = wn2.getChildNodes();
                    for (int y = 0; y < nl2.getLength(); y++) {
                        Node wn3 = nl2.item(y);
                        // If it's not an element node, we ignore it.
                        if (wn3.getNodeType() != Node.ELEMENT_NODE) {
                            continue;
                        }

                        if (!wn3.getNodeName().equalsIgnoreCase("logEntry")) {
                            logger.error("(medicalLog) Unknown node type not loaded in personnel logEntry nodes: {}",
                                  wn3.getNodeName());
                            continue;
                        }

                        final LogEntry logEntry = LogEntryFactory.getInstance().generateInstanceFromXML(wn3);
                        if (logEntry != null) {
                            person.addMedicalLogEntry(logEntry);
                        }
                    }
                } else if (nodeName.equalsIgnoreCase("scenarioLog")) {
                    NodeList nl2 = wn2.getChildNodes();
                    for (int y = 0; y < nl2.getLength(); y++) {
                        Node wn3 = nl2.item(y);
                        // If it's not an element node, we ignore it.
                        if (wn3.getNodeType() != Node.ELEMENT_NODE) {
                            continue;
                        }

                        if (!wn3.getNodeName().equalsIgnoreCase("logEntry")) {
                            logger.error("Unknown node type not loaded in scenario logEntry nodes: {}",
                                  wn3.getNodeName());
                            continue;
                        }

                        final LogEntry logEntry = LogEntryFactory.getInstance().generateInstanceFromXML(wn3);
                        if (logEntry != null) {
                            person.addScenarioLogEntry(logEntry);
                        }
                    }
                } else if (nodeName.equalsIgnoreCase("assignmentLog")) {
                    NodeList nl2 = wn2.getChildNodes();
                    for (int y = 0; y < nl2.getLength(); y++) {
                        Node wn3 = nl2.item(y);
                        // If it's not an element node, we ignore it.
                        if (wn3.getNodeType() != Node.ELEMENT_NODE) {
                            continue;
                        }

                        if (!wn3.getNodeName().equalsIgnoreCase("logEntry")) {
                            logger.error("(assignmentLog) Unknown node type not loaded in scenario logEntry nodes: {}",
                                  wn3.getNodeName());
                            continue;
                        }

                        final LogEntry logEntry = LogEntryFactory.getInstance().generateInstanceFromXML(wn3);
                        if (logEntry != null) {
                            person.addAssignmentLogEntry(logEntry);
                        }
                    }
                } else if (nodeName.equalsIgnoreCase("performanceLog")) {
                    NodeList nl2 = wn2.getChildNodes();
                    for (int y = 0; y < nl2.getLength(); y++) {
                        Node wn3 = nl2.item(y);
                        // If it's not an element node, we ignore it.
                        if (wn3.getNodeType() != Node.ELEMENT_NODE) {
                            continue;
                        }

                        if (!wn3.getNodeName().equalsIgnoreCase("logEntry")) {
                            logger.error("(performanceLog) Unknown node type not loaded in scenario logEntry nodes: {}",
                                  wn3.getNodeName());
                            continue;
                        }

                        final LogEntry logEntry = LogEntryFactory.getInstance().generateInstanceFromXML(wn3);
                        if (logEntry != null) {
                            person.addPerformanceLogEntry(logEntry);
                        }
                    }
                } else if (nodeName.equalsIgnoreCase("awards")) {
                    NodeList nl2 = wn2.getChildNodes();
                    for (int y = 0; y < nl2.getLength(); y++) {
                        Node wn3 = nl2.item(y);
                        if (wn3.getNodeType() != Node.ELEMENT_NODE) {
                            continue;
                        }

                        if (!wn3.getNodeName().equalsIgnoreCase("award")) {
                            logger.error("Unknown node type not loaded in personnel award log nodes: {}",
                                  wn3.getNodeName());
                            continue;
                        }

                        person.getAwardController()
                              .addAwardFromXml(AwardsFactory.getInstance().generateNewFromXML(wn3));
                    }
                } else if (nodeName.equalsIgnoreCase("injuries")) {
                    NodeList nl2 = wn2.getChildNodes();
                    for (int y = 0; y < nl2.getLength(); y++) {
                        Node wn3 = nl2.item(y);
                        // If it's not an element node, we ignore it.
                        if (wn3.getNodeType() != Node.ELEMENT_NODE) {
                            continue;
                        }

                        if (!wn3.getNodeName().equalsIgnoreCase("injury")) {
                            logger.error("Unknown node type not loaded in injury nodes: {}", wn3.getNodeName());
                            continue;
                        }
                        person.injuries.add(Injury.generateInstanceFromXML(wn3));
                    }
                    LocalDate now = campaign.getLocalDate();
                    person.injuries.stream()
                          .filter(inj -> (null == inj.getStart()))
                          .forEach(inj -> inj.setStart(now.minusDays(inj.getOriginalTime() - inj.getTime())));
                } else if (nodeName.equalsIgnoreCase("originalUnitWeight")) {
                    person.originalUnitWeight = MathUtility.parseInt(wn2.getTextContent());
                } else if (nodeName.equalsIgnoreCase("originalUnitTech")) {
                    person.originalUnitTech = MathUtility.parseInt(wn2.getTextContent());
                } else if (nodeName.equalsIgnoreCase("originalUnitId")) {
                    person.originalUnitId = UUID.fromString(wn2.getTextContent());
                } else if (nodeName.equalsIgnoreCase("eduHighestEducation")) {
                    person.eduHighestEducation = EducationLevel.fromString(wn2.getTextContent());
                } else if (nodeName.equalsIgnoreCase("eduJourneyTime")) {
                    person.eduJourneyTime = MathUtility.parseInt(wn2.getTextContent());
                } else if (nodeName.equalsIgnoreCase("eduDaysOfTravel")) {
                    person.eduDaysOfTravel = MathUtility.parseInt(wn2.getTextContent());
                } else if (nodeName.equalsIgnoreCase("eduTagAlongs")) {
                    if (nodeName.equalsIgnoreCase("eduTagAlongs")) {
                        NodeList uuidNodes = wn2.getChildNodes();

                        for (int j = 0; j < uuidNodes.getLength(); j++) {
                            Node uuidNode = uuidNodes.item(j);

                            if (uuidNode.getNodeName().equalsIgnoreCase("tagAlong")) {
                                String uuidString = uuidNode.getTextContent();

                                UUID uuid = UUID.fromString(uuidString);

                                person.eduTagAlongs.add(uuid);
                            }
                        }
                    }
                } else if (nodeName.equalsIgnoreCase("eduFailedApplications")) {
                    if (nodeName.equalsIgnoreCase("eduFailedApplications")) {
                        NodeList nodes = wn2.getChildNodes();

                        for (int j = 0; j < nodes.getLength(); j++) {
                            Node node = nodes.item(j);

                            if (node.getNodeName().equalsIgnoreCase("eduFailedApplication")) {
                                person.eduFailedApplications.add(node.getTextContent());
                            }
                        }
                    }
                } else if (nodeName.equalsIgnoreCase("eduAcademySystem")) {
                    person.eduAcademySystem = String.valueOf(wn2.getTextContent());
                } else if (nodeName.equalsIgnoreCase("eduAcademyName")) {
                    person.eduAcademyName = String.valueOf(wn2.getTextContent());
                } else if (nodeName.equalsIgnoreCase("eduAcademySet")) {
                    person.eduAcademySet = String.valueOf(wn2.getTextContent());
                } else if (nodeName.equalsIgnoreCase("eduAcademyNameInSet")) {
                    person.eduAcademyNameInSet = String.valueOf(wn2.getTextContent());
                } else if (nodeName.equalsIgnoreCase("eduAcademyFaction")) {
                    person.eduAcademyFaction = String.valueOf(wn2.getTextContent());
                } else if (nodeName.equalsIgnoreCase("eduCourseIndex")) {
                    person.eduCourseIndex = MathUtility.parseInt(wn2.getTextContent());
                } else if (nodeName.equalsIgnoreCase("eduEducationStage")) {
                    person.eduEducationStage = EducationStage.parseFromString(wn2.getTextContent());
                } else if (nodeName.equalsIgnoreCase("eduEducationTime")) {
                    person.eduEducationTime = MathUtility.parseInt(wn2.getTextContent());
                } else if (nodeName.equalsIgnoreCase("aggression")) {
                    person.aggression = Aggression.fromString(wn2.getTextContent());
                } else if (nodeName.equalsIgnoreCase("aggressionDescriptionIndex")) {
                    person.aggressionDescriptionIndex = MathUtility.parseInt(wn2.getTextContent());
                } else if (nodeName.equalsIgnoreCase("ambition")) {
                    person.ambition = Ambition.fromString(wn2.getTextContent());
                } else if (nodeName.equalsIgnoreCase("ambitionDescriptionIndex")) {
                    person.ambitionDescriptionIndex = MathUtility.parseInt(wn2.getTextContent());
                } else if (nodeName.equalsIgnoreCase("greed")) {
                    person.greed = Greed.fromString(wn2.getTextContent());
                } else if (nodeName.equalsIgnoreCase("greedDescriptionIndex")) {
                    person.greedDescriptionIndex = MathUtility.parseInt(wn2.getTextContent());
                } else if (nodeName.equalsIgnoreCase("social")) {
                    person.social = Social.fromString(wn2.getTextContent());
                } else if (nodeName.equalsIgnoreCase("socialDescriptionIndex")) {
                    person.socialDescriptionIndex = MathUtility.parseInt(wn2.getTextContent());
                } else if (nodeName.equalsIgnoreCase("personalityQuirk")) {
                    person.personalityQuirk = PersonalityQuirk.fromString(wn2.getTextContent());

                    // < 50.07 compatibility handler
                    if (person.personalityQuirk == PersonalityQuirk.BROKEN) {
                        person.personalityQuirk = PersonalityQuirk.HAUNTED;
                    }
                } else if (nodeName.equalsIgnoreCase("personalityQuirkDescriptionIndex")) {
                    person.personalityQuirkDescriptionIndex = MathUtility.parseInt(wn2.getTextContent());
                } else if ((nodeName.equalsIgnoreCase("reasoning"))) {
                    person.reasoning = Reasoning.fromString(wn2.getTextContent());
                } else if ((nodeName.equalsIgnoreCase("reasoningDescriptionIndex"))) {
                    person.reasoningDescriptionIndex = MathUtility.parseInt(wn2.getTextContent());
                } else if (nodeName.equalsIgnoreCase("personalityDescription")) {
                    person.personalityDescription = wn2.getTextContent();
                } else if (nodeName.equalsIgnoreCase("personalityInterviewNotes")) {
                    person.personalityInterviewNotes = wn2.getTextContent();
                } else if (nodeName.equalsIgnoreCase("sufferingFromClinicalParanoia")) {
                    person.setSufferingFromClinicalParanoia(Boolean.parseBoolean(wn2.getTextContent().trim()));
                } else if (nodeName.equalsIgnoreCase("clanPersonnel")) {
                    person.setClanPersonnel(Boolean.parseBoolean(wn2.getTextContent().trim()));
                } else if (nodeName.equalsIgnoreCase("commander")) {
                    person.setCommander(Boolean.parseBoolean(wn2.getTextContent().trim()));
                } else if (nodeName.equalsIgnoreCase("divorceable")) {
                    person.setDivorceable(Boolean.parseBoolean(wn2.getTextContent().trim()));
                } else if (nodeName.equalsIgnoreCase("founder")) {
                    person.setFounder(Boolean.parseBoolean(wn2.getTextContent().trim()));
                } else if (nodeName.equalsIgnoreCase("immortal")) {
                    person.setImmortal(Boolean.parseBoolean(wn2.getTextContent().trim()));
                } else if (nodeName.equalsIgnoreCase("employed")) {
                    // Fixes a <50.07 bug
                    if (!person.isCivilian()) { // Non-civilians are always employed
                        person.setEmployed(true);
                    } else {
                        person.setEmployed(Boolean.parseBoolean(wn2.getTextContent().trim()));
                    }
                } else if (nodeName.equalsIgnoreCase("marriageable")) {
                    person.setMarriageable(Boolean.parseBoolean(wn2.getTextContent().trim()));
                } else if (nodeName.equalsIgnoreCase("tryingToConceive")) {
                    person.setTryingToConceive(Boolean.parseBoolean(wn2.getTextContent().trim()));
                } else if (nodeName.equalsIgnoreCase("hidePersonality")) {
                    person.setHidePersonality(Boolean.parseBoolean(wn2.getTextContent().trim()));
                } else if (nodeName.equalsIgnoreCase("extraData")) {
                    person.extraData = ExtraData.createFromXml(wn2);
                }
            }

            person.setFullName(); // this sets the name based on the loaded values

            if ((advantages != null) && !advantages.isBlank()) {
                StringTokenizer st = new StringTokenizer(advantages, DELIMITER);
                while (st.hasMoreTokens()) {
                    String adv = st.nextToken();
                    String advName = Crew.parseAdvantageName(adv);
                    Object value = Crew.parseAdvantageValue(adv);

                    try {
                        person.getOptions().getOption(advName).setValue(value);
                    } catch (Exception e) {
                        logger.warn("Error restoring advantage: {}", adv);
                    }
                }
            }

            if ((edge != null) && !edge.isBlank()) {
                List<String> edgeOptionList = getEdgeTriggersList();
                // this prevents an error caused by the Option Group name being included in the
                // list of options for that group
                edgeOptionList.remove(0);

                updateOptions(edge, person, edgeOptionList);
                removeUnusedEdgeTriggers(person, edgeOptionList);
            }

            if ((implants != null) && !implants.isBlank()) {
                StringTokenizer st = new StringTokenizer(implants, DELIMITER);
                while (st.hasMoreTokens()) {
                    String adv = st.nextToken();
                    String advName = Crew.parseAdvantageName(adv);
                    Object value = Crew.parseAdvantageValue(adv);

                    try {
                        person.getOptions().getOption(advName).setValue(value);
                    } catch (Exception e) {
                        logger.error("Error restoring implants: {}", adv);
                    }
                }
            }

            // Fixing Prisoner Ranks - 0.47.X Fix
            if (person.getRankNumeric() < 0) {
                person.setRank(0);
            }

            if (person.getJoinedCampaign() == null) {
                person.setJoinedCampaign(campaign.getLocalDate());
            }

            // This resolves a bug squashed in 2025 (50.03) but lurked in our codebase
            // potentially as far back as 2014. The next two handlers should never be removed.
            if (!person.canPerformRole(campaign.getLocalDate(), person.getSecondaryRole(), false)) {
                person.setSecondaryRole(PersonnelRole.NONE);

                campaign.addReport(String.format(resources.getString("ineligibleForSecondaryRole"),
                      spanOpeningWithCustomColor(getWarningColor()),
                      CLOSING_SPAN_TAG,
                      person.getHyperlinkedFullTitle()));
            }

            if (!person.canPerformRole(campaign.getLocalDate(), person.getPrimaryRole(), true)) {
                person.setPrimaryRole(campaign, PersonnelRole.NONE);

                campaign.addReport(String.format(resources.getString("ineligibleForPrimaryRole"),
                      spanOpeningWithCustomColor(ReportingUtilities.getNegativeColor()),
                      CLOSING_SPAN_TAG,
                      person.getHyperlinkedFullTitle()));
            }
        } catch (Exception e) {
            logger.error(e, "Failed to read person {} from file", person.getFullName());
            person = null;
        }

        return person;
    }
    // endregion File I/O

    public void setSalary(final Money salary) {
        this.salary = salary;
    }

    /**
     * Calculates and returns the salary for this person based on campaign rules and status.
     *
     * <p>The method applies the following logic:</p>
     * <ul>
     *     <li>If the person is not free (e.g., a prisoner), returns a zero salary.</li>
     *     <li>If a positive or zero custom salary has been set, it is used directly.</li>
     *     <li>If the salary is negative, the standard salary is calculated based on campaign options and the
     *     person's roles, skills, and attributes:</li>
     *     <li>Base salaries are taken from the campaign options, according to primary and secondary roles.</li>
     *     <li>If the person is specialized infantry with applicable unit and specialization, a multiplier is
     *     applied to the primary base salary.</li>
     *     <li>An experience-level multiplier is applied to both primary and secondary salaries based on the
     *     person's skills.</li>
     *     <li>Additional multipliers for specializations (e.g., anti-mek skill) may also apply.</li>
     *     <li>Secondary role salaries are halved and only applied if not disabled via campaign options.</li>
     *     <li>The base salaries for primary and secondary roles are summed.</li>
     *     <li>If the person's rank provides a pay multiplier, the calculated total is multiplied accordingly.</li>
     * </ul>
     *
     * <p>The method does not currently account for era modifiers or crew type (e.g., DropShip, JumpShip, WarShip).</p>
     *
     * @param campaign The current {@link Campaign} used to determine relevant options and settings.
     *
     * @return A {@link Money} object representing the person's salary according to current campaign rules and their
     *       status.
     */
    public Money getSalary(final Campaign campaign) {
        if (!getPrisonerStatus().isFree()) {
            return Money.zero();
        }

        if (!employed) {
            return Money.zero();
        }

        if (salary.isPositiveOrZero()) {
            return salary;
        }

        // If the salary is negative, then use the standard amounts
        Money primaryBase = campaign.getCampaignOptions().getRoleBaseSalaries()[getPrimaryRole().ordinal()];

        // SpecInf is a special case, this needs to be applied first to bring base
        // salary up to RAW.
        if (getPrimaryRole().isSoldierOrBattleArmour()) {
            if ((getUnit() != null) &&
                      getUnit().isConventionalInfantry() &&
                      ((Infantry) getUnit().getEntity()).hasSpecialization()) {
                primaryBase = primaryBase.multipliedBy(campaign.getCampaignOptions()
                                                             .getSalarySpecialistInfantryMultiplier());
            }
        }

        // Experience multiplier
        primaryBase = primaryBase.multipliedBy(campaign.getCampaignOptions()
                                                     .getSalaryXPMultipliers()
                                                     .get(getSkillLevel(campaign, false)));

        // Specialization multiplier
        if (getPrimaryRole().isSoldierOrBattleArmour()) {
            if (hasSkill(S_ANTI_MEK)) {
                primaryBase = primaryBase.multipliedBy(campaign.getCampaignOptions().getSalaryAntiMekMultiplier());
            }
        }

        // CamOps doesn't cover secondary roles, so we just half the base salary of the
        // secondary role.
        Money secondaryBase = Money.zero();

        if (!campaign.getCampaignOptions().isDisableSecondaryRoleSalary()) {
            secondaryBase = campaign.getCampaignOptions().getRoleBaseSalaries()[getSecondaryRole().ordinal()].dividedBy(
                  2);

            // SpecInf is a special case, this needs to be applied first to bring base
            // salary up to RAW.
            if (getSecondaryRole().isSoldierOrBattleArmour()) {
                if (hasSkill(S_ANTI_MEK)) {
                    secondaryBase = secondaryBase.multipliedBy(campaign.getCampaignOptions()
                                                                     .getSalaryAntiMekMultiplier());
                }
            }

            // Experience modifier
            secondaryBase = secondaryBase.multipliedBy(campaign.getCampaignOptions()
                                                             .getSalaryXPMultipliers()
                                                             .get(getSkillLevel(campaign, true)));

            // Specialization
            if (getSecondaryRole().isSoldierOrBattleArmour()) {
                if (hasSkill(S_ANTI_MEK)) {
                    secondaryBase = secondaryBase.multipliedBy(campaign.getCampaignOptions()
                                                                     .getSalaryAntiMekMultiplier());
                }
            }
        }

        // TODO: distinguish DropShip, JumpShip, and WarShip crew
        // TODO: Add era mod to salary calc..
        if (getRank().getPayMultiplier() > 0) {
            return primaryBase.plus(secondaryBase).multipliedBy(getRank().getPayMultiplier());
        } else {
            return primaryBase.plus(secondaryBase);
        }
    }

    /**
     * Retrieves a list of edge triggers from PilotOptions.
     *
     * @return a List of edge triggers. If no edge triggers are found, an empty List is returned.
     */
    private static List<String> getEdgeTriggersList() {
        Enumeration<IOptionGroup> groups = new PilotOptions().getGroups();

        while (groups.hasMoreElements()) {
            IOptionGroup group = groups.nextElement();

            if (group.getKey().equals(PilotOptions.EDGE_ADVANTAGES)) {
                return Collections.list(group.getOptionNames());
            }
        }

        return new ArrayList<>();
    }

    /**
     * Updates the status of Edge Triggers based on those stored in edgeTriggers
     *
     * @param edgeTriggers   the string containing edge triggers delimited by "::"
     * @param retVal         the person to update
     * @param edgeOptionList the list of edge triggers to remove
     */
    private static void updateOptions(String edgeTriggers, Person retVal, List<String> edgeOptionList) {
        StringTokenizer st = new StringTokenizer(edgeTriggers, DELIMITER);

        while (st.hasMoreTokens()) {
            String trigger = st.nextToken();
            String triggerName = Crew.parseAdvantageName(trigger);
            Object value = Crew.parseAdvantageValue(trigger);

            try {
                retVal.getOptions().getOption(triggerName).setValue(value);
                edgeOptionList.remove(triggerName);
            } catch (Exception e) {
                logger.error("Error restoring edge trigger: {}", trigger);
            }
        }
    }

    /**
     * Explicitly disables unused Edge triggers
     *
     * @param retVal         the person for whom the triggers are disabled
     * @param edgeOptionList the list of edge triggers to be processed
     */
    private static void removeUnusedEdgeTriggers(Person retVal, List<String> edgeOptionList) {
        for (String edgeTrigger : edgeOptionList) {
            String advName = Crew.parseAdvantageName(edgeTrigger);

            try {
                retVal.getOptions().getOption(advName).setValue(false);
            } catch (Exception e) {
                logger.error("Error disabling edge trigger: {}", edgeTrigger);
            }
        }
    }

    /**
     * @return the person's total earnings
     */
    public Money getTotalEarnings() {
        return totalEarnings;
    }

    /**
     * This is used to pay a person. Preventing negative payments is intentional to ensure we don't accidentally change
     * someone when trying to give them money. To charge a person, implement a new method. (And then add a @see here)
     *
     * @param money the amount of money to add to their total earnings
     */
    public void payPerson(final Money money) {
        if (money.isPositiveOrZero()) {
            totalEarnings = getTotalEarnings().plus((money));
        }
    }

    /**
     * This is used to pay a person their share value based on the value of a single share
     *
     * @param campaign     the campaign the person is a part of
     * @param money        the value of a single share
     * @param sharesForAll whether all personnel have shares
     */
    public void payPersonShares(final Campaign campaign, final Money money, final boolean sharesForAll) {
        final int shares = getNumShares(campaign, sharesForAll);
        if (shares > 0) {
            payPerson(money.multipliedBy(shares));
        }
    }

    // region Ranks
    public RankSystem getRankSystem() {
        return rankSystem;
    }

    public void setRankSystem(final RankValidator rankValidator, final RankSystem rankSystem) {
        setRankSystemDirect(rankSystem);
        rankValidator.checkPersonRank(this);
        MekHQ.triggerEvent(new PersonChangedEvent(this));
    }

    private void setRankSystemDirect(final RankSystem rankSystem) {
        this.rankSystem = rankSystem;
    }

    public Rank getRank() {
        return getRankSystem().getRank(getRankNumeric());
    }

    /**
     * Retrieves the index of the character's rank
     *
     * @return the numeric value of the rank as an {@link Integer}
     */
    public int getRankNumeric() {
        return rank;
    }

    public void setRank(final int rank) {
        this.rank = rank;
    }

    /**
     * Retrieves the character's rank <b>sub-level</b>. Predominantly used in ComStar rank styles.
     *
     * <p><b>Important:</b> You almost always want to use {@link #getRankNumeric()} instead.</p>
     *
     * @return the rank level as an integer
     */
    public int getRankLevel() {
        return rankLevel;
    }

    public void setRankLevel(final int rankLevel) {
        this.rankLevel = rankLevel;
    }

    public void changeRank(final Campaign campaign, final int rankNumeric, final int rankLevel, final boolean report) {
        final int oldRankNumeric = getRankNumeric();
        final int oldRankLevel = getRankLevel();
        setRank(rankNumeric);
        setRankLevel(rankLevel);

        if (getPrisonerStatus().isFree() && !getPrimaryRole().isDependent()) {
            setLastRankChangeDate(campaign.getLocalDate());
        } else {
            setLastRankChangeDate(null);
        }

        campaign.personUpdated(this);

        if (report) {
            if ((rankNumeric > oldRankNumeric) || ((rankNumeric == oldRankNumeric) && (rankLevel > oldRankLevel))) {
                ServiceLogger.promotedTo(this, campaign.getLocalDate());
            } else if ((rankNumeric < oldRankNumeric) || (rankLevel < oldRankLevel)) {
                ServiceLogger.demotedTo(this, campaign.getLocalDate());
            }
        }
    }

    public String getRankName() {
        final Profession profession = Profession.getProfessionFromPersonnelRole(getPrimaryRole());
        String rankName = getRank().getName(profession.getProfession(getRankSystem(), getRank()));

        // Manei Domini Additions
        if (getRankSystem().isUseManeiDomini()) {
            if (!getManeiDominiClass().isNone()) {
                rankName = getManeiDominiClass() + " " + rankName;
            }

            if (!getManeiDominiRank().isNone()) {
                rankName += " " + getManeiDominiRank();
            }
        }

        if (getRankSystem().isUseROMDesignation()) {
            rankName += ROMDesignation.getComStarBranchDesignation(this);
        }

        // Rank Level Modifications
        if (getRankLevel() > 0) {
            rankName += Utilities.getRomanNumeralsFromArabicNumber(rankLevel, true);
        }

        // Prisoner Status Modifications
        rankName = rankName.equalsIgnoreCase("None") ?
                         getPrisonerStatus().getTitleExtension() :
                         getPrisonerStatus().getTitleExtension() + ' ' + rankName;

        // We have our name, return it
        return rankName.trim();
    }

    public ManeiDominiClass getManeiDominiClass() {
        return maneiDominiClass;
    }

    public void setManeiDominiClass(final ManeiDominiClass maneiDominiClass) {
        setManeiDominiClassDirect(maneiDominiClass);
        MekHQ.triggerEvent(new PersonChangedEvent(this));
    }

    private void setManeiDominiClassDirect(final ManeiDominiClass maneiDominiClass) {
        this.maneiDominiClass = maneiDominiClass;
    }

    public ManeiDominiRank getManeiDominiRank() {
        return maneiDominiRank;
    }

    public void setManeiDominiRank(final ManeiDominiRank maneiDominiRank) {
        setManeiDominiRankDirect(maneiDominiRank);
        MekHQ.triggerEvent(new PersonChangedEvent(this));
    }

    private void setManeiDominiRankDirect(final ManeiDominiRank maneiDominiRank) {
        this.maneiDominiRank = maneiDominiRank;
    }

    /**
     * Determines whether this person outranks another, taking into account the seniority rank for ComStar and WoB
     * ranks.
     *
     * @param other The <code>Person</code> to compare ranks with
     *
     * @return true if <code>other</code> has a lower rank, or if <code>other</code> is null.
     */
    public boolean outRanks(final @Nullable Person other) {
        if (other == null) {
            return true;
        } else if (getRankNumeric() == other.getRankNumeric()) {
            return getRankLevel() > other.getRankLevel();
        } else {
            return getRankNumeric() > other.getRankNumeric();
        }
    }

    /**
     * Checks if the current person outranks another person using a skill tiebreaker. If the other person is null, it is
     * considered that the current person outranks them. If both persons have the same rank numeric value, the rank
     * level is compared. If both persons have the same rank numeric value and rank level, the experience levels are
     * compared.
     *
     * @param campaign    the campaign used to calculate the experience levels
     * @param otherPerson the other person to compare ranks with
     *
     * @return true if the current person outranks the other person, false otherwise
     */
    public boolean outRanksUsingSkillTiebreaker(Campaign campaign, @Nullable Person otherPerson) {
        if (otherPerson == null) {
            return true;
        } else if (getRankNumeric() == otherPerson.getRankNumeric()) {
            if (getRankLevel() > otherPerson.getRankLevel()) {
                return true;
            } else if (getRankLevel() < otherPerson.getRankLevel()) {
                return false;
            } else {
                if (getExperienceLevel(campaign, false) == otherPerson.getExperienceLevel(campaign, false)) {
                    return getExperienceLevel(campaign, true) > otherPerson.getExperienceLevel(campaign, true);
                } else {
                    return getExperienceLevel(campaign, false) > otherPerson.getExperienceLevel(campaign, false);
                }
            }
        } else {
            return getRankNumeric() > otherPerson.getRankNumeric();
        }
    }
    // endregion Ranks

    @Override
    public String toString() {
        return getFullName();
    }

    /**
     * Two people are determined to be equal if they have the same id
     *
     * @param object The object to check if it is equal to the person or not
     *
     * @return True if they have the same id, otherwise false
     */
    @Override
    public boolean equals(final @Nullable Object object) {
        if (this == object) {
            return true;
        } else if (!(object instanceof Person)) {
            return false;
        } else {
            return getId().equals(((Person) object).getId());
        }
    }

    @Override
    public int hashCode() {
        return getId().hashCode();
    }

    public SkillLevel getSkillLevel(final Campaign campaign, final boolean secondary) {
        return Skills.SKILL_LEVELS[getExperienceLevel(campaign, secondary) + 1];
    }

    /**
     * Determines the experience level of a person in their current profession within the context of a campaign.
     *
     * <p>The calculation varies depending on the person's role and campaign options:</p>
     * <ul>
     *     <li>
     *         <b>Vehicle Gunners:</b> If artillery usage is enabled in the campaign, calculates the maximum
     *         experience level between Gunnery (Vee) and Artillery skills. Otherwise, uses the profession's
     *         associated skills and campaign averaging option.
     *     </li>
     *     <li>
     *         <b>Vehicle Crew:</b> Returns the highest experience level among a specific set of technical and support skills.
     *     </li>
     *     <li>
     *         <b>Administrators:</b> Averages the Administrator skill and (optionally) Negotiation skills,
     *         depending on campaign options. If all selected skills are untrained, returns {@link SkillType#EXP_NONE}.
     *         Otherwise, returns the average, floored at 0.
     *     </li>
     *     <li>
     *         <b>All other roles:</b> Calculates the experience level using their associated skills and campaign averaging option.
     *     </li>
     * </ul>
     *
     * @param campaign  the campaign context, providing options and relevant configuration
     * @param secondary if {@code true}, evaluates the person's secondary role; if {@code false}, evaluates the primary
     *                  role
     *
     * @return the calculated experience level for the relevant role, or {@link SkillType#EXP_NONE} if not qualified
     */
    public int getExperienceLevel(final Campaign campaign, final boolean secondary) {
        final PersonnelRole role = secondary ? getSecondaryRole() : getPrimaryRole();

        final CampaignOptions campaignOptions = campaign.getCampaignOptions();
        final boolean doAdminCountNegotiation = campaignOptions.isAdminExperienceLevelIncludeNegotiation();
        final boolean isUseArtillery = campaignOptions.isUseArtillery();

        final boolean isAlternativeQualityAveraging = campaignOptions.isAlternativeQualityAveraging();

        final int adjustedReputation = getAdjustedReputation(campaignOptions.isUseAgeEffects(),
              campaign.isClanCampaign(),
              campaign.getLocalDate(),
              rank);

        // Optional skills such as Admin for Techs are not counted towards the character's experience level, except
        // in the special case of Vehicle Gunners. So we only want to fetch the base professions.
        List<String> associatedSkillNames = role.getSkillsForProfession();

        return switch (role) {
            case VEHICLE_GUNNER -> {
                if (!isUseArtillery) {
                    yield calculateExperienceLevelForProfession(associatedSkillNames,
                          isAlternativeQualityAveraging,
                          adjustedReputation);
                } else {
                    if ((hasSkill(S_GUN_VEE)) && (hasSkill(S_ARTILLERY))) {
                        yield Math.max((getSkill(S_GUN_VEE).getExperienceLevel(options, atowAttributes)),
                              (getSkill(S_ARTILLERY).getExperienceLevel(options, atowAttributes)));
                    } else if (hasSkill(S_GUN_VEE)) {
                        yield getSkill(S_GUN_VEE).getExperienceLevel(options, atowAttributes);
                    } else if (hasSkill(S_ARTILLERY)) {
                        yield getSkill(S_ARTILLERY).getExperienceLevel(options, atowAttributes);
                    } else {
                        yield EXP_NONE;
                    }
                }
            }
            case VEHICLE_CREW -> {
                // Vehicle crew are a special case as they just need any one of the following skills to qualify,
                // rather than needing all relevant skills
                List<String> relevantSkills = List.of(S_TECH_MEK,
                      S_TECH_AERO,
                      S_TECH_MECHANIC,
                      S_TECH_BA,
                      S_SURGERY,
                      S_MEDTECH,
                      S_ASTECH,
                      S_COMMUNICATIONS,
                      S_ART_COOKING,
                      S_SENSOR_OPERATIONS);
                int highestExperienceLevel = EXP_NONE;
                for (String relevantSkill : relevantSkills) {
                    Skill skill = getSkill(relevantSkill);

                    if (skill == null) {
                        continue;
                    }

                    int currentExperienceLevel = skill.getExperienceLevel(options, atowAttributes);
                    if (currentExperienceLevel > highestExperienceLevel) {
                        highestExperienceLevel = currentExperienceLevel;
                    }
                }

                yield highestExperienceLevel;
            }
            case ADMINISTRATOR_COMMAND, ADMINISTRATOR_LOGISTICS, ADMINISTRATOR_TRANSPORT, ADMINISTRATOR_HR -> {
                int adminLevel = getSkillLevelOrNegative(S_ADMIN);
                adminLevel = adminLevel == -1 ? 0 : adminLevel;

                int negotiationLevel = getSkillLevelOrNegative(S_NEGOTIATION);
                negotiationLevel = negotiationLevel == -1 ? 0 : negotiationLevel;

                int levelSum;
                int divisor;

                if (doAdminCountNegotiation) {
                    levelSum = adminLevel + negotiationLevel;
                    divisor = 2;
                } else {
                    levelSum = adminLevel;
                    divisor = 1;
                }

                if (levelSum == -divisor) {
                    yield EXP_NONE;
                } else {
                    yield Math.max(0, levelSum / divisor);
                }
            }
            default -> calculateExperienceLevelForProfession(associatedSkillNames,
                  isAlternativeQualityAveraging,
                  adjustedReputation);
        };
    }

    /**
     * Calculates the experience level for a profession based on the specified skill names and quality averaging
     * method.
     *
     * <p>If the provided list of skill names is empty, this method returns {@link SkillType#EXP_REGULAR} by default.
     * If any skill is missing or its type cannot be determined, {@link SkillType#EXP_NONE} is returned.</p>
     *
     * <ul>
     *     <li>
     *         <b>Standard Averaging:</b> If {@code isAlternativeQualityAveraging} is {@code false}, the experience
     *         level is determined by averaging the levels of all provided skills and converting the average to an
     *         experience level using the first skill's type.
     *     </li>
     *     <li>
     *         <b>Alternative Quality Averaging:</b> If {@code isAlternativeQualityAveraging} is {@code true}, the
     *         method checks if all experience levels for the listed skills are equal. If they are, that shared
     *         experience level is returned. Otherwise, standard averaging is used as described above.
     *     </li>
     * </ul>
     *
     * @param skillNames                    list of skill names relevant to the profession
     * @param isAlternativeQualityAveraging if {@code true}, uses the alternative averaging method; if {@code false},
     *                                      uses standard averaging
     *
     * @return the determined experience level, or {@link SkillType#EXP_NONE} if an error occurs or prerequisite skills
     *       are missing
     *
     * @author Illiani
     * @since 0.50.06
     */
    private int calculateExperienceLevelForProfession(List<String> skillNames, boolean isAlternativeQualityAveraging,
          int adjustedReputation) {
        if (skillNames.isEmpty()) {
            // If we're not tracking skills for this profession, it always counts as REGULAR
            return EXP_REGULAR;
        }

        int totalSkillLevel = 0;
        boolean areAllEqual = true;
        Integer expectedExperienceLevel = null;

        for (String skillName : skillNames) {
            Skill skill = getSkill(skillName);
            if (skill == null) {
                // If a character is missing a skill, it means they're unqualified for a profession. They will lose
                // that profession the next time the campaign is loaded. We don't remove it here as that would
                // require passing in a bunch of extra information that is largely irrelevant.
                return EXP_NONE;
            }

            SkillType skillType = getType(skillName);
            if (skillType == null) {
                logger.warn("Unable to find skill type for {}. Experience level assessment aborted", skillName);
                return EXP_NONE;
            }

            int individualSkillLevel = skill.getTotalSkillLevel(options, atowAttributes, adjustedReputation);
            totalSkillLevel += individualSkillLevel;

            if (isAlternativeQualityAveraging) {
                int expLevel = skill.getExperienceLevel(options, atowAttributes, adjustedReputation);
                if (expectedExperienceLevel == null) {
                    expectedExperienceLevel = expLevel;
                } else if (!expectedExperienceLevel.equals(expLevel)) {
                    areAllEqual = false;
                }
            }
        }

        if (isAlternativeQualityAveraging && areAllEqual) {
            return expectedExperienceLevel;
        }

        int averageSkillLevel = (int) floor((double) totalSkillLevel / skillNames.size());

        Skill skill = getSkill(skillNames.get(0));
        if (skill == null) {
            return EXP_NONE;
        }

        return skill.getType().getExperienceLevel(averageSkillLevel);
    }

    /**
     * Retrieves the skills associated with the character's profession. The skills returned depend on whether the
     * personnel's primary or secondary role is being queried and may also vary based on the campaign's configuration
     * settings, such as whether artillery skills are enabled.
     *
     * @param campaign  the current {@link Campaign}
     * @param secondary a boolean indicating whether to retrieve skills for the secondary ({@code true}) or primary
     *                  ({@code false}) profession of the character
     *
     * @return a {@link List} of skill identifiers ({@link String}) associated with the personnel's role, possibly
     *       modified by campaign settings
     */
    public List<String> getProfessionSkills(final Campaign campaign, final boolean secondary) {
        final PersonnelRole profession = secondary ? getSecondaryRole() : getPrimaryRole();

        final CampaignOptions campaignOptions = campaign.getCampaignOptions();
        final boolean isAdminsHaveNegotiation = campaignOptions.isAdminsHaveNegotiation();
        final boolean isDoctorsUseAdministration = campaignOptions.isDoctorsUseAdministration();
        final boolean isTechsUseAdministration = campaignOptions.isTechsUseAdministration();
        final boolean isUseArtillery = campaignOptions.isUseArtillery();

        return profession.getSkillsForProfession(isAdminsHaveNegotiation,
              isDoctorsUseAdministration,
              isTechsUseAdministration,
              isUseArtillery);
    }

    /**
     * @param campaign the campaign the person is a part of
     *
     * @return a full description in HTML format that will be used for the graphical display in the personnel table
     *       among other places
     */
    public String getFullDesc(final Campaign campaign) {
        return "<b>" + getFullTitle() + "</b><br/>" + getSkillLevel(campaign, false) + ' ' + getRoleDesc();
    }

    public String getHTMLTitle() {
        return String.format("<html><div id=\"%s\" style=\"white-space: nowrap;\">%s</div></html>",
              getId(),
              getFullTitle());
    }

    /**
     * Constructs and returns the full title by combining the rank and full name. If the rank is not available or an
     * exception occurs while retrieving it, the method will only return the full name.
     *
     * @return the full title as a combination of rank and full name, or just the full name if the rank is unavailable
     */
    public String getFullTitle() {
        String rank = "";

        try {
            rank = getRankName();

            if (!rank.isBlank()) {
                rank = rank + ' ';
            }
        } catch (Exception ignored) {
            // This try-catch exists to allow us to more easily test Person objects. Previously, if
            // a method included 'getFullTitle' it would break if the Person object hadn't been
            // assigned a Rank System.
        }

        return rank + getFullName();
    }

    /**
     * Returns the person's title (rank) and surname as a single string.
     *
     * <p>If the person has an assigned rank, the rank (followed by a space) will precede the surname. If no rank is
     * available, only the surname is returned. If an exception occurs while retrieving the rank (for example, if the
     * person has not been assigned a rank system), the method will ignore the exception and return only the
     * surname.</p>
     *
     * <p>This design ensures robust behavior for test cases and scenarios where the person may not have a rank
     * assignment.</p>
     *
     * @return a string containing the person's rank (if any) and surname
     *
     * @author Illiani
     * @since 0.50.06
     */
    public String getTitleAndSurname() {
        String rank = "";

        try {
            rank = getRankName();

            if (!rank.isBlank()) {
                rank = rank + ' ';
            }
        } catch (Exception ignored) {
            // This try-catch exists to allow us to more easily test Person objects. Previously, if
            // a method included 'getTitleAndSurname' it would break if the Person object hadn't been
            // assigned a Rank System.
        }

        return rank + getSurname();
    }

    public String makeHTMLRank() {
        return String.format("<html><div id=\"%s\">%s</div></html>", getId(), getRankName().trim());
    }

    public String getHyperlinkedFullTitle() {
        return String.format("<a href='PERSON:%s'>%s</a>", getId(), getFullTitle());
    }

    public String getFullTitleAndProfessions() {
        return getFullTitle() + " (" + getPrimaryRoleDesc() + " / " + getSecondaryRoleDesc() + ')';
    }

    /**
     * @return the primaryDesignator
     */
    public ROMDesignation getPrimaryDesignator() {
        return primaryDesignator;
    }

    /**
     * @param primaryDesignator the primaryDesignator to set
     */
    public void setPrimaryDesignator(final ROMDesignation primaryDesignator) {
        this.primaryDesignator = primaryDesignator;
        MekHQ.triggerEvent(new PersonChangedEvent(this));
    }

    /**
     * @return the secondaryDesignator
     */
    public ROMDesignation getSecondaryDesignator() {
        return secondaryDesignator;
    }

    /**
     * @param secondaryDesignator the secondaryDesignator to set
     */
    public void setSecondaryDesignator(final ROMDesignation secondaryDesignator) {
        this.secondaryDesignator = secondaryDesignator;
        MekHQ.triggerEvent(new PersonChangedEvent(this));
    }

    public int getHealingDifficulty(final Campaign campaign) {
        return campaign.getCampaignOptions().isTougherHealing() ? Math.max(0, getHits() - 2) : 0;
    }

    public TargetRollModifier getHealingMods(final Campaign campaign) {
        return new TargetRollModifier(getHealingDifficulty(campaign), "difficulty");
    }

    public String fail() {
        return " <font color='" + ReportingUtilities.getNegativeColor() + "'><b>Failed to heal.</b></font>";
    }

    // region skill
    public boolean hasSkill(final @Nullable String skillName) {
        return skills.hasSkill(skillName);
    }

    public Skills getSkills() {
        return skills;
    }

    public @Nullable Skill getSkill(final @Nullable String skillName) {
        return skills.getSkill(skillName);
    }

    /**
     * @deprecated use {@link #getSkillLevel(String, boolean, boolean, LocalDate)} instead
     */
    @Deprecated(since = "0.50.06", forRemoval = true)
    public int getSkillLevel(final String skillName) {
        final Skill skill = getSkill(skillName);
        return (skill == null) ? 0 : skill.getExperienceLevel(options, atowAttributes);
    }

    /**
     * Retrieves the experience level for a specified skill by name, with options to account for aging effects and
     * campaign type.
     *
     * <p>This method calculates the experience level for the given skill, applying adjustments based on aging effects,
     * campaign context, and the current date. If the skill is not found, {@code 0} is returned.</p>
     *
     * @param skillName         the name of the skill to retrieve
     * @param isUseAgingEffects {@code true} to include aging effects in reputation adjustment, {@code false} otherwise
     * @param isClanCampaign    {@code true} if the context is a Clan campaign, {@code false} otherwise
     * @param today             the current date used for age-related calculations
     *
     * @return the corresponding experience level for the skill, or {@code 0} if the skill does not exist
     */
    public int getSkillLevel(final String skillName, boolean isUseAgingEffects, boolean isClanCampaign,
          LocalDate today) {
        final Skill skill = getSkill(skillName);

        int adjustedReputation = getAdjustedReputation(isUseAgingEffects, isClanCampaign, today, rank);

        return (skill == null) ? 0 : skill.getExperienceLevel(options, atowAttributes, adjustedReputation);
    }

    /**
     * Returns the experience level for the specified skill, or {@code -1} if the skill is not present.
     *
     * <p>If the entity has the specified skill, this method retrieves the skill and returns its experience level,
     * potentially taking into account any configured options or attribute modifiers. Otherwise, it returns {@code -1}
     * to indicate that the skill is not available.</p>
     *
     * @param skillName the name of the skill to query
     *
     * @return the experience level of the skill, or {@code -1} if the skill is not found
     */
    public int getSkillLevelOrNegative(final String skillName) {
        if (hasSkill(skillName)) {
            return getSkill(skillName).getExperienceLevel(options, atowAttributes);
        } else {
            return -1;
        }
    }

    public void addSkill(final String skillName, final Skill skill) {
        skills.addSkill(skillName, skill);
    }

    public void addSkill(final String skillName, final int level, final int bonus) {
        skills.addSkill(skillName, new Skill(skillName, level, bonus));
    }

    public void addSkill(final String skillName, final int level, final int bonus, final int ageModifier) {
        skills.addSkill(skillName, new Skill(skillName, level, bonus, ageModifier));
    }

    public void removeSkill(final String skillName) {
        skills.removeSkill(skillName);
    }

    /**
     * @return the number of skills learned by the character.
     */
    public int getSkillNumber() {
        return skills.size();
    }

    /**
     * Returns a list of skill names that the current object possesses, filtered by the specified skill subtypes.
     *
     * <p>For each skill subtype provided, this method collects all skill names associated
     * with those subtypes, then adds to the result only those skills that the object is known to have (i.e., those for
     * which {@code hasSkill(skillName)} returns true).</p>
     *
     * @param skillSubTypes the list of {@link SkillSubType} to use for filtering skills
     *
     * @return a {@link List} of skill names that are both of the specified subtypes and known to the object
     *
     * @author Illiani
     * @since 0.50.06
     */
    public List<String> getKnownSkillsBySkillSubType(List<SkillSubType> skillSubTypes) {
        List<String> knownSkills = new ArrayList<>();
        for (String skillName : getSkillsBySkillSubType(skillSubTypes)) {
            if (hasSkill(skillName)) {
                knownSkills.add(skillName);
            }
        }

        return knownSkills;
    }

    /**
     * Remove all skills
     */
    public void removeAllSkills() {
        skills.clear();
    }

    /**
     * Limit skills to the maximum of the given level
     */
    public void limitSkills(final int maxLevel) {
        for (final Skill skill : skills.getSkills()) {
            if (skill.getLevel() > maxLevel) {
                skill.setLevel(maxLevel);
            }
        }
    }

    public void improveSkill(final String skillName) {
        if (hasSkill(skillName)) {
            getSkill(skillName).improve();
        } else {
            addSkill(skillName, 0, 0);
        }
        MekHQ.triggerEvent(new PersonChangedEvent(this));
    }

    /**
     * Calculates the cost to improve a specific skill, with an optional reasoning multiplier.
     *
     * <p>If the skill exists, the cost is based on its current level's improvement cost.</p>
     *
     * <p>If the skill does not exist, the method calculates the cost using the default cost for the skill type at
     * level 0.</p>
     *
     * @param skillName    the name of the skill for which to calculate the improvement cost.
     * @param useReasoning a boolean indicating whether to apply {@link Reasoning} cost multipliers.
     *
     * @return the cost to improve the skill, adjusted by the reasoning multiplier if applicable, or the cost for level
     *       0 if the specified skill does not currently exist.
     */
    public int getCostToImprove(final String skillName, final boolean useReasoning) {
        final Skill skill = getSkill(skillName);
        final SkillType skillType = getType(skillName);
        int cost = hasSkill(skillName) ? skill.getCostToImprove() : skillType.getCost(0);

        double multiplier = getReasoningXpCostMultiplier(useReasoning);

        if (options.booleanOption(FLAW_SLOW_LEARNER)) {
            multiplier += 0.2;
        }

        if (options.booleanOption(ATOW_FAST_LEARNER)) {
            multiplier -= 0.2;
        }

        if (skillType.isAffectedByGremlinsOrTechEmpathy()) {
            if (options.booleanOption(FLAW_GREMLINS)) {
                multiplier += 0.1;
            }

            if (options.booleanOption(ATOW_TECH_EMPATHY)) {
                multiplier -= 0.1;
            }
        }

        return (int) round(cost * multiplier);
    }
    // endregion skill

    // region Awards
    public PersonAwardController getAwardController() {
        return awardController;
    }
    // endregion Awards

    public int getHits() {
        return hits;
    }

    public void setHits(final int hits) {
        this.hits = hits;
    }

    /**
     * @return the number of hits sustained prior to the last completed scenario.
     */
    public int getHitsPrior() {
        return hitsPrior;
    }

    /**
     * Sets the number of hits sustained prior to the last completed scenario.
     *
     * @param hitsPrior the new value for {@code hitsPrior}
     */
    public void setHitsPrior(final int hitsPrior) {
        this.hitsPrior = hitsPrior;
    }

    /**
     * @return <code>true</code> if the location (or any of its parent locations)
     *       has an injury which implies that the location (most likely a limb) is severed. By checking parents we can
     *       tell that they should be missing from the parent being severed, like a hand is missing if the corresponding
     *       arms is.
     */
    public boolean isLocationMissing(final @Nullable BodyLocation location) {
        return (location != null) &&
                     (getInjuriesByLocation(location).stream()
                            .anyMatch(injury -> injury.getType().impliesMissingLocation()) ||
                            isLocationMissing(location.Parent()));
    }

    public void heal() {
        hits = Math.max(hits - 1, 0);
        if (!needsFixing()) {
            doctorId = null;
        }
    }

    public boolean needsFixing() {
        return ((hits > 0) || needsAMFixing()) && getStatus().isActive();
    }

    /**
     * @deprecated No longer in use
     */
    @Deprecated(since = "0.50.06", forRemoval = true)
    public String succeed() {
        heal();
        return " <font color='" +
                     ReportingUtilities.getPositiveColor() +
                     "'><b>Successfully healed one hit.</b></font>";
    }

    // region Personnel Options
    public PersonnelOptions getOptions() {
        return options;
    }

    /**
     * @return the options of the given category that this pilot has
     */
    public Enumeration<IOption> getOptions(final String groupKey) {
        return options.getOptions(groupKey);
    }

    public int countOptions(final String groupKey) {
        int count = 0;

        for (final Enumeration<IOptionGroup> i = options.getGroups(); i.hasMoreElements(); ) {
            final IOptionGroup group = i.nextElement();

            if (!group.getKey().equalsIgnoreCase(groupKey)) {
                continue;
            }

            for (Enumeration<IOption> j = group.getOptions(); j.hasMoreElements(); ) {
                final IOption option = j.nextElement();

                if (option.booleanValue()) {
                    count++;
                }
            }
        }

        return count;
    }

    /**
     * Returns a string of all the option "codes" for this pilot, for a given group, using sep as the separator
     */
    public String getOptionList(@Nullable String sep, final String groupKey) {
        final StringBuilder adv = new StringBuilder();

        if (sep == null) {
            sep = "";
        }

        for (final Enumeration<IOptionGroup> i = options.getGroups(); i.hasMoreElements(); ) {
            final IOptionGroup group = i.nextElement();
            if (!group.getKey().equalsIgnoreCase(groupKey)) {
                continue;
            }

            for (Enumeration<IOption> j = group.getOptions(); j.hasMoreElements(); ) {
                final IOption option = j.nextElement();

                if (option.booleanValue()) {
                    if (!adv.isEmpty()) {
                        adv.append(sep);
                    }

                    adv.append(option.getName());
                    if (IntStream.of(IOption.STRING, IOption.CHOICE, IOption.INTEGER)
                              .anyMatch(k -> (option.getType() == k))) {
                        adv.append(' ').append(option.stringValue());
                    }
                }
            }
        }

        return adv.toString();
    }

    /**
     * @return a html-coded list that says what abilities are enabled for this pilot
     */
    public @Nullable String getAbilityListAsString(final String type) {
        final StringBuilder abilityString = new StringBuilder();
        for (Enumeration<IOption> i = getOptions(type); i.hasMoreElements(); ) {
            final IOption ability = i.nextElement();
            if (ability.booleanValue()) {
                abilityString.append(Utilities.getOptionDisplayName(ability)).append("<br>");
            }
        }

        return (abilityString.isEmpty()) ? null : "<html>" + abilityString + "</html>";
    }
    // endregion Personnel Options

    // region edge

    /**
     * Retrieves the edge value for the current person.
     *
     * <p><b>Usage:</b> This method gets the character's raw Edge score. Generally you likely want to use
     * {@link #getAdjustedEdge()} instead, as that includes adjustments for the character's {@code unlucky} trait.</p>
     *
     * @return The edge value defined in the person's options.
     */
    public int getEdge() {
        return getOptions().intOption(OptionsConstants.EDGE);
    }

    /**
     * Retrieves the adjusted edge value for the current person.
     *
     * <p>The adjusted Edge value is calculated by subtracting the person's level of bad luck (unlucky)
     * from their base Edge value.</p>
     *
     * @return The adjusted edge value after accounting for the person's level of bad luck.
     */
    public int getAdjustedEdge() {
        boolean hasTraumaticPast = options.booleanOption(COMPULSION_TRAUMATIC_PAST);
        int modifier = hasTraumaticPast ? -1 : 0;
        return options.intOption(OptionsConstants.EDGE) - unlucky + modifier;
    }

    public void setEdge(final int edge) {
        for (Enumeration<IOption> i = getOptions(PersonnelOptions.EDGE_ADVANTAGES); i.hasMoreElements(); ) {
            IOption ability = i.nextElement();
            if (OptionsConstants.EDGE.equals(ability.getName())) {
                ability.setValue(edge);
            }
        }
    }

    public void changeEdge(final int amount) {
        setEdge(Math.max(getEdge() + amount, 0));
    }

    /**
     * Resets edge points to the purchased level. Used for weekly refresh.
     */
    public void resetCurrentEdge() {
        setCurrentEdge(getAdjustedEdge());
    }

    /**
     * Sets edge points to the value 'currentEdge'. Used for weekly refresh.
     *
     * @param currentEdge - integer used to track this person's edge points available for the current week
     */
    public void setCurrentEdge(final int currentEdge) {
        this.currentEdge = currentEdge;
    }

    public void changeCurrentEdge(final int amount) {
        currentEdge = Math.max(currentEdge + amount, 0);
    }

    /**
     * @return this person's currently available edge points. Used for weekly refresh.
     */
    public int getCurrentEdge() {
        return currentEdge;
    }

    public void setEdgeUsed(final int edgeUsedThisRound) {
        this.edgeUsedThisRound = edgeUsedThisRound;
    }

    public int getEdgeUsed() {
        return edgeUsedThisRound;
    }

    /**
     * This will set a specific edge trigger, regardless of the current status
     */
    public void setEdgeTrigger(final String name, final boolean status) {
        for (Enumeration<IOption> i = getOptions(PersonnelOptions.EDGE_ADVANTAGES); i.hasMoreElements(); ) {
            final IOption ability = i.nextElement();
            if (ability.getName().equals(name)) {
                ability.setValue(status);
            }
        }
        MekHQ.triggerEvent(new PersonChangedEvent(this));
    }

    /**
     * This will flip the boolean status of the current edge trigger
     *
     * @param name of the trigger condition
     */
    public void changeEdgeTrigger(final String name) {
        for (Enumeration<IOption> i = getOptions(PersonnelOptions.EDGE_ADVANTAGES); i.hasMoreElements(); ) {
            final IOption ability = i.nextElement();
            if (ability.getName().equals(name)) {
                ability.setValue(!ability.booleanValue());
            }
        }
        MekHQ.triggerEvent(new PersonChangedEvent(this));
    }

    /**
     * @return a html-coded tooltip that says what edge will be used
     */
    public String getEdgeTooltip() {
        final StringBuilder stringBuilder = new StringBuilder();
        for (Enumeration<IOption> i = getOptions(PersonnelOptions.EDGE_ADVANTAGES); i.hasMoreElements(); ) {
            final IOption ability = i.nextElement();
            // yuck, it would be nice to have a more fool-proof way of identifying edge
            // triggers
            if (ability.getName().contains("edge_when") && ability.booleanValue()) {
                stringBuilder.append(ability.getDescription()).append("<br>");
            }
        }

        return stringBuilder.toString().isBlank() ? "No triggers set" : "<html>" + stringBuilder + "</html>";
    }
    // endregion edge

    /**
     * Determines whether the user possesses the necessary skills to operate the given entity.
     *
     * <p>The required skills are based on the type of the provided entity. The method checks for specific piloting or
     * gunnery skills relevant to the entity type, such as Meks, VTOLs, tanks, aerospace units, battle armor, and
     * others.</p>
     *
     * <p>If the appropriate skill(s) for the entity type are present, the method returns {@code true}; otherwise, it
     * returns {@code false}.</p>
     *
     * @param entity the entity to be checked for driving capability
     *
     * @return {@code true} if the required skill(s) to drive or operate the given entity are present; {@code false}
     *       otherwise
     */
    public boolean canDrive(final Entity entity) {
        if (entity instanceof LandAirMek) {
            return hasSkill(S_PILOT_MEK) && hasSkill(S_PILOT_AERO);
        } else if (entity instanceof Mek) {
            return hasSkill(S_PILOT_MEK);
        } else if (entity instanceof VTOL) {
            return hasSkill(S_PILOT_VTOL);
        } else if (entity instanceof Tank) {
            return hasSkill(entity.getMovementMode().isMarine() ? S_PILOT_NVEE : S_PILOT_GVEE);
        } else if (entity instanceof ConvFighter) {
            return hasSkill(S_PILOT_JET) || hasSkill(S_PILOT_AERO);
        } else if ((entity instanceof SmallCraft) || (entity instanceof Jumpship)) {
            return hasSkill(S_PILOT_SPACE);
        } else if (entity instanceof Aero) {
            return hasSkill(S_PILOT_AERO);
        } else if (entity instanceof BattleArmor) {
            return hasSkill(S_GUN_BA);
        } else if (entity instanceof Infantry) {
            return hasSkill(S_SMALL_ARMS);
        } else if (entity instanceof ProtoMek) {
            return hasSkill(S_GUN_PROTO);
        } else {
            return false;
        }
    }

    /**
     * Determines whether the user possesses the necessary skills to operate weapons for the given entity.
     *
     * <p>The required gunnery skill is dependent on the type of entity provided. This method checks for the relevant
     * gunnery or weapon skill associated with the entity type, such as Mek, tanks, aerospace units, battle armor,
     * infantry, and others.</p>
     *
     * <p>Returns {@code true} if the necessary skill(s) to use the entity's weapons are present; {@code false}
     * otherwise.</p>
     *
     * @param entity the entity to check for gunnery capability
     *
     * @return {@code true} if the user is qualified to operate weapons for the given entity; {@code false} otherwise
     */
    public boolean canGun(final Entity entity) {
        if (entity instanceof LandAirMek) {
            return hasSkill(S_GUN_MEK) && hasSkill(S_GUN_AERO);
        } else if (entity instanceof Mek) {
            return hasSkill(S_GUN_MEK);
        } else if (entity instanceof Tank) {
            return hasSkill(S_GUN_VEE);
        } else if (entity instanceof ConvFighter) {
            return hasSkill(S_GUN_JET) || hasSkill(S_GUN_AERO);
        } else if ((entity instanceof SmallCraft) || (entity instanceof Jumpship)) {
            return hasSkill(S_GUN_SPACE);
        } else if (entity instanceof Aero) {
            return hasSkill(S_GUN_AERO);
        } else if (entity instanceof BattleArmor) {
            return hasSkill(S_GUN_BA);
        } else if (entity instanceof Infantry) {
            return hasSkill(S_SMALL_ARMS);
        } else if (entity instanceof ProtoMek) {
            return hasSkill(S_GUN_PROTO);
        } else {
            return false;
        }
    }

    /**
     * Determines whether the user possesses the necessary technical skills to service or repair the given entity.
     *
     * <p>The required technical skill depends on the entity type. This method checks for the appropriate technical
     * skill based on whether the entity is a type of Mek, vessel, aerospace unit, battle armor, tank, or other
     * supported classes.</p>
     *
     * <p>Returns {@code true} if the user has the qualifying technical skill for the entity; {@code false} otherwise
     * .</p>
     *
     * @param entity the entity to check for technical capability
     *
     * @return {@code true} if the user is qualified to service or repair the given entity; {@code false} otherwise
     */
    public boolean canTech(final Entity entity) {
        if (entity == null) {
            return false;
        }
        if ((entity instanceof Mek) || (entity instanceof ProtoMek)) {
            return hasSkill(S_TECH_MEK);
        } else if (entity instanceof Dropship || entity instanceof Jumpship) {
            return hasSkill(S_TECH_VESSEL);
        } else if (entity instanceof Aero) {
            return hasSkill(S_TECH_AERO);
        } else if (entity instanceof BattleArmor) {
            return hasSkill(S_TECH_BA);
        } else if (entity instanceof Tank) {
            return hasSkill(S_TECH_MECHANIC);
        } else {
            return false;
        }
    }

    /**
     * Calculates and retrieves the current daily available tech time for the person.
     *
     * <p>This calculation does not account for any expended time but incorporates potential administrative
     * adjustments if specified.</p>
     *
     * <p>The calculation follows these rules:</p>
     * <ul>
     *   <li>If the person's primary role is a technician, the base support time is determined from the primary
     *   role.</li>
     *   <li>Otherwise, the base support time is taken from the secondary role.</li>
     * </ul>
     *
     * <p>If administrative adjustments are enabled (via the {@code isTechsUseAdministration} parameter),
     * the support time is multiplied by an administrative adjustment multiplier.</p>
     *
     * @param isTechsUseAdministration A boolean flag indicating whether administrative adjustments should be applied in
     *                                 the calculation.
     *
     * @return The adjusted daily available tech time for the person, after factoring in the appropriate role support
     *       time, applying the administrative multiplier (if enabled), and deducting maintenance time.
     */
    public int getDailyAvailableTechTime(final boolean isTechsUseAdministration) {
        int baseTime = (getPrimaryRole().isTech() ? PRIMARY_ROLE_SUPPORT_TIME : SECONDARY_ROLE_SUPPORT_TIME);

        return (int) round(baseTime * calculateTechTimeMultiplier(isTechsUseAdministration));
    }

    public int getMaintenanceTimeUsing() {
        return getTechUnits().stream()
                     .filter(unit -> !(unit.isRefitting() && unit.getRefit().getTech() == this))
                     .mapToInt(Unit::getMaintenanceTime)
                     .sum();
    }

    public boolean isMothballing() {
        return isTech() && techUnits.stream().anyMatch(Unit::isMothballing);
    }

    /**
     * Determines whether this {@code Person} is considered "busy" based on their current status, unit assignment, and
     * associated tasks.
     *
     * <p>This method checks:</p>
     * <ol>
     *     <li>If the personnel is active (i.e., has an active {@link PersonnelStatus}).</li>
     *     <li>Special cases for units that are self-crewed, including activities such as
     *         mothballing, refitting, or undergoing repairs, during which crew members are
     *         considered busy.</li>
     *     <li>If the personnel is a technician, by reviewing their current tech assignments,
     *         such as units being mothballed, refitted, or repaired.</li>
     *     <li>If the personnel has a unit assignment and whether that unit is currently deployed.</li>
     * </ol>
     *
     * @return {@code true} if the person is deemed busy due to one of the above conditions; {@code false} otherwise.
     */
    public boolean isBusy() {
        // Personnel status
        if (!status.isActive()) {
            return false;
        }

        final boolean hasUnitAssignment = unit != null;
        final Entity entity = hasUnitAssignment ? unit.getEntity() : null;
        final boolean isSpecialCase = entity != null && unit.isSelfCrewed();

        // Special case handlers (self crewed units have their tech teams formed as a composite of their crew, so all
        // crew are considered to be busy during these states)
        if (isSpecialCase) {
            if (unit.isMothballing()) {
                return true;
            }

            if (unit.isRefitting()) {
                return true;
            }

            if (unit.isUnderRepair()) {
                return true;
            }
        }

        // Tech assignments
        if (isTech()) {
            for (Unit unit : techUnits) {
                Refit refit = unit.getRefit();
                boolean isActiveTech = refit != null && Objects.equals(refit.getTech(), this);

                if (unit.isMothballing() && isActiveTech) {
                    return true;
                }

                if (unit.isRefitting() && isActiveTech) {
                    return true;
                }

                if (unit.isUnderRepair()) {
                    for (Part part : unit.getParts()) {
                        if (Objects.equals(part.getTech(), this)) {
                            return true;
                        }
                    }
                }
            }
        }

        // Unit assignments
        if (hasUnitAssignment) {
            return unit.isDeployed();
        }

        return false;
    }

    public @Nullable Unit getUnit() {
        return unit;
    }

    public void setUnit(final @Nullable Unit unit) {
        this.unit = unit;
    }

    public void removeTechUnit(final Unit unit) {
        techUnits.remove(unit);
    }

    public void addTechUnit(final Unit unit) {
        Objects.requireNonNull(unit);

        if (!techUnits.contains(unit)) {
            techUnits.add(unit);
        }
    }

    public void clearTechUnits() {
        techUnits.clear();
    }

    public List<Unit> getTechUnits() {
        return Collections.unmodifiableList(techUnits);
    }

    public void removeAllTechJobs(final Campaign campaign) {
        campaign.getHangar().forEachUnit(u -> {
            if (equals(u.getTech())) {
                u.remove(this, true);
            }

            if ((u.getRefit() != null) && equals(u.getRefit().getTech())) {
                u.getRefit().setTech(null);
            }
        });

        for (final Part part : campaign.getWarehouse().getParts()) {
            if (equals(part.getTech())) {
                part.cancelAssignment(true);
            }
        }

        for (final Force force : campaign.getAllForces()) {
            if (getId().equals(force.getTechID())) {
                force.setTechID(null);
            }
        }
    }

    public int getMinutesLeft() {
        return minutesLeft;
    }

    public void setMinutesLeft(final int minutesLeft) {
        this.minutesLeft = minutesLeft;
        if (engineer && (getUnit() != null)) {
            // set minutes for all crew members, except the engineer to not cause infinite recursion.
            getUnit().getActiveCrew().stream().filter(this::isNotSelf).forEach(p -> p.setMinutesLeft(minutesLeft));
        }
    }

    /**
     * Checks if the other person is not the same person as this person, easy right?
     *
     * @param p Person to check against
     *
     * @return true if the person is not the same person as this person
     */
    private boolean isNotSelf(Person p) {
        return !this.equals(p);
    }

    public int getOvertimeLeft() {
        return overtimeLeft;
    }

    public void setOvertimeLeft(final int overtimeLeft) {
        this.overtimeLeft = overtimeLeft;
        if (engineer && (getUnit() != null)) {
            getUnit().getActiveCrew().stream().filter(this::isNotSelf).forEach(p -> p.setOvertimeLeft(overtimeLeft));
        }
    }

    /**
     * Resets the number of minutes and overtime minutes a person has left for tasks, based on their primary or
     * secondary role. Administrative adjustments may be applied for technicians if specified.
     *
     * <p>This method calculates and assigns task and overtime time values depending on whether
     * the person is identified as a technician or doctor, and whether their role is primary or secondary. If
     * administrative adjustments are enabled (via the {@code isTechsUseAdministration} parameter), a multiplier is
     * applied to calculate the adjusted task time for technicians.</p>
     *
     * <ul>
     *   <li>If the primary role is a doctor, the base support time values for the primary role
     *       are assigned without any adjustments.</li>
     *   <li>If the secondary role is a doctor, the base support time values for the secondary role
     *       are assigned without any adjustments.</li>
     *   <li>If the primary role is a technician and administrative adjustments are enabled, the primary
     *       role's support time is multiplied by the administrative adjustment multiplier and assigned.</li>
     *   <li>If the secondary role is a technician (secondary-specific), and administrative adjustments
     *       are enabled, the secondary role's support time is multiplied by the adjustment multiplier and assigned.</li>
     *   <li>If administrative adjustments are not enabled for technicians, base (non-adjusted) time values
     *       are used for both primary and secondary roles.</li>
     * </ul>
     *
     * <p>If the person has both primary and secondary roles applicable (e.g., a doctor as the primary
     * and a technician as the secondary), the logic prioritizes the roles as listed above, with primary roles
     * taking precedence.</p>
     *
     * @param isTechsUseAdministration Indicates whether administrative adjustments should be applied to the time
     *                                 calculations for technicians.
     */
    public void resetMinutesLeft(boolean isTechsUseAdministration) {
        // Doctors and Technicians without adjustments
        if (primaryRole.isDoctor() || (primaryRole.isTech() && !isTechsUseAdministration)) {
            this.minutesLeft = PRIMARY_ROLE_SUPPORT_TIME;
            this.overtimeLeft = PRIMARY_ROLE_OVERTIME_SUPPORT_TIME;
        } else if (secondaryRole.isDoctor() || (secondaryRole.isTech() && !isTechsUseAdministration)) {
            this.minutesLeft = SECONDARY_ROLE_SUPPORT_TIME;
            this.overtimeLeft = SECONDARY_ROLE_OVERTIME_SUPPORT_TIME;
        }

        // Technicians with adjustments
        if (primaryRole.isTech()) {
            double techTimeMultiplier = calculateTechTimeMultiplier(isTechsUseAdministration);

            this.minutesLeft = (int) round(PRIMARY_ROLE_SUPPORT_TIME * techTimeMultiplier);
            this.overtimeLeft = (int) round(PRIMARY_ROLE_OVERTIME_SUPPORT_TIME * techTimeMultiplier);
        } else if (secondaryRole.isTechSecondary()) {
            double techTimeMultiplier = calculateTechTimeMultiplier(isTechsUseAdministration);

            this.minutesLeft = (int) round(SECONDARY_ROLE_SUPPORT_TIME * techTimeMultiplier);
            this.overtimeLeft = (int) round(SECONDARY_ROLE_OVERTIME_SUPPORT_TIME * techTimeMultiplier);
        }
    }

    /**
     * Determines and returns the tech skill with the highest experience level possessed by this entity.
     *
     * <p>This method evaluates all available technical skills (such as Mek, Aero, Mechanic, and Battle Armor tech
     * skills) and selects the one with the greatest experience level. If multiple skills are present, the one with the
     * highest experience is returned. If no relevant tech skills are found, returns {@code null}.</p>
     *
     * @return the {@link Skill} object representing the highest-level technical skill, or {@code null} if none are
     *       present
     */
    public @Nullable Skill getBestTechSkill() {
        Skill skill = null;
        int level = EXP_NONE;

        if (hasSkill(S_TECH_MEK) && getSkill(S_TECH_MEK).getExperienceLevel(options, atowAttributes) > level) {
            skill = getSkill(S_TECH_MEK);
            level = getSkill(S_TECH_MEK).getExperienceLevel(options, atowAttributes);
        }
        if (hasSkill(S_TECH_AERO) && getSkill(S_TECH_AERO).getExperienceLevel(options, atowAttributes) > level) {
            skill = getSkill(S_TECH_AERO);
            level = getSkill(S_TECH_AERO).getExperienceLevel(options, atowAttributes);
        }
        if (hasSkill(S_TECH_MECHANIC) &&
                  getSkill(S_TECH_MECHANIC).getExperienceLevel(options, atowAttributes) > level) {
            skill = getSkill(S_TECH_MECHANIC);
            level = getSkill(S_TECH_MECHANIC).getExperienceLevel(options, atowAttributes);
        }
        if (hasSkill(S_TECH_BA) && getSkill(S_TECH_BA).getExperienceLevel(options, atowAttributes) > level) {
            skill = getSkill(S_TECH_BA);
        }
        return skill;
    }

    public boolean isTech() {
        return isTechMek() || isTechAero() || isTechMechanic() || isTechBA();
    }

    /**
     * Checks if the person is a tech, includes mektek, mechanic, aerotek, BAtek and the non-cannon "large vessel tek"
     *
     * @return true if the person is a tech
     */
    public boolean isTechExpanded() {
        return isTechMek() || isTechAero() || isTechMechanic() || isTechBA() || isTechLargeVessel();
    }

    public boolean isTechLargeVessel() {
        boolean hasSkill = hasSkill(S_TECH_VESSEL);
        return hasSkill && (getPrimaryRole().isVesselCrew() || getSecondaryRole().isVesselCrew());
    }

    public boolean isTechMek() {
        boolean hasSkill = hasSkill(S_TECH_MEK);
        return hasSkill && (getPrimaryRole().isMekTech() || getSecondaryRole().isMekTech());
    }

    public boolean isTechAero() {
        boolean hasSkill = hasSkill(S_TECH_AERO);
        return hasSkill && (getPrimaryRole().isAeroTek() || getSecondaryRole().isAeroTek());
    }

    public boolean isTechMechanic() {
        boolean hasSkill = hasSkill(S_TECH_MECHANIC);
        return hasSkill && (getPrimaryRole().isMechanic() || getSecondaryRole().isMechanic());
    }

    public boolean isTechBA() {
        boolean hasSkill = hasSkill(S_TECH_BA);
        return hasSkill && (getPrimaryRole().isBATech() || getSecondaryRole().isBATech());
    }

    /**
     * Calculates the tech availability time multiplier for tasks based on the technician's experience level and
     * administration skill.
     *
     * <p>The method considers whether administration skills should be applied to improve efficiency. If
     * administration is enabled, the multiplier is adjusted based on the technician's baseline experience level and
     * their administration skill level.</p>
     *
     * @param isTechsUseAdministration {@code true} if administration skills are considered for task calculation;
     *                                 {@code false} otherwise.
     *
     * @return the calculated time multiplier, where:
     *       <ul>
     *         <li>0.0 indicates the person is not a technician.</li>
     *         <li>1.0 indicates no adjustment is applied.</li>
     *         <li>Values greater or less than 1.0 adjust task times accordingly.</li>
     *       </ul>
     */
    public double calculateTechTimeMultiplier(boolean isTechsUseAdministration) {
        final double TECH_ADMINISTRATION_MULTIPLIER = 0.05;
        final int REGULAR_EXPERIENCE_LEVEL = REGULAR.getExperienceLevel();

        if (!isTechExpanded()) {
            return 0;
        }

        if (!isTechsUseAdministration) {
            return 1.0;
        }

        double administrationMultiplier = 1.0 - (TECH_ADMINISTRATION_MULTIPLIER * REGULAR_EXPERIENCE_LEVEL);

        Skill administration = skills.getSkill(S_ADMIN);
        int experienceLevel = SkillLevel.NONE.getExperienceLevel();

        if (administration != null) {
            experienceLevel = administration.getExperienceLevel(options, atowAttributes);
        }

        administrationMultiplier += experienceLevel * TECH_ADMINISTRATION_MULTIPLIER;

        return administrationMultiplier;
    }

    public boolean isAdministrator() {
        return (getPrimaryRole().isAdministrator() || getSecondaryRole().isAdministrator());
    }

    public boolean isDoctor() {
        return hasSkill(S_SURGERY) && (getPrimaryRole().isDoctor() || getSecondaryRole().isDoctor());
    }

    /**
     * Calculates the medical capacity of a doctor based on their administrative skills, and the base number of hospital
     * beds they are responsible for. If the entity represented is not a doctor, the capacity is returned as 0.
     *
     * @param doctorsUseAdministration A flag indicating whether the doctor's administrative skills should be considered
     *                                 in the calculation. If {@code true}, administrative skills are included in the
     *                                 performance multiplier adjustment. If {@code false}, {@code baseBedCount} is
     *                                 returned, instead.
     * @param baseBedCount             The base number of hospital beds assigned to the doctor. This value is adjusted
     *                                 by the calculated multiplier to determine the doctor's effective capacity.
     *
     * @return The calculated medical capacity of the doctor, as an {@link Integer} representing their ability to
     *       effectively manage hospital beds. If the entity is not a doctor, returns {@code 0}.
     */
    public int getDoctorMedicalCapacity(final boolean doctorsUseAdministration, final int baseBedCount) {
        final double DOCTOR_ADMINISTRATION_MULTIPLIER = 0.2;
        final int REGULAR_EXPERIENCE_LEVEL = REGULAR.getExperienceLevel();

        if (!isDoctor()) {
            return 0;
        }

        if (!doctorsUseAdministration) {
            return baseBedCount;
        }

        double administrationMultiplier = 1.0 - (DOCTOR_ADMINISTRATION_MULTIPLIER * REGULAR_EXPERIENCE_LEVEL);

        Skill administration = skills.getSkill(S_ADMIN);
        int experienceLevel = SkillLevel.NONE.getExperienceLevel();

        if (administration != null) {
            experienceLevel = administration.getExperienceLevel(options, atowAttributes);
        }

        administrationMultiplier += experienceLevel * DOCTOR_ADMINISTRATION_MULTIPLIER;

        return (int) round(baseBedCount * administrationMultiplier);
    }

    public boolean isSupport() {
        return !isCombat();
    }

    public boolean isCombat() {
        return getPrimaryRole().isCombat() || getSecondaryRole().isCombat();
    }

    public boolean isDependent() {
        return (getPrimaryRole().isDependent() || getSecondaryRole().isDependent());
    }

    public boolean isCivilian() {
        return (getPrimaryRole().isCivilian() && getSecondaryRole().isCivilian());
    }

    public boolean isTaskOvertime(final IPartWork partWork) {
        return (partWork.getTimeLeft() > getMinutesLeft()) && (getOvertimeLeft() > 0);
    }

    public @Nullable Skill getSkillForWorkingOn(final IPartWork part) {
        final Unit unit = part.getUnit();
        Skill skill = getSkillForWorkingOn(unit);
        if (skill != null) {
            return skill;
        }
        // check spare parts
        // return the best one
        if (part.isRightTechType(S_TECH_MEK) && hasSkill(S_TECH_MEK)) {
            skill = getSkill(S_TECH_MEK);
        }

        if (part.isRightTechType(S_TECH_BA) && hasSkill(S_TECH_BA)) {
            if ((skill == null) ||
                      (skill.getFinalSkillValue(options, atowAttributes, reputation) >
                             getSkill(S_TECH_BA).getFinalSkillValue(options, atowAttributes, reputation))) {
                skill = getSkill(S_TECH_BA);
            }
        }

        if (part.isRightTechType(S_TECH_AERO) && hasSkill(S_TECH_AERO)) {
            if ((skill == null) ||
                      (skill.getFinalSkillValue(options, atowAttributes, reputation) >
                             getSkill(S_TECH_AERO).getFinalSkillValue(options, atowAttributes, reputation))) {
                skill = getSkill(S_TECH_AERO);
            }
        }

        if (part.isRightTechType(S_TECH_MECHANIC) && hasSkill(S_TECH_MECHANIC)) {
            if ((skill == null) ||
                      (skill.getFinalSkillValue(options, atowAttributes, reputation) >
                             getSkill(S_TECH_MECHANIC).getFinalSkillValue(options, atowAttributes, reputation))) {
                skill = getSkill(S_TECH_MECHANIC);
            }
        }

        if (part.isRightTechType(S_TECH_VESSEL) && hasSkill(S_TECH_VESSEL)) {
            if ((skill == null) ||
                      (skill.getFinalSkillValue(options, atowAttributes, reputation) >
                             getSkill(S_TECH_VESSEL).getFinalSkillValue(options, atowAttributes, reputation))) {
                skill = getSkill(S_TECH_VESSEL);
            }
        }

        if (skill != null) {
            return skill;
        }
        // if we are still here then we didn't have the right tech skill, so return the
        // highest
        // of any tech skills that we do have
        if (hasSkill(S_TECH_MEK)) {
            skill = getSkill(S_TECH_MEK);
        }

        if (hasSkill(S_TECH_BA)) {
            if ((skill == null) ||
                      (skill.getFinalSkillValue(options, atowAttributes, reputation) >
                             getSkill(S_TECH_BA).getFinalSkillValue(options, atowAttributes, reputation))) {
                skill = getSkill(S_TECH_BA);
            }
        }

        if (hasSkill(S_TECH_MECHANIC)) {
            if ((skill == null) ||
                      (skill.getFinalSkillValue(options, atowAttributes, reputation) >
                             getSkill(S_TECH_MECHANIC).getFinalSkillValue(options, atowAttributes, reputation))) {
                skill = getSkill(S_TECH_MECHANIC);
            }
        }

        if (hasSkill(S_TECH_AERO)) {
            if ((skill == null) ||
                      (skill.getFinalSkillValue(options, atowAttributes, reputation) >
                             getSkill(S_TECH_AERO).getFinalSkillValue(options, atowAttributes, reputation))) {
                skill = getSkill(S_TECH_AERO);
            }
        }

        return skill;
    }

    public @Nullable Skill getSkillForWorkingOn(final @Nullable Unit unit) {
        if (unit == null) {
            return null;
        } else if (((unit.getEntity() instanceof Mek) || (unit.getEntity() instanceof ProtoMek)) &&
                         hasSkill(S_TECH_MEK)) {
            return getSkill(S_TECH_MEK);
        } else if ((unit.getEntity() instanceof BattleArmor) && hasSkill(S_TECH_BA)) {
            return getSkill(S_TECH_BA);
        } else if ((unit.getEntity() instanceof Tank) && hasSkill(S_TECH_MECHANIC)) {
            return getSkill(S_TECH_MECHANIC);
        } else if (((unit.getEntity() instanceof Dropship) || (unit.getEntity() instanceof Jumpship)) &&
                         hasSkill(S_TECH_VESSEL)) {
            return getSkill(S_TECH_VESSEL);
        } else if ((unit.getEntity() instanceof Aero) &&
                         !(unit.getEntity() instanceof Dropship) &&
                         !(unit.getEntity() instanceof Jumpship) &&
                         hasSkill(S_TECH_AERO)) {
            return getSkill(S_TECH_AERO);
        } else {
            return null;
        }
    }

    public @Nullable Skill getSkillForWorkingOn(final @Nullable String skillName) {
        if (CampaignOptions.S_TECH.equals(skillName)) {
            return getBestTechSkill();
        } else if (hasSkill(skillName)) {
            return getSkill(skillName);
        } else {
            return null;
        }
    }

    public int getBestTechLevel() {
        int level = EXP_NONE;
        final Skill mekSkill = getSkill(S_TECH_MEK);
        final Skill mechanicSkill = getSkill(S_TECH_MECHANIC);
        final Skill baSkill = getSkill(S_TECH_BA);
        final Skill aeroSkill = getSkill(S_TECH_AERO);
        if ((mekSkill != null) && (mekSkill.getLevel() > level)) {
            level = mekSkill.getLevel();
        }

        if ((mechanicSkill != null) && (mechanicSkill.getLevel() > level)) {
            level = mechanicSkill.getLevel();
        }

        if ((baSkill != null) && (baSkill.getLevel() > level)) {
            level = baSkill.getLevel();
        }

        if ((aeroSkill != null) && (aeroSkill.getLevel() > level)) {
            level = aeroSkill.getLevel();
        }

        return level;
    }

    public boolean isRightTechTypeFor(final IPartWork part) {
        Unit unit = part.getUnit();
        if (unit == null) {
            return (hasSkill(S_TECH_MEK) && part.isRightTechType(S_TECH_MEK)) ||
                         (hasSkill(S_TECH_AERO) && part.isRightTechType(S_TECH_AERO)) ||
                         (hasSkill(S_TECH_MECHANIC) && part.isRightTechType(S_TECH_MECHANIC)) ||
                         (hasSkill(S_TECH_BA) && part.isRightTechType(S_TECH_BA)) ||
                         (hasSkill(S_TECH_VESSEL) && part.isRightTechType(S_TECH_VESSEL));
        } else if ((unit.getEntity() instanceof Mek) || (unit.getEntity() instanceof ProtoMek)) {
            return hasSkill(S_TECH_MEK);
        } else if (unit.getEntity() instanceof BattleArmor) {
            return hasSkill(S_TECH_BA);
        } else if ((unit.getEntity() instanceof Tank) || (unit.getEntity() instanceof Infantry)) {
            return hasSkill(S_TECH_MECHANIC);
        } else if ((unit.getEntity() instanceof Dropship) || (unit.getEntity() instanceof Jumpship)) {
            return hasSkill(S_TECH_VESSEL);
        } else if (unit.getEntity() instanceof Aero) {
            return hasSkill(S_TECH_AERO);
        } else {
            return false;
        }
    }

    public @Nullable UUID getDoctorId() {
        return doctorId;
    }

    public int getToughness() {
        return toughness;
    }

    public void setToughness(final int toughness) {
        this.toughness = toughness;
    }

    public int getConnections() {
        return connections;
    }

    /**
     * Calculates and returns the character's adjusted Connections value.
     *
     * <p>If the character is suffering from an episode of Clinical Paranoia, their Connections value is fixed as
     * 0.</p>
     *
     * <p>If the character has the {@link PersonnelOptions#ATOW_CITIZENSHIP} SPA their Connections value is
     * increased by 1.</p>
     *
     * <p>If the character has the {@link PersonnelOptions#COMPULSION_MILD_PARANOIA} SPA their Connections value is
     * reduced by 1.</p>
     *
     * <p>The Connections value is clamped within the allowed minimum and maximum range before being returned.</p>
     *
     * @return the character's Connections value, clamped within the minimum and maximum limits
     *
     * @author Illiani
     * @since 0.50.07
     */
    public int getAdjustedConnections() {
<<<<<<< HEAD
        if (sufferingFromClinicalParanoia) {
            return 0;
        }
=======
        boolean hasCitizenship = options.booleanOption(ATOW_CITIZENSHIP);
        boolean hasMildParanoia = options.booleanOption(COMPULSION_MILD_PARANOIA);
>>>>>>> ce2a65ee

        boolean hasCitizenship = options.booleanOption(ATOW_CITIZENSHIP);
        int modifiers = (hasCitizenship ? 1 : 0);
<<<<<<< HEAD

=======
        modifiers += (hasMildParanoia ? -1 : 0);
>>>>>>> ce2a65ee
        return clamp(connections + modifiers, MINIMUM_CONNECTIONS, MAXIMUM_CONNECTIONS);
    }

    public void setConnections(final int connections) {
        this.connections = clamp(connections, MINIMUM_CONNECTIONS, MAXIMUM_CONNECTIONS);
    }

    /**
     * Adjusts the person's Connections score by the specified amount.
     *
     * <p>The change in connections can be positive or negative, depending on the provided delta value.</p>
     *
     * @param delta The amount by which to adjust the number of connections. A positive value increases the connections,
     *              while a negative value decreases them.
     */
    public void changeConnections(final int delta) {
        int newValue = connections + delta;
        connections = clamp(newValue, MINIMUM_CONNECTIONS, MAXIMUM_CONNECTIONS);
    }

    public int getWealth() {
        return wealth;
    }

    public void setWealth(final int wealth) {
        this.wealth = clamp(wealth, MINIMUM_WEALTH, MAXIMUM_WEALTH);
    }

    /**
     * Adjusts the person's wealth by the specified amount.
     *
     * <p>The change in wealth can be positive or negative, depending on the provided delta value.</p>
     *
     * @param delta The amount by which to adjust the wealth. A positive value increases the wealth, while a negative
     *              value decreases it.
     */
    public void changeWealth(final int delta) {
        int newValue = wealth + delta;
        wealth = clamp(newValue, MINIMUM_WEALTH, MAXIMUM_WEALTH);
    }

    public boolean isHasPerformedExtremeExpenditure() {
        return hasPerformedExtremeExpenditure;
    }

    public void setHasPerformedExtremeExpenditure(final boolean hasPerformedExtremeExpenditure) {
        this.hasPerformedExtremeExpenditure = hasPerformedExtremeExpenditure;
    }

    /**
     * Retrieves the raw reputation value of the character.
     *
     * <p>This method returns the unadjusted reputation value associated with the character.</p>
     *
     * <p><b>Usage:</b> If aging effects are enabled, you likely want to use
     * {@link #getAdjustedReputation(boolean, boolean, LocalDate, int)}  instead.</p>
     *
     * @return The raw reputation value.
     */
    public int getReputation() {
        return reputation;
    }

    /**
     * Calculates the adjusted reputation value for the character based on aging effects, the current campaign type,
     * date, and rank.
     *
     * <p>This method computes the character's reputation by applying age-based modifiers, which depend on factors such
     * as whether aging effects are enabled, whether the campaign is clan-specific, the character's bloodname status,
     * and their rank in the clan hierarchy. If aging effects are disabled, the reputation remains unchanged.</p>
     *
     * <p><b>Usage:</b> If aging effects are disabled, the result will be equivalent to the base reputation value
     * provided by {@link #getReputation()}.</p>
     *
     * @param isUseAgingEffects Indicates whether aging effects should be applied to the reputation calculation.
     * @param isClanCampaign    Indicates whether the current campaign is specific to a clan.
     * @param today             The current date used to calculate the character's age.
     * @param rankNumeric       The rank index of the character, which can adjust the reputation modifier in clan-based
     *                          campaigns.
     *
     * @return The adjusted reputation value, accounting for factors like age, clan campaign status, bloodname
     *       possession, and rank. If aging effects are disabled, the base reputation value is returned.
     */
    public int getAdjustedReputation(boolean isUseAgingEffects, boolean isClanCampaign, LocalDate today,
          int rankNumeric) {
        int modifiers = isUseAgingEffects ?
                             getReputationAgeModifier(getAge(today),
                                   isClanCampaign,
                                   !isNullOrBlank(bloodname),
                                   rankNumeric) :
                             0;

        boolean hasRacism = options.booleanOption(COMPULSION_RACISM);
        modifiers -= hasRacism ? 1 : 0;

        return clamp(reputation + modifiers, MINIMUM_REPUTATION, MAXIMUM_REPUTATION);
    }

    public void setReputation(final int reputation) {
        this.reputation = clamp(reputation, MINIMUM_REPUTATION, MAXIMUM_REPUTATION);
    }

    /**
     * Adjusts the person's reputation by the specified amount.
     *
     * <p>The change in reputation can be positive or negative, depending on the provided delta value.</p>
     *
     * @param delta The amount by which to adjust the reputation. A positive value increases the reputation, while a
     *              negative value decreases it.
     */
    public void changeReputation(final int delta) {
        int newValue = reputation + delta;
        reputation = clamp(newValue, MINIMUM_REPUTATION, MAXIMUM_REPUTATION);
    }

    public int getUnlucky() {
        return unlucky;
    }

    public void setUnlucky(final int unlucky) {
        this.unlucky = clamp(unlucky, MINIMUM_UNLUCKY, MAXIMUM_UNLUCKY);
    }

    public void changeUnlucky(final int delta) {
        int newValue = unlucky + delta;
        unlucky = clamp(newValue, MINIMUM_UNLUCKY, MAXIMUM_UNLUCKY);
    }

    public int getBloodmark() {
        return bloodmark;
    }

    public Money getBloodmarkValue() {
        return Money.of(bloodmark);
    }

    public void setBloodmark(final int unlucky) {
        this.bloodmark = clamp(unlucky, MINIMUM_BLOODMARK, MAXIMUM_BLOODMARK);
    }

    public void changeBloodmark(final int delta) {
        int newValue = bloodmark + delta;
        bloodmark = clamp(newValue, MINIMUM_BLOODMARK, MAXIMUM_BLOODMARK);
    }

    public List<LocalDate> getBloodhuntSchedule() {
        return bloodhuntSchedule;
    }

    public void addBloodhuntDate(final LocalDate date) {
        bloodhuntSchedule.add(date);
    }

    public void removeBloodhuntDate(final LocalDate date) {
        bloodhuntSchedule.remove(date);
    }

    /**
     * Retrieves the character's {@link Attributes} object containing the character's attribute scores.
     *
     * <p><b>Usage:</b> In most cases you'll want to use {@link #getAttributeScore(SkillAttribute)} instead, as that
     * will allow you to jump straight to the exact score you need.</p>
     *
     * @return the character's {@link Attributes} object.
     *
     * @since 0.50.5
     */
    public Attributes getATOWAttributes() {
        return atowAttributes;
    }

    /**
     * Updates the score for a specific skill attribute.
     *
     * <p>This method sets the provided score for the given {@link SkillAttribute}. If the attribute is
     * <code>null</code> or represents "NONE", the method logs a warning and exits without making any changes.</p>
     *
     * <p>The actual attribute score update is delegated to the underlying attribute handler.</p>
     *
     * @param attribute The {@link SkillAttribute} to be updated. Must not be <code>null</code> or "NONE".
     * @param newScore  The new score to assign to the specified skill attribute.
     *
     * @author Illiani
     * @since 0.50.05
     */
    public void setAttributeScore(final SkillAttribute attribute, final int newScore) {
        if (attribute == null || attribute == SkillAttribute.NONE) {
            logger.warn("(setAttributeScore) SkillAttribute is null or NONE.");
            return;
        }

        atowAttributes.setAttributeScore(phenotype, options, attribute, newScore);
    }

    /**
     * Retrieves the score of a specified attribute.
     *
     * @param attribute the {@link SkillAttribute} to retrieve the score for.
     *
     * @return the score of the specified attribute, or {@link Attributes#DEFAULT_ATTRIBUTE_SCORE} if the attribute is
     *       {@code NONE} or {@code null}.
     *
     * @since 0.50.5
     */
    public int getAttributeScore(final SkillAttribute attribute) {
        if (attribute == null || attribute.isNone()) {
            logger.error("(getAttributeScore) SkillAttribute is null or NONE.");
            return DEFAULT_ATTRIBUTE_SCORE;
        }

        boolean hasFreakishStrength = options.booleanOption(MUTATION_FREAKISH_STRENGTH);
        boolean hasExoticAppearance = options.booleanOption(MUTATION_EXOTIC_APPEARANCE);
        boolean hasFacialHair = options.booleanOption(MUTATION_FACIAL_HAIR);
        boolean hasSeriousDisfigurement = options.booleanOption(MUTATION_SERIOUS_DISFIGUREMENT);
        boolean isCatGirl = options.booleanOption(MUTATION_CAT_GIRL);
        boolean isCatGirlUnofficial = options.booleanOption(MUTATION_CAT_GIRL_UNOFFICIAL);

        return switch (attribute) {
            case NONE -> 0;
            case STRENGTH -> {
                int attributeScore = atowAttributes.getAttributeScore(attribute);
                if (hasFreakishStrength) {
                    attributeScore += 2;
                }
                yield min(attributeScore, MAXIMUM_ATTRIBUTE_SCORE);
            }
            case BODY, REFLEXES, DEXTERITY, INTELLIGENCE, WILLPOWER -> atowAttributes.getAttributeScore(attribute);
            case CHARISMA -> {
                int attributeScore = atowAttributes.getAttributeScore(attribute);
                if (hasExoticAppearance) {
                    attributeScore++;
                }
                if (hasFacialHair) {
                    attributeScore--;
                }
                if (hasSeriousDisfigurement) {
                    attributeScore -= 3;
                }
                if (isCatGirl) {
                    attributeScore -= 3;
                }
                if (isCatGirlUnofficial) {
                    attributeScore++;
                }
                yield clamp(attributeScore, MINIMUM_ATTRIBUTE_SCORE, MAXIMUM_ATTRIBUTE_SCORE);
            }
        };
    }

    /**
     * Retrieves the maximum allowed value (cap) for the specified {@link SkillAttribute}.
     *
     * <p>If the attribute is {@code null} or marked as {@link SkillAttribute#NONE}, a default maximum attribute score
     * is returned, and a warning is logged.</p>
     *
     * <p>For valid attributes, this method delegates to
     * {@link Attributes#getAttributeCap(Phenotype, PersonnelOptions, SkillAttribute)}.</p>
     *
     * @param attribute The {@link SkillAttribute} for which the maximum value is being retrieved. Must not be
     *                  {@code null} or {@link SkillAttribute#NONE}.
     *
     * @return The maximum allowed value (cap) for the given attribute. Returns the default maximum value if the input
     *       attribute is invalid.
     *
     * @author Illiani
     * @since 0.50.05
     */
    public int getAttributeCap(final SkillAttribute attribute) {
        if (attribute == null || attribute.isNone()) {
            logger.warn("(getAttributeCap) SkillAttribute is null or NONE.");
            return MAXIMUM_ATTRIBUTE_SCORE;
        }

        return atowAttributes.getAttributeCap(phenotype, options, attribute);
    }

    /**
     * Sets the character's {@link Attributes} object which contains their ATOW Attribute scores.
     *
     * <p><b>Usage:</b> This completely wipes the character's attribute scores and is likely not the method you're
     * looking for. Consider{@link #changeAttributeScore(SkillAttribute, int)} if you just want to increment or
     * decrement a specific attribute by a certain value.</p>
     *
     * @param atowAttributes the {@link Attributes} object to set.
     *
     * @since 0.50.5
     */
    public void setATOWAttributes(final Attributes atowAttributes) {
        this.atowAttributes = atowAttributes;
    }

    /**
     * Modifies the score of a specified skill attribute by a given delta value.
     *
     * <p>This method adjusts the current score of the provided {@link SkillAttribute} by adding the specified delta
     * to it. If the attribute is {@code null} or {@link SkillAttribute#NONE}, a warning is logged, and the method exits
     * without making any changes.</p>
     *
     * <p>The new score is computed as the sum of the current score and the delta, and it is passed
     * to {@link Attributes#setAttributeScore(Phenotype, PersonnelOptions, SkillAttribute, int)} to ensure it compiles
     * with the character's minimum and maximum attribute score values.</p>
     *
     * @param attribute The {@link SkillAttribute} whose score is to be modified. Must not be <code>null</code>.
     * @param delta     The value to add to the current score of the specified skill attribute.
     *
     * @author Illiani
     * @since 0.50.05
     */
    public void changeAttributeScore(final SkillAttribute attribute, final int delta) {
        if (attribute == null || attribute.isNone()) {
            logger.warn("(changeAttributeScore) SkillAttribute is null or NONE.");
            return;
        }

        int current = atowAttributes.getAttributeScore(attribute);
        int newScore = current + delta;

        setAttributeScore(attribute, newScore);
    }

    public void resetSkillTypes() {
        skills.getSkills().forEach(Skill::updateType);
    }

    public int getNTasks() {
        return nTasks;
    }

    public void setNTasks(final int nTasks) {
        this.nTasks = nTasks;
    }

    /**
     * @deprecated use {@link #getPersonalLog()} instead.
     */
    @Deprecated(forRemoval = true, since = "0.50.5")
    public List<LogEntry> getPersonnelLog() {
        return getPersonalLog();
    }

    public List<LogEntry> getPersonalLog() {
        personnelLog.sort(Comparator.comparing(LogEntry::getDate));
        return personnelLog;
    }

    public List<LogEntry> getMedicalLog() {
        medicalLog.sort(Comparator.comparing(LogEntry::getDate));
        return medicalLog;
    }

    public List<LogEntry> getScenarioLog() {
        scenarioLog.sort(Comparator.comparing(LogEntry::getDate));
        return scenarioLog;
    }

    public List<LogEntry> getAssignmentLog() {
        assignmentLog.sort(Comparator.comparing(LogEntry::getDate));
        return assignmentLog;
    }

    public List<LogEntry> getPerformanceLog() {
        performanceLog.sort(Comparator.comparing(LogEntry::getDate));
        return performanceLog;
    }

    /**
     * @deprecated use {@link #addPersonalLogEntry(LogEntry)} instead.
     */
    @Deprecated(forRemoval = true, since = "0.50.5")
    public void addLogEntry(final LogEntry entry) {
        addPersonalLogEntry(entry);
    }

    public void addPersonalLogEntry(final LogEntry entry) {
        personnelLog.add(entry);
    }

    public void addMedicalLogEntry(final LogEntry entry) {
        medicalLog.add(entry);
    }

    public void addScenarioLogEntry(final LogEntry entry) {
        scenarioLog.add(entry);
    }

    public void addAssignmentLogEntry(final LogEntry entry) {
        assignmentLog.add(entry);
    }

    public void addPerformanceLogEntry(final LogEntry entry) {
        performanceLog.add(entry);
    }

    // region injuries

    /**
     * All methods below are for the Advanced Medical option
     */

    public List<Injury> getInjuries() {
        return new ArrayList<>(injuries);
    }

    public List<Injury> getPermanentInjuries() {
        return injuries.stream().filter(Injury::isPermanent).collect(Collectors.toList());
    }

    public void clearInjuries() {
        injuries.clear();

        // Clear the doctor if there is one
        doctorId = null;
        MekHQ.triggerEvent(new PersonChangedEvent(this));
    }

    public void removeInjury(final Injury injury) {
        injuries.remove(injury);
        MekHQ.triggerEvent(new PersonChangedEvent(this));
    }

    public void diagnose(final Campaign campaign, final int hits) {
        InjuryUtil.resolveAfterCombat(campaign, this, hits);
        InjuryUtil.resolveCombatDamage(campaign, this, hits);
        setHits(0);
    }

    public int getAbilityTimeModifier(final Campaign campaign) {
        int modifier = 100;
        if (campaign.getCampaignOptions().isUseToughness()) {
            if (getToughness() == 1) {
                modifier -= 10;
            }
            if (getToughness() > 1) {
                modifier -= 15;
            }
        } // TODO: Fully implement this for advanced healing

        if (getOptions().booleanOption(OptionsConstants.MISC_PAIN_RESISTANCE)) {
            modifier -= 15;
        } else if (getOptions().booleanOption(OptionsConstants.MISC_IRON_MAN)) {
            modifier -= 10;
        }

        return modifier;
    }

    public boolean hasInjury(final BodyLocation location) {
        return getInjuryByLocation(location) != null;
    }

    public boolean needsAMFixing() {
        return !injuries.isEmpty() &&
                     injuries.stream().anyMatch(injury -> (injury.getTime() > 0) || !injury.isPermanent());
    }

    /**
     * Calculates the total injury modifier for the pilot, based on the character's injuries and ambidextrous trait (if
     * present). This modifier can apply to either piloting or gunnery checks depending on the input parameter.
     *
     * <p>This method examines all injuries and their associated modifiers, distinguishing between left-side and
     * right-side injuries if the character is ambidextrous, and the injury implies a missing body location. If the
     * character is not ambidextrous, all modifiers are considered uniformly.</p>
     *
     * <p>The method performs the following steps:</p>
     * <ul>
     *    <li>If the character is ambidextrous and the injury implies a missing location:
     *        <ul>
     *            <li>Classifies injuries into left-side or right-side based on their body location.</li>
     *            <li>Adds associated modifiers to separate lists for left-side and right-side injuries.</li>
     *            <li>If injuries are only present on one side, the modifiers for the opposite side are removed.</li>
     *        </ul>
     *    </li>
     *    <li>If the character is not ambidextrous or the injury does not imply a missing body location all modifiers
     *    from all injuries are included without distinguishing between left and right sides.</li>
     * </ul>
     *
     * <p>After processing the injuries, the method calculates the total injury modifier by summing up the relevant
     * modifier values, taking into account whether the modifier applies to piloting or gunnery checks.</p>
     *
     * @param isPiloting A boolean value indicating whether the modifier calculation is for piloting checks
     *                   ({@code true}) or gunnery checks ({@code false}).
     *
     * @return The total injury modifier calculated from the character's injuries, specific to piloting or gunnery.
     *
     * @author Illiani
     * @since 0.50.05
     */
    public int getInjuryModifiers(boolean isPiloting) {
        boolean isAmbidextrous = options.booleanOption(ATOW_AMBIDEXTROUS);

        List<Modifier> leftSideModifiers = new ArrayList<>();
        List<Modifier> rightSideModifiers = new ArrayList<>();

        List<Modifier> allModifiers = new ArrayList<>();
        for (Injury injury : injuries) {
            boolean isLeftSide = false;
            boolean isRightSide = false;
            if (isAmbidextrous && injury.getType().impliesMissingLocation()) {
                BodyLocation location = injury.getLocation();
                if (location.isLimb()) {
                    if (location == BodyLocation.LEFT_ARM || location == BodyLocation.LEFT_HAND) {
                        isLeftSide = true;
                    } else if (location == BodyLocation.RIGHT_ARM || location == BodyLocation.RIGHT_HAND) {
                        isRightSide = true;
                    }
                }
            }

            for (Modifier modifier : injury.getModifiers()) {
                if (isAmbidextrous) {
                    if (isLeftSide) {
                        leftSideModifiers.add(modifier);
                    }

                    if (isRightSide) {
                        rightSideModifiers.add(modifier);
                    }
                }

                allModifiers.add(modifier);
            }
        }

        if (isAmbidextrous) {
            if (leftSideModifiers.isEmpty() && !rightSideModifiers.isEmpty()) {
                allModifiers.removeAll(rightSideModifiers);
            }

            if (rightSideModifiers.isEmpty() && !leftSideModifiers.isEmpty()) {
                allModifiers.removeAll(leftSideModifiers);
            }
        }

        return Modifier.calcTotalModifier(allModifiers.stream(),
              isPiloting ? ModifierValue.PILOTING : ModifierValue.GUNNERY);
    }

    public boolean hasInjuries(final boolean permanentCheck) {
        return !injuries.isEmpty() &&
                     (!permanentCheck ||
                            injuries.stream().anyMatch(injury -> !injury.isPermanent() || (injury.getTime() > 0)));
    }

    public boolean hasOnlyHealedPermanentInjuries() {
        return !injuries.isEmpty() &&
                     injuries.stream().noneMatch(injury -> !injury.isPermanent() || (injury.getTime() > 0));
    }

    public List<Injury> getInjuriesByLocation(final BodyLocation location) {
        return injuries.stream().filter(injury -> (injury.getLocation() == location)).collect(Collectors.toList());
    }

    // Returns only the first injury in a location
    public @Nullable Injury getInjuryByLocation(final BodyLocation location) {
        return injuries.stream().filter(injury -> (injury.getLocation() == location)).findFirst().orElse(null);
    }

    public void addInjury(final Injury injury) {
        injuries.add(Objects.requireNonNull(injury));
        if (getUnit() != null) {
            getUnit().resetPilotAndEntity();
        }
    }
    // endregion injuries

    /* For use by Against the Bot Employee Turnover rolls */
    public int getOriginalUnitWeight() {
        return originalUnitWeight;
    }

    public void setOriginalUnitWeight(final int originalUnitWeight) {
        this.originalUnitWeight = originalUnitWeight;
    }

    public int getOriginalUnitTech() {
        return originalUnitTech;
    }

    public void setOriginalUnitTech(final int originalUnitTech) {
        this.originalUnitTech = originalUnitTech;
    }

    public UUID getOriginalUnitId() {
        return originalUnitId;
    }

    public void setOriginalUnitId(final UUID originalUnitId) {
        this.originalUnitId = originalUnitId;
    }

    public void setOriginalUnit(final Unit unit) {
        if (unit == null) {
            originalUnitId = null;
            originalUnitTech = 0;
            originalUnitWeight = 0;

            return;
        }

        originalUnitId = unit.getId();

        if (unit.getEntity().isClan()) {
            originalUnitTech = TECH_CLAN;
        } else if (unit.getEntity().getTechLevel() > TechConstants.T_INTRO_BOXSET) {
            originalUnitTech = TECH_IS2;
        } else {
            originalUnitTech = TECH_IS1;
        }

        originalUnitWeight = unit.getEntity().getWeightClass();
    }

    /**
     * This is used to get the number of shares the person has
     *
     * @param campaign     the campaign the person is a part of
     * @param sharesForAll true if all combat and support personnel have shares, otherwise false if just MekWarriors
     *                     have shares
     *
     * @return the number of shares the person has
     */
    public int getNumShares(final Campaign campaign, final boolean sharesForAll) {
        if (!getStatus().isActive() ||
                  !getPrisonerStatus().isFree() ||
                  (!sharesForAll && !hasRole(PersonnelRole.MEKWARRIOR))) {
            return 0;
        }
        int shares = 1;
        if (isFounder()) {
            shares++;
        }
        shares += Math.max(-1, getExperienceLevel(campaign, false) - 2);

        if (getRank().isOfficer()) {
            final Profession profession = Profession.getProfessionFromPersonnelRole(getPrimaryRole());
            int rankOrder = getRankSystem().getOfficerCut();
            while ((rankOrder <= getRankNumeric()) && (rankOrder < Rank.RC_NUM)) {
                Rank rank = getRankSystem().getRanks().get(rankOrder);
                if (!rank.isEmpty(profession)) {
                    shares++;
                }
                rankOrder++;
            }
        }

        if (getOriginalUnitWeight() >= 1) {
            shares++;
        }

        if (getOriginalUnitWeight() >= 3) {
            shares++;
        }
        shares += getOriginalUnitTech();

        return shares;
    }

    public boolean isEngineer() {
        return engineer;
    }

    public void setEngineer(final boolean engineer) {
        this.engineer = engineer;
    }

    /**
     * @param campaign the campaign to get the ransom value based on
     *
     * @return the ransom value of this individual Useful for prisoner who you want to ransom or hand off to your
     *       employer in an AtB context
     */
    public Money getRansomValue(final Campaign campaign) {
        // MekWarriors and aero pilots are worth more than the other types of scrubs
        return (getPrimaryRole().isMekWarriorGrouping() || getPrimaryRole().isAerospacePilot() ?
                      MEKWARRIOR_AERO_RANSOM_VALUES :
                      OTHER_RANSOM_VALUES).get(getExperienceLevel(campaign, false));
    }

    public static class PersonUnitRef extends Unit {
        private PersonUnitRef(final UUID id) {
            setId(id);
        }
    }

    public void fixReferences(final Campaign campaign) {
        if (unit instanceof PersonUnitRef) {
            final UUID id = unit.getId();
            unit = campaign.getUnit(id);
            if (unit == null) {
                logger.error("Person {} ('{}') references missing unit {}", getId(), getFullName(), id);
            }
        }

        for (int ii = techUnits.size() - 1; ii >= 0; --ii) {
            final Unit techUnit = techUnits.get(ii);
            if (techUnit instanceof PersonUnitRef) {
                final Unit realUnit = campaign.getUnit(techUnit.getId());
                if (realUnit != null) {
                    techUnits.set(ii, realUnit);
                } else {
                    logger.error("Person {} ('{}') techs missing unit {}", getId(), getFullName(), techUnit.getId());
                    techUnits.remove(ii);
                }
            }
        }
    }

    /**
     * Generates the loyalty modifier for a given loyalty score.
     *
     * @param loyalty the person's loyalty score
     */
    public int getLoyaltyModifier(int loyalty) {
        if (loyalty < 1) {
            loyalty = 1;
        }

        return switch (loyalty) {
            case 1, 2, 3 -> 3;
            case 4 -> 2;
            case 5, 6 -> 1;
            case 7, 8, 9, 10, 11, 12, 13, 14 -> 0;
            case 15, 16 -> -1;
            case 17 -> -2;
            default -> -3;
        };
    }

    /**
     * Calculates the experience cost multiplier based on reasoning.
     *
     * <p>If reasoning adjustment is not enabled, the multiplier is 1 (no effect).</p>
     *
     * <p>Otherwise, the multiplier is determined by the reasoning score, where each point adjusts the cost by 2.5%.
     * A neutral reasoning score (resulting in a modifier of 0) will also return a multiplier of 1.</p>
     *
     * @param useReasoningXpCostMultiplier a {@link Boolean} indicating whether to apply the reasoning-based adjustment
     *                                     to the experience cost.
     *
     * @return the experience cost multiplier: - `1` if reasoning adjustment is disabled or {@link Reasoning} is
     *       neutral. - A value adjusted by the formula `1 - (score * 0.025)` otherwise.
     */
    public double getReasoningXpCostMultiplier(final boolean useReasoningXpCostMultiplier) {
        Reasoning reasoning = getReasoning();

        if (!useReasoningXpCostMultiplier || reasoning.isAverageType()) {
            return 1;
        }

        double reasoningMultiplier = 0.025; // each rank in Reasoning should adjust costs by 2.5%

        int score = reasoning.getReasoningScore();
        double modifier = score * reasoningMultiplier;

        if (modifier == 0) { // neutral reasoning
            return 1;
        } else {
            return 1 - modifier;
        }
    }

    /**
     * Removes all skills from the collection that match the specified subtype.
     *
     * <p>Iterates safely over the current list of skills, removing each skill whose type corresponds to the given
     * {@link SkillSubType}.</p>
     *
     * @param subType the {@code SkillSubType} to remove from the collection
     *
     * @author Illiani
     * @since 0.50.06
     */
    public void removeAllSkillsOfSubType(SkillSubType subType) {
        // We make an iteration safe list so we can easily remove skills during the loop
        List<Skill> allSkills = new ArrayList<>(skills.getSkills());
        for (Skill skill : allSkills) {
            SkillType skillType = skill.getType();

            if (skillType.isSubTypeOf(subType)) {
                removeSkill(skillType.getName());
            }
        }
    }

    public void updateTimeData(LocalDate today) {
        boolean updateRecruitment = recruitment == null;
        boolean updateLastRankChange = lastRankChangeDate == null;

        // Nothing to update
        if (!updateRecruitment && !updateLastRankChange) {
            return;
        }

        if (employed) {
            LocalDate estimatedJoinDate = null;
            for (LogEntry logEntry : getPersonalLog()) {
                if (estimatedJoinDate == null) {
                    // If by some nightmare there is no Joined date just use the first entry.
                    estimatedJoinDate = logEntry.getDate();
                }
                if (logEntry.getDesc().startsWith("Joined ") ||
                          logEntry.getDesc().startsWith("Freed ") ||
                          logEntry.getDesc().startsWith("Promoted ") ||
                          logEntry.getDesc().startsWith("Demoted ")) {
                    estimatedJoinDate = logEntry.getDate();
                    break;
                }
            }

            if (estimatedJoinDate != null) {
                if (updateRecruitment) {
                    recruitment = estimatedJoinDate;
                }
                if (updateLastRankChange) {
                    lastRankChangeDate = estimatedJoinDate;
                }
                return;
            }

            if (joinedCampaign != null) {
                if (updateRecruitment) {
                    recruitment = estimatedJoinDate;
                }
                if (updateLastRankChange) {
                    lastRankChangeDate = estimatedJoinDate;
                }
                recruitment = joinedCampaign;
                return;
            }

            recruitment = today;
        }
    }

    /**
<<<<<<< HEAD
     * Determines whether a personnel member is suffering from clinical paranoia based on their condition and willpower
     * check, and returns a formatted warning message if applicable.
     *
     * <p>If both {@code hasClinicalParanoia} and {@code failedWillpowerCheck} are {@code true}, this method sets the
     * internal state indicating the member is suffering from clinical paranoia and returns a warning message.
     * Otherwise, it resets the state and returns an empty string.</p>
     *
     * @param hasClinicalParanoia  {@code true} if the personnel member has the clinical paranoia condition
     * @param failedWillpowerCheck {@code true} if the personnel member failed their willpower check
     *
     * @return A formatted warning message if clinical paranoia applies, or an empty string otherwise
=======
     * Resolves a gambling compulsion for the current person and adjusts their wealth accordingly.
     *
     * <p>If the person has the gambling compulsion option enabled, this method performs a d6 roll to determine
     * whether wealth is gained, lost, or unchanged, and formats the result as a localized string with appropriate
     * styling. If the gambling compulsion option is not present, the method returns an empty string.</p>
     *
     * <p>On a roll of 6, the person's wealth increases; on a roll of 4 or 5, it remains unchanged; and on a roll of
     * 1, 2, or 3, the person's wealth decreases.</p>
     *
     * @return a formatted localized result {@link String} reflecting the outcome, or an empty {@link String} if not
     *       applicable
>>>>>>> ce2a65ee
     *
     * @author Illiani
     * @since 0.50.07
     */
<<<<<<< HEAD
    public String processClinicalParanoia(
          // These boolean are here to ensure that we only ever pass in valid personnel
          boolean hasClinicalParanoia, boolean failedWillpowerCheck) {
        if (hasClinicalParanoia && failedWillpowerCheck) {
            sufferingFromClinicalParanoia = true;
            return String.format(resources.getString("compulsion.clinicalParanoia"), getHyperlinkedFullTitle(),
                  spanOpeningWithCustomColor(getWarningColor()), CLOSING_SPAN_TAG);
        }

        sufferingFromClinicalParanoia = false;
        return "";
=======
    public String gambleWealth() {
        boolean hasGamblingCompulsion = options.booleanOption(COMPULSION_GAMBLING);
        if (!hasGamblingCompulsion) {
            return "";
        }

        String key;
        String color;

        int roll = d6();
        switch (roll) {
            case 4, 5 -> {
                key = "neutral";
                color = getWarningColor();
            }
            case 6 -> {
                changeWealth(1);
                key = "success";
                color = getPositiveColor();
            }
            default -> { // 1, 2, 3
                changeWealth(-1);
                key = "failure";
                color = getNegativeColor();
            }
        }

        return String.format(resources.getString("gambling." + key), getHyperlinkedFullTitle(),
              spanOpeningWithCustomColor(color), CLOSING_SPAN_TAG, wealth);
>>>>>>> ce2a65ee
    }
}<|MERGE_RESOLUTION|>--- conflicted
+++ resolved
@@ -54,11 +54,8 @@
 import static mekhq.campaign.personnel.skills.Attributes.MINIMUM_ATTRIBUTE_SCORE;
 import static mekhq.campaign.personnel.skills.SkillType.*;
 import static mekhq.utilities.ReportingUtilities.CLOSING_SPAN_TAG;
-<<<<<<< HEAD
-=======
 import static mekhq.utilities.ReportingUtilities.getNegativeColor;
 import static mekhq.utilities.ReportingUtilities.getPositiveColor;
->>>>>>> ce2a65ee
 import static mekhq.utilities.ReportingUtilities.getWarningColor;
 import static mekhq.utilities.ReportingUtilities.spanOpeningWithCustomColor;
 
@@ -1485,12 +1482,8 @@
 
         if (campaign.getCampaignOptions().isUseLoyaltyModifiers()) {
             campaign.addReport(String.format(resources.getString("loyaltyChangeGroup.text"),
-                  "<span color=" + getWarningColor() + "'>",
-<<<<<<< HEAD
-                  ReportingUtilities.CLOSING_SPAN_TAG));
-=======
+                  spanOpeningWithCustomColor(getWarningColor()),
                   CLOSING_SPAN_TAG));
->>>>>>> ce2a65ee
         }
     }
 
@@ -5588,22 +5581,16 @@
      * @since 0.50.07
      */
     public int getAdjustedConnections() {
-<<<<<<< HEAD
         if (sufferingFromClinicalParanoia) {
             return 0;
         }
-=======
-        boolean hasCitizenship = options.booleanOption(ATOW_CITIZENSHIP);
-        boolean hasMildParanoia = options.booleanOption(COMPULSION_MILD_PARANOIA);
->>>>>>> ce2a65ee
 
         boolean hasCitizenship = options.booleanOption(ATOW_CITIZENSHIP);
         int modifiers = (hasCitizenship ? 1 : 0);
-<<<<<<< HEAD
-
-=======
+
+        boolean hasMildParanoia = options.booleanOption(COMPULSION_MILD_PARANOIA);
         modifiers += (hasMildParanoia ? -1 : 0);
->>>>>>> ce2a65ee
+
         return clamp(connections + modifiers, MINIMUM_CONNECTIONS, MAXIMUM_CONNECTIONS);
     }
 
@@ -6439,7 +6426,53 @@
     }
 
     /**
-<<<<<<< HEAD
+     * Resolves a gambling compulsion for the current person and adjusts their wealth accordingly.
+     *
+     * <p>If the person has the gambling compulsion option enabled, this method performs a d6 roll to determine
+     * whether wealth is gained, lost, or unchanged, and formats the result as a localized string with appropriate
+     * styling. If the gambling compulsion option is not present, the method returns an empty string.</p>
+     *
+     * <p>On a roll of 6, the person's wealth increases; on a roll of 4 or 5, it remains unchanged; and on a roll of
+     * 1, 2, or 3, the person's wealth decreases.</p>
+     *
+     * @return a formatted localized result {@link String} reflecting the outcome, or an empty {@link String} if not
+     *       applicable
+     *
+     * @author Illiani
+     * @since 0.50.07
+     */
+    public String gambleWealth() {
+        boolean hasGamblingCompulsion = options.booleanOption(COMPULSION_GAMBLING);
+        if (!hasGamblingCompulsion) {
+            return "";
+        }
+
+        String key;
+        String color;
+
+        int roll = d6();
+        switch (roll) {
+            case 4, 5 -> {
+                key = "neutral";
+                color = getWarningColor();
+            }
+            case 6 -> {
+                changeWealth(1);
+                key = "success";
+                color = getPositiveColor();
+            }
+            default -> { // 1, 2, 3
+                changeWealth(-1);
+                key = "failure";
+                color = getNegativeColor();
+            }
+        }
+
+        return String.format(resources.getString("gambling." + key), getHyperlinkedFullTitle(),
+              spanOpeningWithCustomColor(color), CLOSING_SPAN_TAG, wealth);
+    }
+
+    /**
      * Determines whether a personnel member is suffering from clinical paranoia based on their condition and willpower
      * check, and returns a formatted warning message if applicable.
      *
@@ -6451,24 +6484,10 @@
      * @param failedWillpowerCheck {@code true} if the personnel member failed their willpower check
      *
      * @return A formatted warning message if clinical paranoia applies, or an empty string otherwise
-=======
-     * Resolves a gambling compulsion for the current person and adjusts their wealth accordingly.
-     *
-     * <p>If the person has the gambling compulsion option enabled, this method performs a d6 roll to determine
-     * whether wealth is gained, lost, or unchanged, and formats the result as a localized string with appropriate
-     * styling. If the gambling compulsion option is not present, the method returns an empty string.</p>
-     *
-     * <p>On a roll of 6, the person's wealth increases; on a roll of 4 or 5, it remains unchanged; and on a roll of
-     * 1, 2, or 3, the person's wealth decreases.</p>
-     *
-     * @return a formatted localized result {@link String} reflecting the outcome, or an empty {@link String} if not
-     *       applicable
->>>>>>> ce2a65ee
      *
      * @author Illiani
      * @since 0.50.07
      */
-<<<<<<< HEAD
     public String processClinicalParanoia(
           // These boolean are here to ensure that we only ever pass in valid personnel
           boolean hasClinicalParanoia, boolean failedWillpowerCheck) {
@@ -6480,36 +6499,5 @@
 
         sufferingFromClinicalParanoia = false;
         return "";
-=======
-    public String gambleWealth() {
-        boolean hasGamblingCompulsion = options.booleanOption(COMPULSION_GAMBLING);
-        if (!hasGamblingCompulsion) {
-            return "";
-        }
-
-        String key;
-        String color;
-
-        int roll = d6();
-        switch (roll) {
-            case 4, 5 -> {
-                key = "neutral";
-                color = getWarningColor();
-            }
-            case 6 -> {
-                changeWealth(1);
-                key = "success";
-                color = getPositiveColor();
-            }
-            default -> { // 1, 2, 3
-                changeWealth(-1);
-                key = "failure";
-                color = getNegativeColor();
-            }
-        }
-
-        return String.format(resources.getString("gambling." + key), getHyperlinkedFullTitle(),
-              spanOpeningWithCustomColor(color), CLOSING_SPAN_TAG, wealth);
->>>>>>> ce2a65ee
     }
 }