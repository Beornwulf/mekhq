/*
 * Copyright (c) 2009 - Jay Lawson <jaylawson39 at yahoo.com>. All rights reserved.
 * Copyright (c) 2020-2021 - The MegaMek Team. All Rights Reserved.
 *
 * This file is part of MekHQ.
 *
 * MekHQ is free software: you can redistribute it and/or modify
 * it under the terms of the GNU General Public License as published by
 * the Free Software Foundation, either version 3 of the License, or
 * (at your option) any later version.
 *
 * MekHQ is distributed in the hope that it will be useful,
 * but WITHOUT ANY WARRANTY; without even the implied warranty of
 * MERCHANTABILITY or FITNESS FOR A PARTICULAR PURPOSE. See the
 * GNU General Public License for more details.
 *
 * You should have received a copy of the GNU General Public License
 * along with MekHQ. If not, see <http://www.gnu.org/licenses/>.
 */
package mekhq.campaign.personnel;

<<<<<<< HEAD
=======
import java.io.PrintWriter;
import java.io.Serializable;
import java.time.LocalDate;
import java.time.temporal.ChronoUnit;
import java.util.*;
import java.util.function.IntSupplier;
import java.util.stream.Collectors;
import java.util.stream.Stream;

>>>>>>> 41c99732
import megamek.client.generator.RandomNameGenerator;
import megamek.common.Aero;
import megamek.common.BattleArmor;
import megamek.common.Compute;
import megamek.common.ConvFighter;
import megamek.common.Crew;
import megamek.common.Dropship;
import megamek.common.Entity;
import megamek.common.EntityMovementMode;
import megamek.common.EntityWeightClass;
import megamek.common.Infantry;
import megamek.common.Jumpship;
import megamek.common.LandAirMech;
import megamek.common.Mech;
import megamek.common.Protomech;
import megamek.common.SmallCraft;
import megamek.common.Tank;
import megamek.common.TargetRoll;
import megamek.common.VTOL;
import megamek.common.annotations.Nullable;
import megamek.common.enums.Gender;
import megamek.common.icons.AbstractIcon;
import megamek.common.icons.Portrait;
import megamek.common.options.IOption;
import megamek.common.options.IOptionGroup;
import megamek.common.options.PilotOptions;
import megamek.common.util.EncodeControl;
import megamek.common.util.StringUtil;
import mekhq.MekHQ;
import mekhq.MekHqXmlUtil;
import mekhq.Utilities;
import mekhq.Version;
import mekhq.campaign.Campaign;
import mekhq.campaign.CampaignOptions;
import mekhq.campaign.ExtraData;
import mekhq.campaign.event.PersonChangedEvent;
import mekhq.campaign.finances.Money;
import mekhq.campaign.io.CampaignXmlParser;
import mekhq.campaign.io.Migration.PersonMigrator;
import mekhq.campaign.log.LogEntry;
import mekhq.campaign.log.LogEntryFactory;
import mekhq.campaign.log.MedicalLogger;
import mekhq.campaign.log.PersonalLogger;
import mekhq.campaign.log.ServiceLogger;
import mekhq.campaign.mod.am.InjuryUtil;
import mekhq.campaign.parts.Part;
import mekhq.campaign.personnel.enums.BodyLocation;
import mekhq.campaign.personnel.enums.Divorce;
import mekhq.campaign.personnel.enums.FamilialRelationshipType;
import mekhq.campaign.personnel.enums.GenderDescriptors;
import mekhq.campaign.personnel.enums.ManeiDominiClass;
import mekhq.campaign.personnel.enums.ManeiDominiRank;
import mekhq.campaign.personnel.enums.Marriage;
import mekhq.campaign.personnel.enums.ModifierValue;
import mekhq.campaign.personnel.enums.PersonnelStatus;
import mekhq.campaign.personnel.enums.Phenotype;
import mekhq.campaign.personnel.enums.PrisonerStatus;
import mekhq.campaign.personnel.enums.Profession;
import mekhq.campaign.personnel.enums.ROMDesignation;
import mekhq.campaign.personnel.familyTree.Genealogy;
import mekhq.campaign.personnel.ranks.Rank;
import mekhq.campaign.personnel.ranks.RankSystem;
import mekhq.campaign.personnel.ranks.RankValidator;
import mekhq.campaign.personnel.ranks.Ranks;
import mekhq.campaign.unit.Unit;
import mekhq.campaign.universe.Faction;
import mekhq.campaign.universe.Factions;
import mekhq.campaign.universe.Planet;
import mekhq.campaign.work.IPartWork;
import mekhq.io.idReferenceClasses.PersonIdReference;
import org.w3c.dom.Node;
import org.w3c.dom.NodeList;

import java.awt.event.KeyEvent;
import java.io.PrintWriter;
import java.io.Serializable;
import java.time.LocalDate;
import java.time.temporal.ChronoUnit;
import java.util.ArrayList;
import java.util.Collections;
import java.util.Comparator;
import java.util.Enumeration;
import java.util.HashMap;
import java.util.List;
import java.util.Map;
import java.util.Objects;
import java.util.ResourceBundle;
import java.util.StringTokenizer;
import java.util.UUID;
import java.util.function.IntSupplier;
import java.util.stream.Collectors;

/**
 * @author Jay Lawson <jaylawson39 at yahoo.com>
 */
public class Person implements Serializable {
    //region Variable Declarations
    private static final long serialVersionUID = -847642980395311152L;

    private static final Map<Integer, Money> MECHWARRIOR_AERO_RANSOM_VALUES;
    private static final Map<Integer, Money> OTHER_RANSOM_VALUES;

    private PersonAwardController awardController;

    //region Family Variables
    // Lineage
    private Genealogy genealogy;

    //region Procreation
    // this is a flag used in random procreation to determine whether or not to attempt to procreate
    private boolean tryingToConceive;
    private LocalDate dueDate;
    private LocalDate expectedDueDate;

    private static final int PREGNANCY_STANDARD_DURATION = 268; //standard duration of a pregnancy in days

    // This creates a random range of approximately six weeks with which to modify the standard pregnancy duration
    // To create randomized pregnancy duration
    private static final IntSupplier PREGNANCY_MODIFY_DURATION = () -> {
        double gaussian = Math.sqrt(-2 * Math.log(Math.nextUp(Math.random())))
            * Math.cos(2.0 * Math.PI * Math.random());
        // To not get weird results, we limit the values to +/- 4.0 (almost 6 weeks)
        return (int) Math.round(Math.max(-4.0, Math.min(4.0, gaussian)) * 10);
    };

    private static final IntSupplier PREGNANCY_SIZE = () -> {
        int children = 1;
        // Hellin's law says it's 1:89 chance, to not make it appear too seldom, we use 1:50
        while (Compute.randomInt(50) == 0) {
            ++ children;
        }
        return Math.min(children, 10); // Limit to decuplets, for the sake of sanity
    };

    private static final String[] PREGNANCY_MULTIPLE_NAMES = {null, null,
        "twins", "triplets", "quadruplets", "quintuplets",
        "sextuplets", "septuplets", "octuplets", "nonuplets", "decuplets"
    };

    public static final ExtraData.IntKey PREGNANCY_CHILDREN_DATA = new ExtraData.IntKey("procreation:children");
    public static final ExtraData.StringKey PREGNANCY_FATHER_DATA = new ExtraData.StringKey("procreation:father");
    //endregion Procreation

    //region Marriage
    // this is a flag used in determine whether or not a person is a potential marriage candidate
    // provided that they are not married, are old enough, etc.
    private boolean tryingToMarry;
    //endregion Marriage
    //endregion Family Variables

    private UUID id;

    private String fullName;
    private String givenName;
    private String surname;
    private String honorific;
    private String maidenName;
    private String callsign;
    private Gender gender;
    private AbstractIcon portrait;

    private PersonnelRole primaryRole;
    private PersonnelRole secondaryRole;

    private ROMDesignation primaryDesignator;
    private ROMDesignation secondaryDesignator;

    private String biography;
    private LocalDate birthday;
    private LocalDate dateOfDeath;
    private LocalDate recruitment;
    private LocalDate lastRankChangeDate;
    private LocalDate retirement;
    private List<LogEntry> personnelLog;
    private List<LogEntry> missionLog;

    private Skills skills;
    private PersonnelOptions options;
    private int toughness;

    private PersonnelStatus status;
    private int xp;
    private int acquisitions;
    private Money salary;
    private Money totalEarnings;
    private int hits;
    private PrisonerStatus prisonerStatus;

    private boolean dependent;
    private boolean commander;

    // Supports edge usage by a ship's engineer composite crewman
    private int edgeUsedThisRound;
    // To track how many edge points support personnel have left until next refresh
    private int currentEdge;

    //phenotype and background
    private Phenotype phenotype;
    private boolean clan;
    private String bloodname;
    private Faction originFaction;
    private Planet originPlanet;

    //assignments
    private Unit unit;
    private UUID doctorId;
    private List<Unit> techUnits;

    //days of rest
    private int idleMonths;
    private int daysToWaitForHealing;

    // Our rank
    private RankSystem rankSystem;
    private int rank;
    private int rankLevel;

    private ManeiDominiClass maneiDominiClass;
    private ManeiDominiRank maneiDominiRank;

    //stuff to track for support teams
    private int minutesLeft;
    private int overtimeLeft;
    private int nTasks;
    private boolean engineer;
    public static final int PRIMARY_ROLE_SUPPORT_TIME = 480;
    public static final int PRIMARY_ROLE_OVERTIME_SUPPORT_TIME = 240;
    public static final int SECONDARY_ROLE_SUPPORT_TIME = 240;
    public static final int SECONDARY_ROLE_OVERTIME_SUPPORT_TIME = 120;

    //region Advanced Medical
    private List<Injury> injuries;
    //endregion Advanced Medical

    //region Against the Bot
    private boolean founder; // +1 share if using shares system
    private int originalUnitWeight; // uses EntityWeightClass with 0 (Extra-Light) for no original unit
    public static final int TECH_IS1 = 0;
    public static final int TECH_IS2 = 1;
    public static final int TECH_CLAN = 2;
    private int originalUnitTech;
    private UUID originalUnitId;
    //endregion Against the Bot

    // Generic extra data, for use with plugins and mods
    private ExtraData extraData;

    //lets just go ahead and pass in the campaign - to hell with OOP
    @Deprecated // May 1st, 2020 - As part of moving Person to be a fully OOP class
    private Campaign campaign;

    // For upgrading personnel entries to missing log entries
    private static String missionParticipatedString;
    private static String getMissionParticipatedString() {
        if (missionParticipatedString == null) {
            ResourceBundle resourceMap = ResourceBundle.getBundle("mekhq.resources.LogEntries", new EncodeControl());
            missionParticipatedString = resourceMap.getString("participatedInMission.text");
            missionParticipatedString = missionParticipatedString.substring(0, missionParticipatedString.indexOf(" "));
        }

        return missionParticipatedString;
    }

    // initializes the AtB ransom values
    static {
        MECHWARRIOR_AERO_RANSOM_VALUES = new HashMap<>();
        MECHWARRIOR_AERO_RANSOM_VALUES.put(SkillType.EXP_ULTRA_GREEN, Money.of(5000)); // no official AtB rules for really inexperienced scrubs, but...
        MECHWARRIOR_AERO_RANSOM_VALUES.put(SkillType.EXP_GREEN, Money.of(10000));
        MECHWARRIOR_AERO_RANSOM_VALUES.put(SkillType.EXP_REGULAR, Money.of(25000));
        MECHWARRIOR_AERO_RANSOM_VALUES.put(SkillType.EXP_VETERAN, Money.of(75000));
        MECHWARRIOR_AERO_RANSOM_VALUES.put(SkillType.EXP_ELITE, Money.of(150000));

        OTHER_RANSOM_VALUES = new HashMap<>();
        OTHER_RANSOM_VALUES.put(SkillType.EXP_ULTRA_GREEN, Money.of(2500));
        OTHER_RANSOM_VALUES.put(SkillType.EXP_GREEN, Money.of(5000));
        OTHER_RANSOM_VALUES.put(SkillType.EXP_REGULAR, Money.of(10000));
        OTHER_RANSOM_VALUES.put(SkillType.EXP_VETERAN, Money.of(25000));
        OTHER_RANSOM_VALUES.put(SkillType.EXP_ELITE, Money.of(50000));
    }

    //endregion Variable Declarations

    //region Constructors
    //default constructor
    protected Person(UUID id) {
        this.id = id;
    }

    public Person(Campaign campaign) {
        this(RandomNameGenerator.UNNAMED, RandomNameGenerator.UNNAMED_SURNAME, campaign);
    }

    public Person(Campaign campaign, String factionCode) {
        this(RandomNameGenerator.UNNAMED, RandomNameGenerator.UNNAMED_SURNAME, campaign, factionCode);
    }

    public Person(String givenName, String surname, Campaign campaign) {
        this(givenName, surname, campaign, campaign.getFactionCode());
    }

    public Person(String givenName, String surname, @Nullable Campaign campaign, String factionCode) {
        this(givenName, surname, "", campaign, factionCode);
    }

    /**
     * Primary Person constructor, variables are initialized in the exact same order as they are
     * saved to the XML file
     * @param givenName     the person's given name
     * @param surname       the person's surname
     * @param honorific     the person's honorific
     * @param campaign      the campaign this person is a part of, or null (unit testing only)
     * @param factionCode   the faction this person was borne into
     */
    public Person(String givenName, String surname, String honorific, @Nullable Campaign campaign,
                  String factionCode) {
        // First, we assign campaign
        this.campaign = campaign;

        // Then, we assign the variables in XML file order
        id = UUID.randomUUID();
        this.givenName = givenName;
        this.surname = surname;
        this.honorific = honorific;
        maidenName = null; // this is set to null to handle divorce cases
        callsign = "";
        primaryRole = PersonnelRole.NONE;
        secondaryRole = PersonnelRole.NONE;
        primaryDesignator = ROMDesignation.NONE;
        secondaryDesignator = ROMDesignation.NONE;
        commander = false;
        dependent = false;
        originFaction = Factions.getInstance().getFaction(factionCode);
        originPlanet = null;
        clan = originFaction.isClan();
        phenotype = Phenotype.NONE;
        bloodname = "";
        biography = "";
        setGenealogy(new Genealogy(this));
        tryingToMarry = true;
        tryingToConceive = true;
        dueDate = null;
        expectedDueDate = null;
        setPortrait(new Portrait());
        xp = 0;
        daysToWaitForHealing = 0;
        setGender(Gender.MALE);
        setRankSystemDirect((campaign == null) ? null : campaign.getRankSystem());
        setRank(0);
        setRankLevel(0);
        setManeiDominiClassDirect(ManeiDominiClass.NONE);
        setManeiDominiRankDirect(ManeiDominiRank.NONE);
        nTasks = 0;
        doctorId = null;
        salary = Money.of(-1);
        totalEarnings = Money.of(0);
        status = PersonnelStatus.ACTIVE;
        prisonerStatus = PrisonerStatus.FREE;
        hits = 0;
        toughness = 0;
        resetMinutesLeft(); // this assigns minutesLeft and overtimeLeft
        birthday = null;
        dateOfDeath = null;
        recruitment = null;
        lastRankChangeDate = null;
        retirement = null;
        skills = new Skills();
        options = new PersonnelOptions();
        currentEdge = 0;
        techUnits = new ArrayList<>();
        personnelLog = new ArrayList<>();
        missionLog = new ArrayList<>();
        awardController = new PersonAwardController(this);
        injuries = new ArrayList<>();
        founder = false;
        originalUnitWeight = EntityWeightClass.WEIGHT_ULTRA_LIGHT;
        originalUnitTech = TECH_IS1;
        originalUnitId = null;
        acquisitions = 0;
        extraData = new ExtraData();

        // Initialize Data based on these settings
        setFullName();
    }
    //endregion Constructors

    @Deprecated // May 1st, 2020 - as part of turning Person into a fully OOP class
    public Campaign getCampaign() {
        return campaign;
    }

    public Phenotype getPhenotype() {
        return phenotype;
    }

    public void setPhenotype(Phenotype phenotype) {
        this.phenotype = phenotype;
    }

    public boolean isClanner() {
        return clan;
    }

    public void setClanner(boolean b) {
        clan = b;
    }

    public String getBloodname() {
        return bloodname;
    }

    public void setBloodname(String bloodname) {
        this.bloodname = bloodname;
        setFullName();
    }

    public Faction getOriginFaction() {
        return originFaction;
    }

    public void setOriginFaction(Faction f) {
        originFaction = f;
    }

    public Planet getOriginPlanet() {
        return originPlanet;
    }

    public void setOriginPlanet(Planet p) {
        originPlanet = p;
    }

    public boolean isCommander() {
        return commander;
    }

    public void setCommander(boolean tf) {
        commander = tf;
    }

    @Deprecated
    public boolean isDependent() {
        return dependent || getPrimaryRole().isDependent();
    }

    public void setDependent(boolean tf) {
        dependent = tf;
        if (dependent) {
            setRecruitment(null);
            setLastRankChangeDate(null);
        } else {
            setRecruitment(getCampaign().getLocalDate());
            setLastRankChangeDate(getCampaign().getLocalDate());
        }
    }

    public PrisonerStatus getPrisonerStatus() {
        return prisonerStatus;
    }

    public void setPrisonerStatus(PrisonerStatus prisonerStatus) {
        setPrisonerStatus(prisonerStatus, true);
    }

    /**
     * This requires expanded checks because a number of functionalities are strictly dependant on
     * the current person's prisoner status.
     * @param prisonerStatus The new prisoner status for the person in question
     * @param log whether to log the change or not
     */
    public void setPrisonerStatus(PrisonerStatus prisonerStatus, boolean log) {
        // This must be processed completely, as the unchanged prisoner status of Free to Free is
        // used during recruitment

        final boolean freed = !getPrisonerStatus().isFree();
        final boolean isPrisoner = prisonerStatus.isPrisoner();
        this.prisonerStatus = prisonerStatus;

        // Now, we need to fix values and ranks based on the Person's status
        switch (prisonerStatus) {
            case PRISONER:
            case PRISONER_DEFECTOR:
            case BONDSMAN:
                setRecruitment(null);
                setLastRankChangeDate(null);
                if (log) {
                    if (isPrisoner) {
                        ServiceLogger.madePrisoner(this, getCampaign().getLocalDate(),
                                getCampaign().getName(), "");
                    } else {
                        ServiceLogger.madeBondsman(this, getCampaign().getLocalDate(),
                                getCampaign().getName(), "");
                    }
                }
                break;
            case FREE:
                if (!isDependent()) {
                    if (getCampaign().getCampaignOptions().getUseTimeInService()) {
                        setRecruitment(getCampaign().getLocalDate());
                    }
                    if (getCampaign().getCampaignOptions().getUseTimeInRank()) {
                        setLastRankChangeDate(getCampaign().getLocalDate());
                    }
                }
                if (log) {
                    if (freed) {
                        ServiceLogger.freed(this, getCampaign().getLocalDate(),
                                getCampaign().getName(), "");
                    } else {
                        ServiceLogger.joined(this, getCampaign().getLocalDate(),
                                getCampaign().getName(), "");
                    }
                }
                break;
        }

        if (!prisonerStatus.isFree()) {
            if (getUnit() != null) {
                getUnit().remove(this, true);
            }
        }

        MekHQ.triggerEvent(new PersonChangedEvent(this));
    }

    //region Text Getters
    public String pregnancyStatus() {
        return isPregnant() ? " (Pregnant)" : "";
    }
    //endregion Text Getters

    //region Names
    public String getGivenName() {
        return givenName;
    }

    public void setGivenName(String n) {
        this.givenName = n;
        setFullName();
    }

    public String getSurname() {
        return surname;
    }

    public void setSurname(String n) {
        this.surname = n;
        setFullName();
    }

    public String getHonorific() {
        return honorific;
    }

    public void setHonorific(String n) {
        this.honorific = n;
        setFullName();
    }

    public String getMaidenName() {
        return maidenName;
    }

    public void setMaidenName(String n) {
        this.maidenName = n;
    }

    /**
     * return a full last name which may be a bloodname or a surname with or without honorifics.
     * A bloodname will overrule a surname but we do not disallow surnames for clanners, if the
     * player wants to input them
     * @return a String of the person's last name
     */
    public String getLastName() {
        String lastName = "";
        if (!StringUtil.isNullOrEmpty(bloodname)) {
            lastName = bloodname;
        } else if (!StringUtil.isNullOrEmpty(surname)) {
            lastName = surname;
        }

        if (!StringUtil.isNullOrEmpty(honorific)) {
            lastName += " " + honorific;
        }
        return lastName;
    }

    public String getFullName() {
        return fullName;
    }

    public void setFullName() {
        String lastName = getLastName();
        if (!StringUtil.isNullOrEmpty(lastName)) {
            fullName = givenName + " " + lastName;
        } else {
            fullName = givenName;
        }
    }

    /**
     * This method is used to migrate names from being a joined name to split between given name and surname,
     * as part of the Personnel changes in MekHQ 0.47.4.
     * @param n the name to be migrated
     */
    public void migrateName(String n) {
        // How this works:
        // Takes the input name, and splits it into individual parts.
        // Then, it depends on whether the person is a Clanner or not.
        // For Clan names:
        // Takes the input name, and assumes that person does not have a surname
        // Bloodnames are assumed to have been assigned by MekHQ
        // For Inner Sphere names:
        // Depending on the length of the resulting array, the name is processed differently
        // Array of length 1: the name is assumed to not have a surname, just a given name
        // Array of length 2: the name is assumed to be a given name and a surname
        // Array of length 3: the name is assumed to be a given name and two surnames
        // Array of length 4+: the name is assumed to be as many given names as possible and two surnames
        //
        // Then, the full name is set
        String[] name = n.trim().split("\\s+");

        givenName = name[0];

        if (isClanner()) {
            if (name.length > 1) {
                int i;
                for (i = 1; i < name.length - 1; i++) {
                    givenName += " " + name[i];
                }

                if (!(!StringUtil.isNullOrEmpty(getBloodname()) && getBloodname().equals(name[i]))) {
                    givenName += " " + name[i];
                }
            }
        } else {
            if (name.length == 2) {
                surname = name[1];
            } else if (name.length == 3) {
                surname = name[1] + " " + name[2];
            } else if (name.length > 3) {
                int i;
                for (i = 1; i < name.length - 2; i++) {
                    givenName += " " + name[i];
                }

                surname = name[i] + " " + name[i + 1];
            }
        }

        if ((surname == null) || (surname.equals(RandomNameGenerator.UNNAMED_SURNAME))) {
            surname = "";
        }

        setFullName();
    }

    public String getHyperlinkedName() {
        return String.format("<a href='PERSON:%s'>%s</a>", getId().toString(), getFullName());
    }

    public String getCallsign() {
        return callsign;
    }

    public void setCallsign(String n) {
        this.callsign = n;
    }
    //endregion Names

    //region Portrait
    public AbstractIcon getPortrait() {
        return portrait;
    }

    public void setPortrait(AbstractIcon portrait) {
        assert (portrait != null) : "Illegal assignment: cannot have a null AbstractIcon for a Portrait";
        this.portrait = Objects.requireNonNull(portrait);
    }

    public String getPortraitCategory() {
        return getPortrait().getCategory();
    }

    public String getPortraitFileName() {
        return getPortrait().getFilename();
    }

    //region Personnel Roles
    public PersonnelRole getPrimaryRole() {
        return primaryRole;
    }

    public void setPrimaryRole(PersonnelRole primaryRole) {
        setPrimaryRoleDirect(primaryRole);

        // Now, we need to make some secondary role assignments to None here for better UX in
        // assigning roles, following these rules:
        // 1) Cannot have the same primary and secondary roles
        // 2) Must have a None secondary role if you are a Dependent
        // 3) Cannot be a primary tech and a secondary Astech
        // 4) Cannot be a primary Astech and a secondary tech
        // 5) Cannot be primary medical staff and a secondary Medic
        // 6) Cannot be a primary Medic and secondary medical staff
        if ((primaryRole == getSecondaryRole())
                || primaryRole.isDependent()
                || (primaryRole.isTech() && getSecondaryRole().isAstech())
                || (primaryRole.isAstech() && getSecondaryRole().isTechSecondary())
                || (primaryRole.isMedicalStaff() && getSecondaryRole().isMedic())
                || (primaryRole.isMedic() && getSecondaryRole().isMedicalStaff())) {
            setSecondaryRoleDirect(PersonnelRole.NONE);
        }
        MekHQ.triggerEvent(new PersonChangedEvent(this));
    }

    public void setPrimaryRoleDirect(PersonnelRole primaryRole) {
        this.primaryRole = primaryRole;
    }

    public PersonnelRole getSecondaryRole() {
        return secondaryRole;
    }

    public void setSecondaryRole(PersonnelRole secondaryRole) {
        setSecondaryRoleDirect(secondaryRole);
        MekHQ.triggerEvent(new PersonChangedEvent(this));
    }

    public void setSecondaryRoleDirect(PersonnelRole secondaryRole) {
        this.secondaryRole = secondaryRole;
    }

    /**
     * This is used to determine if a person has a specific role as either their primary OR their
     * secondary role
     * @param role the role to determine
     * @return true if the person has the specific role either as their primary or secondary role
     */
    public boolean hasRole(PersonnelRole role) {
        return (getPrimaryRole() == role) || (getSecondaryRole() == role);
    }

    /**
     * @return true if the person has a primary or secondary combat role
     */
    public boolean hasCombatRole() {
        return getPrimaryRole().isCombat() || getSecondaryRole().isCombat();
    }

    /**
     * @param excludeUnmarketable whether to exclude the unmarketable roles from the comparison
     * @return true if the person has a primary or secondary support role
     */
    public boolean hasSupportRole(boolean excludeUnmarketable) {
        return getPrimaryRole().isSupport(excludeUnmarketable) || getSecondaryRole().isSupport(excludeUnmarketable);
    }

    public String getRoleDesc() {
        String role = getPrimaryRoleDesc();
        if (!getSecondaryRole().isNone()) {
            role += "/" + getSecondaryRoleDesc();
        }
        return role;
    }

    public String getPrimaryRoleDesc() {
        String bgPrefix = "";
        if (isClanner()) {
            bgPrefix = getPhenotype().getShortName() + " ";
        }
        return bgPrefix + getPrimaryRole().getName(isClanner());
    }

    public String getSecondaryRoleDesc() {
        return getSecondaryRole().getName(isClanner());
    }

    public boolean canPerformRole(final PersonnelRole role, final boolean primary) {
        if (primary) {
            // Primary Role:
            // We only do a few here, as it is better on the UX-side to correct the issues when
            // assigning the primary role
            // 1) Can always be Dependent
            // 2) Cannot be None
            if (role.isDependent()) {
                return true;
            } else if (role.isNone()) {
                return false;
            }
        } else {
            // Secondary Role:
            // 1) Can always be None
            // 2) Cannot be Dependent
            // 3) Can only be None if the primary role is a Dependent
            // 4) Cannot be equal to the primary role
            // 5) Cannot be a tech role if the primary role is an Astech
            // 6) Cannot be Astech if the primary role is a tech role
            // 7) Cannot be a medical staff role if the primary role is a Medic
            // 8) Cannot be Medic if the primary role is one of the medical staff roles
            if (role.isNone()) {
                return true;
            } else if (role.isDependent()
                    || getPrimaryRole().isDependent()
                    || (getPrimaryRole() == role)
                    || (role.isTechSecondary() && getPrimaryRole().isAstech())
                    || (role.isAstech() && getPrimaryRole().isTech())
                    || (role.isMedicalStaff() && getPrimaryRole().isMedic())
                    || (role.isMedic() && getPrimaryRole().isMedicalStaff())) {
                return false;
            }
        }

        switch (role) {
            case MECHWARRIOR:
                return hasSkill(SkillType.S_GUN_MECH) && hasSkill(SkillType.S_PILOT_MECH);
            case LAM_PILOT:
                return hasSkill(SkillType.S_GUN_MECH) && hasSkill(SkillType.S_PILOT_MECH)
                        && hasSkill(SkillType.S_GUN_AERO) && hasSkill(SkillType.S_PILOT_AERO);
            case GROUND_VEHICLE_DRIVER:
                return hasSkill(SkillType.S_PILOT_GVEE);
            case NAVAL_VEHICLE_DRIVER:
                return hasSkill(SkillType.S_PILOT_NVEE);
            case VTOL_PILOT:
                return hasSkill(SkillType.S_PILOT_VTOL);
            case VEHICLE_GUNNER:
                return hasSkill(SkillType.S_GUN_VEE);
            case VEHICLE_CREW:
                return hasSkill(SkillType.S_TECH_MECHANIC) && getSkill(SkillType.S_TECH_MECHANIC).getExperienceLevel() > SkillType.EXP_ULTRA_GREEN;
            case AEROSPACE_PILOT:
                return hasSkill(SkillType.S_GUN_AERO) && hasSkill(SkillType.S_PILOT_AERO);
            case CONVENTIONAL_AIRCRAFT_PILOT:
                return hasSkill(SkillType.S_GUN_JET) && hasSkill(SkillType.S_PILOT_JET);
            case PROTOMECH_PILOT:
                return hasSkill(SkillType.S_GUN_PROTO);
            case BATTLE_ARMOUR:
                return hasSkill(SkillType.S_GUN_BA);
            case SOLDIER:
                return hasSkill(SkillType.S_SMALL_ARMS);
            case VESSEL_PILOT:
                return hasSkill(SkillType.S_PILOT_SPACE);
            case VESSEL_CREW:
                return hasSkill(SkillType.S_TECH_VESSEL);
            case VESSEL_GUNNER:
                return hasSkill(SkillType.S_GUN_SPACE);
            case VESSEL_NAVIGATOR:
                return hasSkill(SkillType.S_NAV);
            case MECH_TECH:
                return hasSkill(SkillType.S_TECH_MECH) && getSkill(SkillType.S_TECH_MECH).getExperienceLevel() > SkillType.EXP_ULTRA_GREEN;
            case MECHANIC:
                return hasSkill(SkillType.S_TECH_MECHANIC) && getSkill(SkillType.S_TECH_MECHANIC).getExperienceLevel() > SkillType.EXP_ULTRA_GREEN;
            case AERO_TECH:
                return hasSkill(SkillType.S_TECH_AERO) && getSkill(SkillType.S_TECH_AERO).getExperienceLevel() > SkillType.EXP_ULTRA_GREEN;
            case BA_TECH:
                return hasSkill(SkillType.S_TECH_BA) && getSkill(SkillType.S_TECH_BA).getExperienceLevel() > SkillType.EXP_ULTRA_GREEN;
            case ASTECH:
                return hasSkill(SkillType.S_ASTECH);
            case DOCTOR:
                return hasSkill(SkillType.S_DOCTOR) && getSkill(SkillType.S_DOCTOR).getExperienceLevel() > SkillType.EXP_ULTRA_GREEN;
            case MEDIC:
                return hasSkill(SkillType.S_MEDTECH);
            case ADMINISTRATOR_COMMAND:
            case ADMINISTRATOR_LOGISTICS:
            case ADMINISTRATOR_TRANSPORT:
            case ADMINISTRATOR_HR:
                return hasSkill(SkillType.S_ADMIN);
            case DEPENDENT:
            case NONE:
                return true;
            default:
                return false;
        }
    }
    //endregion Personnel Roles

    public PersonnelStatus getStatus() {
        return status;
    }

    /**
     * This is used to change the person's PersonnelStatus
     * @param campaign the campaign the person is part of
     * @param status the person's new PersonnelStatus
     */
    public void changeStatus(Campaign campaign, PersonnelStatus status) {
        if (status == getStatus()) { // no change means we don't need to process anything
            return;
        } else if (getStatus().isKIA()) {
            // remove date of death for resurrection
            setDateOfDeath(null);
        }

        switch (status) {
            case ACTIVE:
                if (getStatus().isMIA()) {
                    ServiceLogger.recoveredMia(this, campaign.getLocalDate());
                } else if (getStatus().isDead()) {
                    ServiceLogger.resurrected(this, campaign.getLocalDate());
                } else {
                    ServiceLogger.rehired(this, campaign.getLocalDate());
                }
                setRetirement(null);
                break;
            case RETIRED:
                ServiceLogger.retired(this, campaign.getLocalDate());
                if (campaign.getCampaignOptions().useRetirementDateTracking()) {
                    setRetirement(campaign.getLocalDate());
                }
                break;
            case MIA:
                ServiceLogger.mia(this, campaign.getLocalDate());
                break;
            case KIA:
                ServiceLogger.kia(this, campaign.getLocalDate());
                break;
            case NATURAL_CAUSES:
                MedicalLogger.diedOfNaturalCauses(this, campaign.getLocalDate());
                ServiceLogger.passedAway(this, campaign.getLocalDate(), status.toString());
                break;
            case WOUNDS:
                MedicalLogger.diedFromWounds(this, campaign.getLocalDate());
                ServiceLogger.passedAway(this, campaign.getLocalDate(), status.toString());
                break;
            case DISEASE:
                MedicalLogger.diedFromDisease(this, campaign.getLocalDate());
                ServiceLogger.passedAway(this, campaign.getLocalDate(), status.toString());
                break;
            case OLD_AGE:
                MedicalLogger.diedOfOldAge(this, campaign.getLocalDate());
                ServiceLogger.passedAway(this, campaign.getLocalDate(), status.toString());
                break;
            case PREGNANCY_COMPLICATIONS:
                // The child might be able to be born, albeit into a world without their mother.
                // This can be manually set by males and for those who are not pregnant. This is
                // purposeful, to allow for player customization, and thus we first check if someone
                // is pregnant before having the birth
                if (isPregnant()) {
                    int pregnancyWeek = getPregnancyWeek(campaign.getLocalDate());
                    double babyBornChance;
                    if (pregnancyWeek > 35) {
                        babyBornChance = 0.99;
                    } else if (pregnancyWeek > 29) {
                        babyBornChance = 0.95;
                    } else if (pregnancyWeek > 25) {
                        babyBornChance = 0.9;
                    } else if (pregnancyWeek == 25) {
                        babyBornChance = 0.8;
                    } else if (pregnancyWeek == 24) {
                        babyBornChance = 0.5;
                    } else if (pregnancyWeek == 23) {
                        babyBornChance = 0.25;
                    } else {
                        babyBornChance = 0;
                    }

                    if (Compute.randomFloat() < babyBornChance) {
                        birth(campaign);
                    }
                }
                MedicalLogger.diedFromPregnancyComplications(this, campaign.getLocalDate());
                ServiceLogger.passedAway(this, campaign.getLocalDate(), status.toString());
                break;
        }

        setStatus(status);

        if (status.isDead()) {
            setDateOfDeath(campaign.getLocalDate());
            // Don't forget to tell the spouse
            if (getGenealogy().hasSpouse() && !getGenealogy().getSpouse().getStatus().isDeadOrMIA()) {
                Divorce divorceType = campaign.getCampaignOptions().getKeepMarriedNameUponSpouseDeath()
                        ? Divorce.ORIGIN_CHANGE_SURNAME : Divorce.SPOUSE_CHANGE_SURNAME;
                divorceType.divorce(this, campaign);
            }
        }

        if (!status.isActive()) {
            setDoctorId(null, campaign.getCampaignOptions().getNaturalHealingWaitingPeriod());
            // If we're assigned to a unit, remove us from it
            if (getUnit() != null) {
                getUnit().remove(this, true);
            }

            // If we're assigned as a tech for any unit, remove us from it/them
            for (Unit unitWeTech : new ArrayList<>(getTechUnits())) {
                unitWeTech.remove(this, true);
            }
            // If we're assigned to any repairs or refits, remove that assignment
            for (Part part : campaign.getParts()) {
                if (this == part.getTech()) {
                    part.cancelAssignment();
                }
            }
        }

        MekHQ.triggerEvent(new PersonChangedEvent(this));
    }

    /**
     * This is used to directly set the Person's PersonnelStatus without any processing
     * @param status the person's new status
     */
    public void setStatus(PersonnelStatus status) {
        this.status = status;
    }

    public int getIdleMonths() {
        return idleMonths;
    }

    public void setIdleMonths(int m) {
        this.idleMonths = m;
    }

    public int getDaysToWaitForHealing() {
        return daysToWaitForHealing;
    }

    public void setDaysToWaitForHealing(int d) {
        this.daysToWaitForHealing = d;
    }

    public void setGender(Gender gender) {
        this.gender = gender;
    }

    public Gender getGender() {
        return gender;
    }

    public void setBirthday(LocalDate date) {
        this.birthday = date;
    }

    public LocalDate getBirthday() {
        return birthday;
    }

    public LocalDate getDateOfDeath() {
        return dateOfDeath;
    }

    public String getDeathDateAsString() {
        if (getDateOfDeath() == null) {
            return "";
        } else {
            return MekHQ.getMekHQOptions().getDisplayFormattedDate(getDateOfDeath());
        }
    }

    public void setDateOfDeath(LocalDate date) {
        this.dateOfDeath = date;
    }

    public int getAge(LocalDate today) {
        // Get age based on year
        if (getDateOfDeath() != null) {
            //use date of death instead of birthday
            today = getDateOfDeath();
        }

        return Math.toIntExact(ChronoUnit.YEARS.between(getBirthday(), today));
    }

    public void setRecruitment(LocalDate date) {
        this.recruitment = date;
    }

    public LocalDate getRecruitment() {
        return recruitment;
    }

    public String getRecruitmentAsString() {
        if (getRecruitment() == null) {
            return "";
        } else {
            return MekHQ.getMekHQOptions().getDisplayFormattedDate(getRecruitment());
        }
    }

    public String getTimeInService(Campaign campaign) {
        // Get time in service based on year
        if (getRecruitment() == null) {
            //use "" they haven't been recruited or are dependents
            return "";
        }

        LocalDate today = campaign.getLocalDate();

        // If the person is dead, we only care about how long they spent in service to the company
        if (getDateOfDeath() != null) {
            //use date of death instead of the current day
            today = getDateOfDeath();
        }

        return campaign.getCampaignOptions().getTimeInServiceDisplayFormat()
                .getDisplayFormattedOutput(getRecruitment(), today);
    }

    public void setLastRankChangeDate(LocalDate date) {
        this.lastRankChangeDate = date;
    }

    public LocalDate getLastRankChangeDate() {
        return lastRankChangeDate;
    }

    public String getLastRankChangeDateAsString() {
        if (getLastRankChangeDate() == null) {
            return "";
        } else {
            return MekHQ.getMekHQOptions().getDisplayFormattedDate(getLastRankChangeDate());
        }
    }

    public String getTimeInRank(Campaign campaign) {
        if (getLastRankChangeDate() == null) {
            return "";
        }

        LocalDate today = campaign.getLocalDate();

        // If the person is dead, we only care about how long it was from their last promotion till they died
        if (getDateOfDeath() != null) {
            //use date of death instead of the current day
            today = getDateOfDeath();
        }

        return campaign.getCampaignOptions().getTimeInRankDisplayFormat()
                .getDisplayFormattedOutput(getLastRankChangeDate(), today);
    }

    public void setRetirement(LocalDate date) {
        this.retirement = date;
    }

    public LocalDate getRetirement() {
        return retirement;
    }

    public String getRetirementAsString() {
        if (getRetirement() == null) {
            return "";
        } else {
            return MekHQ.getMekHQOptions().getDisplayFormattedDate(getRetirement());
        }
    }

    public void setId(UUID id) {
        this.id = id;
    }

    public UUID getId() {
        return id;
    }

    public boolean isChild() {
        return (getAge(getCampaign().getLocalDate()) <= 13);
    }

    public Genealogy getGenealogy() {
        return genealogy;
    }

    public void setGenealogy(Genealogy genealogy) {
        this.genealogy = genealogy;
    }

    //region Pregnancy
    public boolean isTryingToConceive() {
        return tryingToConceive;
    }

    public void setTryingToConceive(boolean tryingToConceive) {
        this.tryingToConceive = tryingToConceive;
    }

    public LocalDate getDueDate() {
        return dueDate;
    }

    public void setDueDate(LocalDate dueDate) {
        this.dueDate = dueDate;
    }

    public LocalDate getExpectedDueDate() {
        return expectedDueDate;
    }

    public void setExpectedDueDate(LocalDate expectedDueDate) {
        this.expectedDueDate = expectedDueDate;
    }

    public int getPregnancyWeek(LocalDate today) {
        return Math.toIntExact(ChronoUnit.WEEKS.between(getExpectedDueDate()
                .minus(PREGNANCY_STANDARD_DURATION, ChronoUnit.DAYS)
                .plus(1, ChronoUnit.DAYS), today));
    }

    public boolean isPregnant() {
        return dueDate != null;
    }

    /**
     * This is used to determine if a person can procreate
     * @param campaign the campaign the person was in
     * @return true if they can, otherwise false
     */
    public boolean canProcreate(Campaign campaign) {
        return getGender().isFemale() && isTryingToConceive() && !isPregnant() && !isDeployed()
                && !isChild() && (getAge(campaign.getLocalDate()) < 51);
    }

    public void procreate(Campaign campaign) {
        if (canProcreate(campaign)) {
            boolean conceived = false;
            if (getGenealogy().hasSpouse()) {
                Person spouse = getGenealogy().getSpouse();
                if (!spouse.isDeployed() && !spouse.getStatus().isDeadOrMIA() && !spouse.isChild()
                        && !(spouse.getGender() == getGender())) {
                    // setting is the decimal chance that this procreation attempt will create a child, base is 0.05%
                    conceived = (Compute.randomFloat() < (campaign.getCampaignOptions().getChanceProcreation()));
                }
            } else if (campaign.getCampaignOptions().useProcreationNoRelationship()) {
                // setting is the decimal chance that this procreation attempt will create a child, base is 0.005%
                conceived = (Compute.randomFloat() < (campaign.getCampaignOptions().getChanceProcreationNoRelationship()));
            }

            if (conceived) {
                addPregnancy(campaign);
            }
        }
    }

    public void addPregnancy(Campaign campaign) {
        LocalDate dueDate = campaign.getLocalDate();
        dueDate = dueDate.plus(PREGNANCY_STANDARD_DURATION, ChronoUnit.DAYS);
        setExpectedDueDate(dueDate);
        dueDate = dueDate.plus(PREGNANCY_MODIFY_DURATION.getAsInt(), ChronoUnit.DAYS);
        setDueDate(dueDate);

        int size = PREGNANCY_SIZE.getAsInt();
        extraData.set(PREGNANCY_CHILDREN_DATA, size);
        extraData.set(PREGNANCY_FATHER_DATA, (getGenealogy().hasSpouse())
                ? getGenealogy().getSpouse().getId().toString() : null);

        String sizeString = (size < PREGNANCY_MULTIPLE_NAMES.length) ? PREGNANCY_MULTIPLE_NAMES[size] : null;

        campaign.addReport(getHyperlinkedName() + " has conceived" + (sizeString == null ? "" : (" " + sizeString)));
        if (campaign.getCampaignOptions().logConception()) {
            MedicalLogger.hasConceived(this, campaign.getLocalDate(), sizeString);
            if (getGenealogy().hasSpouse()) {
                PersonalLogger.spouseConceived(getGenealogy().getSpouse(),
                        getFullName(), getCampaign().getLocalDate(), sizeString);
            }
        }
    }

    /**
     * Removes a pregnancy and clears all related data from the current person
     */
    public void removePregnancy() {
        setDueDate(null);
        setExpectedDueDate(null);
        extraData.set(PREGNANCY_CHILDREN_DATA, null);
        extraData.set(PREGNANCY_FATHER_DATA, null);
    }

    /**
     * This method is how a person gives birth to a number of babies and have them added to the campaign
     * @param campaign the campaign to add the baby in question to
     */
    public void birth(Campaign campaign) {
        // Determine the number of children
        int size = extraData.get(PREGNANCY_CHILDREN_DATA, 1);

        // Determine father information
        Person father = (getExtraData().get(PREGNANCY_FATHER_DATA) != null)
                ? campaign.getPerson(UUID.fromString(getExtraData().get(PREGNANCY_FATHER_DATA))) : null;
        father = campaign.getCampaignOptions().determineFatherAtBirth()
                ? Utilities.nonNull(getGenealogy().getSpouse(), father) : father;

        // Determine Prisoner Status
        final PrisonerStatus prisonerStatus = campaign.getCampaignOptions().getPrisonerBabyStatus()
                ? getPrisonerStatus() : PrisonerStatus.FREE;

        // Output a specific report to the campaign if they are giving birth to multiple children
        if (PREGNANCY_MULTIPLE_NAMES[size] != null) {
            campaign.addReport(String.format("%s has given birth to %s!", getHyperlinkedName(),
                    PREGNANCY_MULTIPLE_NAMES[size]));
        }

        // Create Babies
        for (int i = 0; i < size; i++) {
            // Create the specific baby
            Person baby = campaign.newDependent(true);
            String surname = campaign.getCampaignOptions().getBabySurnameStyle()
                    .generateBabySurname(this, father, baby.getGender());
            baby.setSurname(surname);
            baby.setBirthday(campaign.getLocalDate());

            // Recruit the baby
            campaign.recruitPerson(baby, prisonerStatus, baby.isDependent(), true, true);

            // Create genealogy information
            baby.getGenealogy().addFamilyMember(FamilialRelationshipType.PARENT, this);
            getGenealogy().addFamilyMember(FamilialRelationshipType.CHILD, baby);
            if (father != null) {
                baby.getGenealogy().addFamilyMember(FamilialRelationshipType.PARENT, father);
                father.getGenealogy().addFamilyMember(FamilialRelationshipType.CHILD, baby);
            }

            // Create reports and log the birth
            campaign.addReport(String.format("%s has given birth to %s, a baby %s!", getHyperlinkedName(),
                    baby.getHyperlinkedName(), GenderDescriptors.BOY_GIRL.getDescriptor(baby.getGender())));
            if (campaign.getCampaignOptions().logConception()) {
                MedicalLogger.deliveredBaby(this, baby, campaign.getLocalDate());
                if (father != null) {
                    PersonalLogger.ourChildBorn(father, baby, getFullName(), campaign.getLocalDate());
                }
            }
        }

        // Cleanup Data
        removePregnancy();
    }
    //endregion Pregnancy

    //region Marriage
    public boolean isTryingToMarry() {
        return tryingToMarry;
    }

    public void setTryingToMarry(boolean tryingToMarry) {
        this.tryingToMarry = tryingToMarry;
    }

    /**
     * Determines if another person is a safe spouse for the current person
     * @param person the person to determine if they are a safe spouse
     * @param campaign the campaign to use to determine if they are a safe spouse
     */
    public boolean safeSpouse(Person person, Campaign campaign) {
        // Huge convoluted return statement, with the following restrictions
        // can't marry yourself
        // can't marry someone who is already married
        // can't marry someone who doesn't want to be married
        // can't marry a prisoner, unless you are also a prisoner (this is purposely left open for prisoners to marry who they want)
        // can't marry a person who is dead or MIA
        // can't marry inactive personnel (this is to show how they aren't part of the force anymore)
        // TODO : can't marry anyone who is not located at the same planet as the person - GitHub #1672: Implement current planet tracking for personnel
        // can't marry a close relative
        return (
                !this.equals(person)
                && !person.getGenealogy().hasSpouse()
                && person.isTryingToMarry()
                && person.oldEnoughToMarry(campaign)
                && (!person.getPrisonerStatus().isPrisoner() || getPrisonerStatus().isPrisoner())
                && !person.getStatus().isDeadOrMIA()
                && person.getStatus().isActive()
                && !getGenealogy().checkMutualAncestors(person, getCampaign())
        );
    }

    public boolean oldEnoughToMarry(Campaign campaign) {
        return (getAge(campaign.getLocalDate()) >= campaign.getCampaignOptions().getMinimumMarriageAge());
    }

    public void randomMarriage(Campaign campaign) {
        // Don't attempt to generate is someone isn't trying to marry, has a spouse,
        // isn't old enough to marry, or is actively deployed
        if (!isTryingToMarry() || getGenealogy().hasSpouse() || !oldEnoughToMarry(campaign) || isDeployed()) {
            return;
        }

        // setting is the fractional chance that this attempt at finding a marriage will result in one
        if (Compute.randomFloat() < (campaign.getCampaignOptions().getChanceRandomMarriages())) {
            addRandomSpouse(false, campaign);
        } else if (campaign.getCampaignOptions().useRandomSameSexMarriages()) {
            if (Compute.randomFloat() < (campaign.getCampaignOptions().getChanceRandomSameSexMarriages())) {
                addRandomSpouse(true, campaign);
            }
        }
    }

    public void addRandomSpouse(boolean sameSex, Campaign campaign) {
        List<Person> potentials = new ArrayList<>();
        Gender gender = sameSex ? getGender() : (getGender().isMale() ? Gender.FEMALE : Gender.MALE);
        for (Person p : campaign.getActivePersonnel()) {
            if (isPotentialRandomSpouse(p, gender, campaign)) {
                potentials.add(p);
            }
        }

        int n = potentials.size();
        if (n > 0) {
            Marriage.WEIGHTED.marry(campaign, this, potentials.get(Compute.randomInt(n)));
        }
    }

    public boolean isPotentialRandomSpouse(Person p, Gender gender, Campaign campaign) {
        if ((p.getGender() != gender) || !safeSpouse(p, campaign)
                || !(getPrisonerStatus().isFree()
                || (getPrisonerStatus().isPrisoner() && p.getPrisonerStatus().isPrisoner()))) {
            return false;
        }

        int ageDifference = Math.abs(p.getAge(campaign.getLocalDate()) - getAge(campaign.getLocalDate()));

        return (ageDifference <= campaign.getCampaignOptions().getMarriageAgeRange());
    }
    //endregion Marriage

    //region Experience
    public int getXP() {
        return xp;
    }

    public void setXP(int xp) {
        this.xp = xp;
    }

    public void awardXP(int xp) {
        this.xp += xp;
    }
    //endregion Experience

    public int getAcquisitions() {
        return acquisitions;
    }

    public void setAcquisition(int a) {
        acquisitions = a;
    }

    public void incrementAcquisition() {
        acquisitions++;
    }

    public void setDoctorId(UUID t, int daysToWait) {
        this.doctorId = t;
        this.daysToWaitForHealing = daysToWait;
    }

    public boolean checkNaturalHealing(int daysToWait) {
        if (needsFixing() && daysToWaitForHealing <= 0 && doctorId == null) {
            heal();
            daysToWaitForHealing = daysToWait;
            return true;
        }
        return false;
    }

    public void decrementDaysToWaitForHealing() {
        if (daysToWaitForHealing > 0) {
            daysToWaitForHealing--;
        }
    }

    public boolean isDeployed() {
        if (null != getUnit()) {
            return (getUnit().getScenarioId() != -1);
        }
        return false;
    }

    public String getBiography() {
        return biography;
    }

    public void setBiography(String s) {
        this.biography = s;
    }

    public ExtraData getExtraData() {
        return extraData;
    }

    //region File I/O
    public void writeToXML(final Campaign campaign, final PrintWriter pw1, int indent) {
        pw1.println(MekHqXmlUtil.indentStr(indent) + "<person id=\"" + id.toString()
                + "\" type=\"" + this.getClass().getName() + "\">");
        try {
            MekHqXmlUtil.writeSimpleXmlTag(pw1, indent + 1, "id", id.toString());
            MekHqXmlUtil.writeSimpleXmlTag(pw1, indent + 1, "givenName", givenName);
            MekHqXmlUtil.writeSimpleXmlTag(pw1, indent + 1, "surname", surname);
            if (!StringUtil.isNullOrEmpty(honorific)) {
                MekHqXmlUtil.writeSimpleXmlTag(pw1, indent + 1, "honorific", honorific);
            }
            if (maidenName != null) { // this is only a != null comparison because empty is a use case for divorce
                MekHqXmlUtil.writeSimpleXmlTag(pw1, indent + 1, "maidenName", maidenName);
            }
            if (!StringUtil.isNullOrEmpty(callsign)) {
                MekHqXmlUtil.writeSimpleXmlTag(pw1, indent + 1, "callsign", callsign);
            }
            // Always save the primary role
            MekHqXmlUtil.writeSimpleXmlTag(pw1, indent + 1, "primaryRole", getPrimaryRole().name());
            if (!getSecondaryRole().isNone()) {
                MekHqXmlUtil.writeSimpleXmlTag(pw1, indent + 1, "secondaryRole", getSecondaryRole().name());
            }
            if (primaryDesignator != ROMDesignation.NONE) {
                MekHqXmlUtil.writeSimpleXmlTag(pw1, indent + 1, "primaryDesignator", primaryDesignator.name());
            }
            if (secondaryDesignator != ROMDesignation.NONE) {
                MekHqXmlUtil.writeSimpleXmlTag(pw1, indent + 1, "secondaryDesignator", secondaryDesignator.name());
            }
            if (commander) {
                MekHqXmlUtil.writeSimpleXmlTag(pw1, indent + 1, "commander", true);
            }
            if (dependent) {
                MekHqXmlUtil.writeSimpleXmlTag(pw1, indent + 1, "dependent", true);
            }
            // Always save the person's origin faction
            MekHqXmlUtil.writeSimpleXmlTag(pw1, indent + 1, "faction", originFaction.getShortName());
            if (originPlanet != null) {
                pw1.println(MekHqXmlUtil.indentStr(indent + 1)
                        + "<planetId systemId=\""
                        + originPlanet.getParentSystem().getId()
                        + "\">"
                        + originPlanet.getId()
                        + "</planetId>");
            }
            // Always save whether or not someone is a clanner
            MekHqXmlUtil.writeSimpleXmlTag(pw1, indent + 1, "clan", clan);
            if (phenotype != Phenotype.NONE) {
                MekHqXmlUtil.writeSimpleXmlTag(pw1, indent + 1, "phenotype", phenotype.name());
            }
            if (!StringUtil.isNullOrEmpty(bloodname)) {
                MekHqXmlUtil.writeSimpleXmlTag(pw1, indent + 1, "bloodname", bloodname);
            }
            if (!StringUtil.isNullOrEmpty(biography)) {
                MekHqXmlUtil.writeSimpleXmlTag(pw1, indent + 1, "biography", biography);
            }
            if (idleMonths > 0) {
                MekHqXmlUtil.writeSimpleXmlTag(pw1, indent + 1, "idleMonths", idleMonths);
            }
            if (!genealogy.isEmpty()) {
                genealogy.writeToXML(pw1, indent + 1);
            }
            if (!isTryingToMarry()) {
                MekHqXmlUtil.writeSimpleXmlTag(pw1, indent + 1, "tryingToMarry", false);
            }
            if (!isTryingToConceive()) {
                MekHqXmlUtil.writeSimpleXmlTag(pw1, indent + 1, "tryingToConceive", false);
            }
            if (dueDate != null) {
                MekHqXmlUtil.writeSimpleXmlTag(pw1, indent + 1, "dueDate",
                        MekHqXmlUtil.saveFormattedDate(dueDate));
            }
            if (expectedDueDate != null) {
                MekHqXmlUtil.writeSimpleXmlTag(pw1, indent + 1, "expectedDueDate",
                        MekHqXmlUtil.saveFormattedDate(expectedDueDate));
            }
            if (!getPortrait().hasDefaultCategory()) {
                MekHqXmlUtil.writeSimpleXmlTag(pw1, indent + 1, "portraitCategory", getPortrait().getCategory());
            }
            if (!getPortrait().hasDefaultFilename()) {
                MekHqXmlUtil.writeSimpleXmlTag(pw1, indent + 1, "portraitFile", getPortrait().getFilename());
            }
            // Always save the current XP
            MekHqXmlUtil.writeSimpleXmlTag(pw1, indent + 1, "xp", xp);
            if (daysToWaitForHealing != 0) {
                MekHqXmlUtil.writeSimpleXmlTag(pw1, indent + 1, "daysToWaitForHealing", daysToWaitForHealing);
            }
            // Always save the person's gender, as it would otherwise get confusing fast
            MekHqXmlUtil.writeSimpleXMLTag(pw1, indent + 1, "gender", getGender().name());
            if (!getRankSystem().equals(campaign.getRankSystem())) {
                MekHqXmlUtil.writeSimpleXMLTag(pw1, indent + 1, "rankSystem", getRankSystem().getCode());
            }
            // Always save a person's rank
            MekHqXmlUtil.writeSimpleXMLTag(pw1, indent + 1, "rank", getRankNumeric());
            if (getRankLevel() != 0) {
                MekHqXmlUtil.writeSimpleXMLTag(pw1, indent + 1, "rankLevel", getRankLevel());
            }
            if (!getManeiDominiClass().isNone()) {
                MekHqXmlUtil.writeSimpleXMLTag(pw1, indent + 1, "maneiDominiClass", getManeiDominiClass().name());
            }
            if (!getManeiDominiRank().isNone()) {
                MekHqXmlUtil.writeSimpleXMLTag(pw1, indent + 1, "maneiDominiRank", getManeiDominiRank().name());
            }
            if (nTasks > 0) {
                MekHqXmlUtil.writeSimpleXmlTag(pw1, indent + 1, "nTasks", nTasks);
            }
            if (doctorId != null) {
                MekHqXmlUtil.writeSimpleXmlTag(pw1, indent + 1, "doctorId", doctorId.toString());
            }
            if (getUnit() != null) {
                MekHqXmlUtil.writeSimpleXmlTag(pw1, indent + 1, "unitId", getUnit().getId());
            }
            if (!salary.equals(Money.of(-1))) {
                MekHqXmlUtil.writeSimpleXmlTag(pw1, indent + 1, "salary", salary.toXmlString());
            }
            if (!totalEarnings.equals(Money.of(0))) {
                MekHqXmlUtil.writeSimpleXmlTag(pw1, indent + 1, "totalEarnings", totalEarnings.toXmlString());
            }
            // Always save a person's status, to make it easy to parse the personnel saved data
            MekHqXmlUtil.writeSimpleXmlTag(pw1, indent + 1, "status", status.name());
            if (prisonerStatus != PrisonerStatus.FREE) {
                MekHqXmlUtil.writeSimpleXmlTag(pw1, indent + 1, "prisonerStatus", prisonerStatus.name());
            }
            if (hits > 0) {
                MekHqXmlUtil.writeSimpleXmlTag(pw1, indent + 1, "hits", hits);
            }
            if (toughness != 0) {
                MekHqXmlUtil.writeSimpleXmlTag(pw1, indent + 1, "toughness", toughness);
            }
            if (minutesLeft > 0) {
                MekHqXmlUtil.writeSimpleXmlTag(pw1, indent + 1, "minutesLeft", minutesLeft);
            }
            if (overtimeLeft > 0) {
                MekHqXmlUtil.writeSimpleXmlTag(pw1, indent + 1, "overtimeLeft", overtimeLeft);
            }
            if (birthday != null) {
                MekHqXmlUtil.writeSimpleXmlTag(pw1, indent + 1, "birthday",
                        MekHqXmlUtil.saveFormattedDate(birthday));
            }
            if (dateOfDeath != null) {
                MekHqXmlUtil.writeSimpleXmlTag(pw1, indent + 1, "deathday",
                        MekHqXmlUtil.saveFormattedDate(dateOfDeath));
            }
            if (recruitment != null) {
                MekHqXmlUtil.writeSimpleXmlTag(pw1, indent + 1, "recruitment",
                        MekHqXmlUtil.saveFormattedDate(recruitment));
            }
            if (lastRankChangeDate != null) {
                MekHqXmlUtil.writeSimpleXmlTag(pw1, indent + 1, "lastRankChangeDate",
                        MekHqXmlUtil.saveFormattedDate(lastRankChangeDate));
            }
            if (getRetirement() != null) {
                MekHqXmlUtil.writeSimpleXmlTag(pw1, indent + 1, "retirement",
                        MekHqXmlUtil.saveFormattedDate(getRetirement()));
            }
            for (Skill skill : skills.getSkills()) {
                skill.writeToXml(pw1, indent + 1);
            }
            if (countOptions(PilotOptions.LVL3_ADVANTAGES) > 0) {
                MekHqXmlUtil.writeSimpleXmlTag(pw1, indent + 1, "advantages",
                        getOptionList("::", PilotOptions.LVL3_ADVANTAGES));
            }
            if (countOptions(PilotOptions.EDGE_ADVANTAGES) > 0) {
                MekHqXmlUtil.writeSimpleXmlTag(pw1, indent + 1, "edge",
                        getOptionList("::", PilotOptions.EDGE_ADVANTAGES));
                // For support personnel, write an available edge value
                if (hasSupportRole(true) || isEngineer()) {
                    MekHqXmlUtil.writeSimpleXmlTag(pw1, indent + 1, "edgeAvailable", getCurrentEdge());
                }
            }
            if (countOptions(PilotOptions.MD_ADVANTAGES) > 0) {
                MekHqXmlUtil.writeSimpleXmlTag(pw1, indent + 1, "implants",
                        getOptionList("::", PilotOptions.MD_ADVANTAGES));
            }
            if (!techUnits.isEmpty()) {
                MekHqXmlUtil.writeSimpleXMLOpenIndentedLine(pw1, indent + 1, "techUnitIds");
                for (Unit unit : techUnits) {
                    MekHqXmlUtil.writeSimpleXmlTag(pw1, indent + 2, "id", unit.getId());
                }
                MekHqXmlUtil.writeSimpleXMLCloseIndentedLine(pw1, indent + 1, "techUnitIds");
            }
            if (!personnelLog.isEmpty()) {
                MekHqXmlUtil.writeSimpleXMLOpenIndentedLine(pw1, indent + 1, "personnelLog");
                for (LogEntry entry : personnelLog) {
                    entry.writeToXml(pw1, indent + 2);
                }
                MekHqXmlUtil.writeSimpleXMLCloseIndentedLine(pw1, indent + 1, "personnelLog");
            }
            if (!missionLog.isEmpty()) {
                MekHqXmlUtil.writeSimpleXMLOpenIndentedLine(pw1, indent + 1, "missionLog");
                for (LogEntry entry : missionLog) {
                    entry.writeToXml(pw1, indent + 2);
                }
                MekHqXmlUtil.writeSimpleXMLCloseIndentedLine(pw1, indent + 1, "missionLog");
            }
            if (!getAwardController().getAwards().isEmpty()) {
                MekHqXmlUtil.writeSimpleXMLOpenIndentedLine(pw1, indent + 1, "awards");
                for (Award award : getAwardController().getAwards()) {
                    award.writeToXml(pw1, indent + 2);
                }
                MekHqXmlUtil.writeSimpleXMLCloseIndentedLine(pw1, indent + 1, "awards");
            }
            if (injuries.size() > 0) {
                MekHqXmlUtil.writeSimpleXMLOpenIndentedLine(pw1, indent + 1, "injuries");
                for (Injury injury : injuries) {
                    injury.writeToXml(pw1, indent + 2);
                }
                MekHqXmlUtil.writeSimpleXMLCloseIndentedLine(pw1, indent + 1, "injuries");
            }
            if (founder) {
                MekHqXmlUtil.writeSimpleXmlTag(pw1, indent + 1, "founder", true);
            }
            if (originalUnitWeight != EntityWeightClass.WEIGHT_ULTRA_LIGHT) {
                MekHqXmlUtil.writeSimpleXmlTag(pw1, indent + 1, "originalUnitWeight", originalUnitWeight);
            }
            if (originalUnitTech != TECH_IS1) {
                MekHqXmlUtil.writeSimpleXmlTag(pw1, indent + 1, "originalUnitTech", originalUnitTech);
            }
            if (originalUnitId != null) {
                MekHqXmlUtil.writeSimpleXmlTag(pw1, indent + 1, "originalUnitId", originalUnitId.toString());
            }
            if (acquisitions != 0) {
                MekHqXmlUtil.writeSimpleXmlTag(pw1, indent + 1, "acquisitions", acquisitions);
            }
            if (!extraData.isEmpty()) {
                extraData.writeToXml(pw1);
            }
        } catch (Exception e) {
            MekHQ.getLogger().error("Failed to write " + getFullName() + " to the XML File", e);
            throw e; // we want to rethrow to ensure that that the save fails
        }
        pw1.println(MekHqXmlUtil.indentStr(indent) + "</person>");
    }

    public static Person generateInstanceFromXML(Node wn, Campaign c, Version version) {
        Person retVal = new Person(c);

        try {
            // Okay, now load Person-specific fields!
            NodeList nl = wn.getChildNodes();

            String advantages = null;
            String edge = null;
            String implants = null;

            for (int x = 0; x < nl.getLength(); x++) {
                Node wn2 = nl.item(x);

                if (wn2.getNodeName().equalsIgnoreCase("name")) { // legacy - 0.47.5 removal
                    retVal.migrateName(wn2.getTextContent());
                } else if (wn2.getNodeName().equalsIgnoreCase("givenName")) {
                    retVal.givenName = wn2.getTextContent();
                } else if (wn2.getNodeName().equalsIgnoreCase("surname")) {
                    retVal.surname = wn2.getTextContent();
                } else if (wn2.getNodeName().equalsIgnoreCase("honorific")) {
                    retVal.honorific = wn2.getTextContent();
                } else if (wn2.getNodeName().equalsIgnoreCase("maidenName")) {
                    retVal.maidenName = wn2.getTextContent();
                } else if (wn2.getNodeName().equalsIgnoreCase("callsign")) {
                    retVal.callsign = wn2.getTextContent();
                } else if (wn2.getNodeName().equalsIgnoreCase("commander")) {
                    retVal.commander = Boolean.parseBoolean(wn2.getTextContent().trim());
                } else if (wn2.getNodeName().equalsIgnoreCase("dependent")) {
                    retVal.dependent = Boolean.parseBoolean(wn2.getTextContent().trim());
                } else if (wn2.getNodeName().equalsIgnoreCase("faction")) {
                    retVal.originFaction = Factions.getInstance().getFaction(wn2.getTextContent().trim());
                } else if (wn2.getNodeName().equalsIgnoreCase("planetId")) {
                    String systemId = wn2.getAttributes().getNamedItem("systemId").getTextContent().trim();
                    String planetId = wn2.getTextContent().trim();
                    retVal.originPlanet = c.getSystemById(systemId).getPlanetById(planetId);
                } else if (wn2.getNodeName().equalsIgnoreCase("clan")) {
                    retVal.clan = Boolean.parseBoolean(wn2.getTextContent().trim());
                } else if (wn2.getNodeName().equalsIgnoreCase("phenotype")) {
                    retVal.phenotype = Phenotype.parseFromString(wn2.getTextContent().trim());
                } else if (wn2.getNodeName().equalsIgnoreCase("bloodname")) {
                    retVal.bloodname = wn2.getTextContent();
                } else if (wn2.getNodeName().equalsIgnoreCase("biography")) {
                    retVal.biography = wn2.getTextContent();
                } else if (wn2.getNodeName().equalsIgnoreCase("primaryRole")) {
                    retVal.setPrimaryRoleDirect(PersonnelRole.parseFromString(wn2.getTextContent().trim()));
                } else if (wn2.getNodeName().equalsIgnoreCase("secondaryRole")) {
                    retVal.setSecondaryRoleDirect(PersonnelRole.parseFromString(wn2.getTextContent().trim()));
                } else if (wn2.getNodeName().equalsIgnoreCase("acquisitions")) {
                    retVal.acquisitions = Integer.parseInt(wn2.getTextContent());
                } else if (wn2.getNodeName().equalsIgnoreCase("primaryDesignator")) {
                    retVal.primaryDesignator = ROMDesignation.parseFromString(wn2.getTextContent().trim());
                } else if (wn2.getNodeName().equalsIgnoreCase("secondaryDesignator")) {
                    retVal.secondaryDesignator = ROMDesignation.parseFromString(wn2.getTextContent().trim());
                } else if (wn2.getNodeName().equalsIgnoreCase("daysToWaitForHealing")) {
                    retVal.daysToWaitForHealing = Integer.parseInt(wn2.getTextContent());
                } else if (wn2.getNodeName().equalsIgnoreCase("idleMonths")) {
                    retVal.idleMonths = Integer.parseInt(wn2.getTextContent());
                } else if (wn2.getNodeName().equalsIgnoreCase("id")) {
                    retVal.id = UUID.fromString(wn2.getTextContent());
                } else if (wn2.getNodeName().equalsIgnoreCase("ancestors")) { // legacy - 0.47.6 removal
                    CampaignXmlParser.addToAncestryMigrationMap(UUID.fromString(wn2.getTextContent().trim()), retVal);
                } else if (wn2.getNodeName().equalsIgnoreCase("spouse")) { // legacy - 0.47.6 removal
                    retVal.getGenealogy().setSpouse(new PersonIdReference(wn2.getTextContent().trim()));
                } else if (wn2.getNodeName().equalsIgnoreCase("formerSpouses")) { // legacy - 0.47.6 removal
                    retVal.getGenealogy().loadFormerSpouses(wn2.getChildNodes());
                } else if (wn2.getNodeName().equalsIgnoreCase("genealogy")) {
                    retVal.getGenealogy().fillFromXML(wn2.getChildNodes());
                } else if (wn2.getNodeName().equalsIgnoreCase("tryingToMarry")) {
                    retVal.tryingToMarry = Boolean.parseBoolean(wn2.getTextContent().trim());
                } else if (wn2.getNodeName().equalsIgnoreCase("tryingToConceive")) {
                    retVal.tryingToConceive = Boolean.parseBoolean(wn2.getTextContent().trim());
                } else if (wn2.getNodeName().equalsIgnoreCase("dueDate")) {
                    retVal.dueDate = MekHqXmlUtil.parseDate(wn2.getTextContent().trim());
                } else if (wn2.getNodeName().equalsIgnoreCase("expectedDueDate")) {
                    retVal.expectedDueDate = MekHqXmlUtil.parseDate(wn2.getTextContent().trim());
                } else if (wn2.getNodeName().equalsIgnoreCase("portraitCategory")) {
                    retVal.getPortrait().setCategory(wn2.getTextContent());
                } else if (wn2.getNodeName().equalsIgnoreCase("portraitFile")) {
                    retVal.getPortrait().setFilename(wn2.getTextContent());
                } else if (wn2.getNodeName().equalsIgnoreCase("xp")) {
                    retVal.xp = Integer.parseInt(wn2.getTextContent());
                } else if (wn2.getNodeName().equalsIgnoreCase("nTasks")) {
                    retVal.nTasks = Integer.parseInt(wn2.getTextContent());
                } else if (wn2.getNodeName().equalsIgnoreCase("hits")) {
                    retVal.hits = Integer.parseInt(wn2.getTextContent());
                } else if (wn2.getNodeName().equalsIgnoreCase("gender")) {
                    retVal.setGender(Gender.parseFromString(wn2.getTextContent().trim()));
                } else if (wn2.getNodeName().equalsIgnoreCase("rankSystem")) {
                    final RankSystem rankSystem;

                    if (version.isLowerThan("0.49.0")) {
                        final int rankSystemNumeric = Integer.parseInt(wn2.getTextContent().trim());
                        rankSystem = (rankSystemNumeric >= 0) ? Ranks.getRankSystemFromCode(PersonMigrator
                                .migrateRankSystemCode(rankSystemNumeric)) : retVal.getRankSystem();
                    } else {
                        rankSystem = Ranks.getRankSystemFromCode(wn2.getTextContent().trim());
                    }

                    if (rankSystem != null) {
                        retVal.setRankSystemDirect(rankSystem);
                    }
                } else if (wn2.getNodeName().equalsIgnoreCase("rank")) {
                    retVal.setRank(Integer.parseInt(wn2.getTextContent().trim()));
                } else if (wn2.getNodeName().equalsIgnoreCase("rankLevel")) {
                    retVal.setRankLevel(Integer.parseInt(wn2.getTextContent().trim()));
                } else if (wn2.getNodeName().equalsIgnoreCase("maneiDominiClass")) {
                    retVal.setManeiDominiClassDirect(ManeiDominiClass.parseFromString(wn2.getTextContent().trim()));
                } else if (wn2.getNodeName().equalsIgnoreCase("maneiDominiRank")) {
                    retVal.setManeiDominiRankDirect(ManeiDominiRank.parseFromString(wn2.getTextContent().trim()));
                } else if (wn2.getNodeName().equalsIgnoreCase("doctorId")) {
                    if (!wn2.getTextContent().equals("null")) {
                        retVal.doctorId = UUID.fromString(wn2.getTextContent());
                    }
                } else if (wn2.getNodeName().equalsIgnoreCase("unitId")) {
                    if (!wn2.getTextContent().equals("null")) {
                        retVal.unit = new PersonUnitRef(UUID.fromString(wn2.getTextContent()));
                    }
                } else if (wn2.getNodeName().equalsIgnoreCase("status")) {
                    retVal.setStatus(PersonnelStatus.parseFromString(wn2.getTextContent().trim()));
                } else if (wn2.getNodeName().equalsIgnoreCase("prisonerStatus")) {
                    retVal.prisonerStatus = PrisonerStatus.parseFromString(wn2.getTextContent().trim());
                } else if (wn2.getNodeName().equalsIgnoreCase("willingToDefect")) { // Legacy
                    if (Boolean.parseBoolean(wn2.getTextContent().trim())) {
                        retVal.prisonerStatus = PrisonerStatus.PRISONER_DEFECTOR;
                    }
                } else if (wn2.getNodeName().equalsIgnoreCase("salary")) {
                    retVal.salary = Money.fromXmlString(wn2.getTextContent().trim());
                } else if (wn2.getNodeName().equalsIgnoreCase("totalEarnings")) {
                    retVal.totalEarnings = Money.fromXmlString(wn2.getTextContent().trim());
                } else if (wn2.getNodeName().equalsIgnoreCase("minutesLeft")) {
                    retVal.minutesLeft = Integer.parseInt(wn2.getTextContent());
                } else if (wn2.getNodeName().equalsIgnoreCase("overtimeLeft")) {
                    retVal.overtimeLeft = Integer.parseInt(wn2.getTextContent());
                } else if (wn2.getNodeName().equalsIgnoreCase("birthday")) {
                    retVal.birthday = MekHqXmlUtil.parseDate(wn2.getTextContent().trim());
                } else if (wn2.getNodeName().equalsIgnoreCase("deathday")) {
                    retVal.dateOfDeath = MekHqXmlUtil.parseDate(wn2.getTextContent().trim());
                } else if (wn2.getNodeName().equalsIgnoreCase("recruitment")) {
                    retVal.recruitment = MekHqXmlUtil.parseDate(wn2.getTextContent().trim());
                } else if (wn2.getNodeName().equalsIgnoreCase("lastRankChangeDate")) {
                    retVal.lastRankChangeDate = MekHqXmlUtil.parseDate(wn2.getTextContent().trim());
                } else if (wn2.getNodeName().equalsIgnoreCase("retirement")) {
                    retVal.setRetirement(MekHqXmlUtil.parseDate(wn2.getTextContent().trim()));
                } else if (wn2.getNodeName().equalsIgnoreCase("advantages")) {
                    advantages = wn2.getTextContent();
                } else if (wn2.getNodeName().equalsIgnoreCase("edge")) {
                    edge = wn2.getTextContent();
                } else if (wn2.getNodeName().equalsIgnoreCase("edgeAvailable")) {
                    retVal.currentEdge = Integer.parseInt(wn2.getTextContent());
                } else if (wn2.getNodeName().equalsIgnoreCase("implants")) {
                    implants = wn2.getTextContent();
                } else if (wn2.getNodeName().equalsIgnoreCase("toughness")) {
                    retVal.toughness = Integer.parseInt(wn2.getTextContent());
                } else if (wn2.getNodeName().equalsIgnoreCase("pilotHits")) {
                    retVal.hits = Integer.parseInt(wn2.getTextContent());
                } else if (wn2.getNodeName().equalsIgnoreCase("skill")) {
                    Skill s = Skill.generateInstanceFromXML(wn2);
                    if ((s != null) && (s.getType() != null)) {
                        retVal.skills.addSkill(s.getType().getName(), s);
                    }
                } else if (wn2.getNodeName().equalsIgnoreCase("techUnitIds")) {
                    NodeList nl2 = wn2.getChildNodes();
                    for (int y = 0; y < nl2.getLength(); y++) {
                        Node wn3 = nl2.item(y);
                        // If it's not an element node, we ignore it.
                        if (wn3.getNodeType() != Node.ELEMENT_NODE) {
                            continue;
                        }

                        if (!wn3.getNodeName().equalsIgnoreCase("id")) {
                            MekHQ.getLogger().error("Unknown node type not loaded in techUnitIds nodes: " + wn3.getNodeName());
                            continue;
                        }
                        retVal.addTechUnit(new PersonUnitRef(UUID.fromString(wn3.getTextContent())));
                    }
                } else if (wn2.getNodeName().equalsIgnoreCase("personnelLog")) {
                    NodeList nl2 = wn2.getChildNodes();
                    for (int y = 0; y < nl2.getLength(); y++) {
                        Node wn3 = nl2.item(y);
                        // If it's not an element node, we ignore it.
                        if (wn3.getNodeType() != Node.ELEMENT_NODE) {
                            continue;
                        }

                        if (!wn3.getNodeName().equalsIgnoreCase("logEntry")) {
                            MekHQ.getLogger().error("Unknown node type not loaded in personnel log nodes: " + wn3.getNodeName());
                            continue;
                        }

                        LogEntry entry = LogEntryFactory.getInstance().generateInstanceFromXML(wn3);

                        // If the version of this campaign is earlier than 0.45.4,
                        // we didn't have the mission log separated from the personnel log,
                        // so we need to separate the log entries manually
                        if (version.isLowerThan("0.45.4")) {
                            if (entry.getDesc().startsWith(getMissionParticipatedString())) {
                                retVal.addMissionLogEntry(entry);
                            } else {
                                retVal.addLogEntry(entry);
                            }
                        } else {
                            retVal.addLogEntry(entry);
                        }
                    }
                } else if (wn2.getNodeName().equalsIgnoreCase("missionLog")) {
                    NodeList nl2 = wn2.getChildNodes();
                    for (int y = 0; y < nl2.getLength(); y++) {
                        Node wn3 = nl2.item(y);
                        // If it's not an element node, we ignore it.
                        if (wn3.getNodeType() != Node.ELEMENT_NODE) {
                            continue;
                        }

                        if (!wn3.getNodeName().equalsIgnoreCase("logEntry")) {
                            MekHQ.getLogger().error("Unknown node type not loaded in mission log nodes: " + wn3.getNodeName());
                            continue;
                        }
                        retVal.addMissionLogEntry(LogEntryFactory.getInstance().generateInstanceFromXML(wn3));
                    }
                } else if (wn2.getNodeName().equalsIgnoreCase("awards")) {
                    final boolean defaultSetMigrationRequired = version.isLowerThan("0.47.15");
                    NodeList nl2 = wn2.getChildNodes();
                    for (int y = 0; y < nl2.getLength(); y++) {

                        Node wn3 = nl2.item(y);

                        if (wn3.getNodeType() != Node.ELEMENT_NODE) {
                            continue;
                        }

                        if (!wn3.getNodeName().equalsIgnoreCase("award")) {
                            MekHQ.getLogger().error("Unknown node type not loaded in personnel log nodes: " + wn3.getNodeName());
                            continue;
                        }

                        retVal.getAwardController().addAwardFromXml(AwardsFactory.getInstance()
                                .generateNewFromXML(wn3, defaultSetMigrationRequired));
                    }

                } else if (wn2.getNodeName().equalsIgnoreCase("injuries")) {
                    NodeList nl2 = wn2.getChildNodes();
                    for (int y = 0; y < nl2.getLength(); y++) {
                        Node wn3 = nl2.item(y);
                        // If it's not an element node, we ignore it.
                        if (wn3.getNodeType() != Node.ELEMENT_NODE) {
                            continue;
                        }

                        if (!wn3.getNodeName().equalsIgnoreCase("injury")) {
                            MekHQ.getLogger().error("Unknown node type not loaded in injury nodes: " + wn3.getNodeName());
                            continue;
                        }
                        retVal.injuries.add(Injury.generateInstanceFromXML(wn3));
                    }
                    LocalDate now = c.getLocalDate();
                    retVal.injuries.stream().filter(inj -> (null == inj.getStart()))
                        .forEach(inj -> inj.setStart(now.minusDays(inj.getOriginalTime() - inj.getTime())));
                } else if (wn2.getNodeName().equalsIgnoreCase("founder")) {
                    retVal.founder = Boolean.parseBoolean(wn2.getTextContent());
                } else if (wn2.getNodeName().equalsIgnoreCase("originalUnitWeight")) {
                    retVal.originalUnitWeight = Integer.parseInt(wn2.getTextContent());
                } else if (wn2.getNodeName().equalsIgnoreCase("originalUnitTech")) {
                    retVal.originalUnitTech = Integer.parseInt(wn2.getTextContent());
                } else if (wn2.getNodeName().equalsIgnoreCase("originalUnitId")) {
                    retVal.originalUnitId = UUID.fromString(wn2.getTextContent());
                } else if (wn2.getNodeName().equalsIgnoreCase("extraData")) {
                    retVal.extraData = ExtraData.createFromXml(wn2);
                }
            }

            retVal.setFullName(); // this sets the name based on the loaded values

            if (version.isLowerThan("0.47.5") && (retVal.getExpectedDueDate() == null)
                    && (retVal.getDueDate() != null)) {
                retVal.setExpectedDueDate(retVal.getDueDate());
            }

            if ((null != advantages) && (advantages.trim().length() > 0)) {
                StringTokenizer st = new StringTokenizer(advantages, "::");
                while (st.hasMoreTokens()) {
                    String adv = st.nextToken();
                    String advName = Crew.parseAdvantageName(adv);
                    Object value = Crew.parseAdvantageValue(adv);

                    try {
                        retVal.getOptions().getOption(advName).setValue(value);
                    } catch (Exception e) {
                        MekHQ.getLogger().error("Error restoring advantage: " + adv);
                    }
                }
            }
            if ((null != edge) && (edge.trim().length() > 0)) {
                StringTokenizer st = new StringTokenizer(edge, "::");
                while (st.hasMoreTokens()) {
                    String adv = st.nextToken();
                    String advName = Crew.parseAdvantageName(adv);
                    Object value = Crew.parseAdvantageValue(adv);

                    try {
                        retVal.getOptions().getOption(advName).setValue(value);
                    } catch (Exception e) {
                        MekHQ.getLogger().error("Error restoring edge: " + adv);
                    }
                }
            }
            if ((null != implants) && (implants.trim().length() > 0)) {
                StringTokenizer st = new StringTokenizer(implants, "::");
                while (st.hasMoreTokens()) {
                    String adv = st.nextToken();
                    String advName = Crew.parseAdvantageName(adv);
                    Object value = Crew.parseAdvantageValue(adv);

                    try {
                        retVal.getOptions().getOption(advName).setValue(value);
                    } catch (Exception e) {
                        MekHQ.getLogger().error("Error restoring implants: " + adv);
                    }
                }
            }

            // Ensure the Genealogy Origin is set to this
            retVal.getGenealogy().setOrigin(retVal);

            // Fixing Prisoner Ranks - 0.47.X Fix
            if (retVal.getRankNumeric() < 0) {
                retVal.setRank(0);
            }
        } catch (Exception e) {
            MekHQ.getLogger().error("Failed to read person " + retVal.getFullName() + " from file", e);
            retVal = null;
        }

        return retVal;
    }
    //endregion File I/O

    public void setSalary(Money s) {
        salary = s;
    }

    public Money getSalary() {
        if (!getPrisonerStatus().isFree() || isDependent()) {
            return Money.zero();
        }

        if (salary.isPositiveOrZero()) {
            return salary;
        }

        // If the salary is negative, then use the standard amounts
        // TODO : Figure out a way to allow negative salaries... could be used to simulate a Holovid
        // TODO : star paying to be part of the company, for example
        Money primaryBase = campaign.getCampaignOptions().getRoleBaseSalaries()[getPrimaryRole().ordinal()];
        primaryBase = primaryBase.multipliedBy(campaign.getCampaignOptions().getSalaryXPMultiplier(getExperienceLevel(false)));
        if (getPrimaryRole().isSoldierOrBattleArmour() && hasSkill(SkillType.S_ANTI_MECH)) {
            primaryBase = primaryBase.multipliedBy(campaign.getCampaignOptions().getSalaryAntiMekMultiplier());
        }

        Money secondaryBase = campaign.getCampaignOptions().getRoleBaseSalaries()[getSecondaryRole().ordinal()].dividedBy(2);
        secondaryBase = secondaryBase.multipliedBy(campaign.getCampaignOptions().getSalaryXPMultiplier(getExperienceLevel(true)));
        if (getPrimaryRole().isSoldierOrBattleArmour() && hasSkill(SkillType.S_ANTI_MECH)) {
            secondaryBase = secondaryBase.multipliedBy(campaign.getCampaignOptions().getSalaryAntiMekMultiplier());
        }

        //TODO: distinguish DropShip, JumpShip, and WarShip crew
        //TODO: Add era mod to salary calc..
        return primaryBase.plus(secondaryBase)
                .multipliedBy(getRank().isOfficer()
                        ? campaign.getCampaignOptions().getSalaryCommissionMultiplier()
                        : campaign.getCampaignOptions().getSalaryEnlistedMultiplier())
                .multipliedBy(getRank().getPayMultiplier());
    }

    /**
     * @return the person's total earnings
     */
    public Money getTotalEarnings() {
        return totalEarnings;
    }

    /**
     * This is used to pay a person
     * @param money the amount of money to add to their total earnings
     */
    public void payPerson(Money money) {
        totalEarnings = getTotalEarnings().plus(money);
    }

    /**
     * This is used to pay a person their salary
     */
    public void payPersonSalary() {
        if (getStatus().isActive()) {
            payPerson(getSalary());
        }
    }

    /**
     * This is used to pay a person their share value based on the value of a single share
     * @param money the value of a single share
     * @param sharesForAll whether or not all personnel have shares
     */
    public void payPersonShares(Money money, boolean sharesForAll) {
        int shares = getNumShares(sharesForAll);
        if (shares > 0) {
            payPerson(money.multipliedBy(shares));
        }
    }

    //region Ranks
    public RankSystem getRankSystem() {
        return rankSystem;
    }

    public void setRankSystem(final RankValidator rankValidator, final RankSystem rankSystem) {
        setRankSystemDirect(rankSystem);
        rankValidator.checkPersonRank(this);
        MekHQ.triggerEvent(new PersonChangedEvent(this));
    }

<<<<<<< HEAD
    private void setRankSystemDirect(final RankSystem rankSystem) {
        this.rankSystem = rankSystem;
=======
    public int getRankLevel() {
        // If we're somehow above the max level for this rank, drop to that level
        int profession = getPrimaryRole().getProfession();
        while ((profession != Ranks.RPROF_MW) && getRanks().isEmptyProfession(profession)) {
            profession = getRanks().getAlternateProfession(profession);
        }

        if (rankLevel > getRank().getRankLevels(profession)) {
            rankLevel = getRank().getRankLevels(profession);
        }

        return rankLevel;
>>>>>>> 41c99732
    }

    public Rank getRank() {
        return getRankSystem().getRank(getRankNumeric());
    }

    public int getRankNumeric() {
        return rank;
    }

    public void setRank(final int rank) {
        this.rank = rank;
    }

    public int getRankLevel() {
        return rankLevel;
    }

    public void setRankLevel(final int rankLevel) {
        this.rankLevel = rankLevel;
    }

<<<<<<< HEAD
    public void changeRank(final Campaign campaign, final int rankNumeric, final int rankLevel,
                           final boolean report) {
        final int oldRankNumeric = getRankNumeric();
        final int oldRankLevel = getRankLevel();
        setRank(rankNumeric);
        setRankLevel(rankLevel);
=======
    public String getRankName() {
        String rankName;
        int profession = getPrimaryRole().getProfession();

        /* Track number of times the profession has been redirected so we don't get caught
         * in a loop by self-reference or loops due to bad configuration */
        int redirects = 0;
>>>>>>> 41c99732

        if (campaign.getCampaignOptions().getUseTimeInRank()) {
            if (getPrisonerStatus().isFree() && !isDependent()) {
                setLastRankChangeDate(campaign.getLocalDate());
            } else {
                setLastRankChangeDate(null);
            }
        }

        campaign.personUpdated(this);

        if (report) {
            if ((rankNumeric > oldRankNumeric)
                    || ((rankNumeric == oldRankNumeric) && (rankLevel > oldRankLevel))) {
                ServiceLogger.promotedTo(this, campaign.getLocalDate());
            } else if ((rankNumeric < oldRankNumeric) || (rankLevel < oldRankLevel)) {
                ServiceLogger.demotedTo(this, campaign.getLocalDate());
            }
        }
    }

    public String getRankName() {
        final Profession profession = Profession.getProfessionFromPersonnelRole(getPrimaryRole());
        String rankName = getRank().getName(profession.getProfession(getRankSystem(), getRank()));

        // Manei Domini Additions
        if (getRankSystem().isWoBMilitia()) {
            if (!getManeiDominiClass().isNone()) {
                rankName = getManeiDominiClass() + " " + rankName;
            }

            if (!getManeiDominiRank().isNone()) {
                rankName += " " + getManeiDominiRank();
            }
        }

        if (getRankSystem().isCGOrWoBM()) {
            rankName += ROMDesignation.getComStarBranchDesignation(this, campaign);
        }

        // Rank Level Modifications
        if (getRankLevel() > 0) {
            rankName += Utilities.getRomanNumeralsFromArabicNumber(rankLevel, true);
        }

        // Prisoner Status Modifications
        rankName = rankName.equalsIgnoreCase("None")
                ? getPrisonerStatus().getTitleExtension()
                : getPrisonerStatus().getTitleExtension() + rankName;

        // We have our name, return it
        return rankName.trim();
    }

    public ManeiDominiClass getManeiDominiClass() {
        return maneiDominiClass;
    }

    public void setManeiDominiClass(final ManeiDominiClass maneiDominiClass) {
        setManeiDominiClassDirect(maneiDominiClass);
        MekHQ.triggerEvent(new PersonChangedEvent(this));
    }

    private void setManeiDominiClassDirect(final ManeiDominiClass maneiDominiClass) {
        this.maneiDominiClass = maneiDominiClass;
    }

    public ManeiDominiRank getManeiDominiRank() {
        return maneiDominiRank;
    }

    public void setManeiDominiRank(final ManeiDominiRank maneiDominiRank) {
        setManeiDominiRankDirect(maneiDominiRank);
        MekHQ.triggerEvent(new PersonChangedEvent(this));
    }

    private void setManeiDominiRankDirect(final ManeiDominiRank maneiDominiRank) {
        this.maneiDominiRank = maneiDominiRank;
    }

    /**
     * Determines whether this person outranks another, taking into account the seniority rank for
     * ComStar and WoB ranks.
     *
     * @param other The <code>Person</code> to compare ranks with
     * @return      true if <code>other</code> has a lower rank, or if <code>other</code> is null.
     */
    public boolean outRanks(final @Nullable Person other) {
        if (other == null) {
            return true;
        } else if (getRankNumeric() == other.getRankNumeric()) {
            return getRankLevel() > other.getRankLevel();
        } else {
            return getRankNumeric() > other.getRankNumeric();
        }
    }
    //endregion Ranks

    public String getSkillSummary() {
        return SkillType.getExperienceLevelName(getExperienceLevel(false));
    }

    @Override
    public String toString() {
        return getFullName();
    }

    /**
     * Two people are determined to be equal if they have the same id
     * @param object the object to check if it is equal to the person or not
     * @return true if they have the same id, otherwise false
     */
    @Override
    public boolean equals(@Nullable Object object) {
        if (this == object) {
            return true;
        } else if (!(object instanceof Person)) {
            return false;
        } else {
            return getId().equals(((Person) object).getId());
        }
    }

    @Override
    public int hashCode() {
        return getId().hashCode();
    }

    public int getExperienceLevel(boolean secondary) {
        PersonnelRole role = secondary ? getSecondaryRole() : getPrimaryRole();
        switch (role) {
            case MECHWARRIOR:
                if (hasSkill(SkillType.S_GUN_MECH) && hasSkill(SkillType.S_PILOT_MECH)) {
                    /*
                     * Attempt to use higher precision averaging, but if it doesn't provide a clear result
                     * due to non-standard experience thresholds then fall back on lower precision averaging
                     * See Bug #140
                     */
                    if (campaign.getCampaignOptions().useAlternativeQualityAveraging()) {
                        int rawScore = (int) Math.floor(
                            (getSkill(SkillType.S_GUN_MECH).getLevel() + getSkill(SkillType.S_PILOT_MECH).getLevel()) / 2.0
                        );
                        if (getSkill(SkillType.S_GUN_MECH).getType().getExperienceLevel(rawScore) ==
                            getSkill(SkillType.S_PILOT_MECH).getType().getExperienceLevel(rawScore)) {
                            return getSkill(SkillType.S_GUN_MECH).getType().getExperienceLevel(rawScore);
                        }
                    }

                    return (int) Math.floor((getSkill(SkillType.S_GUN_MECH).getExperienceLevel()
                                             + getSkill(SkillType.S_PILOT_MECH).getExperienceLevel()) / 2.0);
                } else {
                    return -1;
                }
            case LAM_PILOT:
                if (Stream.of(SkillType.S_GUN_MECH, SkillType.S_PILOT_MECH,
                        SkillType.S_GUN_AERO, SkillType.S_PILOT_AERO).allMatch(this::hasSkill)) {
                    int rawScore = (int) Math.floor((Stream.of(SkillType.S_GUN_MECH, SkillType.S_PILOT_MECH,
                            SkillType.S_GUN_AERO, SkillType.S_PILOT_AERO).mapToInt(s -> getSkill(s).getLevel()).sum())
                                    / 4.0
                    );
                    /*
                     * Attempt to use higher precision averaging, but if it doesn't provide a clear result
                     * due to non-standard experience thresholds then fall back on lower precision averaging
                     * See Bug #140
                     */
                    if (campaign.getCampaignOptions().useAlternativeQualityAveraging()) {
                        if ((getSkill(SkillType.S_GUN_MECH).getType().getExperienceLevel(rawScore)
                                == getSkill(SkillType.S_PILOT_MECH).getType().getExperienceLevel(rawScore))
                                && (getSkill(SkillType.S_GUN_MECH).getType().getExperienceLevel(rawScore)
                                == getSkill(SkillType.S_PILOT_AERO).getType().getExperienceLevel(rawScore))
                                && (getSkill(SkillType.S_GUN_AERO).getType().getExperienceLevel(rawScore)
                                == getSkill(SkillType.S_PILOT_AERO).getType().getExperienceLevel(rawScore))
                        ) {
                            return getSkill(SkillType.S_GUN_MECH).getType().getExperienceLevel(rawScore);
                        }
                    }

                    return rawScore;
                } else {
                    return -1;
                }
            case GROUND_VEHICLE_DRIVER:
                return hasSkill(SkillType.S_PILOT_GVEE) ? getSkill(SkillType.S_PILOT_GVEE).getExperienceLevel() : -1;
            case NAVAL_VEHICLE_DRIVER:
                return hasSkill(SkillType.S_PILOT_NVEE) ? getSkill(SkillType.S_PILOT_NVEE).getExperienceLevel() : -1;
            case VTOL_PILOT:
                return hasSkill(SkillType.S_PILOT_VTOL) ? getSkill(SkillType.S_PILOT_VTOL).getExperienceLevel() : -1;
            case VEHICLE_GUNNER:
                return hasSkill(SkillType.S_GUN_VEE) ? getSkill(SkillType.S_GUN_VEE).getExperienceLevel() : -1;
            case VEHICLE_CREW:
                return hasSkill(SkillType.S_TECH_MECHANIC) ? getSkill(SkillType.S_TECH_MECHANIC).getExperienceLevel() : -1;
            case AEROSPACE_PILOT:
                if (hasSkill(SkillType.S_GUN_AERO) && hasSkill(SkillType.S_PILOT_AERO)) {
                    if (campaign.getCampaignOptions().useAlternativeQualityAveraging()) {
                        int rawScore = (int) Math.floor(
                            (getSkill(SkillType.S_GUN_AERO).getLevel() + getSkill(SkillType.S_PILOT_AERO)
                                    .getLevel()) / 2.0
                        );
                        if (getSkill(SkillType.S_GUN_AERO).getType().getExperienceLevel(rawScore) ==
                            getSkill(SkillType.S_PILOT_AERO).getType().getExperienceLevel(rawScore)) {
                            return getSkill(SkillType.S_GUN_AERO).getType().getExperienceLevel(rawScore);
                        }
                    }

                    return (int) Math.floor((getSkill(SkillType.S_GUN_AERO).getExperienceLevel()
                                                 + getSkill(SkillType.S_PILOT_AERO).getExperienceLevel()) / 2.0);
                } else {
                    return -1;
                }
            case CONVENTIONAL_AIRCRAFT_PILOT:
                if (hasSkill(SkillType.S_GUN_JET) && hasSkill(SkillType.S_PILOT_JET)) {
                    if (campaign.getCampaignOptions().useAlternativeQualityAveraging()) {
                        int rawScore = (int) Math.floor(
                            (getSkill(SkillType.S_GUN_JET).getLevel() + getSkill(SkillType.S_PILOT_JET)
                                    .getLevel()) / 2.0
                        );
                        if (getSkill(SkillType.S_GUN_JET).getType().getExperienceLevel(rawScore) ==
                            getSkill(SkillType.S_PILOT_JET).getType().getExperienceLevel(rawScore)) {
                            return getSkill(SkillType.S_GUN_JET).getType().getExperienceLevel(rawScore);
                        }
                    }

                    return (int) Math.floor((getSkill(SkillType.S_GUN_JET).getExperienceLevel()
                                             + getSkill(SkillType.S_PILOT_JET).getExperienceLevel()) / 2.0);
                } else {
                    return -1;
                }
            case PROTOMECH_PILOT:
                return hasSkill(SkillType.S_GUN_PROTO) ? getSkill(SkillType.S_GUN_PROTO).getExperienceLevel() : -1;
            case BATTLE_ARMOUR:
                if (hasSkill(SkillType.S_GUN_BA) && hasSkill(SkillType.S_ANTI_MECH)) {
                    if (campaign.getCampaignOptions().useAlternativeQualityAveraging()) {
                        int rawScore = (int) Math.floor(
                            (getSkill(SkillType.S_GUN_BA).getLevel() + getSkill(SkillType.S_ANTI_MECH)
                                    .getLevel()) / 2.0
                        );
                        if (getSkill(SkillType.S_GUN_BA).getType().getExperienceLevel(rawScore) ==
                            getSkill(SkillType.S_ANTI_MECH).getType().getExperienceLevel(rawScore)) {
                            return getSkill(SkillType.S_GUN_BA).getType().getExperienceLevel(rawScore);
                        }
                    }

                    return (int) Math.floor((getSkill(SkillType.S_GUN_BA).getExperienceLevel()
                                             + getSkill(SkillType.S_ANTI_MECH).getExperienceLevel()) / 2.0);
                } else {
                    return -1;
                }
            case SOLDIER:
                return hasSkill(SkillType.S_SMALL_ARMS) ? getSkill(SkillType.S_SMALL_ARMS).getExperienceLevel() : -1;
            case VESSEL_PILOT:
                return hasSkill(SkillType.S_PILOT_SPACE) ? getSkill(SkillType.S_PILOT_SPACE).getExperienceLevel() : -1;
            case VESSEL_GUNNER:
                return hasSkill(SkillType.S_GUN_SPACE) ? getSkill(SkillType.S_GUN_SPACE).getExperienceLevel() : -1;
            case VESSEL_CREW:
                return hasSkill(SkillType.S_TECH_VESSEL) ? getSkill(SkillType.S_TECH_VESSEL).getExperienceLevel() : -1;
            case VESSEL_NAVIGATOR:
                return hasSkill(SkillType.S_NAV) ? getSkill(SkillType.S_NAV).getExperienceLevel() : -1;
            case MECH_TECH:
                return hasSkill(SkillType.S_TECH_MECH) ? getSkill(SkillType.S_TECH_MECH).getExperienceLevel() : -1;
            case MECHANIC:
                return hasSkill(SkillType.S_TECH_MECHANIC) ? getSkill(SkillType.S_TECH_MECHANIC).getExperienceLevel() : -1;
            case AERO_TECH:
                return hasSkill(SkillType.S_TECH_AERO) ? getSkill(SkillType.S_TECH_AERO).getExperienceLevel() : -1;
            case BA_TECH:
                return hasSkill(SkillType.S_TECH_BA) ? getSkill(SkillType.S_TECH_BA).getExperienceLevel() : -1;
            case ASTECH:
                return hasSkill(SkillType.S_ASTECH) ? getSkill(SkillType.S_ASTECH).getExperienceLevel() : -1;
            case DOCTOR:
                return hasSkill(SkillType.S_DOCTOR) ? getSkill(SkillType.S_DOCTOR).getExperienceLevel() : -1;
            case MEDIC:
                return hasSkill(SkillType.S_MEDTECH) ? getSkill(SkillType.S_MEDTECH).getExperienceLevel() : -1;
            case ADMINISTRATOR_COMMAND:
            case ADMINISTRATOR_LOGISTICS:
            case ADMINISTRATOR_TRANSPORT:
            case ADMINISTRATOR_HR:
                return hasSkill(SkillType.S_ADMIN) ? getSkill(SkillType.S_ADMIN).getExperienceLevel() : -1;
            case DEPENDENT:
            case NONE:
            default:
                return -1;
        }
    }

    /**
     * returns a full description in HTML format that will be used for the graphical display in the
     * personnel table among other places
     * @return String
     */
    public String getFullDesc() {
        return "<b>" + getFullTitle() + "</b><br/>" + getSkillSummary() + " " + getRoleDesc();
    }

    public String getFullTitle() {
        String rank = getRankName();

        if (!rank.isBlank()) {
            rank = rank + " ";
        }

        return rank + getFullName();
    }

    public String makeHTMLRank() {
        return String.format("<html>%s</html>", makeHTMLRankDiv());
    }

    public String makeHTMLRankDiv() {
        return String.format("<div id=\"%s\">%s</div>", getId(), getRankName().trim());
    }

    public String getHyperlinkedFullTitle() {
        return String.format("<a href='PERSON:%s'>%s</a>", getId(), getFullTitle());
    }

    /**
     * @return the primaryDesignator
     */
    public ROMDesignation getPrimaryDesignator() {
        return primaryDesignator;
    }

    /**
     * @param primaryDesignator the primaryDesignator to set
     */
    public void setPrimaryDesignator(ROMDesignation primaryDesignator) {
        this.primaryDesignator = primaryDesignator;
        MekHQ.triggerEvent(new PersonChangedEvent(this));
    }

    /**
     * @return the secondaryDesignator
     */
    public ROMDesignation getSecondaryDesignator() {
        return secondaryDesignator;
    }

    /**
     * @param secondaryDesignator the secondaryDesignator to set
     */
    public void setSecondaryDesignator(ROMDesignation secondaryDesignator) {
        this.secondaryDesignator = secondaryDesignator;
        MekHQ.triggerEvent(new PersonChangedEvent(this));
    }

    public int getHealingDifficulty() {
        if (campaign.getCampaignOptions().useTougherHealing()) {
            return Math.max(0, getHits() - 2);
        }
        return 0;
    }

    public TargetRoll getHealingMods() {
        return new TargetRoll(getHealingDifficulty(), "difficulty");
    }

    public String fail() {
        return " <font color='red'><b>Failed to heal.</b></font>";
    }

    //region skill
    public boolean hasSkill(String skillName) {
        return skills.hasSkill(skillName);
    }

    public Skills getSkills() {
        return skills;
    }

    @Nullable
    public Skill getSkill(String skillName) {
        return skills.getSkill(skillName);
    }

    public void addSkill(String skillName, Skill skill) {
        skills.addSkill(skillName, skill);
    }

    public void addSkill(String skillName, int level, int bonus) {
        skills.addSkill(skillName, new Skill(skillName, level, bonus));
    }

    public void removeSkill(String skillName) {
        skills.removeSkill(skillName);
    }

    public int getSkillNumber() {
        return skills.size();
    }

    /**
     * Remove all skills
     */
    public void removeAllSkills() {
        skills.clear();
    }

    /**
     * Limit skills to the maximum of the given level
     */
    public void limitSkills(int maxLvl) {
        for (Skill skill : skills.getSkills()) {
            if (skill.getLevel() > maxLvl) {
                skill.setLevel(maxLvl);
            }
        }
    }

    public void improveSkill(String skillName) {
        if (hasSkill(skillName)) {
            getSkill(skillName).improve();
        } else {
            addSkill(skillName, 0, 0);
        }
        MekHQ.triggerEvent(new PersonChangedEvent(this));
    }

    public int getCostToImprove(String skillName) {
        if (hasSkill(skillName)) {
            return getSkill(skillName).getCostToImprove();
        } else {
            return -1;
        }
    }
    //endregion skill

    //region Awards
    public PersonAwardController getAwardController() {
        return awardController;
    }
    //endregion Awards

    public int getHits() {
        return hits;
    }

    public void setHits(int h) {
        this.hits = h;
    }

    /**
      * @return <tt>true</tt> if the location (or any of its parent locations) has an injury
      * which implies that the location (most likely a limb) is severed.
      */
    public boolean isLocationMissing(BodyLocation loc) {
        if (null == loc) {
            return false;
        }
        for (Injury i : getInjuriesByLocation(loc)) {
            if (i.getType().impliesMissingLocation(loc)) {
                return true;
            }
        }
        // Check parent locations as well (a hand can be missing if the corresponding arm is)
        return isLocationMissing(loc.Parent());
    }

    public void heal() {
        hits = Math.max(hits - 1, 0);
        if (!needsFixing()) {
            doctorId = null;
        }
    }

    public boolean needsFixing() {
        return ((hits > 0) || needsAMFixing()) && getStatus().isActive();
    }

    public String succeed() {
        heal();
        return " <font color='green'><b>Successfully healed one hit.</b></font>";
    }

    //region Personnel Options
    public PersonnelOptions getOptions() {
        return options;
    }

    /**
     * Returns the options of the given category that this pilot has
     */
    public Enumeration<IOption> getOptions(String grpKey) {
        return options.getOptions(grpKey);
    }

    public int countOptions(String grpKey) {
        int count = 0;

        for (Enumeration<IOptionGroup> i = options.getGroups(); i.hasMoreElements(); ) {
            IOptionGroup group = i.nextElement();

            if (!group.getKey().equalsIgnoreCase(grpKey)) {
                continue;
            }

            for (Enumeration<IOption> j = group.getOptions(); j.hasMoreElements(); ) {
                IOption option = j.nextElement();

                if (option.booleanValue()) {
                    count++;
                }
            }
        }

        return count;
    }

    /**
     * Returns a string of all the option "codes" for this pilot, for a given group, using sep as the separator
     */
    public String getOptionList(String sep, String grpKey) {
        StringBuilder adv = new StringBuilder();

        if (null == sep) {
            sep = "";
        }

        for (Enumeration<IOptionGroup> i = options.getGroups(); i.hasMoreElements(); ) {
            IOptionGroup group = i.nextElement();
            if (!group.getKey().equalsIgnoreCase(grpKey)) {
                continue;
            }
            for (Enumeration<IOption> j = group.getOptions(); j.hasMoreElements(); ) {
                IOption option = j.nextElement();

                if (option.booleanValue()) {
                    if (adv.length() > 0) {
                        adv.append(sep);
                    }

                    adv.append(option.getName());
                    if ((option.getType() == IOption.STRING) || (option.getType() == IOption.CHOICE) || (option.getType() == IOption.INTEGER)) {
                        adv.append(" ").append(option.stringValue());
                    }
                }
            }
        }

        return adv.toString();
    }

    /**
     * @return an html-coded list that says what abilities are enabled for this pilot
     */
    public String getAbilityListAsString(String type) {
        StringBuilder abilityString = new StringBuilder();
        for (Enumeration<IOption> i = getOptions(type); i.hasMoreElements(); ) {
            IOption ability = i.nextElement();
            if (ability.booleanValue()) {
                abilityString.append(Utilities.getOptionDisplayName(ability)).append("<br>");
            }
        }
        if (abilityString.length() == 0) {
            return null;
        }
        return "<html>" + abilityString + "</html>";
    }
    //endregion Personnel Options

    //region edge
    public int getEdge() {
        return getOptions().intOption("edge");
    }

    public void setEdge(int e) {
        for (Enumeration<IOption> i = getOptions(PilotOptions.EDGE_ADVANTAGES); i.hasMoreElements(); ) {
            IOption ability = i.nextElement();
            if (ability.getName().equals("edge")) {
                ability.setValue(e);
            }
        }
    }

    public void changeEdge(int amount) {
        setEdge(Math.max(getEdge() + amount, 0));
    }

    /**
     * Resets support personnel edge points to the purchased level. Used for weekly refresh.
     */
    public void resetCurrentEdge() {
        setCurrentEdge(getEdge());
    }

    /**
     * Sets support personnel edge points to the value 'e'. Used for weekly refresh.
     * @param e - integer used to track this person's edge points available for the current week
     */
    public void setCurrentEdge(int e) {
        currentEdge = e;
    }

    public void changeCurrentEdge(int amount) {
        currentEdge = Math.max(currentEdge + amount, 0);
    }

    /**
     *  Returns this person's currently available edge points. Used for weekly refresh.
     */
    public int getCurrentEdge() {
        return currentEdge;
    }

    public void setEdgeUsed(int e) {
        edgeUsedThisRound = e;
    }

    public int getEdgeUsed() {
        return edgeUsedThisRound;
    }

    /**
     * This will set a specific edge trigger, regardless of the current status
     */
    public void setEdgeTrigger(String name, boolean status) {
        for (Enumeration<IOption> i = getOptions(PilotOptions.EDGE_ADVANTAGES); i.hasMoreElements(); ) {
            IOption ability = i.nextElement();
            if (ability.getName().equals(name)) {
                ability.setValue(status);
            }
        }
        MekHQ.triggerEvent(new PersonChangedEvent(this));
    }

    /**
     * This will flip the boolean status of the current edge trigger
     *
     * @param name of the trigger condition
     */
    public void changeEdgeTrigger(String name) {
        for (Enumeration<IOption> i = getOptions(PilotOptions.EDGE_ADVANTAGES); i.hasMoreElements(); ) {
            IOption ability = i.nextElement();
            if (ability.getName().equals(name)) {
                ability.setValue(!ability.booleanValue());
            }
        }
        MekHQ.triggerEvent(new PersonChangedEvent(this));
    }

    /**
     *
     * @return an html-coded tooltip that says what edge will be used
     */
    public String getEdgeTooltip() {
        StringBuilder edgett = new StringBuilder();
        for (Enumeration<IOption> i = getOptions(PilotOptions.EDGE_ADVANTAGES); i.hasMoreElements(); ) {
            IOption ability = i.nextElement();
            //yuck, it would be nice to have a more fool-proof way of identifying edge triggers
            if (ability.getName().contains("edge_when") && ability.booleanValue()) {
                edgett.append(ability.getDescription()).append("<br>");
            }
        }
        if (edgett.toString().equals("")) {
            return "No triggers set";
        }
        return "<html>" + edgett + "</html>";
    }
    //endregion edge

    public boolean canDrive(Entity ent) {
        if (ent instanceof LandAirMech) {
            return hasSkill(SkillType.S_PILOT_MECH) && hasSkill(SkillType.S_PILOT_AERO);
        } else if (ent instanceof Mech) {
            return hasSkill(SkillType.S_PILOT_MECH);
        } else if (ent instanceof VTOL) {
            return hasSkill(SkillType.S_PILOT_VTOL);
        } else if (ent instanceof Tank) {
            if (ent.getMovementMode() == EntityMovementMode.NAVAL
                || ent.getMovementMode() == EntityMovementMode.HYDROFOIL
                || ent.getMovementMode() == EntityMovementMode.SUBMARINE) {
                return hasSkill(SkillType.S_PILOT_NVEE);
            } else {
                return hasSkill(SkillType.S_PILOT_GVEE);
            }
        } else if (ent instanceof ConvFighter) {
            return hasSkill(SkillType.S_PILOT_JET) || hasSkill(SkillType.S_PILOT_AERO);
        } else if (ent instanceof SmallCraft || ent instanceof Jumpship) {
            return hasSkill(SkillType.S_PILOT_SPACE);
        } else if (ent instanceof Aero) {
            return hasSkill(SkillType.S_PILOT_AERO);
        } else if (ent instanceof BattleArmor) {
            return hasSkill(SkillType.S_GUN_BA);
        } else if (ent instanceof Infantry) {
            return hasSkill(SkillType.S_SMALL_ARMS);
        } else if (ent instanceof Protomech) {
            return hasSkill(SkillType.S_GUN_PROTO);
        }
        return false;
    }

    public boolean canGun(Entity ent) {
        if (ent instanceof LandAirMech) {
            return hasSkill(SkillType.S_GUN_MECH) && hasSkill(SkillType.S_GUN_AERO);
        } else if (ent instanceof Mech) {
            return hasSkill(SkillType.S_GUN_MECH);
        } else if (ent instanceof Tank) {
            return hasSkill(SkillType.S_GUN_VEE);
        } else if (ent instanceof ConvFighter) {
            return hasSkill(SkillType.S_GUN_JET) || hasSkill(SkillType.S_GUN_AERO);
        } else if (ent instanceof SmallCraft || ent instanceof Jumpship) {
            return hasSkill(SkillType.S_GUN_SPACE);
        } else if (ent instanceof Aero) {
            return hasSkill(SkillType.S_GUN_AERO);
        } else if (ent instanceof BattleArmor) {
            return hasSkill(SkillType.S_GUN_BA);
        } else if (ent instanceof Infantry) {
            return hasSkill(SkillType.S_SMALL_ARMS);
        } else if (ent instanceof Protomech) {
            return hasSkill(SkillType.S_GUN_PROTO);
        }
        return false;
    }

    public boolean canTech(Entity ent) {
        if (ent instanceof Mech || ent instanceof Protomech) {
            return hasSkill(SkillType.S_TECH_MECH);
        } else if (ent instanceof Aero) {
            return hasSkill(SkillType.S_TECH_AERO);
        } else if (ent instanceof BattleArmor) {
            return hasSkill(SkillType.S_TECH_BA);
        } else if (ent instanceof Tank) {
            return hasSkill(SkillType.S_TECH_MECHANIC);
        }
        return false;
    }

    /**
     * @return the person's current daily available tech time. This does NOT account for any expended
     * time.
     */
    public int getDailyAvailableTechTime() {
        return (getPrimaryRole().isTech() ? PRIMARY_ROLE_SUPPORT_TIME : SECONDARY_ROLE_SUPPORT_TIME)
                - getMaintenanceTimeUsing();
    }

    public int getMaintenanceTimeUsing() {
        int time = 0;
        for (Unit u : getTechUnits()) {
            time += u.getMaintenanceTime();
        }
        return time;
    }

    public boolean isMothballing() {
        return isTech() && techUnits.stream().anyMatch(Unit::isMothballing);
    }

    public @Nullable Unit getUnit() {
        return unit;
    }

    public void setUnit(@Nullable Unit unit) {
        this.unit = unit;
    }

    public void removeTechUnit(Unit unit) {
        techUnits.remove(unit);
    }

    public void addTechUnit(Unit unit) {
        Objects.requireNonNull(unit);

        if (!techUnits.contains(unit)) {
            techUnits.add(unit);
        }
    }

    public void clearTechUnits() {
        techUnits.clear();
    }

    public List<Unit> getTechUnits() {
        return Collections.unmodifiableList(techUnits);
    }

    public int getMinutesLeft() {
        return minutesLeft;
    }

    public void setMinutesLeft(int m) {
        this.minutesLeft = m;
        if (engineer && (null != getUnit())) {
            //set minutes for all crewmembers
            for (Person p : getUnit().getActiveCrew()) {
                p.setMinutesLeft(m);
            }
        }
    }

    public int getOvertimeLeft() {
        return overtimeLeft;
    }

    public void setOvertimeLeft(int m) {
        this.overtimeLeft = m;
        if (engineer && (null != getUnit())) {
            //set minutes for all crewmembers
            for (Person p : getUnit().getActiveCrew()) {
                p.setMinutesLeft(m);
            }
        }
    }

    public void resetMinutesLeft() {
        if (getPrimaryRole().isTech() || getPrimaryRole().isDoctor()) {
            this.minutesLeft = PRIMARY_ROLE_SUPPORT_TIME;
            this.overtimeLeft = PRIMARY_ROLE_OVERTIME_SUPPORT_TIME;
        } else if (getSecondaryRole().isTechSecondary() || getSecondaryRole().isDoctor()) {
            this.minutesLeft = SECONDARY_ROLE_SUPPORT_TIME;
            this.overtimeLeft = SECONDARY_ROLE_OVERTIME_SUPPORT_TIME;
        }
    }

    public Skill getBestTechSkill() {
        Skill skill = null;
        int lvl = -1;
        if (hasSkill(SkillType.S_TECH_MECH) && getSkill(SkillType.S_TECH_MECH).getExperienceLevel() > lvl) {
            skill = getSkill(SkillType.S_TECH_MECH);
            lvl = getSkill(SkillType.S_TECH_MECH).getExperienceLevel();
        }
        if (hasSkill(SkillType.S_TECH_AERO) && getSkill(SkillType.S_TECH_AERO).getExperienceLevel() > lvl) {
            skill = getSkill(SkillType.S_TECH_AERO);
            lvl = getSkill(SkillType.S_TECH_AERO).getExperienceLevel();
        }
        if (hasSkill(SkillType.S_TECH_MECHANIC) && getSkill(SkillType.S_TECH_MECHANIC).getExperienceLevel() > lvl) {
            skill = getSkill(SkillType.S_TECH_MECHANIC);
            lvl = getSkill(SkillType.S_TECH_MECHANIC).getExperienceLevel();
        }
        if (hasSkill(SkillType.S_TECH_BA) && getSkill(SkillType.S_TECH_BA).getExperienceLevel() > lvl) {
            skill = getSkill(SkillType.S_TECH_BA);
        }
        return skill;
    }

    public boolean isTech() {
        //type must be correct and you must be more than ultra-green in the skill
        boolean isMechTech = hasSkill(SkillType.S_TECH_MECH) && getSkill(SkillType.S_TECH_MECH).getExperienceLevel() > SkillType.EXP_ULTRA_GREEN;
        boolean isAeroTech = hasSkill(SkillType.S_TECH_AERO) && getSkill(SkillType.S_TECH_AERO).getExperienceLevel() > SkillType.EXP_ULTRA_GREEN;
        boolean isMechanic = hasSkill(SkillType.S_TECH_MECHANIC) && getSkill(SkillType.S_TECH_MECHANIC).getExperienceLevel() > SkillType.EXP_ULTRA_GREEN;
        boolean isBATech = hasSkill(SkillType.S_TECH_BA) && getSkill(SkillType.S_TECH_BA).getExperienceLevel() > SkillType.EXP_ULTRA_GREEN;
        // At some point we may want to re-write things to include this
        /*boolean isEngineer = hasSkill(SkillType.S_TECH_VESSEL) && getSkill(SkillType.S_TECH_VESSEL).getExperienceLevel() > SkillType.EXP_ULTRA_GREEN
                && campaign.getUnit(getUnitId()).getEngineer() != null
                && campaign.getUnit(getUnitId()).getEngineer().equals(this);*/
        return (getPrimaryRole().isTech() || getSecondaryRole().isTechSecondary()) && (isMechTech || isAeroTech || isMechanic || isBATech);
    }

    public boolean isAdministrator() {
        return (getPrimaryRole().isAdministrator() || getSecondaryRole().isAdministrator());
    }

    public boolean isDoctor() {
        return hasSkill(SkillType.S_DOCTOR) && (getPrimaryRole().isDoctor() || getSecondaryRole().isDoctor());
    }

    public boolean isTaskOvertime(IPartWork partWork) {
        return partWork.getTimeLeft() > getMinutesLeft()
               && (partWork.getTimeLeft() - getMinutesLeft()) <= getOvertimeLeft();
    }

    public Skill getSkillForWorkingOn(IPartWork part) {
        Unit unit = part.getUnit();
        Skill skill = getSkillForWorkingOn(unit);
        if (null != skill) {
            return skill;
        }
        //check spare parts
        //return the best one
        if (part.isRightTechType(SkillType.S_TECH_MECH) && hasSkill(SkillType.S_TECH_MECH)) {
            skill = getSkill(SkillType.S_TECH_MECH);
        }
        if (part.isRightTechType(SkillType.S_TECH_BA) && hasSkill(SkillType.S_TECH_BA)) {
            if (null == skill || skill.getFinalSkillValue() > getSkill(SkillType.S_TECH_BA).getFinalSkillValue()) {
                skill = getSkill(SkillType.S_TECH_BA);
            }
        }
        if (part.isRightTechType(SkillType.S_TECH_AERO) && hasSkill(SkillType.S_TECH_AERO)) {
            if (null == skill || skill.getFinalSkillValue() > getSkill(SkillType.S_TECH_AERO).getFinalSkillValue()) {
                skill = getSkill(SkillType.S_TECH_AERO);
            }
        }
        if (part.isRightTechType(SkillType.S_TECH_MECHANIC) && hasSkill(SkillType.S_TECH_MECHANIC)) {
            if (null == skill || skill.getFinalSkillValue() > getSkill(SkillType.S_TECH_MECHANIC).getFinalSkillValue()) {
                skill = getSkill(SkillType.S_TECH_MECHANIC);
            }
        }
        if (part.isRightTechType(SkillType.S_TECH_VESSEL) && hasSkill(SkillType.S_TECH_VESSEL)) {
            if (null == skill || skill.getFinalSkillValue() > getSkill(SkillType.S_TECH_VESSEL).getFinalSkillValue()) {
                skill = getSkill(SkillType.S_TECH_VESSEL);
            }
        }
        if (null != skill) {
            return skill;
        }
        //if we are still here then we didn't have the right tech skill, so return the highest
        //of any tech skills that we do have
        if (hasSkill(SkillType.S_TECH_MECH)) {
            skill = getSkill(SkillType.S_TECH_MECH);
        }
        if (hasSkill(SkillType.S_TECH_BA)) {
            if (null == skill || skill.getFinalSkillValue() > getSkill(SkillType.S_TECH_BA).getFinalSkillValue()) {
                skill = getSkill(SkillType.S_TECH_BA);
            }
        }
        if (hasSkill(SkillType.S_TECH_MECHANIC)) {
            if (null == skill || skill.getFinalSkillValue() > getSkill(SkillType.S_TECH_MECHANIC).getFinalSkillValue()) {
                skill = getSkill(SkillType.S_TECH_MECHANIC);
            }
        }
        if (hasSkill(SkillType.S_TECH_AERO)) {
            if (null == skill || skill.getFinalSkillValue() > getSkill(SkillType.S_TECH_AERO).getFinalSkillValue()) {
                skill = getSkill(SkillType.S_TECH_AERO);
            }
        }
        return skill;
    }

    public Skill getSkillForWorkingOn(Unit unit) {
        if (unit == null) {
            return null;
        }
        if ((unit.getEntity() instanceof Mech || unit.getEntity() instanceof Protomech)
            && hasSkill(SkillType.S_TECH_MECH)) {
            return getSkill(SkillType.S_TECH_MECH);
        }
        if (unit.getEntity() instanceof BattleArmor && hasSkill(SkillType.S_TECH_BA)) {
            return getSkill(SkillType.S_TECH_BA);
        }
        if (unit.getEntity() instanceof Tank && hasSkill(SkillType.S_TECH_MECHANIC)) {
            return getSkill(SkillType.S_TECH_MECHANIC);
        }
        if ((unit.getEntity() instanceof Dropship || unit.getEntity() instanceof Jumpship)
            && hasSkill(SkillType.S_TECH_VESSEL)) {
            return getSkill(SkillType.S_TECH_VESSEL);
        }
        if (unit.getEntity() instanceof Aero
            && !(unit.getEntity() instanceof Dropship)
            && !(unit.getEntity() instanceof Jumpship)
            && hasSkill(SkillType.S_TECH_AERO)) {
            return getSkill(SkillType.S_TECH_AERO);
        }
        return null;
    }

    public Skill getSkillForWorkingOn(String skillName) {
        if (skillName.equals(CampaignOptions.S_TECH)) {
            return getBestTechSkill();
        }
        if (hasSkill(skillName)) {
            return getSkill(skillName);
        }
        return null;
    }

    public int getBestTechLevel() {
        int lvl = -1;
        Skill mechSkill = getSkill(SkillType.S_TECH_MECH);
        Skill mechanicSkill = getSkill(SkillType.S_TECH_MECHANIC);
        Skill baSkill = getSkill(SkillType.S_TECH_BA);
        Skill aeroSkill = getSkill(SkillType.S_TECH_AERO);
        if (null != mechSkill && mechSkill.getLevel() > lvl) {
            lvl = mechSkill.getLevel();
        }
        if (null != mechanicSkill && mechanicSkill.getLevel() > lvl) {
            lvl = mechanicSkill.getLevel();
        }
        if (null != baSkill && baSkill.getLevel() > lvl) {
            lvl = baSkill.getLevel();
        }
        if (null != aeroSkill && aeroSkill.getLevel() > lvl) {
            lvl = aeroSkill.getLevel();
        }
        return lvl;
    }

    public boolean isRightTechTypeFor(IPartWork part) {
        Unit unit = part.getUnit();
        if (null == unit) {
            return (hasSkill(SkillType.S_TECH_MECH) && part.isRightTechType(SkillType.S_TECH_MECH))
                    || (hasSkill(SkillType.S_TECH_AERO) && part.isRightTechType(SkillType.S_TECH_AERO))
                    || (hasSkill(SkillType.S_TECH_MECHANIC) && part.isRightTechType(SkillType.S_TECH_MECHANIC))
                    || (hasSkill(SkillType.S_TECH_BA) && part.isRightTechType(SkillType.S_TECH_BA))
                    || (hasSkill(SkillType.S_TECH_VESSEL) && part.isRightTechType(SkillType.S_TECH_VESSEL));
        }
        if (unit.getEntity() instanceof Mech || unit.getEntity() instanceof Protomech) {
            return hasSkill(SkillType.S_TECH_MECH);
        }
        if (unit.getEntity() instanceof BattleArmor) {
            return hasSkill(SkillType.S_TECH_BA);
        }
        if (unit.getEntity() instanceof Tank || unit.getEntity() instanceof Infantry) {
            return hasSkill(SkillType.S_TECH_MECHANIC);
        }
        if (unit.getEntity() instanceof Dropship || unit.getEntity() instanceof Jumpship) {
            return hasSkill(SkillType.S_TECH_VESSEL);
        }
        if (unit.getEntity() instanceof Aero) {
            return hasSkill(SkillType.S_TECH_AERO);
        }
        return false;
    }

    public UUID getDoctorId() {
        return doctorId;
    }

    public int getToughness() {
        return toughness;
    }

    public void setToughness(int t) {
        toughness = t;
    }

    public void resetSkillTypes() {
        for (Skill s : skills.getSkills()) {
            s.updateType();
        }
    }

    public int getNTasks() {
        return nTasks;
    }

    public void setNTasks(int n) {
        nTasks = n;
    }

    public List<LogEntry> getPersonnelLog() {
        personnelLog.sort(Comparator.comparing(LogEntry::getDate));
        return personnelLog;
    }

    public List<LogEntry> getMissionLog() {
        missionLog.sort(Comparator.comparing(LogEntry::getDate));
        return missionLog;
    }

    public void addLogEntry(LogEntry entry) {
        personnelLog.add(entry);
    }

    public void addMissionLogEntry(LogEntry entry) {
        missionLog.add(entry);
    }

    //region injuries
    /**
     * All methods below are for the Advanced Medical option
     */

    public List<Injury> getInjuries() {
        return new ArrayList<>(injuries);
    }

    public void clearInjuries() {
        injuries.clear();

        // Clear the doctor if there is one
        doctorId = null;
        MekHQ.triggerEvent(new PersonChangedEvent(this));
    }

    public void removeInjury(Injury i) {
        injuries.remove(i);
        MekHQ.triggerEvent(new PersonChangedEvent(this));
    }

    public void diagnose(int hits) {
        InjuryUtil.resolveAfterCombat(campaign, this, hits);
        InjuryUtil.resolveCombatDamage(campaign, this, hits);
        setHits(0);
    }

    public int getAbilityTimeModifier() {
        int modifier = 100;
        if (campaign.getCampaignOptions().useToughness()) {
            if (getToughness() == 1) {
                modifier -= 10;
            }
            if (getToughness() > 1) {
                modifier -= 15;
            }
        } // TODO: Fully implement this for advanced healing
        if (getOptions().booleanOption("pain_resistance")) {
            modifier -= 15;
        } else if (getOptions().booleanOption("iron_man")) {
            modifier -= 10;
        }

        return modifier;
    }

    public boolean hasInjury(BodyLocation loc) {
        return (null != getInjuryByLocation(loc));
    }

    public boolean needsAMFixing() {
        boolean retVal = false;
        if (injuries.size() > 0) {
            for (Injury i : injuries) {
                if (i.getTime() > 0 || !(i.isPermanent())) {
                    retVal = true;
                    break;
                }
            }
        }
        return retVal;
    }

    public int getPilotingInjuryMod() {
        return Modifier.calcTotalModifier(injuries.stream().flatMap(i -> i.getModifiers().stream()), ModifierValue.PILOTING);
    }

    public int getGunneryInjuryMod() {
        return Modifier.calcTotalModifier(injuries.stream().flatMap(i -> i.getModifiers().stream()), ModifierValue.GUNNERY);
    }

    public boolean hasInjuries(boolean permCheck) {
        boolean tf = false;
        if (injuries.size() > 0) {
            if (permCheck) {
                for (Injury injury : injuries) {
                    if (!injury.isPermanent() || injury.getTime() > 0) {
                        tf = true;
                        break;
                    }
                }
            } else {
                tf = true;
            }
        }
        return tf;
    }

    public boolean hasOnlyHealedPermanentInjuries() {
        if (injuries.size() == 0) {
            return false;
        }
        for (Injury injury : injuries) {
            if (!injury.isPermanent() || injury.getTime() > 0) {
                return false;
            }
        }
        return true;
    }

    public List<Injury> getInjuriesByLocation(BodyLocation loc) {
        return injuries.stream()
            .filter((i) -> (i.getLocation() == loc)).collect(Collectors.toList());
    }

    // Returns only the first injury in a location
    public Injury getInjuryByLocation(BodyLocation loc) {
        return injuries.stream()
            .filter((i) -> (i.getLocation() == loc)).findFirst().orElse(null);
    }

    public void addInjury(Injury i) {
        injuries.add(Objects.requireNonNull(i));
        if (null != getUnit()) {
            getUnit().resetPilotAndEntity();
        }
    }
    //endregion injuries

    /* For use by Against the Bot retirement/defection rolls */
    public boolean isFounder() {
        return founder;
    }

    public void setFounder(boolean founder) {
        this.founder = founder;
    }

    public int getOriginalUnitWeight() {
        return originalUnitWeight;
    }

    public void setOriginalUnitWeight(int weight) {
        originalUnitWeight = weight;
    }

    public int getOriginalUnitTech() {
        return originalUnitTech;
    }

    public void setOriginalUnitTech(int tech) {
        originalUnitTech = tech;
    }

    public UUID getOriginalUnitId() {
        return originalUnitId;
    }

    public void setOriginalUnitId(UUID id) {
        originalUnitId = id;
    }

    public void setOriginalUnit(Unit unit) {
        originalUnitId = unit.getId();
        if (unit.getEntity().isClan()) {
            originalUnitTech = TECH_CLAN;
        } else if (unit.getEntity().getTechLevel() > megamek.common.TechConstants.T_INTRO_BOXSET) {
            originalUnitTech = TECH_IS2;
        } else {
            originalUnitTech = TECH_IS1;
        }
        originalUnitWeight = unit.getEntity().getWeightClass();
    }

    /**
     * This is used to get the number of shares the person has
     * @param sharesForAll true if all combat and support personnel have shares, otherwise false if
     *                     just MechWarriors have shares
     * @return the number of shares the person has
     */
    public int getNumShares(boolean sharesForAll) {
        if (!getStatus().isActive() || !getPrisonerStatus().isFree()
                || (!sharesForAll && !hasRole(PersonnelRole.MECHWARRIOR))) {
            return 0;
        }
        int shares = 1;
        if (isFounder()) {
            shares++;
        }
        shares += Math.max(-1, getExperienceLevel(false) - 2);

        if (getRank().isOfficer()) {
<<<<<<< HEAD
            final Profession profession = Profession.getProfessionFromPersonnelRole(getPrimaryRole());
            int rankOrder = getRankSystem().getOfficerCut();
            while ((rankOrder <= getRankNumeric()) && (rankOrder < Rank.RC_NUM)) {
                Rank rank = getRankSystem().getRanks().get(rankOrder);
                if (!rank.isEmpty(profession)) {
=======
            Ranks ranks = getRanks();
            int rankOrder = ranks.getOfficerCut();
            while ((rankOrder <= getRankNumeric()) && (rankOrder < Ranks.RC_NUM)) {
                Rank rank = ranks.getAllRanks().get(rankOrder);
                if (!rank.getName(getPrimaryRole().getProfession()).equals("-")) {
>>>>>>> 41c99732
                    shares++;
                }
                rankOrder++;
            }
        }
        if (getOriginalUnitWeight() >= 1) {
            shares++;
        }
        if (getOriginalUnitWeight()  >= 3) {
            shares++;
        }
        shares += getOriginalUnitTech();

        return shares;
    }

    public boolean isEngineer() {
        return engineer;
    }

    public void setEngineer(boolean b) {
        engineer = b;
    }

    /**
     *
     * @return the ransom value of this individual
     * Useful for prisoner who you want to ransom or hand off to your employer in an AtB context
     */
    public Money getRansomValue() {
        // MechWarriors and aero pilots are worth more than the other types of scrubs
        return (getPrimaryRole().isMechWarriorGrouping() || getPrimaryRole().isAerospacePilot()
                ? MECHWARRIOR_AERO_RANSOM_VALUES : OTHER_RANSOM_VALUES)
                .get(getExperienceLevel(false));
    }

    public static class PersonUnitRef extends Unit {
        private PersonUnitRef(UUID id) {
            setId(id);
        }
    }

    public void fixReferences(Campaign campaign) {
        if (unit instanceof PersonUnitRef) {
            UUID id = unit.getId();
            unit = campaign.getUnit(id);
            if (unit == null) {
                MekHQ.getLogger().error(
                    String.format("Person %s ('%s') references missing unit %s",
                        getId(), getFullName(), id));
            }
        }
        for (int ii = techUnits.size() - 1; ii >= 0; --ii) {
            Unit techUnit = techUnits.get(ii);
            if (techUnit instanceof PersonUnitRef) {
                Unit realUnit = campaign.getUnit(techUnit.getId());
                if (realUnit != null) {
                    techUnits.set(ii, realUnit);
                } else {
                    MekHQ.getLogger().error(
                        String.format("Person %s ('%s') techs missing unit %s",
                            getId(), getFullName(), techUnit.getId()));
                    techUnits.remove(ii);
                }
            }
        }
    }
}<|MERGE_RESOLUTION|>--- conflicted
+++ resolved
@@ -19,18 +19,6 @@
  */
 package mekhq.campaign.personnel;
 
-<<<<<<< HEAD
-=======
-import java.io.PrintWriter;
-import java.io.Serializable;
-import java.time.LocalDate;
-import java.time.temporal.ChronoUnit;
-import java.util.*;
-import java.util.function.IntSupplier;
-import java.util.stream.Collectors;
-import java.util.stream.Stream;
-
->>>>>>> 41c99732
 import megamek.client.generator.RandomNameGenerator;
 import megamek.common.Aero;
 import megamek.common.BattleArmor;
@@ -85,6 +73,7 @@
 import mekhq.campaign.personnel.enums.ManeiDominiRank;
 import mekhq.campaign.personnel.enums.Marriage;
 import mekhq.campaign.personnel.enums.ModifierValue;
+import mekhq.campaign.personnel.enums.PersonnelRole;
 import mekhq.campaign.personnel.enums.PersonnelStatus;
 import mekhq.campaign.personnel.enums.Phenotype;
 import mekhq.campaign.personnel.enums.PrisonerStatus;
@@ -104,7 +93,6 @@
 import org.w3c.dom.Node;
 import org.w3c.dom.NodeList;
 
-import java.awt.event.KeyEvent;
 import java.io.PrintWriter;
 import java.io.Serializable;
 import java.time.LocalDate;
@@ -122,6 +110,7 @@
 import java.util.UUID;
 import java.util.function.IntSupplier;
 import java.util.stream.Collectors;
+import java.util.stream.Stream;
 
 /**
  * @author Jay Lawson <jaylawson39 at yahoo.com>
@@ -2161,23 +2150,8 @@
         MekHQ.triggerEvent(new PersonChangedEvent(this));
     }
 
-<<<<<<< HEAD
     private void setRankSystemDirect(final RankSystem rankSystem) {
         this.rankSystem = rankSystem;
-=======
-    public int getRankLevel() {
-        // If we're somehow above the max level for this rank, drop to that level
-        int profession = getPrimaryRole().getProfession();
-        while ((profession != Ranks.RPROF_MW) && getRanks().isEmptyProfession(profession)) {
-            profession = getRanks().getAlternateProfession(profession);
-        }
-
-        if (rankLevel > getRank().getRankLevels(profession)) {
-            rankLevel = getRank().getRankLevels(profession);
-        }
-
-        return rankLevel;
->>>>>>> 41c99732
     }
 
     public Rank getRank() {
@@ -2200,22 +2174,12 @@
         this.rankLevel = rankLevel;
     }
 
-<<<<<<< HEAD
     public void changeRank(final Campaign campaign, final int rankNumeric, final int rankLevel,
                            final boolean report) {
         final int oldRankNumeric = getRankNumeric();
         final int oldRankLevel = getRankLevel();
         setRank(rankNumeric);
         setRankLevel(rankLevel);
-=======
-    public String getRankName() {
-        String rankName;
-        int profession = getPrimaryRole().getProfession();
-
-        /* Track number of times the profession has been redirected so we don't get caught
-         * in a loop by self-reference or loops due to bad configuration */
-        int redirects = 0;
->>>>>>> 41c99732
 
         if (campaign.getCampaignOptions().getUseTimeInRank()) {
             if (getPrisonerStatus().isFree() && !isDependent()) {
@@ -3444,19 +3408,11 @@
         shares += Math.max(-1, getExperienceLevel(false) - 2);
 
         if (getRank().isOfficer()) {
-<<<<<<< HEAD
             final Profession profession = Profession.getProfessionFromPersonnelRole(getPrimaryRole());
             int rankOrder = getRankSystem().getOfficerCut();
             while ((rankOrder <= getRankNumeric()) && (rankOrder < Rank.RC_NUM)) {
                 Rank rank = getRankSystem().getRanks().get(rankOrder);
                 if (!rank.isEmpty(profession)) {
-=======
-            Ranks ranks = getRanks();
-            int rankOrder = ranks.getOfficerCut();
-            while ((rankOrder <= getRankNumeric()) && (rankOrder < Ranks.RC_NUM)) {
-                Rank rank = ranks.getAllRanks().get(rankOrder);
-                if (!rank.getName(getPrimaryRole().getProfession()).equals("-")) {
->>>>>>> 41c99732
                     shares++;
                 }
                 rankOrder++;
