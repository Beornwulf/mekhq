--- conflicted
+++ resolved
@@ -186,16 +186,9 @@
     private int toughness;
 
     private PersonnelStatus status;
-<<<<<<< HEAD
     private int xp;
-    private int engXp;
     private int acquisitions;
     private Money salary;
-=======
-    protected int xp;
-    protected int acquisitions;
-    protected Money salary;
->>>>>>> d179b43b
     private Money totalEarnings;
     private int hits;
     private PrisonerStatus prisonerStatus;
