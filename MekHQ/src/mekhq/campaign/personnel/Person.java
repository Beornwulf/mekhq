/*
 * Copyright (c) 2009 - Jay Lawson (jaylawson39 at yahoo.com). All Rights Reserved.
 * Copyright (C) 2020-2025 The MegaMek Team. All Rights Reserved.
 *
 * This file is part of MekHQ.
 *
 * MekHQ is free software: you can redistribute it and/or modify
 * it under the terms of the GNU General Public License (GPL),
 * version 3 or (at your option) any later version,
 * as published by the Free Software Foundation.
 *
 * MekHQ is distributed in the hope that it will be useful,
 * but WITHOUT ANY WARRANTY; without even the implied warranty
 * of MERCHANTABILITY or FITNESS FOR A PARTICULAR PURPOSE.
 * See the GNU General Public License for more details.
 *
 * A copy of the GPL should have been included with this project;
 * if not, see <https://www.gnu.org/licenses/>.
 *
 * NOTICE: The MegaMek organization is a non-profit group of volunteers
 * creating free software for the BattleTech community.
 *
 * MechWarrior, BattleMech, `Mech and AeroTech are registered trademarks
 * of The Topps Company, Inc. All Rights Reserved.
 *
 * Catalyst Game Labs and the Catalyst Game Labs logo are trademarks of
 * InMediaRes Productions, LLC.
 *
 * MechWarrior Copyright Microsoft Corporation. MekHQ was created under
 * Microsoft's "Game Content Usage Rules"
 * <https://www.xbox.com/en-US/developers/rules> and it is not endorsed by or
 * affiliated with Microsoft.
 */
package mekhq.campaign.personnel;

import static java.lang.Math.abs;
import static java.lang.Math.floor;
import static java.lang.Math.min;
import static java.lang.Math.round;
import static megamek.codeUtilities.MathUtility.clamp;
import static megamek.codeUtilities.StringUtility.isNullOrBlank;
import static megamek.common.Compute.d6;
import static megamek.common.Compute.randomInt;
import static megamek.common.enums.SkillLevel.REGULAR;
import static mekhq.MHQConstants.BATTLE_OF_TUKAYYID;
import static mekhq.campaign.log.LogEntryType.ASSIGNMENT;
import static mekhq.campaign.log.LogEntryType.MEDICAL;
import static mekhq.campaign.log.LogEntryType.PERFORMANCE;
import static mekhq.campaign.log.LogEntryType.SERVICE;
import static mekhq.campaign.personnel.BodyLocation.INTERNAL;
import static mekhq.campaign.personnel.PersonnelOptions.*;
import static mekhq.campaign.personnel.enums.BloodGroup.getRandomBloodGroup;
import static mekhq.campaign.personnel.medical.advancedMedical.InjuryTypes.DISCONTINUATION_SYNDROME;
import static mekhq.campaign.personnel.medical.advancedMedical.InjuryTypes.CRIPPLING_FLASHBACKS;
import static mekhq.campaign.personnel.skills.Aging.getReputationAgeModifier;
import static mekhq.campaign.personnel.skills.Attributes.DEFAULT_ATTRIBUTE_SCORE;
import static mekhq.campaign.personnel.skills.Attributes.MAXIMUM_ATTRIBUTE_SCORE;
import static mekhq.campaign.personnel.skills.Attributes.MINIMUM_ATTRIBUTE_SCORE;
import static mekhq.campaign.personnel.skills.SkillType.*;
import static mekhq.campaign.randomEvents.personalities.PersonalityController.generateReasoning;
import static mekhq.campaign.randomEvents.personalities.PersonalityController.getTraitIndex;
import static mekhq.utilities.ReportingUtilities.CLOSING_SPAN_TAG;
import static mekhq.utilities.ReportingUtilities.getNegativeColor;
import static mekhq.utilities.ReportingUtilities.getPositiveColor;
import static mekhq.utilities.ReportingUtilities.getWarningColor;
import static mekhq.utilities.ReportingUtilities.spanOpeningWithCustomColor;

import java.io.PrintWriter;
import java.time.LocalDate;
import java.time.temporal.ChronoUnit;
import java.util.*;
import java.util.function.Consumer;
import java.util.stream.Collectors;
import java.util.stream.IntStream;
import java.util.stream.Stream;

import megamek.Version;
import megamek.client.generator.RandomNameGenerator;
import megamek.codeUtilities.MathUtility;
import megamek.codeUtilities.ObjectUtility;
import megamek.common.*;
import megamek.common.annotations.Nullable;
import megamek.common.enums.Gender;
import megamek.common.enums.SkillLevel;
import megamek.common.icons.Portrait;
import megamek.common.options.IOption;
import megamek.common.options.IOptionGroup;
import megamek.common.options.OptionsConstants;
import megamek.common.options.PilotOptions;
import megamek.logging.MMLogger;
import mekhq.MekHQ;
import mekhq.Utilities;
import mekhq.campaign.Campaign;
import mekhq.campaign.CampaignOptions;
import mekhq.campaign.ExtraData;
import mekhq.campaign.event.PersonChangedEvent;
import mekhq.campaign.event.PersonStatusChangedEvent;
import mekhq.campaign.finances.Money;
import mekhq.campaign.force.Force;
import mekhq.campaign.log.LogEntry;
import mekhq.campaign.log.LogEntryFactory;
import mekhq.campaign.log.LogEntryType;
import mekhq.campaign.log.PersonalLogger;
import mekhq.campaign.log.ServiceLogger;
import mekhq.campaign.parts.Part;
import mekhq.campaign.parts.Refit;
import mekhq.campaign.personnel.enums.*;
import mekhq.campaign.personnel.enums.education.EducationLevel;
import mekhq.campaign.personnel.enums.education.EducationStage;
import mekhq.campaign.personnel.familyTree.Genealogy;
import mekhq.campaign.personnel.medical.advancedMedical.InjuryTypes;
import mekhq.campaign.personnel.medical.advancedMedical.InjuryUtil;
import mekhq.campaign.personnel.ranks.Rank;
import mekhq.campaign.personnel.ranks.RankSystem;
import mekhq.campaign.personnel.ranks.RankValidator;
import mekhq.campaign.personnel.ranks.Ranks;
import mekhq.campaign.personnel.skills.Attributes;
import mekhq.campaign.personnel.skills.Skill;
import mekhq.campaign.personnel.skills.SkillType;
import mekhq.campaign.personnel.skills.Skills;
import mekhq.campaign.personnel.skills.enums.SkillAttribute;
import mekhq.campaign.personnel.skills.enums.SkillSubType;
import mekhq.campaign.randomEvents.personalities.PersonalityController;
import mekhq.campaign.randomEvents.personalities.enums.Aggression;
import mekhq.campaign.randomEvents.personalities.enums.Ambition;
import mekhq.campaign.randomEvents.personalities.enums.Greed;
import mekhq.campaign.randomEvents.personalities.enums.PersonalityQuirk;
import mekhq.campaign.randomEvents.personalities.enums.PersonalityTraitType;
import mekhq.campaign.randomEvents.personalities.enums.Reasoning;
import mekhq.campaign.randomEvents.personalities.enums.Social;
import mekhq.campaign.randomEvents.prisoners.enums.PrisonerStatus;
import mekhq.campaign.unit.Unit;
import mekhq.campaign.universe.Faction;
import mekhq.campaign.universe.Factions;
import mekhq.campaign.universe.Planet;
import mekhq.campaign.universe.PlanetarySystem;
import mekhq.campaign.work.IPartWork;
import mekhq.utilities.MHQXMLUtility;
import mekhq.utilities.ReportingUtilities;
import org.w3c.dom.Node;
import org.w3c.dom.NodeList;

/**
 * @author Jay Lawson (jaylawson39 at yahoo.com)
 * @author Justin "Windchild" Bowen
 */
public class Person {
    // region Variable Declarations
    public static final Map<Integer, Money> MEKWARRIOR_AERO_RANSOM_VALUES;
    public static final Map<Integer, Money> OTHER_RANSOM_VALUES;

    // Traits
    public static final int TRAIT_MODIFICATION_COST = 100;

    public static final String CONNECTIONS_LABEL = "CONNECTIONS";
    public static final int MINIMUM_CONNECTIONS = 0;
    public static final int MAXIMUM_CONNECTIONS = 10;

    public static final String REPUTATION_LABEL = "REPUTATION";
    public static final int MINIMUM_REPUTATION = -5;
    public static final int MAXIMUM_REPUTATION = 5;

    public static final String WEALTH_LABEL = "WEALTH";
    public static final int MINIMUM_WEALTH = -1;
    public static final int MAXIMUM_WEALTH = 10;

    public static final String UNLUCKY_LABEL = "UNLUCKY";
    public static final int MINIMUM_UNLUCKY = 0;
    public static final int MAXIMUM_UNLUCKY = 5;

    public static final String BLOODMARK_LABEL = "BLOODMARK";
    public static final int MINIMUM_BLOODMARK = 0;
    public static final int MAXIMUM_BLOODMARK = 5;

    private static final String DELIMITER = "::";


    private PersonAwardController awardController;

    // region Family Variables
    // Lineage
    private final Genealogy genealogy;

    // region Procreation
    private LocalDate dueDate;
    private LocalDate expectedDueDate;
    // endregion Procreation
    // endregion Family Variables

    private UUID id;

    // region Name
    private transient String fullName; // this is a runtime variable, and shouldn't be saved
    private String preNominal;
    private String givenName;
    private String surname;
    private String postNominal;
    private String maidenName;
    private String callsign;
    // endregion Name

    private Gender gender;
    private BloodGroup bloodGroup;

    private Portrait portrait;

    private PersonnelRole primaryRole;
    private PersonnelRole secondaryRole;

    private ROMDesignation primaryDesignator;
    private ROMDesignation secondaryDesignator;

    private String biography;
    private LocalDate birthday;
    private LocalDate joinedCampaign;
    private LocalDate recruitment;
    private LocalDate lastRankChangeDate;
    private LocalDate dateOfDeath;
    private List<LogEntry> personnelLog;
    private List<LogEntry> medicalLog;
    private List<LogEntry> scenarioLog;
    private List<LogEntry> assignmentLog;
    private List<LogEntry> performanceLog;

    // this is used by autoAwards to abstract the support person of the year award
    private int autoAwardSupportPoints;

    private LocalDate retirement;
    private int loyalty;
    private int fatigue;
    private Boolean isRecoveringFromFatigue;

    private Skills skills;
    private PersonnelOptions options;
    private int toughness;
    private int connections;
    private int wealth;
    private boolean hasPerformedExtremeExpenditure;
    private int reputation;
    private int unlucky;
    private int bloodmark;
    private List<LocalDate> bloodhuntSchedule;
    private Attributes atowAttributes;

    private PersonnelStatus status;
    private int xp;
    private int totalXPEarnings;
    private int acquisitions;
    private Money salary;
    private Money totalEarnings;
    private int hits;
    private int hitsPrior;
    private PrisonerStatus prisonerStatus;

    // Supports edge usage by a ship's engineer composite crewman
    private int edgeUsedThisRound;
    // To track how many edge points personnel have left until next refresh
    private int currentEdge;

    // phenotype and background
    private Phenotype phenotype;
    private String bloodname;
    private Faction originFaction;
    private Planet originPlanet;
    private LocalDate becomingBondsmanEndDate;

    // assignments
    private Unit unit;
    private UUID doctorId;
    private List<Unit> techUnits;

    private int vocationalXPTimer;

    // days of rest
    private int daysToWaitForHealing;

    // Our rank
    private RankSystem rankSystem;
    private int rank;
    private int rankLevel;

    private ManeiDominiClass maneiDominiClass;
    private ManeiDominiRank maneiDominiRank;

    // stuff to track for support teams
    private int minutesLeft;
    private int overtimeLeft;
    private int nTasks;
    private boolean engineer;
    public static final int PRIMARY_ROLE_SUPPORT_TIME = 480;
    public static final int PRIMARY_ROLE_OVERTIME_SUPPORT_TIME = 240;
    public static final int SECONDARY_ROLE_SUPPORT_TIME = 240;
    public static final int SECONDARY_ROLE_OVERTIME_SUPPORT_TIME = 120;

    // region Advanced Medical
    private List<Injury> injuries;
    // endregion Advanced Medical

    // region Against the Bot
    private int originalUnitWeight; // uses EntityWeightClass with 0 (Extra-Light) for no original unit
    public static final int TECH_IS1 = 0;
    public static final int TECH_IS2 = 1;
    public static final int TECH_CLAN = 2;
    private int originalUnitTech;
    private UUID originalUnitId;
    // endregion Against the Bot

    // region Education
    private EducationLevel eduHighestEducation;
    private String eduAcademyName;
    private String eduAcademySet;
    private String eduAcademyNameInSet;
    private String eduAcademyFaction;
    private String eduAcademySystem;
    private int eduCourseIndex;
    private EducationStage eduEducationStage;
    private int eduJourneyTime;
    private int eduEducationTime;
    private int eduDaysOfTravel;
    private List<UUID> eduTagAlongs;
    private List<String> eduFailedApplications;
    // endregion Education

    // region Personality
    private Aggression aggression;
    private int aggressionDescriptionIndex;
    private Ambition ambition;
    private int ambitionDescriptionIndex;
    private Greed greed;
    private int greedDescriptionIndex;
    private Social social;
    private int socialDescriptionIndex;
    private PersonalityQuirk personalityQuirk;
    private int personalityQuirkDescriptionIndex;
    private Reasoning reasoning;
    private int reasoningDescriptionIndex;
    private String personalityDescription;
    private String personalityInterviewNotes;
    // endregion Personality

<<<<<<< HEAD
    private boolean sufferingFromClinicalParanoia;
=======
    // region Split Personality
    private String storedGivenName;
    private String storedSurname;
    private int storedLoyalty;
    private Faction storedOriginFaction;
    private Aggression storedAggression;
    private int storedAggressionDescriptionIndex;
    private Ambition storedAmbition;
    private int storedAmbitionDescriptionIndex;
    private Greed storedGreed;
    private int storedGreedDescriptionIndex;
    private Social storedSocial;
    private int storedSocialDescriptionIndex;
    private PersonalityQuirk storedPersonalityQuirk;
    private int storedPersonalityQuirkDescriptionIndex;
    private Reasoning storedReasoning;
    private int storedReasoningDescriptionIndex;
    // endregion Split Personality
>>>>>>> c7feb1c8

    // region Flags
    private boolean clanPersonnel;
    private boolean commander;
    private boolean divorceable;
    private boolean founder; // +1 share if using shares system
    private boolean immortal;
    private boolean employed;
    // this is a flag used in determine whether a person is a potential marriage
    // candidate provided
    // that they are not married, are old enough, etc.
    private boolean marriageable;
    // this is a flag used in random procreation to determine whether to attempt to
    // procreate
    private boolean tryingToConceive;
    private boolean hidePersonality;
    // endregion Flags

    // Generic extra data, for use with plugins and mods
    private ExtraData extraData;

    private final static ResourceBundle resources = ResourceBundle.getBundle("mekhq.resources.Personnel",
          MekHQ.getMHQOptions().getLocale());
    private static final MMLogger logger = MMLogger.create(Person.class);

    // initializes the AtB ransom values
    static {
        MEKWARRIOR_AERO_RANSOM_VALUES = new HashMap<>();

        // no official AtB rules for really inexperienced scrubs, but...
        MEKWARRIOR_AERO_RANSOM_VALUES.put(EXP_NONE, Money.of(2500));

        // no official AtB rules for really inexperienced scrubs, but...
        MEKWARRIOR_AERO_RANSOM_VALUES.put(EXP_ULTRA_GREEN, Money.of(5000));

        MEKWARRIOR_AERO_RANSOM_VALUES.put(EXP_GREEN, Money.of(10000));
        MEKWARRIOR_AERO_RANSOM_VALUES.put(EXP_REGULAR, Money.of(25000));
        MEKWARRIOR_AERO_RANSOM_VALUES.put(EXP_VETERAN, Money.of(50000));
        MEKWARRIOR_AERO_RANSOM_VALUES.put(EXP_ELITE, Money.of(100000));
        MEKWARRIOR_AERO_RANSOM_VALUES.put(EXP_HEROIC, Money.of(150000));
        MEKWARRIOR_AERO_RANSOM_VALUES.put(EXP_LEGENDARY, Money.of(200000));

        OTHER_RANSOM_VALUES = new HashMap<>();
        OTHER_RANSOM_VALUES.put(EXP_NONE, Money.of(1250));
        OTHER_RANSOM_VALUES.put(EXP_ULTRA_GREEN, Money.of(2500));
        OTHER_RANSOM_VALUES.put(EXP_GREEN, Money.of(5000));
        OTHER_RANSOM_VALUES.put(EXP_REGULAR, Money.of(10000));
        OTHER_RANSOM_VALUES.put(EXP_VETERAN, Money.of(25000));
        OTHER_RANSOM_VALUES.put(EXP_ELITE, Money.of(50000));
        OTHER_RANSOM_VALUES.put(EXP_HEROIC, Money.of(100000));
        OTHER_RANSOM_VALUES.put(EXP_LEGENDARY, Money.of(150000));
    }
    // endregion Variable Declarations

    // region Constructors
    protected Person(final UUID id) {
        this.id = id;
        this.genealogy = new Genealogy(this);
    }

    public Person(final Campaign campaign) {
        this(RandomNameGenerator.UNNAMED, RandomNameGenerator.UNNAMED_SURNAME, campaign);
    }

    public Person(final Campaign campaign, final String factionCode) {
        this(RandomNameGenerator.UNNAMED, RandomNameGenerator.UNNAMED_SURNAME, campaign, factionCode);
    }

    public Person(final String givenName, final String surname, final Campaign campaign) {
        this(givenName, surname, campaign, campaign.getFaction().getShortName());
    }

    public Person(final String givenName, final String surname, final @Nullable Campaign campaign,
          final String factionCode) {
        this("", givenName, surname, "", campaign, factionCode);
    }

    /**
     * Primary Person constructor, variables are initialized in the exact same order as they are saved to the XML file
     *
     * @param preNominal  the person's pre-nominal
     * @param givenName   the person's given name
     * @param surname     the person's surname
     * @param postNominal the person's post-nominal
     * @param campaign    the campaign this person is a part of, or null (unit testing only)
     * @param factionCode the faction this person was borne into
     */
    public Person(final String preNominal, final String givenName, final String surname, final String postNominal,
          final @Nullable Campaign campaign, final String factionCode) {
        // We assign the variables in XML file order
        id = UUID.randomUUID();

        // region Name
        setPreNominalDirect(preNominal);
        setGivenNameDirect(givenName);
        setSurnameDirect(surname);
        setPostNominalDirect(postNominal);
        setMaidenName(null); // this is set to null to handle divorce cases
        setCallsignDirect("");
        // endregion Name

        primaryRole = PersonnelRole.NONE;
        secondaryRole = PersonnelRole.NONE;
        primaryDesignator = ROMDesignation.NONE;
        secondaryDesignator = ROMDesignation.NONE;
        setDateOfBirth(LocalDate.now());

        originFaction = Factions.getInstance().getFaction(factionCode);
        originPlanet = null;
        becomingBondsmanEndDate = null;
        phenotype = Phenotype.NONE;
        bloodname = "";
        biography = "";
        this.genealogy = new Genealogy(this);
        dueDate = null;
        expectedDueDate = null;
        setPortrait(new Portrait());
        setXPDirect(0);
        setTotalXPEarnings(0);
        daysToWaitForHealing = 0;
        setGender(Gender.MALE);
        setRankSystemDirect((campaign == null) ? null : campaign.getRankSystem());
        setRank(0);
        setRankLevel(0);
        setManeiDominiClassDirect(ManeiDominiClass.NONE);
        setManeiDominiRankDirect(ManeiDominiRank.NONE);
        nTasks = 0;
        doctorId = null;
        salary = Money.of(-1);
        totalEarnings = Money.of(0);
        status = PersonnelStatus.ACTIVE;
        prisonerStatus = PrisonerStatus.FREE;
        hits = 0;
        hitsPrior = 0;
        toughness = 0;
        connections = 0;
        wealth = 0;
        hasPerformedExtremeExpenditure = false;
        reputation = 0;
        unlucky = 0;
        bloodmark = 0;
        bloodhuntSchedule = new ArrayList<>();
        atowAttributes = new Attributes();
        dateOfDeath = null;
        recruitment = null;
        joinedCampaign = null;
        lastRankChangeDate = null;
        autoAwardSupportPoints = 0;
        retirement = null;
        loyalty = 9;
        fatigue = 0;
        isRecoveringFromFatigue = false;
        skills = new Skills();
        options = new PersonnelOptions();
        currentEdge = 0;
        techUnits = new ArrayList<>();
        personnelLog = new ArrayList<>();
        medicalLog = new ArrayList<>();
        scenarioLog = new ArrayList<>();
        assignmentLog = new ArrayList<>();
        performanceLog = new ArrayList<>();
        awardController = new PersonAwardController(this);
        injuries = new ArrayList<>();
        originalUnitWeight = EntityWeightClass.WEIGHT_ULTRA_LIGHT;
        originalUnitTech = TECH_IS1;
        originalUnitId = null;
        acquisitions = 0;
        eduHighestEducation = EducationLevel.EARLY_CHILDHOOD;
        eduAcademyName = null;
        eduAcademySystem = null;
        eduCourseIndex = 0;
        eduEducationStage = EducationStage.NONE;
        eduJourneyTime = 0;
        eduEducationTime = 0;
        eduDaysOfTravel = 0;
        eduTagAlongs = new ArrayList<>();
        eduFailedApplications = new ArrayList<>();
        eduAcademySet = null;
        eduAcademyNameInSet = null;
        eduAcademyFaction = null;
        aggression = Aggression.NONE;
        aggressionDescriptionIndex = randomInt(Aggression.MAXIMUM_VARIATIONS);
        ambition = Ambition.NONE;
        ambitionDescriptionIndex = randomInt(Ambition.MAXIMUM_VARIATIONS);
        greed = Greed.NONE;
        greedDescriptionIndex = randomInt(Greed.MAXIMUM_VARIATIONS);
        social = Social.NONE;
        socialDescriptionIndex = randomInt(Social.MAXIMUM_VARIATIONS);
        personalityQuirk = PersonalityQuirk.NONE;
        personalityQuirkDescriptionIndex = randomInt(PersonalityQuirk.MAXIMUM_VARIATIONS);
        reasoning = Reasoning.AVERAGE;
        reasoningDescriptionIndex = randomInt(Reasoning.MAXIMUM_VARIATIONS);
        personalityDescription = "";
        personalityInterviewNotes = "";
<<<<<<< HEAD
        sufferingFromClinicalParanoia = false;
=======
        storedLoyalty = 0;
        storedAggression = Aggression.NONE;
        storedAggressionDescriptionIndex = 0;
        storedAmbition = Ambition.NONE;
        storedAmbitionDescriptionIndex = 0;
        storedGreed = Greed.NONE;
        storedGreedDescriptionIndex = 0;
        storedSocial = Social.NONE;
        storedSocialDescriptionIndex = 0;
        storedPersonalityQuirk = PersonalityQuirk.NONE;
        storedPersonalityQuirkDescriptionIndex = 0;
        storedReasoning = Reasoning.AVERAGE;
        storedReasoningDescriptionIndex = 0;
>>>>>>> c7feb1c8

        // This assigns minutesLeft and overtimeLeft. Must be after skills to avoid an NPE.
        if (campaign != null) {
            // The reason for this paranoid checking is to allow us to Unit Test with real Person objects without
            // needing
            // to initialize CampaignOptions
            CampaignOptions campaignOptions = campaign.getCampaignOptions();

            if (campaignOptions != null) {
                resetMinutesLeft(campaignOptions.isTechsUseAdministration());
            }
        }

        // region Flags
        setClanPersonnel(originFaction.isClan());
        setCommander(false);
        setDivorceable(true);
        setFounder(false);
        setImmortal(false);
        setEmployed(true);
        setMarriageable(true);
        setTryingToConceive(true);
        // endregion Flags

        extraData = new ExtraData();

        // Initialize Data based on these settings
        setFullName();
    }
    // endregion Constructors

    public Phenotype getPhenotype() {
        return phenotype;
    }

    public void setPhenotype(final Phenotype phenotype) {
        this.phenotype = phenotype;
    }

    public @Nullable String getBloodname() {
        return bloodname;
    }

    public void setBloodname(final String bloodname) {
        this.bloodname = bloodname;
        setFullName();
    }

    public Faction getOriginFaction() {
        return originFaction;
    }

    public void setOriginFaction(final Faction originFaction) {
        this.originFaction = originFaction;
    }

    Faction getStoredOriginFaction() {
        return storedOriginFaction;
    }

    void setStoredOriginFaction(final Faction originFaction) {
        this.storedOriginFaction = originFaction;
    }

    public Planet getOriginPlanet() {
        return originPlanet;
    }

    public void setOriginPlanet(final Planet originPlanet) {
        this.originPlanet = originPlanet;
    }

    public LocalDate getBecomingBondsmanEndDate() {
        return becomingBondsmanEndDate;
    }

    public void setBecomingBondsmanEndDate(final LocalDate becomingBondsmanEndDate) {
        this.becomingBondsmanEndDate = becomingBondsmanEndDate;
    }

    public PrisonerStatus getPrisonerStatus() {
        return prisonerStatus;
    }

    /**
     * This requires expanded checks because a number of functionalities are strictly dependent on the current person's
     * prisoner status.
     *
     * @param campaign       the campaign the person is a part of
     * @param prisonerStatus The new prisoner status for the person in question
     * @param log            whether to log the change or not
     */
    public void setPrisonerStatus(final Campaign campaign, final PrisonerStatus prisonerStatus, final boolean log) {
        // This must be processed completely, as the unchanged prisoner status of Free
        // to Free is
        // used during recruitment

        final boolean freed = !getPrisonerStatus().isFree();
        final boolean isPrisoner = prisonerStatus.isCurrentPrisoner();
        setPrisonerStatusDirect(prisonerStatus);

        // Now, we need to fix values and ranks based on the Person's status
        switch (prisonerStatus) {
            case PRISONER:
            case PRISONER_DEFECTOR:
            case BECOMING_BONDSMAN:
                setRecruitment(null);
                setLastRankChangeDate(null);
                if (log) {
                    if (isPrisoner) {
                        ServiceLogger.madePrisoner(this, campaign.getLocalDate(), campaign.getName(), "");
                    } else {
                        ServiceLogger.madeBondsman(this, campaign.getLocalDate(), campaign.getName(), "");
                    }
                }
                break;
            case BONDSMAN:
                LocalDate today = campaign.getLocalDate();
                setRecruitment(today);
                setLastRankChangeDate(today);
                break;
            case FREE:
                if (!getPrimaryRole().isDependent()) {
                    setRecruitment(campaign.getLocalDate());
                    setLastRankChangeDate(campaign.getLocalDate());
                }

                if (log) {
                    if (freed) {
                        ServiceLogger.freed(this, campaign.getLocalDate(), campaign.getName(), "");
                    } else {
                        ServiceLogger.joined(this, campaign.getLocalDate(), campaign.getName(), "");
                    }
                }
                break;
        }

        if (!prisonerStatus.isFree()) {
            if (getUnit() != null) {
                getUnit().remove(this, true);
            }
        }

        MekHQ.triggerEvent(new PersonChangedEvent(this));
    }

    /**
     * This is public for unit testing reasons
     *
     * @param prisonerStatus the person's new prisoner status
     */
    public void setPrisonerStatusDirect(final PrisonerStatus prisonerStatus) {
        this.prisonerStatus = prisonerStatus;
    }

    // region Text Getters
    public String pregnancyStatus() {
        return isPregnant() ? " (Pregnant)" : "";
    }
    // endregion Text Getters

    // region Name

    /**
     * @return the person's full name
     */
    public String getFullName() {
        return fullName;
    }

    /**
     * @return a hyperlinked string for the person's name
     */
    public String getHyperlinkedName() {
        return String.format("<a href='PERSON:%s'>%s</a>", getId(), getFullName());
    }

    /**
     * This is used to create the full name of the person, based on their first and last names
     */
    public void setFullName() {
        final String lastName = getLastName();
        setFullNameDirect(getFirstName() +
                                (getCallsign().isBlank() ? "" : (" \"" + getCallsign() + '"')) +
                                (lastName.isBlank() ? "" : ' ' + lastName));
    }

    /**
     * @param fullName this sets the full name to be equal to the input string. This can ONLY be called by
     *                 {@link Person#setFullName()} or its overrides.
     */
    protected void setFullNameDirect(final String fullName) {
        this.fullName = fullName;
    }

    /**
     * @return a String containing the person's first name including their pre-nominal
     */
    public String getFirstName() {
        return (getPreNominal().isBlank() ? "" : (getPreNominal() + ' ')) + getGivenName();
    }

    /**
     * Return a full last name which may be a bloodname or a surname with or without a post-nominal. A bloodname will
     * overrule a surname, but we do not disallow surnames for clan personnel, if the player wants to input them
     *
     * @return a String of the person's last name
     */
    public String getLastName() {
        String lastName = !isNullOrBlank(getBloodname()) ?
                                getBloodname() :
                                !isNullOrBlank(getSurname()) ? getSurname() : "";
        if (!isNullOrBlank(getPostNominal())) {
            lastName += (lastName.isBlank() ? "" : " ") + getPostNominal();
        }
        return lastName;
    }

    /**
     * @return the person's pre-nominal
     */
    public String getPreNominal() {
        return preNominal;
    }

    /**
     * @param preNominal the person's new pre-nominal
     */
    public void setPreNominal(final String preNominal) {
        setPreNominalDirect(preNominal);
        setFullName();
    }

    protected void setPreNominalDirect(final String preNominal) {
        this.preNominal = preNominal;
    }

    /**
     * @return the person's given name
     */
    public String getGivenName() {
        return givenName;
    }

    /**
     * @param givenName the person's new given name
     */
    public void setGivenName(final String givenName) {
        setGivenNameDirect(givenName);
        setFullName();
    }

    protected void setGivenNameDirect(final String givenName) {
        this.givenName = givenName;
    }

    String getStoredGivenName() {
        return storedGivenName;
    }

    void setStoredGivenName(String storedGivenName) {
        this.storedGivenName = storedGivenName;
    }

    /**
     * @return the person's surname
     */
    public String getSurname() {
        return surname;
    }

    /**
     * @param surname the person's new surname
     */
    public void setSurname(final String surname) {
        setSurnameDirect(surname);
        setFullName();
    }

    protected void setSurnameDirect(final String surname) {
        this.surname = surname;
    }

    String getStoredSurname() {
        return storedSurname;
    }

    void setStoredSurname(String storedSurname) {
        this.storedSurname = storedSurname;
    }

    /**
     * @return the person's post-nominal
     */
    public String getPostNominal() {
        return postNominal;
    }

    /**
     * @param postNominal the person's new post-nominal
     */
    public void setPostNominal(final String postNominal) {
        setPostNominalDirect(postNominal);
        setFullName();
    }

    protected void setPostNominalDirect(final String postNominal) {
        this.postNominal = postNominal;
    }

    /**
     * @return the person's maiden name
     */
    public @Nullable String getMaidenName() {
        return maidenName;
    }

    /**
     * @param maidenName the person's new maiden name
     */
    public void setMaidenName(final @Nullable String maidenName) {
        this.maidenName = maidenName;
    }

    /**
     * @return the person's callsign
     */
    public String getCallsign() {
        return callsign;
    }

    /**
     * @param callsign the person's new callsign
     */
    public void setCallsign(final String callsign) {
        setCallsignDirect(callsign);
        setFullName();
    }

    protected void setCallsignDirect(final String callsign) {
        this.callsign = callsign;
    }

    /**
     * This method is used to migrate names from being a joined name to split between given name and surname, as part of
     * the Personnel changes in MekHQ 0.47.4, and is used to migrate from MM-style names to MHQ-style names
     *
     * @param text text containing the name to be migrated
     */
    public void migrateName(final String text) {
        // How this works:
        // Takes the input name, and splits it into individual parts.
        // Then, it depends on whether the person is Clan or not.
        // For Clan names:
        // Takes the input name, and assumes that person does not have a surname
        // Bloodnames are assumed to have been assigned by MekHQ
        // For Inner Sphere names:
        // Depending on the length of the resulting array, the name is processed
        // differently
        // Array of length 1: the name is assumed to not have a surname, just a given
        // name
        // Array of length 2: the name is assumed to be a given name and a surname
        // Array of length 3: the name is assumed to be a given name and two surnames
        // Array of length 4+: the name is assumed to be as many given names as possible
        // and two surnames
        //
        // Then, the full name is set
        final String[] name = text.trim().split("\\s+");
        final StringBuilder givenName = new StringBuilder(name[0]);

        if (isClanPersonnel()) {
            if (name.length > 1) {
                int i;
                for (i = 1; i < name.length - 1; i++) {
                    givenName.append(' ').append(name[i]);
                }

                if (!(!isNullOrBlank(getBloodname()) && getBloodname().equals(name[i]))) {
                    givenName.append(' ').append(name[i]);
                }
            }
        } else {
            if (name.length == 2) {
                setSurnameDirect(name[1]);
            } else if (name.length == 3) {
                setSurnameDirect(name[1] + ' ' + name[2]);
            } else if (name.length > 3) {
                int i;
                for (i = 1; i < name.length - 2; i++) {
                    givenName.append(' ').append(name[i]);
                }
                setSurnameDirect(name[i] + ' ' + name[i + 1]);
            }
        }

        if ((getSurname() == null) || getSurname().equals(RandomNameGenerator.UNNAMED_SURNAME)) {
            setSurnameDirect("");
        }

        setGivenNameDirect(givenName.toString());
        setFullName();
    }
    // endregion Names

    public Portrait getPortrait() {
        return portrait;
    }

    public void setPortrait(final Portrait portrait) {
        this.portrait = Objects.requireNonNull(portrait, "Illegal assignment: cannot have a null Portrait");
    }

    // region Personnel Roles
    public PersonnelRole getPrimaryRole() {
        return primaryRole;
    }

    /**
     * Use {@link #setPrimaryRole(LocalDate, PersonnelRole)} instead
     */
    @Deprecated(since = "0.50.07", forRemoval = false) // we need to remove the uses before removal
    public void setPrimaryRole(final Campaign campaign, final PersonnelRole primaryRole) {
        // don't need to do any processing for no changes
        if (primaryRole == getPrimaryRole()) {
            return;
        }

        // Now, we can perform the time in service and last rank change tracking change for dependents
        if (!primaryRole.isCivilian() && recruitment == null) {
            setRecruitment(campaign.getLocalDate());
            setLastRankChangeDate(campaign.getLocalDate());
        }

        // Finally, we can set the primary role
        setPrimaryRoleDirect(primaryRole);

        // and trigger the update event
        MekHQ.triggerEvent(new PersonChangedEvent(this));
    }

    /**
     * Sets the primary role for this person as of the given date.
     *
     * <p>If the new primary role differs from the current primary role, this method updates internal state as
     * follows:</p>
     * <ul>
     *     <li>If the new role is not civilian and this person does not already have a recruitment date, assigns
     *     the provided date as both recruitment and last-rank-change dates.</li>
     *     <li>Updates the person's primary role to the provided value.</li>
     *     <li>Triggers a {@link PersonChangedEvent} so that relevant systems are notified of the change.</li>
     * </ul>
     *
     * <p><b>Usage tip:</b> If it’s unclear whether this person is eligible for the new role, call
     * {@code canPerformRole(LocalDate, PersonnelRole, boolean)} before this method.</p>
     *
     * @param today       the current in-game date, used for setting recruitment and rank-change dates if required
     * @param primaryRole the new {@link PersonnelRole} to be set as primary for this person
     */
    public void setPrimaryRole(final LocalDate today, final PersonnelRole primaryRole) {
        // don't need to do any processing for no changes
        if (primaryRole == getPrimaryRole()) {
            return;
        }

        // Now, we can perform the time in service and last rank change tracking change for dependents
        if (!primaryRole.isCivilian() && recruitment == null) {
            setRecruitment(today);
            setLastRankChangeDate(today);
        }

        // Finally, we can set the primary role
        setPrimaryRoleDirect(primaryRole);

        // and trigger the update event
        MekHQ.triggerEvent(new PersonChangedEvent(this));
    }



    public void setPrimaryRoleDirect(final PersonnelRole primaryRole) {
        this.primaryRole = primaryRole;
    }

    public PersonnelRole getSecondaryRole() {
        return secondaryRole;
    }

    public void setSecondaryRole(final PersonnelRole secondaryRole) {
        if (secondaryRole == getSecondaryRole()) {
            return;
        }

        setSecondaryRoleDirect(secondaryRole);
        MekHQ.triggerEvent(new PersonChangedEvent(this));
    }

    public void setSecondaryRoleDirect(final PersonnelRole secondaryRole) {
        this.secondaryRole = secondaryRole;
    }

    /**
     * This is used to determine if a person has a specific role as either their primary OR their secondary role
     *
     * @param role the role to determine
     *
     * @return true if the person has the specific role either as their primary or secondary role
     */
    public boolean hasRole(final PersonnelRole role) {
        return (getPrimaryRole() == role) || (getSecondaryRole() == role);
    }

    /**
     * @return true if the person has a primary or secondary combat role
     */
    public boolean hasCombatRole() {
        return getPrimaryRole().isCombat() || getSecondaryRole().isCombat();
    }

    /**
     * @param excludeUnmarketable whether to exclude the unmarketable roles from the comparison
     *
     * @return true if the person has a primary or secondary support role
     */
    public boolean hasSupportRole(final boolean excludeUnmarketable) {
        return getPrimaryRole().isSupport(excludeUnmarketable) || getSecondaryRole().isSupport(excludeUnmarketable);
    }

    public String getRoleDesc() {
        String role = getPrimaryRoleDesc();
        if (!getSecondaryRole().isNone()) {
            role += '/' + getSecondaryRoleDesc();
        }
        return role;
    }

    public String getPrimaryRoleDesc() {
        String bgPrefix = "";
        if (isClanPersonnel()) {
            bgPrefix = getPhenotype().getShortName() + ' ';
        }
        return bgPrefix + getPrimaryRole().getLabel(isClanPersonnel());
    }

    /**
     * Returns an HTML-formatted string describing the primary and, if applicable, secondary personnel roles. Civilian
     * roles are displayed in italics. If a secondary role is present and is not {@code NONE}, it is appended to the
     * description, separated by a slash. The description is wrapped in HTML tags.
     *
     * @return an HTML-formatted string describing the personnel roles, with civilian roles shown in italics
     *
     * @author Illiani
     * @since 0.50.06
     */
    public String getFormatedRoleDescriptions(LocalDate today) {
        StringBuilder description = new StringBuilder("<html>");

        if (!employed) {
            description.append("\u25CF ");
        }

        String primaryDesc = getPrimaryRoleDesc();

        if (primaryRole.isSubType(PersonnelRoleSubType.CIVILIAN)) {
            if (primaryRole.isNone()) {
                // Error state: emphasize the issue
                description.append("<b><i><u>").append(primaryDesc.toUpperCase()).append("</u></i></b>");
            } else if (primaryRole.isDependent()) {
                String label;
                if (status.isStudent()) {
                    label = status.getLabel();
                } else if (isChild(today)) {
                    label = resources.getString("relationChild.text");
                } else {
                    label = primaryDesc;
                }
                description.append("<i>").append(label).append("</i>");
            } else {
                description.append("<i>").append(primaryDesc).append("</i>");
            }
        } else {
            description.append(primaryDesc);
        }

        if (!secondaryRole.isNone()) {
            description.append(" / ");
            String secondaryDesc = getSecondaryRoleDesc();
            if (secondaryRole.isSubType(PersonnelRoleSubType.CIVILIAN)) {
                description.append("<i>").append(secondaryDesc).append("</i>");
            } else {
                description.append(secondaryDesc);
            }
        }

        description.append("</html>");
        return description.toString();
    }

    public String getSecondaryRoleDesc() {
        return getSecondaryRole().getLabel(isClanPersonnel());
    }

    /**
     * Determines if this person can perform the specified {@link PersonnelRole} as either a primary or secondary role
     * on the given date.
     *
     * <p>For primary roles, certain constraints are enforced, such as uniqueness compared to the secondary role and
     * limitations based on the type of role (e.g., tech, medical, administrator).</p>
     *
     * <p>For secondary roles, different restrictions apply, including the ability to always select "None" and
     * disallowing dependent roles.</p>
     *
     * <p>Additionally, the person's age and required skill sets are considered to ensure eligibility for the chosen
     * role.</p>
     *
     * @param today   the {@link LocalDate} representing the current date, used for age-based checks
     * @param role    the {@link PersonnelRole} being considered for assignment
     * @param primary {@code true} to check eligibility as a primary role, {@code false} for secondary
     *
     * @return {@code true} if the person is eligible to perform the given role as specified; {@code false} otherwise
     */
    public boolean canPerformRole(LocalDate today, final PersonnelRole role, final boolean primary) {
        if (primary) {
            // Primary Role:
            // 1) Can always be Dependent
            // 2) Cannot be None
            // 3) Cannot be equal to the secondary role
            // 4) Cannot be a tech role if the secondary role is a tech role (inc. Astech)
            // 5) Cannot be a medical if the secondary role is one of the medical staff roles
            // 6) Cannot be an admin role if the secondary role is one of the administrator roles
            if (role.isDependent()) {
                return true;
            }

            if (role.isNone()) {
                return false;
            }

            if (role == secondaryRole) {
                return false;
            }

            if (role.isTech() && (secondaryRole.isTech() || secondaryRole.isAstech())) {
                return false;
            }

            if (role.isMedicalStaff() && secondaryRole.isMedicalStaff()) {
                return false;
            }

            if (role.isAdministrator() && secondaryRole.isAdministrator()) {
                return false;
            }
        } else {
            // Secondary Role:
            // 1) Can always be None
            // 2) Cannot be Dependent
            // 3) Cannot be equal to the primary role
            // 4) Cannot be a tech role if the primary role is a tech role (inc. Astech)
            // 5) Cannot be a medical role if the primary role is one of the medical staff roles
            // 6) Cannot be an admin role if the primary role is one of the administrator roles
            if (role.isNone()) {
                return true;
            }

            if (role.isDependent()) {
                return false;
            }

            if (role == primaryRole) {
                return false;
            }

            if (role.isTech() && (primaryRole.isTech() || primaryRole.isAstech())) {
                return false;
            }

            if (role.isMedicalStaff() && primaryRole.isMedicalStaff()) {
                return false;
            }

            if (role.isAdministrator() && primaryRole.isAdministrator()) {
                return false;
            }
        }

        if (isChild(today)) {
            return false;
        }

        List<String> skillsForProfession = role.getSkillsForProfession();
        return switch (role) {
            case VEHICLE_CREW -> Stream.of(S_TECH_MEK,
                  S_TECH_AERO,
                  S_TECH_MECHANIC,
                  S_TECH_BA,
                  S_SURGERY,
                  S_MEDTECH,
                  S_ASTECH,
                  S_COMMUNICATIONS,
                  S_SENSOR_OPERATIONS,
                  S_ART_COOKING).anyMatch(this::hasSkill);
            case BATTLE_ARMOUR -> hasSkill(S_GUN_BA);
            case VESSEL_CREW -> hasSkill(S_TECH_VESSEL);
            case MEK_TECH -> hasSkill(S_TECH_MEK);
            case AERO_TEK -> hasSkill(S_TECH_AERO);
            case BA_TECH -> hasSkill(S_TECH_BA);
            case DOCTOR -> hasSkill(S_SURGERY);
            case ADMINISTRATOR_COMMAND, ADMINISTRATOR_LOGISTICS, ADMINISTRATOR_TRANSPORT, ADMINISTRATOR_HR ->
                  hasSkill(S_ADMIN);
            case ADULT_ENTERTAINER -> {
                // A character under the age of 18 should never have access to this profession
                if (isChild(today, true)) {
                    yield false;
                } else {
                    yield hasSkill(S_ART_OTHER) && hasSkill(S_ACTING);
                }
            }
            case LUXURY_COMPANION -> {
                // A character under the age of 18 should never have access to this profession
                if (isChild(today, true)) {
                    yield false;
                } else {
                    yield hasSkill(S_ACTING) && hasSkill(S_PROTOCOLS);
                }
            }
            default -> {
                for (String skillName : skillsForProfession) {
                    if (!hasSkill(skillName)) {
                        yield false;
                    }
                }

                yield true;
            }
        };
    }

    /**
     * Validates and updates the primary and secondary roles of this person for the given campaign.
     *
     * <p>This method checks if the current primary and secondary roles can be performed based on the campaign's
     * local date. If the person is not eligible for their primary role, it will be set to
     * {@link PersonnelRole#DEPENDENT}. If they cannot perform their secondary role, it will be set to
     * {@link PersonnelRole#NONE}.
     *
     * @param campaign the {@link Campaign} context used for validation, particularly the local date
     */
    public void validateRoles(Campaign campaign) {
        if (!primaryRole.isNone()) {
            boolean canPerform = canPerformRole(campaign.getLocalDate(), primaryRole, true);

            if (!canPerform) {
                setPrimaryRole(campaign, PersonnelRole.DEPENDENT);
            }
        }

        if (!secondaryRole.isNone()) {
            boolean canPerform = canPerformRole(campaign.getLocalDate(), secondaryRole, false);

            if (!canPerform) {
                setSecondaryRole(PersonnelRole.NONE);
            }
        }
    }

    // endregion Personnel Roles

    public PersonnelStatus getStatus() {
        return status;
    }

    /**
     * This is used to change the person's PersonnelStatus
     *
     * @param campaign the campaign the person is part of
     * @param today    the current date
     * @param status   the person's new PersonnelStatus
     */
    public void changeStatus(final Campaign campaign, final LocalDate today, final PersonnelStatus status) {
        if (status == getStatus()) { // no change means we don't need to process anything
            return;
        } else if (getStatus().isDead() && !status.isDead()) {
            // remove date of death for resurrection
            setDateOfDeath(null);
            campaign.addReport(String.format(resources.getString("resurrected.report"), getHyperlinkedFullTitle()));
            ServiceLogger.resurrected(this, today);
        }

        switch (status) {
            case ACTIVE:
                if (getStatus().isMIA()) {
                    campaign.addReport(String.format(resources.getString("recoveredMIA.report"),
                          getHyperlinkedFullTitle()));
                    ServiceLogger.recoveredMia(this, today);
                } else if (getStatus().isPoW()) {
                    campaign.addReport(String.format(resources.getString("recoveredPoW.report"),
                          getHyperlinkedFullTitle()));
                    ServiceLogger.recoveredPoW(this, campaign.getLocalDate());
                } else if (getStatus().isOnLeave() || getStatus().isOnMaternityLeave()) {
                    campaign.addReport(String.format(resources.getString("returnedFromLeave.report"),
                          getHyperlinkedFullTitle()));
                    ServiceLogger.returnedFromLeave(this, campaign.getLocalDate());
                } else if (getStatus().isStudent()) {
                    campaign.addReport(String.format(resources.getString("returnedFromEducation.report"),
                          getHyperlinkedFullTitle()));
                    ServiceLogger.returnedFromEducation(this, campaign.getLocalDate());
                } else if (getStatus().isMissing()) {
                    campaign.addReport(String.format(resources.getString("returnedFromMissing.report"),
                          getHyperlinkedFullTitle()));
                    ServiceLogger.returnedFromMissing(this, campaign.getLocalDate());
                } else if (getStatus().isAwol()) {
                    campaign.addReport(String.format(resources.getString("returnedFromAWOL.report"),
                          getHyperlinkedFullTitle()));
                    ServiceLogger.returnedFromAWOL(this, campaign.getLocalDate());
                } else {
                    campaign.addReport(String.format(resources.getString("rehired.report"), getHyperlinkedFullTitle()));
                    ServiceLogger.rehired(this, today);
                }
                setRetirement(null);
                break;
            case RETIRED:
                campaign.addReport(String.format(status.getReportText(), getHyperlinkedFullTitle()));
                ServiceLogger.retired(this, today);

                setRetirement(today);

                break;
            case RESIGNED:
                campaign.addReport(String.format(status.getReportText(), getHyperlinkedFullTitle()));
                ServiceLogger.resigned(this, today);

                setRetirement(today);

                break;
            case DESERTED:
                campaign.addReport(String.format(status.getReportText(), getHyperlinkedFullTitle()));
                ServiceLogger.deserted(this, today);

                setRetirement(today);

                break;
            case DEFECTED:
                campaign.addReport(String.format(status.getReportText(), getHyperlinkedFullTitle()));
                ServiceLogger.defected(this, today);

                setRetirement(today);

                break;
            case SACKED:
                campaign.addReport(String.format(status.getReportText(), getHyperlinkedFullTitle()));
                ServiceLogger.sacked(this, today);

                setRetirement(today);

                break;
            case LEFT:
                campaign.addReport(String.format(status.getReportText(), getHyperlinkedFullTitle()));
                ServiceLogger.left(this, today);

                setRetirement(today);

                break;
            case STUDENT:
                // log entries and reports are handled by the education package
                // (mekhq/campaign/personnel/education)
                break;
            case PREGNANCY_COMPLICATIONS:
                campaign.getProcreation().processPregnancyComplications(campaign, campaign.getLocalDate(), this);
                // purposeful fall through
            default:
                campaign.addReport(String.format(status.getReportText(), getHyperlinkedFullTitle()));
                ServiceLogger.changedStatus(this, campaign.getLocalDate(), status);
                break;
        }

        setStatus(status);

        if (status.isDead()) {
            setDateOfDeath(today);

            if ((genealogy.hasSpouse()) && (!genealogy.getSpouse().getStatus().isDead())) {
                campaign.getDivorce().widowed(campaign, campaign.getLocalDate(), this);
            }

            // log death across genealogy
            if (genealogy.hasChildren()) {
                for (Person child : genealogy.getChildren()) {
                    if (!child.getStatus().isDead()) {
                        if (!child.getGenealogy().hasLivingParents()) {
                            ServiceLogger.orphaned(child, campaign.getLocalDate());
                        } else if (child.getGenealogy().hasLivingParents()) {
                            PersonalLogger.RelativeHasDied(child,
                                  this,
                                  resources.getString("relationParent.text"),
                                  campaign.getLocalDate());
                        }
                    }
                }
            }

            if (genealogy.hasLivingParents()) {
                for (Person parent : genealogy.getParents()) {
                    if (!parent.getStatus().isDead()) {
                        PersonalLogger.RelativeHasDied(parent,
                              this,
                              resources.getString("relationChild.text"),
                              campaign.getLocalDate());
                    }
                }
            }
        }

        if (status.isActive()) {
            // Check Pregnancy
            if (isPregnant() && getDueDate().isBefore(today)) {
                campaign.getProcreation().birth(campaign, getDueDate(), this);
            }
        } else {
            setDoctorId(null, campaign.getCampaignOptions().getNaturalHealingWaitingPeriod());

            // If we're assigned to a unit, remove us from it
            if (getUnit() != null) {
                getUnit().remove(this, true);
            }

            // Clear Tech Setup
            removeAllTechJobs(campaign);
        }

        // release the commander flag.
        if ((isCommander()) && (status.isDepartedUnit())) {
            if ((!status.isResigned()) && (!status.isRetired())) {
                leadershipMassChangeLoyalty(campaign);
            }

            setCommander(false);
        }

        // clean up the save entry
        this.setEduAcademyName(null);
        this.setEduAcademyFaction(null);
        this.setEduAcademySet(null);
        this.setEduAcademyNameInSet(null);
        this.setEduAcademySystem(null);
        this.setEduCourseIndex(0);
        this.setEduEducationStage(EducationStage.NONE);
        this.setEduEducationTime(0);
        this.setEduJourneyTime(0);
        this.setEduDaysOfTravel(0);

        for (UUID tagAlongId : eduTagAlongs) {
            Person tagAlong = campaign.getPerson(tagAlongId);

            if (tagAlong != null) {
                tagAlong.changeStatus(campaign, campaign.getLocalDate(), PersonnelStatus.ACTIVE);
            }
        }
        this.setEduTagAlongs(new ArrayList<>());

        MekHQ.triggerEvent(new PersonStatusChangedEvent(this));
    }

    /**
     * If the current character is the campaign commander, adjust loyalty across the entire unit.
     *
     * @param campaign The current campaign
     */
    private void leadershipMassChangeLoyalty(Campaign campaign) {
        for (Person person : campaign.getPersonnel()) {
            if (person.getStatus().isDepartedUnit()) {
                continue;
            }

            if (person.getPrisonerStatus().isCurrentPrisoner()) {
                continue;
            }

            person.performRandomizedLoyaltyChange(campaign, false, false);
        }

        if (campaign.getCampaignOptions().isUseLoyaltyModifiers()) {
            campaign.addReport(String.format(resources.getString("loyaltyChangeGroup.text"),
                  "<span color=" + getWarningColor() + "'>",
                  CLOSING_SPAN_TAG));
        }
    }

    /**
     * Performs a randomized loyalty change for an individual
     *
     * @param campaign  The current campaign
     * @param isMajor   Flag to indicate if the loyalty change is major.
     * @param isVerbose Flag to indicate if the change should be individually posted to the campaign report.
     */
    public void performRandomizedLoyaltyChange(Campaign campaign, boolean isMajor, boolean isVerbose) {
        int originalLoyalty = loyalty;

        Consumer<Integer> applyLoyaltyChange = (roll) -> {
            switch (roll) {
                case 1, 2, 3 -> changeLoyalty(-3);
                case 4 -> changeLoyalty(-2);
                case 5, 6 -> changeLoyalty(-1);
                case 15, 16 -> changeLoyalty(1);
                case 17 -> changeLoyalty(2);
                case 18 -> changeLoyalty(3);
                default -> {
                }
            }
        };

        int roll = d6(3);
        int secondRoll = d6(3);

        // if this is a major change, we use whichever result is furthest from the
        // midpoint (9)
        if (isMajor) {
            roll = abs(roll - 9) > abs(secondRoll - 9) ? roll : secondRoll;
        }

        applyLoyaltyChange.accept(roll);

        if (isVerbose && originalLoyalty != loyalty) {
            reportLoyaltyChange(campaign, originalLoyalty);
        }
    }

    /**
     * Performs a loyalty change where the results will always be neutral or positive, or neutral or negative.
     *
     * @param campaign   the current campaign
     * @param isPositive a boolean indicating whether the loyalty change should be positive or negative
     * @param isMajor    a boolean indicating whether a major loyalty change should be performed in addition to the
     *                   initial change
     * @param isVerbose  a boolean indicating whether the method should generate a report if the loyalty has changed
     */
    public void performForcedDirectionLoyaltyChange(Campaign campaign, boolean isPositive, boolean isMajor,
          boolean isVerbose) {
        int originalLoyalty = loyalty;

        Consumer<Integer> applyLoyaltyChange = (roll) -> {
            int changeValue = switch (roll) {
                case 1, 2, 3, 18 -> 3;
                case 4, 17 -> 2;
                case 5, 6, 15, 16 -> 1;
                default -> 0;
            };

            if (changeValue > 0) {
                changeLoyalty(isPositive ? changeValue : -changeValue);
            }
        };

        applyLoyaltyChange.accept(d6(3));

        if (isMajor) {
            applyLoyaltyChange.accept(d6(3));
        }

        if ((isVerbose) && (originalLoyalty != loyalty)) {
            reportLoyaltyChange(campaign, originalLoyalty);
        }
    }

    /**
     * Applies a forced loyalty change to all eligible personnel in the campaign.
     *
     * <p>This method iterates through all personnel in the given {@link Campaign} and, for each person who is
     * neither departed from the unit nor currently a prisoner, calls {@link Person#performForcedDirectionLoyaltyChange}
     * with the specified parameters. After all changes, if the campaign is using loyalty modifiers, a report about the
     * group loyalty change is added to the campaign reports.</p>
     *
     * @param campaign   the {@link Campaign} whose personnel will have their loyalty modified
     * @param isPositive {@code true} for a positive loyalty direction change, {@code false} for negative
     * @param isMajor    {@code true} for a major loyalty change, {@code false} for minor
     */
    public static void performMassForcedDirectionLoyaltyChange(Campaign campaign, boolean isPositive,
          boolean isMajor) {
        for (Person person : campaign.getPersonnel()) {
            if (person.getStatus().isDepartedUnit()) {
                continue;
            }

            if (person.getPrisonerStatus().isCurrentPrisoner()) {
                continue;
            }

            person.performForcedDirectionLoyaltyChange(campaign, isPositive, isMajor, false);
        }

        if (campaign.getCampaignOptions().isUseLoyaltyModifiers()) {
            campaign.addReport(String.format(resources.getString("loyaltyChangeGroup.text"),
                  "<span color=" + ReportingUtilities.getWarningColor() + "'>",
                  ReportingUtilities.CLOSING_SPAN_TAG));
        }
    }

    /**
     * Reports the change in loyalty.
     *
     * @param campaign        The campaign for which the loyalty change is being reported.
     * @param originalLoyalty The original loyalty value before the change.
     */
    private void reportLoyaltyChange(Campaign campaign, int originalLoyalty) {
        if (!campaign.getCampaignOptions().isUseLoyaltyModifiers()) {
            return;
        }

        StringBuilder changeString = new StringBuilder();
        String color;

        // choose the color and string based on the loyalty comparison.
        if (originalLoyalty > loyalty) {
            color = getNegativeColor();
            changeString.append(resources.getString("loyaltyChangeNegative.text"));
        } else {
            color = ReportingUtilities.getPositiveColor();
            changeString.append(resources.getString("loyaltyChangePositive.text"));
        }

        String report = String.format(resources.getString("loyaltyChangeReport.text"),
              getHyperlinkedFullTitle(),
              "<span color=" + color + "'>",
              changeString,
              CLOSING_SPAN_TAG);

        campaign.addReport(report);
    }

    /**
     * This is used to directly set the Person's PersonnelStatus without any processing
     *
     * @param status the person's new status
     */
    public void setStatus(final PersonnelStatus status) {
        this.status = status;
    }

    public int getVocationalXPTimer() {
        return vocationalXPTimer;
    }

    public void setVocationalXPTimer(final int vocationalXPTimer) {
        this.vocationalXPTimer = vocationalXPTimer;
    }

    public int getDaysToWaitForHealing() {
        return daysToWaitForHealing;
    }

    public void setDaysToWaitForHealing(final int daysToWaitForHealing) {
        this.daysToWaitForHealing = daysToWaitForHealing;
    }

    public void setGender(final Gender gender) {
        this.gender = gender;
    }

    public Gender getGender() {
        return gender;
    }

    public void setBloodGroup(final BloodGroup bloodGroup) {
        this.bloodGroup = bloodGroup;
    }

    /**
     * Retrieves the blood group of the person. If the blood group has not been set, it generates a random blood group
     * using {@link BloodGroup#getRandomBloodGroup()}.
     *
     * @return The {@link BloodGroup} of the entity. If no blood group is previously assigned, a random one is generated
     *       and returned.
     */
    public BloodGroup getBloodGroup() {
        if (bloodGroup == null) {
            bloodGroup = getRandomBloodGroup();
        }

        return bloodGroup;
    }

    /**
     * Sets the date of birth (the date they are born) for the person.
     *
     * @param birthday the person's new date of birth
     */
    public void setDateOfBirth(final LocalDate birthday) {
        this.birthday = birthday;
    }

    /**
     * Returns the date a person was born.
     *
     * @return a LocalDate representing the person's date of birth
     */
    public LocalDate getDateOfBirth() {
        return birthday;
    }

    /**
     * Retrieves the birthday for a person, with the year set to the same as the provided year.
     *
     * @param currentYear the current in-game year
     *
     * @return the birthday with the year updated to match the provided year
     */
    public LocalDate getBirthday(int currentYear) {
        return birthday.withYear(currentYear);
    }

    public @Nullable LocalDate getDateOfDeath() {
        return dateOfDeath;
    }

    public void setDateOfDeath(final @Nullable LocalDate dateOfDeath) {
        this.dateOfDeath = dateOfDeath;
    }

    public int getAge(LocalDate today) {
        // Get age based on year
        if (getDateOfDeath() != null) {
            // use date of death instead of birthday
            today = getDateOfDeath();
        }

        return Math.toIntExact(ChronoUnit.YEARS.between(getDateOfBirth(), today));
    }

    public @Nullable LocalDate getJoinedCampaign() {
        return joinedCampaign;
    }

    public void setJoinedCampaign(final @Nullable LocalDate joinedCampaign) {
        this.joinedCampaign = joinedCampaign;
    }

    public @Nullable LocalDate getRecruitment() {

        return recruitment;
    }

    /**
     * Sets the recruitment (join) date for this entity.
     * <p>
     * If the provided date is not {@code null}, the entity is marked as employed.
     * </p>
     *
     * @param recruitment the date the entity was recruited, or {@code null} to unset
     */
    public void setRecruitment(final @Nullable LocalDate recruitment) {
        employed = recruitment != null;

        this.recruitment = recruitment;
    }

    public String getTimeInService(final Campaign campaign) {
        // Get time in service based on year
        if (getRecruitment() == null) {
            // use "" they haven't been recruited
            return "";
        }

        LocalDate today = campaign.getLocalDate();

        // If the person is dead, we only care about how long they spent in service to
        // the company
        if (getDateOfDeath() != null) {
            // use date of death instead of the current day
            today = getDateOfDeath();
        }

        return campaign.getCampaignOptions()
                     .getTimeInServiceDisplayFormat()
                     .getDisplayFormattedOutput(getRecruitment(), today);
    }

    /**
     * @param campaign the current Campaign
     *
     * @return how many years a character has spent employed in the campaign, factoring in date of death and retirement
     */
    public long getYearsInService(final Campaign campaign) {
        // Get time in service based on year
        if (getRecruitment() == null) {
            return 0;
        }

        LocalDate today = campaign.getLocalDate();

        // If the person is dead or has left the unit, we only care about how long they
        // spent in service to the company
        if (getRetirement() != null) {
            today = getRetirement();
        } else if (getDateOfDeath() != null) {
            today = getDateOfDeath();
        }

        return ChronoUnit.YEARS.between(getRecruitment(), today);
    }

    public @Nullable LocalDate getLastRankChangeDate() {
        return lastRankChangeDate;
    }

    public void setLastRankChangeDate(final @Nullable LocalDate lastRankChangeDate) {
        this.lastRankChangeDate = lastRankChangeDate;
    }

    public String getTimeInRank(final Campaign campaign) {
        if (getLastRankChangeDate() == null) {
            return "";
        }

        LocalDate today = campaign.getLocalDate();

        // If the person is dead, we only care about how long it was from their last
        // promotion till they died
        if (getDateOfDeath() != null) {
            // use date of death instead of the current day
            today = getDateOfDeath();
        }

        return campaign.getCampaignOptions()
                     .getTimeInRankDisplayFormat()
                     .getDisplayFormattedOutput(getLastRankChangeDate(), today);
    }

    public void setId(final UUID id) {
        this.id = id;
    }

    public UUID getId() {
        return id;
    }

    /**
     * Checks if the person is considered a child based on their age and today's date.
     *
     * <p>This method uses the default context where the person is not being checked
     * for procreation-specific thresholds.</p>
     *
     * @param today the current date to calculate the age against
     *
     * @return {@code true} if the person's age is less than 16; {@code false} otherwise
     */
    public boolean isChild(final LocalDate today) {
        return isChild(today, false);
    }

    /**
     * Checks if the person is considered a child based on their age, today's date, and procreation status.
     *
     * @param today the current date to calculate the age against
     * @param use18 if {@code true}, the threshold considers a person a child if their age is less than 18; otherwise,
     *              the default age threshold of 16 applies
     *
     * @return {@code true} if the person's age is less than the specified threshold (procreation or default),
     *       {@code false} otherwise
     */
    public boolean isChild(final LocalDate today, boolean use18) {
        int age = getAge(today);
        return age < (use18 ? 18 : 16);
    }

    public Genealogy getGenealogy() {
        return genealogy;
    }

    // region autoAwards
    public int getAutoAwardSupportPoints() {
        return autoAwardSupportPoints;
    }

    public void setAutoAwardSupportPoints(final int autoAwardSupportPoints) {
        this.autoAwardSupportPoints = autoAwardSupportPoints;
    }

    public void changeAutoAwardSupportPoints(int change) {
        autoAwardSupportPoints += change;
    }
    // endregion autoAwards

    // region Turnover and Retention
    public @Nullable LocalDate getRetirement() {
        return retirement;
    }

    public void setRetirement(final @Nullable LocalDate retirement) {
        this.retirement = retirement;
    }

    /**
     * Use {@link #getBaseLoyalty()} instead.
     */
    @Deprecated(since = "0.50.07", forRemoval = true)
    public int getLoyalty() {
        return getBaseLoyalty();
    }

    /**
     * This method returns the character's base loyalty score.
     *
     * <p><b>Usage:</b> In most cases you will want to use {@link #getAdjustedLoyalty(Faction)} instead.</p>
     *
     * @return the loyalty value as an {@link Integer}
     */
    public int getBaseLoyalty() {
        return loyalty;
    }

    /**
     * Calculates and returns the adjusted loyalty value for the given campaign faction.
     *
     * @param campaignFaction the campaign {@link Faction} being compared with the origin {@link Faction}
     *
     * @return the loyalty value adjusted based on the provided campaign {@link Faction}
     *
     * @author Illiani
     * @since 0.50.07
     */
    public int getAdjustedLoyalty(Faction campaignFaction) {
        final int LOYALTY_PENALTY_FOR_ANARCHIST = -2;

        boolean campaignFactionMatchesOriginFaction = originFaction.equals(campaignFaction);

        int modifier = 0;
        boolean hasHatredForAuthority = options.booleanOption(COMPULSION_ANARCHIST);
        if (hasHatredForAuthority) {
            modifier += commander ? 0 : LOYALTY_PENALTY_FOR_ANARCHIST;
        }

        boolean hasFactionPride = options.booleanOption(COMPULSION_FACTION_PRIDE);
        if (hasFactionPride) {
            modifier += campaignFactionMatchesOriginFaction ? 1 : -2;
        }

        boolean hasFactionLoyalty = options.booleanOption(COMPULSION_FACTION_LOYALTY);
        if (hasFactionLoyalty) {
            modifier += campaignFactionMatchesOriginFaction ? 1 : -4;
        }

        return loyalty + modifier;
    }

    public void setLoyalty(int loyalty) {
        this.loyalty = loyalty;
    }

    /**
     * Changes the loyalty value for the current person by the specified amount. Positive values increase loyalty, while
     * negative values decrease loyalty.
     *
     * @param change The amount to change the loyalty value by.
     */
    public void changeLoyalty(int change) {
        this.loyalty += change;
    }

    /**
     * @param loyaltyModifier the loyalty modifier
     *
     * @return the name corresponding to an individual's loyalty modifier.
     *
     * @throws IllegalStateException if an unexpected value is passed for loyaltyModifier
     */
    public static String getLoyaltyName(int loyaltyModifier) {
        return switch (loyaltyModifier) {
            case -3 -> "Devoted";
            case -2 -> "Loyal";
            case -1 -> "Reliable";
            case 0 -> "Neutral";
            case 1 -> "Unreliable";
            case 2 -> "Disloyal";
            case 3 -> "Treacherous";
            default -> throw new IllegalStateException(
                  "Unexpected value in mekhq/campaign/personnel/Person.java/getLoyaltyName: " + loyaltyModifier);
        };
    }

    int getStoredLoyalty() {
        return storedLoyalty;
    }

    void setStoredLoyalty(int storedLoyalty) {
        this.storedLoyalty = storedLoyalty;
    }

    public int getFatigue() {
        return fatigue;
    }

    public void setFatigue(final int fatigue) {
        this.fatigue = fatigue;
    }

    /**
     * Adjusts the current fatigue level by the specified amount, applying an SPA fatigue multiplier where applicable.
     *
     * <p>This method modifies the fatigue level based on the given {@code delta} value. Positive values, which
     * indicate an increase in fatigue, are scaled by the result of {@link #getFatigueMultiplier()} and rounded down
     * using {@link Math#floor(double)} to ensure consistent results. Negative values, which indicate a reduction in
     * fatigue, are applied directly without modification.</p>
     *
     * @param delta The amount to adjust the fatigue by. Positive values represent fatigue gain and are scaled by the
     *              fatigue multiplier, while negative values represent fatigue reduction and are applied as-is.
     */
    public void changeFatigue(int delta) {
        if (delta > 0) {
            // Only fatigue gain is modified by SPAs, not reduction.
            delta = (int) floor(delta * getFatigueMultiplier());
        }

        this.fatigue = this.fatigue + delta;
    }

    public boolean getIsRecoveringFromFatigue() {
        return isRecoveringFromFatigue;
    }

    public void setIsRecoveringFromFatigue(final boolean isRecoveringFromFatigue) {
        this.isRecoveringFromFatigue = isRecoveringFromFatigue;
    }

    /**
     * Calculates the fatigue multiplier for a character based on their traits and fitness-related options.
     *
     * <p>The calculation is influenced by the following conditions:</p>
     * <ul>
     *     <li><b>{@code FLAW_GLASS_JAW}</b>: If set, increases the multiplier by 1.</li>
     *     <li><b>{@code ATOW_TOUGHNESS}</b>: If set, decreases the multiplier by 1.</li>
     *     <li>Both {@code FLAW_GLASS_JAW} and {@code ATOW_TOUGHNESS} cannot modify the multiplier if both are
     *     present, as they cancel each other out.</li>
     *     <li><b>{@code ATOW_FIT}</b>: If set, decreases the multiplier by 1.</li>
     *     <li><b>{@code FLAW_UNFIT}</b>: If set, increases the multiplier by 1.</li>
     *     <li>Both {@code ATOW_FIT} and {@code FLAW_UNFIT}, when present simultaneously, cancel each other out and
     *     do not affect the multiplier.</li>
     * </ul>
     *
     * <p>After calculating the initial multiplier, the following adjustments are applied:</p>
     * <ul>
     *     <li>If the resulting multiplier equals {@code 0}, it is set to {@code 0.5} to avoid zeroing Fatigue.</li>
     *     <li>If the resulting multiplier is less than {@code 0}, it is set to a minimum value of {@code 0.25}.</li>
     * </ul>
     *
     * @return the calculated fatigue multiplier, adjusted based on the character's traits and options
     *
     * @author Illiani
     * @since 0.50.05
     */
    private double getFatigueMultiplier() {
        double fatigueMultiplier = 1;

        // Glass Jaw and Toughness
        boolean hasGlassJaw = options.booleanOption(FLAW_GLASS_JAW);
        boolean hasToughness = options.booleanOption(ATOW_TOUGHNESS);
        boolean modifyForGlassJawToughness = !(hasGlassJaw && hasToughness);

        if (modifyForGlassJawToughness) {
            fatigueMultiplier += (hasGlassJaw ? 1 : 0);
            fatigueMultiplier -= (hasToughness ? 1 : 0);
        }

        // Fit and Unfit
        boolean hasFit = options.booleanOption(ATOW_FIT);
        boolean hasUnfit = options.booleanOption(FLAW_UNFIT);
        boolean modifyForFitness = !(hasFit && hasUnfit);

        if (modifyForFitness) {
            fatigueMultiplier += (hasUnfit ? 1 : 0);
            fatigueMultiplier -= (hasFit ? 1 : 0);
        }

        // Conclusion
        if (fatigueMultiplier == 0) {
            fatigueMultiplier = 0.5;
        } else if (fatigueMultiplier < 0) {
            fatigueMultiplier = 0.25;
        }

        return fatigueMultiplier;
    }
    // region Turnover and Retention

    // region Pregnancy
    public LocalDate getDueDate() {
        return dueDate;
    }

    public void setDueDate(final LocalDate dueDate) {
        this.dueDate = dueDate;
    }

    public LocalDate getExpectedDueDate() {
        return expectedDueDate;
    }

    public void setExpectedDueDate(final LocalDate expectedDueDate) {
        this.expectedDueDate = expectedDueDate;
    }

    public String getDueDateAsString(final Campaign campaign) {
        final LocalDate date = campaign.getCampaignOptions().isDisplayTrueDueDate() ?
                                     getDueDate() :
                                     getExpectedDueDate();
        return (date == null) ? "" : MekHQ.getMHQOptions().getDisplayFormattedDate(date);
    }

    public boolean isPregnant() {
        return dueDate != null;
    }
    // endregion Pregnancy

    // region Experience

    /**
     * @return the current experience points (XP) of the character.
     */
    public int getXP() {
        return xp;
    }

    /**
     * Awards experience points (XP) to the character and optionally tracks the total XP earnings if enabled.
     *
     * <p>This method increments the current XP by the specified amount and, if the campaign
     * option for tracking total XP earnings is enabled, updates the total XP earnings as well.</p>
     *
     * @param campaign the {@link Campaign} instance providing the campaign options
     * @param xp       the amount of XP to be awarded
     */
    public void awardXP(final Campaign campaign, final int xp) {
        this.xp += xp;
        if (campaign.getCampaignOptions().isTrackTotalXPEarnings()) {
            changeTotalXPEarnings(xp);
        }
    }

    /**
     * Spends (deducts) experience points (XP) from the character's current XP total.
     *
     * <p>This method decrements the current XP by the specified amount.</p>
     *
     * @param xp the amount of XP to deduct
     */
    public void spendXP(final int xp) {
        this.xp -= xp;
    }

    /**
     * Sets the current experience points (XP) for the character and optionally tracks the adjustment in total XP
     * earnings if enabled.
     *
     * <p>This method updates the current XP to the specified value. If the campaign option for tracking total XP
     * earnings is enabled, it also calculates and updates the total XP earnings based on the difference between the new
     * and current XP values.</p>
     *
     * @param campaign the {@link Campaign} instance providing the campaign options
     * @param xp       the new XP value to set
     */
    public void setXP(final Campaign campaign, final int xp) {
        if (campaign.getCampaignOptions().isTrackTotalXPEarnings()) {
            changeTotalXPEarnings(xp - getXP());
        }
        setXPDirect(xp);
    }

    /**
     * Directly sets the experience points (XP) for the entity without adjusting total XP earnings tracking.
     *
     * <p>This method updates the XP value directly, bypassing any optional campaign-related tracking logic.</p>
     *
     * <p><b>Usage:</b> Generally this should only be used in special circumstances, as it bypasses the tracking of
     * experience point gains. For most use cases {@code #awardXP()} or {@code #setXP()} are preferred.</p>
     *
     * @param xp the new XP value to set
     */
    public void setXPDirect(final int xp) {
        this.xp = xp;
    }

    public int getTotalXPEarnings() {
        return totalXPEarnings;
    }

    public void changeTotalXPEarnings(final int xp) {
        setTotalXPEarnings(getTotalXPEarnings() + xp);
    }

    public void setTotalXPEarnings(final int totalXPEarnings) {
        this.totalXPEarnings = totalXPEarnings;
    }
    // endregion Experience

    public int getAcquisitions() {
        return acquisitions;
    }

    public void setAcquisition(final int acquisitions) {
        this.acquisitions = acquisitions;
    }

    public void incrementAcquisition() {
        acquisitions++;
    }

    public void setDoctorId(final @Nullable UUID doctorId, final int daysToWaitForHealing) {
        this.doctorId = doctorId;
        this.daysToWaitForHealing = daysToWaitForHealing;
    }

    public void decrementDaysToWaitForHealing() {
        if (daysToWaitForHealing > 0) {
            daysToWaitForHealing--;
        }
    }

    public boolean isDeployed() {
        return (getUnit() != null) && (getUnit().getScenarioId() != -1);
    }

    public String getBiography() {
        return biography;
    }

    public void setBiography(final String biography) {
        this.biography = biography;
    }

    public EducationLevel getEduHighestEducation() {
        return eduHighestEducation;
    }

    public void setEduHighestEducation(final EducationLevel eduHighestEducation) {
        this.eduHighestEducation = eduHighestEducation;
    }

    public int getEduJourneyTime() {
        return eduJourneyTime;
    }

    public void setEduJourneyTime(final int eduJourneyTime) {
        this.eduJourneyTime = eduJourneyTime;
    }

    public int getEduDaysOfTravel() {
        return eduDaysOfTravel;
    }

    public void setEduDaysOfTravel(final int eduDaysOfTravel) {
        this.eduDaysOfTravel = eduDaysOfTravel;
    }

    public List<UUID> getEduTagAlongs() {
        return eduTagAlongs;
    }

    public void setEduTagAlongs(final List<UUID> eduTagAlongs) {
        this.eduTagAlongs = eduTagAlongs;
    }

    public void addEduTagAlong(final UUID tagAlong) {
        this.eduTagAlongs.add(tagAlong);
    }

    public List<String> getEduFailedApplications() {
        return eduFailedApplications;
    }

    public void addEduFailedApplications(final String failedApplication) {
        eduFailedApplications.add(failedApplication);
    }

    /**
     * Increments the number educational travel days by 1.
     */
    public void incrementEduDaysOfTravel() {
        this.eduDaysOfTravel++;
    }

    public int getEduEducationTime() {
        return eduEducationTime;
    }

    public void setEduEducationTime(final int eduEducationTime) {
        this.eduEducationTime = eduEducationTime;
    }

    public String getEduAcademySystem() {
        return eduAcademySystem;
    }

    public void setEduAcademySystem(final String eduAcademySystem) {
        this.eduAcademySystem = eduAcademySystem;
    }

    public String getEduAcademyNameInSet() {
        return eduAcademyNameInSet;
    }

    public void setEduAcademyNameInSet(final String eduAcademyNameInSet) {
        this.eduAcademyNameInSet = eduAcademyNameInSet;
    }

    public String getEduAcademyFaction() {
        return eduAcademyFaction;
    }

    public void setEduAcademyFaction(final String eduAcademyFaction) {
        this.eduAcademyFaction = eduAcademyFaction;
    }

    public Integer getEduCourseIndex() {
        return eduCourseIndex;
    }

    public void setEduCourseIndex(final Integer eduCourseIndex) {
        this.eduCourseIndex = eduCourseIndex;
    }

    public EducationStage getEduEducationStage() {
        return eduEducationStage;
    }

    public void setEduEducationStage(final EducationStage eduEducationStage) {
        this.eduEducationStage = eduEducationStage;
    }

    public String getEduAcademyName() {
        return eduAcademyName;
    }

    public void setEduAcademyName(final String eduAcademyName) {
        this.eduAcademyName = eduAcademyName;
    }

    public void setEduAcademySet(final String eduAcademySet) {
        this.eduAcademySet = eduAcademySet;
    }

    public String getEduAcademySet() {
        return eduAcademySet;
    }

    public Aggression getAggression() {
        return aggression;
    }

    public void setAggression(final Aggression aggression) {
        this.aggression = aggression;
    }

    public int getAggressionDescriptionIndex() {
        return aggressionDescriptionIndex;
    }

    /**
     * Sets the index value for the {@link Aggression} description.
     *
     * @param aggressionDescriptionIndex The index value to set for the aggression description. It will be clamped to
     *                                   ensure it remains within the valid range.
     */
    public void setAggressionDescriptionIndex(final int aggressionDescriptionIndex) {
        this.aggressionDescriptionIndex = clamp(aggressionDescriptionIndex, 0, Aggression.MAXIMUM_VARIATIONS - 1);
    }

    Aggression getStoredAggression() {
        return storedAggression;
    }

    void setStoredAggression(Aggression storedAggression) {
        this.storedAggression = storedAggression;
    }

    int getStoredAggressionDescriptionIndex() {
        return storedAggressionDescriptionIndex;
    }

    void setStoredAggressionDescriptionIndex(int storedAggressionDescriptionIndex) {
        this.storedAggressionDescriptionIndex = storedAggressionDescriptionIndex;
    }

    public Ambition getAmbition() {
        return ambition;
    }

    public void setAmbition(final Ambition ambition) {
        this.ambition = ambition;
    }

    public int getAmbitionDescriptionIndex() {
        return ambitionDescriptionIndex;
    }

    /**
     * Sets the index value for the {@link Ambition} description.
     *
     * @param ambitionDescriptionIndex The index value to set for the Ambition description. It will be clamped to ensure
     *                                 it remains within the valid range.
     */
    public void setAmbitionDescriptionIndex(final int ambitionDescriptionIndex) {
        this.ambitionDescriptionIndex = clamp(ambitionDescriptionIndex, 0, Ambition.MAXIMUM_VARIATIONS - 1);
    }

    Ambition getStoredAmbition() {
        return storedAmbition;
    }

    void setStoredAmbition(Ambition storedAmbition) {
        this.storedAmbition = storedAmbition;
    }

    int getStoredAmbitionDescriptionIndex() {
        return storedAmbitionDescriptionIndex;
    }

    void setStoredAmbitionDescriptionIndex(int storedAmbitionDescriptionIndex) {
        this.storedAmbitionDescriptionIndex = storedAmbitionDescriptionIndex;
    }

    public Greed getGreed() {
        return greed;
    }

    public void setGreed(final Greed greed) {
        this.greed = greed;
    }

    public int getGreedDescriptionIndex() {
        return greedDescriptionIndex;
    }

    /**
     * Sets the index value for the {@link Greed} description.
     *
     * @param greedDescriptionIndex The index value to set for the Greed description. It will be clamped to ensure it
     *                              remains within the valid range.
     */
    public void setGreedDescriptionIndex(final int greedDescriptionIndex) {
        this.greedDescriptionIndex = clamp(greedDescriptionIndex, 0, Greed.MAXIMUM_VARIATIONS - 1);
    }

    Greed getStoredGreed() {
        return storedGreed;
    }

    void setStoredGreed(Greed storedGreed) {
        this.storedGreed = storedGreed;
    }

    int getStoredGreedDescriptionIndex() {
        return storedGreedDescriptionIndex;
    }

    void setStoredGreedDescriptionIndex(int storedGreedDescriptionIndex) {
        this.storedGreedDescriptionIndex = storedGreedDescriptionIndex;
    }

    public Social getSocial() {
        return social;
    }

    public void setSocial(final Social social) {
        this.social = social;
    }

    public int getSocialDescriptionIndex() {
        return socialDescriptionIndex;
    }

    /**
     * Sets the index value for the {@link Social} description.
     *
     * @param socialDescriptionIndex The index value to set for the Social description. It will be clamped to ensure it
     *                               remains within the valid range.
     */
    public void setSocialDescriptionIndex(final int socialDescriptionIndex) {
        this.socialDescriptionIndex = clamp(socialDescriptionIndex, 0, Social.MAXIMUM_VARIATIONS - 1);
    }

    Social getStoredSocial() {
        return storedSocial;
    }

    void setStoredSocial(Social storedSocial) {
        this.storedSocial = storedSocial;
    }

    int getStoredSocialDescriptionIndex() {
        return storedSocialDescriptionIndex;
    }

    void setStoredSocialDescriptionIndex(int storedSocialDescriptionIndex) {
        this.storedSocialDescriptionIndex = storedSocialDescriptionIndex;
    }

    public PersonalityQuirk getPersonalityQuirk() {
        return personalityQuirk;
    }

    public void setPersonalityQuirk(final PersonalityQuirk personalityQuirk) {
        this.personalityQuirk = personalityQuirk;
    }

    public int getPersonalityQuirkDescriptionIndex() {
        return personalityQuirkDescriptionIndex;
    }

    /**
     * Sets the index value for the {@link PersonalityQuirk} description.
     *
     * @param personalityQuirkDescriptionIndex The index value to set for the quirk description. It will be clamped to
     *                                         ensure it remains within the valid range.
     */
    public void setPersonalityQuirkDescriptionIndex(final int personalityQuirkDescriptionIndex) {
        this.personalityQuirkDescriptionIndex = clamp(personalityQuirkDescriptionIndex,
              0,
              PersonalityQuirk.MAXIMUM_VARIATIONS - 1);
    }

    PersonalityQuirk getStoredPersonalityQuirk() {
        return storedPersonalityQuirk;
    }

    void setStoredPersonalityQuirk(PersonalityQuirk storedPersonalityQuirk) {
        this.storedPersonalityQuirk = storedPersonalityQuirk;
    }

    int getStoredPersonalityQuirkDescriptionIndex() {
        return storedPersonalityQuirkDescriptionIndex;
    }

    void setStoredPersonalityQuirkDescriptionIndex(int storedPersonalityQuirkDescriptionIndex) {
        this.storedPersonalityQuirkDescriptionIndex = storedPersonalityQuirkDescriptionIndex;
    }

    public Reasoning getReasoning() {
        return reasoning;
    }

    public void setReasoning(final Reasoning reasoning) {
        this.reasoning = reasoning;
    }

    public int getReasoningDescriptionIndex() {
        return reasoningDescriptionIndex;
    }

    /**
     * Sets the index value for the {@link Reasoning} description.
     *
     * @param reasoningDescriptionIndex The index value to set for the Reasoning description. It will be clamped to
     *                                  ensure it remains within the valid range.
     */
    public void setReasoningDescriptionIndex(final int reasoningDescriptionIndex) {
        this.reasoningDescriptionIndex = clamp(reasoningDescriptionIndex, 0, Reasoning.MAXIMUM_VARIATIONS - 1);
    }

    Reasoning getStoredReasoning() {
        return storedReasoning;
    }

    void setStoredReasoning(Reasoning storedReasoning) {
        this.storedReasoning = storedReasoning;
    }

    int getStoredReasoningDescriptionIndex() {
        return storedReasoningDescriptionIndex;
    }

    void setStoredReasoningDescriptionIndex(int storedReasoningDescriptionIndex) {
        this.storedReasoningDescriptionIndex = storedReasoningDescriptionIndex;
    }

    public String getPersonalityDescription() {
        return personalityDescription;
    }

    public void setPersonalityDescription(final String personalityDescription) {
        this.personalityDescription = personalityDescription;
    }

    public String getPersonalityInterviewNotes() {
        return personalityInterviewNotes;
    }

    public void setPersonalityInterviewNotes(final String personalityInterviewNotes) {
        this.personalityInterviewNotes = personalityInterviewNotes;
    }

    public boolean isSufferingFromClinicalParanoia() {
        return sufferingFromClinicalParanoia;
    }

    public void setSufferingFromClinicalParanoia(final boolean sufferingFromClinicalParanoia) {
        this.sufferingFromClinicalParanoia = sufferingFromClinicalParanoia;
    }

    // region Flags
    public boolean isClanPersonnel() {
        return clanPersonnel;
    }

    public void setClanPersonnel(final boolean clanPersonnel) {
        this.clanPersonnel = clanPersonnel;
    }

    /**
     * @return true if the person is the campaign commander, false otherwise.
     */
    public boolean isCommander() {
        return commander;
    }

    /**
     * Flags the person as the campaign commander.
     */
    public void setCommander(final boolean commander) {
        this.commander = commander;
    }

    public boolean isDivorceable() {
        return divorceable;
    }

    public void setDivorceable(final boolean divorceable) {
        this.divorceable = divorceable;
    }

    public boolean isFounder() {
        return founder;
    }

    public void setFounder(final boolean founder) {
        this.founder = founder;
    }

    public boolean isImmortal() {
        return immortal;
    }

    public void setImmortal(final boolean immortal) {
        this.immortal = immortal;
    }

    public boolean isEmployed() {
        return employed;
    }

    public void setEmployed(final boolean employed) {
        this.employed = employed;
    }

    public boolean isMarriageable() {
        return marriageable;
    }

    public void setMarriageable(final boolean marriageable) {
        this.marriageable = marriageable;
    }

    public boolean isTryingToConceive() {
        return tryingToConceive;
    }

    public void setTryingToConceive(final boolean tryingToConceive) {
        this.tryingToConceive = tryingToConceive;
    }

    public boolean isHidePersonality() {
        return hidePersonality;
    }

    public void setHidePersonality(final boolean hidePersonality) {
        this.hidePersonality = hidePersonality;
    }
    // endregion Flags

    public ExtraData getExtraData() {
        return extraData;
    }

    // region File I/O
    public void writeToXML(final PrintWriter pw, int indent, final Campaign campaign) {
        MHQXMLUtility.writeSimpleXMLOpenTag(pw, indent++, "person", "id", id, "type", getClass());
        indent = writeToXMLHeadless(pw, indent, campaign);
        MHQXMLUtility.writeSimpleXMLCloseTag(pw, --indent, "person");
    }

    public int writeToXMLHeadless(PrintWriter pw, int indent, Campaign campaign) {
        try {
            MHQXMLUtility.writeSimpleXMLTag(pw, indent, "id", id.toString());

            // region Name
            if (!isNullOrBlank(getPreNominal())) {
                MHQXMLUtility.writeSimpleXMLTag(pw, indent, "preNominal", getPreNominal());
            }
            MHQXMLUtility.writeSimpleXMLTag(pw, indent, "givenName", getGivenName());
            MHQXMLUtility.writeSimpleXMLTag(pw, indent, "surname", getSurname());
            if (!isNullOrBlank(getPostNominal())) {
                MHQXMLUtility.writeSimpleXMLTag(pw, indent, "postNominal", getPostNominal());
            }

            if (getMaidenName() != null) { // this is only a != null comparison because empty is a use case for divorce
                MHQXMLUtility.writeSimpleXMLTag(pw, indent, "maidenName", getMaidenName());
            }

            if (!isNullOrBlank(getCallsign())) {
                MHQXMLUtility.writeSimpleXMLTag(pw, indent, "callsign", getCallsign());
            }
            // endregion Name

            // Always save the primary role
            MHQXMLUtility.writeSimpleXMLTag(pw, indent, "primaryRole", getPrimaryRole().name());
            if (!getSecondaryRole().isNone()) {
                MHQXMLUtility.writeSimpleXMLTag(pw, indent, "secondaryRole", getSecondaryRole().name());
            }

            if (primaryDesignator != ROMDesignation.NONE) {
                MHQXMLUtility.writeSimpleXMLTag(pw, indent, "primaryDesignator", primaryDesignator.name());
            }

            if (secondaryDesignator != ROMDesignation.NONE) {
                MHQXMLUtility.writeSimpleXMLTag(pw, indent, "secondaryDesignator", secondaryDesignator.name());
            }

            // Always save the person's origin faction
            MHQXMLUtility.writeSimpleXMLTag(pw, indent, "faction", originFaction.getShortName());
            if (originPlanet != null) {
                MHQXMLUtility.writeSimpleXMLAttributedTag(pw, indent,
                      "planetId",
                      "systemId",
                      originPlanet.getParentSystem().getId(),
                      originPlanet.getId());
            }

            if (becomingBondsmanEndDate != null) {
                MHQXMLUtility.writeSimpleXMLTag(pw, indent, "becomingBondsmanEndDate", becomingBondsmanEndDate);
            }

            if (!getPhenotype().isNone()) {
                MHQXMLUtility.writeSimpleXMLTag(pw, indent, "phenotype", getPhenotype().name());
            }

            if (!isNullOrBlank(bloodname)) {
                MHQXMLUtility.writeSimpleXMLTag(pw, indent, "bloodname", bloodname);
            }

            if (!isNullOrBlank(biography)) {
                MHQXMLUtility.writeSimpleXMLTag(pw, indent, "biography", biography);
            }

            if (vocationalXPTimer > 0) {
                MHQXMLUtility.writeSimpleXMLTag(pw, indent, "vocationalXPTimer", vocationalXPTimer);
            }

            if (!genealogy.isEmpty()) {
                genealogy.writeToXML(pw, indent);
            }
            MHQXMLUtility.writeSimpleXMLTag(pw, indent, "dueDate", getDueDate());
            MHQXMLUtility.writeSimpleXMLTag(pw, indent, "expectedDueDate", getExpectedDueDate());
            getPortrait().writeToXML(pw, indent);
            if (getXP() != 0) {
                MHQXMLUtility.writeSimpleXMLTag(pw, indent, "xp", getXP());
            }

            if (getTotalXPEarnings() != 0) {
                MHQXMLUtility.writeSimpleXMLTag(pw, indent, "totalXPEarnings", getTotalXPEarnings());
            }

            if (daysToWaitForHealing != 0) {
                MHQXMLUtility.writeSimpleXMLTag(pw, indent, "daysToWaitForHealing", daysToWaitForHealing);
            }
            // Always save the person's gender, as it would otherwise get confusing fast
            MHQXMLUtility.writeSimpleXMLTag(pw, indent, "gender", getGender().name());
            MHQXMLUtility.writeSimpleXMLTag(pw, indent, "bloodGroup", getBloodGroup().name());
            if (!getRankSystem().equals(campaign.getRankSystem())) {
                MHQXMLUtility.writeSimpleXMLTag(pw, indent, "rankSystem", getRankSystem().getCode());
            }
            // Always save a person's rank
            MHQXMLUtility.writeSimpleXMLTag(pw, indent, "rank", getRankNumeric());
            if (getRankLevel() != 0) {
                MHQXMLUtility.writeSimpleXMLTag(pw, indent, "rankLevel", getRankLevel());
            }

            if (!getManeiDominiClass().isNone()) {
                MHQXMLUtility.writeSimpleXMLTag(pw, indent, "maneiDominiClass", getManeiDominiClass().name());
            }

            if (!getManeiDominiRank().isNone()) {
                MHQXMLUtility.writeSimpleXMLTag(pw, indent, "maneiDominiRank", getManeiDominiRank().name());
            }

            if (nTasks > 0) {
                MHQXMLUtility.writeSimpleXMLTag(pw, indent, "nTasks", nTasks);
            }
            MHQXMLUtility.writeSimpleXMLTag(pw, indent, "doctorId", doctorId);
            if (getUnit() != null) {
                MHQXMLUtility.writeSimpleXMLTag(pw, indent, "unitId", getUnit().getId());
            }

            if (!salary.equals(Money.of(-1))) {
                MHQXMLUtility.writeSimpleXMLTag(pw, indent, "salary", salary);
            }

            if (!totalEarnings.equals(Money.of(0))) {
                MHQXMLUtility.writeSimpleXMLTag(pw, indent, "totalEarnings", totalEarnings);
            }
            // Always save a person's status, to make it easy to parse the personnel saved
            // data
            MHQXMLUtility.writeSimpleXMLTag(pw, indent, "status", status.name());
            if (prisonerStatus != PrisonerStatus.FREE) {
                MHQXMLUtility.writeSimpleXMLTag(pw, indent, "prisonerStatus", prisonerStatus.name());
            }

            if (hits > 0) {
                MHQXMLUtility.writeSimpleXMLTag(pw, indent, "hits", hits);
            }

            if (hitsPrior > 0) {
                MHQXMLUtility.writeSimpleXMLTag(pw, indent, "hitsPrior", hitsPrior);
            }

            if (toughness != 0) {
                MHQXMLUtility.writeSimpleXMLTag(pw, indent, "toughness", toughness);
            }

            if (connections != 0) {
                MHQXMLUtility.writeSimpleXMLTag(pw, indent, "connections", connections);
            }

            if (wealth != 0) {
                MHQXMLUtility.writeSimpleXMLTag(pw, indent, "wealth", wealth);
            }

            if (hasPerformedExtremeExpenditure) {
                MHQXMLUtility.writeSimpleXMLTag(pw, indent, "hasPerformedExtremeExpenditure", true);
            }

            if (reputation != 0) {
                MHQXMLUtility.writeSimpleXMLTag(pw, indent, "reputation", reputation);
            }

            if (unlucky != 0) {
                MHQXMLUtility.writeSimpleXMLTag(pw, indent, "unlucky", unlucky);
            }

            if (bloodmark != 0) {
                MHQXMLUtility.writeSimpleXMLTag(pw, indent, "bloodmark", bloodmark);
            }

            if (!bloodhuntSchedule.isEmpty()) {
                MHQXMLUtility.writeSimpleXMLOpenTag(pw, indent++, "bloodhuntSchedule");
                for (LocalDate attemptDate : bloodhuntSchedule) {
                    MHQXMLUtility.writeSimpleXMLTag(pw, indent, "attemptDate", attemptDate);
                }
                MHQXMLUtility.writeSimpleXMLCloseTag(pw, --indent, "bloodhuntSchedule");
            }

            MHQXMLUtility.writeSimpleXMLOpenTag(pw, indent++, "atowAttributes");
            atowAttributes.writeAttributesToXML(pw, indent);
            MHQXMLUtility.writeSimpleXMLCloseTag(pw, --indent, "atowAttributes");

            MHQXMLUtility.writeSimpleXMLTag(pw, indent, "minutesLeft", minutesLeft);

            if (overtimeLeft > 0) {
                MHQXMLUtility.writeSimpleXMLTag(pw, indent, "overtimeLeft", overtimeLeft);
            }
            MHQXMLUtility.writeSimpleXMLTag(pw, indent, "birthday", getDateOfBirth());
            MHQXMLUtility.writeSimpleXMLTag(pw, indent, "deathday", getDateOfDeath());
            MHQXMLUtility.writeSimpleXMLTag(pw, indent, "recruitment", getRecruitment());
            MHQXMLUtility.writeSimpleXMLTag(pw, indent, "joinedCampaign", getJoinedCampaign());

            MHQXMLUtility.writeSimpleXMLTag(pw, indent, "lastRankChangeDate", getLastRankChangeDate());
            MHQXMLUtility.writeSimpleXMLTag(pw, indent, "autoAwardSupportPoints", getAutoAwardSupportPoints());
            MHQXMLUtility.writeSimpleXMLTag(pw, indent, "retirement", getRetirement());
            MHQXMLUtility.writeSimpleXMLTag(pw, indent, "loyalty", getBaseLoyalty());
            MHQXMLUtility.writeSimpleXMLTag(pw, indent, "fatigue", getFatigue());
            MHQXMLUtility.writeSimpleXMLTag(pw, indent, "isRecoveringFromFatigue", getIsRecoveringFromFatigue());
            for (Skill skill : skills.getSkills()) {
                skill.writeToXML(pw, indent);
            }

            if (countOptions(PersonnelOptions.LVL3_ADVANTAGES) > 0) {
                MHQXMLUtility.writeSimpleXMLTag(pw, indent,
                      "advantages",
                      getOptionList(DELIMITER, PersonnelOptions.LVL3_ADVANTAGES));
            }

            if (countOptions(PersonnelOptions.EDGE_ADVANTAGES) > 0) {
                MHQXMLUtility.writeSimpleXMLTag(pw, indent,
                      "edge",
                      getOptionList(DELIMITER, PersonnelOptions.EDGE_ADVANTAGES));
                MHQXMLUtility.writeSimpleXMLTag(pw, indent, "edgeAvailable", getCurrentEdge());
            }

            if (countOptions(PersonnelOptions.MD_ADVANTAGES) > 0) {
                MHQXMLUtility.writeSimpleXMLTag(pw, indent,
                      "implants",
                      getOptionList(DELIMITER, PersonnelOptions.MD_ADVANTAGES));
            }

            if (!techUnits.isEmpty()) {
                MHQXMLUtility.writeSimpleXMLOpenTag(pw, indent++, "techUnitIds");
                for (Unit unit : techUnits) {
                    MHQXMLUtility.writeSimpleXMLTag(pw, indent, "id", unit.getId());
                }
                MHQXMLUtility.writeSimpleXMLCloseTag(pw, --indent, "techUnitIds");
            }

            if (!personnelLog.isEmpty()) {
                MHQXMLUtility.writeSimpleXMLOpenTag(pw, indent++, "personnelLog");
                for (LogEntry entry : personnelLog) {
                    entry.writeToXML(pw, indent);
                }
                MHQXMLUtility.writeSimpleXMLCloseTag(pw, --indent, "personnelLog");
            }

            if (!medicalLog.isEmpty()) {
                MHQXMLUtility.writeSimpleXMLOpenTag(pw, indent++, "medicalLog");
                for (LogEntry entry : medicalLog) {
                    entry.writeToXML(pw, indent);
                }
                MHQXMLUtility.writeSimpleXMLCloseTag(pw, --indent, "medicalLog");
            }

            if (!scenarioLog.isEmpty()) {
                MHQXMLUtility.writeSimpleXMLOpenTag(pw, indent++, "scenarioLog");
                for (LogEntry entry : scenarioLog) {
                    entry.writeToXML(pw, indent);
                }
                MHQXMLUtility.writeSimpleXMLCloseTag(pw, --indent, "scenarioLog");
            }

            if (!assignmentLog.isEmpty()) {
                MHQXMLUtility.writeSimpleXMLOpenTag(pw, indent++, "assignmentLog");
                for (LogEntry entry : assignmentLog) {
                    entry.writeToXML(pw, indent);
                }
                MHQXMLUtility.writeSimpleXMLCloseTag(pw, --indent, "assignmentLog");
            }

            if (!performanceLog.isEmpty()) {
                MHQXMLUtility.writeSimpleXMLOpenTag(pw, indent++, "performanceLog");
                for (LogEntry entry : performanceLog) {
                    entry.writeToXML(pw, indent);
                }
                MHQXMLUtility.writeSimpleXMLCloseTag(pw, --indent, "performanceLog");
            }

            if (!getAwardController().getAwards().isEmpty()) {
                MHQXMLUtility.writeSimpleXMLOpenTag(pw, indent++, "awards");
                for (Award award : getAwardController().getAwards()) {
                    award.writeToXML(pw, indent);
                }
                MHQXMLUtility.writeSimpleXMLCloseTag(pw, --indent, "awards");
            }

            if (!injuries.isEmpty()) {
                MHQXMLUtility.writeSimpleXMLOpenTag(pw, indent++, "injuries");
                for (Injury injury : injuries) {
                    injury.writeToXml(pw, indent);
                }
                MHQXMLUtility.writeSimpleXMLCloseTag(pw, --indent, "injuries");
            }

            if (originalUnitWeight != EntityWeightClass.WEIGHT_ULTRA_LIGHT) {
                MHQXMLUtility.writeSimpleXMLTag(pw, indent, "originalUnitWeight", originalUnitWeight);
            }

            if (originalUnitTech != TECH_IS1) {
                MHQXMLUtility.writeSimpleXMLTag(pw, indent, "originalUnitTech", originalUnitTech);
            }
            MHQXMLUtility.writeSimpleXMLTag(pw, indent, "originalUnitId", originalUnitId);
            if (acquisitions != 0) {
                MHQXMLUtility.writeSimpleXMLTag(pw, indent, "acquisitions", acquisitions);
            }

            if (eduHighestEducation != EducationLevel.EARLY_CHILDHOOD) {
                MHQXMLUtility.writeSimpleXMLTag(pw, indent, "eduHighestEducation", eduHighestEducation.name());
            }

            if (eduJourneyTime != 0) {
                MHQXMLUtility.writeSimpleXMLTag(pw, indent, "eduJourneyTime", eduJourneyTime);
            }

            if (eduDaysOfTravel != 0) {
                MHQXMLUtility.writeSimpleXMLTag(pw, indent, "eduDaysOfTravel", eduDaysOfTravel);
            }

            if (!eduTagAlongs.isEmpty()) {
                MHQXMLUtility.writeSimpleXMLOpenTag(pw, indent++, "eduTagAlongs");

                for (UUID tagAlong : eduTagAlongs) {
                    MHQXMLUtility.writeSimpleXMLTag(pw, indent, "tagAlong", tagAlong.toString());
                }

                MHQXMLUtility.writeSimpleXMLCloseTag(pw, --indent, "eduTagAlongs");
            }

            if (!eduTagAlongs.isEmpty()) {
                MHQXMLUtility.writeSimpleXMLOpenTag(pw, indent++, "eduFailedApplications");

                for (String failedApplication : eduFailedApplications) {
                    MHQXMLUtility.writeSimpleXMLTag(pw, indent, "eduFailedApplication", failedApplication);
                }

                MHQXMLUtility.writeSimpleXMLCloseTag(pw, --indent, "eduFailedApplications");
            }

            if (eduAcademySystem != null) {
                MHQXMLUtility.writeSimpleXMLTag(pw, indent, "eduAcademySystem", eduAcademySystem);
            }

            if (eduAcademyNameInSet != null) {
                MHQXMLUtility.writeSimpleXMLTag(pw, indent, "eduAcademyNameInSet", eduAcademyNameInSet);
            }

            if (eduAcademyFaction != null) {
                MHQXMLUtility.writeSimpleXMLTag(pw, indent, "eduAcademyFaction", eduAcademyFaction);
            }

            if (eduAcademySet != null) {
                MHQXMLUtility.writeSimpleXMLTag(pw, indent, "eduAcademySet", eduAcademySet);
            }

            if (eduAcademyName != null) {
                MHQXMLUtility.writeSimpleXMLTag(pw, indent, "eduAcademyName", eduAcademyName);
            }

            if (eduCourseIndex != 0) {
                MHQXMLUtility.writeSimpleXMLTag(pw, indent, "eduCourseIndex", eduCourseIndex);
            }

            if (eduEducationStage != EducationStage.NONE) {
                MHQXMLUtility.writeSimpleXMLTag(pw, indent, "eduEducationStage", eduEducationStage.toString());
            }

            if (eduEducationTime != 0) {
                MHQXMLUtility.writeSimpleXMLTag(pw, indent, "eduEducationTime", eduEducationTime);
            }

            if (aggression != Aggression.NONE) {
                MHQXMLUtility.writeSimpleXMLTag(pw, indent, "aggression", aggression.name());
            }

            MHQXMLUtility.writeSimpleXMLTag(pw, indent, "aggressionDescriptionIndex", aggressionDescriptionIndex);

            if (ambition != Ambition.NONE) {
                MHQXMLUtility.writeSimpleXMLTag(pw, indent, "ambition", ambition.name());
            }

            MHQXMLUtility.writeSimpleXMLTag(pw, indent, "ambitionDescriptionIndex", ambitionDescriptionIndex);

            if (greed != Greed.NONE) {
                MHQXMLUtility.writeSimpleXMLTag(pw, indent, "greed", greed.name());
            }

            MHQXMLUtility.writeSimpleXMLTag(pw, indent, "greedDescriptionIndex", greedDescriptionIndex);

            if (social != Social.NONE) {
                MHQXMLUtility.writeSimpleXMLTag(pw, indent, "social", social.name());
            }

            MHQXMLUtility.writeSimpleXMLTag(pw, indent, "socialDescriptionIndex", socialDescriptionIndex);

            if (personalityQuirk != PersonalityQuirk.NONE) {
                MHQXMLUtility.writeSimpleXMLTag(pw, indent, "personalityQuirk", personalityQuirk.name());
            }

            MHQXMLUtility.writeSimpleXMLTag(pw, indent,
                  "personalityQuirkDescriptionIndex",
                  personalityQuirkDescriptionIndex);

            if (reasoning != Reasoning.AVERAGE) {
                MHQXMLUtility.writeSimpleXMLTag(pw, indent, "reasoning", reasoning.ordinal());
            }

            MHQXMLUtility.writeSimpleXMLTag(pw, indent, "reasoningDescriptionIndex", reasoningDescriptionIndex);

            if (!isNullOrBlank(personalityDescription)) {
                MHQXMLUtility.writeSimpleXMLTag(pw, indent, "personalityDescription", personalityDescription);
            }

            if (!isNullOrBlank(personalityInterviewNotes)) {
                MHQXMLUtility.writeSimpleXMLTag(pw, indent, "personalityInterviewNotes", personalityInterviewNotes);
            }

<<<<<<< HEAD
            if (sufferingFromClinicalParanoia) {
                MHQXMLUtility.writeSimpleXMLTag(pw,
                      indent,
                      "sufferingFromClinicalParanoia",
                      sufferingFromClinicalParanoia);
=======
            if (!isNullOrBlank(storedGivenName)) {
                MHQXMLUtility.writeSimpleXMLTag(pw, indent, "storedGivenName", storedGivenName);
            }

            if (!isNullOrBlank(storedSurname)) {
                MHQXMLUtility.writeSimpleXMLTag(pw, indent, "storedSurname", storedSurname);
            }

            if (storedLoyalty != 0) {
                MHQXMLUtility.writeSimpleXMLTag(pw, indent, "storedLoyalty", storedLoyalty);
            }

            if (storedOriginFaction != null) {
                MHQXMLUtility.writeSimpleXMLTag(pw, indent, "storedOriginFaction", storedOriginFaction.getShortName());
            }

            if (storedAggression != Aggression.NONE) {
                MHQXMLUtility.writeSimpleXMLTag(pw, indent, "storedAggression", storedAggression.name());
            }

            if (storedAggressionDescriptionIndex != 0) {
                MHQXMLUtility.writeSimpleXMLTag(pw,
                      indent,
                      "storedAggressionDescriptionIndex",
                      storedAggressionDescriptionIndex);
            }

            if (storedAmbition != Ambition.NONE) {
                MHQXMLUtility.writeSimpleXMLTag(pw, indent, "storedAmbition", storedAmbition.name());
            }

            if (storedAmbitionDescriptionIndex != 0) {
                MHQXMLUtility.writeSimpleXMLTag(pw,
                      indent,
                      "storedAmbitionDescriptionIndex",
                      storedAmbitionDescriptionIndex);
            }

            if (storedGreed != Greed.NONE) {
                MHQXMLUtility.writeSimpleXMLTag(pw, indent, "storedGreed", storedGreed.name());
            }

            if (storedGreedDescriptionIndex != 0) {
                MHQXMLUtility.writeSimpleXMLTag(pw, indent, "storedGreedDescriptionIndex", storedGreedDescriptionIndex);
            }

            if (storedSocial != Social.NONE) {
                MHQXMLUtility.writeSimpleXMLTag(pw, indent, "storedSocial", storedSocial.name());
            }

            if (storedSocialDescriptionIndex != 0) {
                MHQXMLUtility.writeSimpleXMLTag(pw,
                      indent,
                      "storedSocialDescriptionIndex",
                      storedSocialDescriptionIndex);
            }

            if (storedPersonalityQuirk != PersonalityQuirk.NONE) {
                MHQXMLUtility.writeSimpleXMLTag(pw, indent, "storedPersonalityQuirk", storedPersonalityQuirk.name());
            }

            if (storedPersonalityQuirkDescriptionIndex != 0) {
                MHQXMLUtility.writeSimpleXMLTag(pw,
                      indent,
                      "storedPersonalityQuirkDescriptionIndex",
                      storedPersonalityQuirkDescriptionIndex);
            }

            if (storedReasoning != Reasoning.AVERAGE) {
                MHQXMLUtility.writeSimpleXMLTag(pw, indent, "storedReasoning", storedReasoning.name());
            }

            if (storedReasoningDescriptionIndex != 0) {
                MHQXMLUtility.writeSimpleXMLTag(pw,
                      indent,
                      "storedReasoningDescriptionIndex",
                      storedReasoningDescriptionIndex);
>>>>>>> c7feb1c8
            }

            // region Flags
            MHQXMLUtility.writeSimpleXMLTag(pw, indent, "clanPersonnel", isClanPersonnel());
            MHQXMLUtility.writeSimpleXMLTag(pw, indent, "commander", commander);
            MHQXMLUtility.writeSimpleXMLTag(pw, indent, "divorceable", divorceable);
            MHQXMLUtility.writeSimpleXMLTag(pw, indent, "founder", founder);
            MHQXMLUtility.writeSimpleXMLTag(pw, indent, "immortal", immortal);
            MHQXMLUtility.writeSimpleXMLTag(pw, indent, "employed", employed);
            MHQXMLUtility.writeSimpleXMLTag(pw, indent, "marriageable", marriageable);
            MHQXMLUtility.writeSimpleXMLTag(pw, indent, "tryingToConceive", tryingToConceive);
            MHQXMLUtility.writeSimpleXMLTag(pw, indent, "hidePersonality", hidePersonality);
            // endregion Flags

            if (!extraData.isEmpty()) {
                extraData.writeToXml(pw);
            }
        } catch (Exception ex) {
            logger.error(ex, "Failed to write {} to the XML File", getFullName());
            throw ex; // we want to rethrow to ensure that the save fails
        }
        return indent;
    }

    public static Person generateInstanceFromXML(Node wn, Campaign campaign, Version version) {
        Person person = new Person(campaign);

        try {
            // Okay, now load Person-specific fields!
            NodeList nl = wn.getChildNodes();

            String advantages = null;
            String edge = null;
            String implants = null;

            for (int x = 0; x < nl.getLength(); x++) {
                Node wn2 = nl.item(x);
                String nodeName = wn2.getNodeName();

                if (nodeName.equalsIgnoreCase("preNominal")) {
                    person.setPreNominalDirect(wn2.getTextContent().trim());
                } else if (nodeName.equalsIgnoreCase("givenName")) {
                    person.setGivenNameDirect(wn2.getTextContent().trim());
                } else if (nodeName.equalsIgnoreCase("surname")) {
                    person.setSurnameDirect(wn2.getTextContent().trim());
                } else if (nodeName.equalsIgnoreCase("postNominal")) {
                    person.setPostNominalDirect(wn2.getTextContent().trim());
                } else if (nodeName.equalsIgnoreCase("maidenName")) {
                    person.setMaidenName(wn2.getTextContent().trim());
                } else if (nodeName.equalsIgnoreCase("callsign")) {
                    person.setCallsignDirect(wn2.getTextContent().trim());
                } else if (nodeName.equalsIgnoreCase("faction")) {
                    person.setOriginFaction(Factions.getInstance().getFaction(wn2.getTextContent().trim()));
                } else if (nodeName.equalsIgnoreCase("planetId")) {
                    String systemId = "", planetId = "";
                    try {
                        systemId = wn2.getAttributes().getNamedItem("systemId").getTextContent().trim();
                        planetId = wn2.getTextContent().trim();
                        PlanetarySystem ps = campaign.getSystemById(systemId);
                        Planet p = null;
                        if (ps == null) {
                            ps = campaign.getSystemByName(systemId);
                        }
                        if (ps != null) {
                            p = ps.getPlanetById(planetId);
                        }
                        person.originPlanet = p;
                    } catch (NullPointerException e) {
                        logger.error("Error loading originPlanet for {}, {}", systemId, planetId, e);
                    }
                } else if (nodeName.equalsIgnoreCase("becomingBondsmanEndDate")) {
                    person.becomingBondsmanEndDate = MHQXMLUtility.parseDate(wn2.getTextContent().trim());
                } else if (nodeName.equalsIgnoreCase("phenotype")) {
                    person.phenotype = Phenotype.fromString(wn2.getTextContent().trim());
                } else if (nodeName.equalsIgnoreCase("bloodname")) {
                    person.bloodname = wn2.getTextContent();
                } else if (nodeName.equalsIgnoreCase("biography")) {
                    person.biography = wn2.getTextContent();
                } else if (nodeName.equalsIgnoreCase("primaryRole")) {
                    final PersonnelRole primaryRole = PersonnelRole.fromString(wn2.getTextContent().trim());
                    person.setPrimaryRoleDirect(primaryRole);
                } else if (nodeName.equalsIgnoreCase("secondaryRole")) {
                    person.setSecondaryRoleDirect(PersonnelRole.fromString(wn2.getTextContent().trim()));
                } else if (nodeName.equalsIgnoreCase("acquisitions")) {
                    person.acquisitions = MathUtility.parseInt(wn2.getTextContent().trim());
                } else if (nodeName.equalsIgnoreCase("primaryDesignator")) {
                    person.primaryDesignator = ROMDesignation.parseFromString(wn2.getTextContent().trim());
                } else if (nodeName.equalsIgnoreCase("secondaryDesignator")) {
                    person.secondaryDesignator = ROMDesignation.parseFromString(wn2.getTextContent().trim());
                } else if (nodeName.equalsIgnoreCase("daysToWaitForHealing")) {
                    person.daysToWaitForHealing = MathUtility.parseInt(wn2.getTextContent().trim());
                } else if (nodeName.equalsIgnoreCase("vocationalXPTimer")) {
                    person.vocationalXPTimer = MathUtility.parseInt(wn2.getTextContent().trim());
                } else if (nodeName.equalsIgnoreCase("id")) {
                    person.id = UUID.fromString(wn2.getTextContent().trim());
                } else if (nodeName.equalsIgnoreCase("genealogy")) {
                    person.getGenealogy().fillFromXML(wn2.getChildNodes());
                } else if (nodeName.equalsIgnoreCase("dueDate")) {
                    person.dueDate = MHQXMLUtility.parseDate(wn2.getTextContent().trim());
                } else if (nodeName.equalsIgnoreCase("expectedDueDate")) {
                    person.expectedDueDate = MHQXMLUtility.parseDate(wn2.getTextContent().trim());
                } else if (nodeName.equalsIgnoreCase(Portrait.XML_TAG)) {
                    person.setPortrait(Portrait.parseFromXML(wn2));
                } else if (nodeName.equalsIgnoreCase("xp")) {
                    person.setXPDirect(MathUtility.parseInt(wn2.getTextContent().trim()));
                } else if (nodeName.equalsIgnoreCase("totalXPEarnings")) {
                    person.setTotalXPEarnings(MathUtility.parseInt(wn2.getTextContent().trim()));
                } else if (nodeName.equalsIgnoreCase("nTasks")) {
                    person.nTasks = MathUtility.parseInt(wn2.getTextContent().trim());
                } else if (nodeName.equalsIgnoreCase("hits")) {
                    person.hits = MathUtility.parseInt(wn2.getTextContent().trim());
                } else if (nodeName.equalsIgnoreCase("hitsPrior")) {
                    person.hitsPrior = MathUtility.parseInt(wn2.getTextContent().trim());
                } else if (nodeName.equalsIgnoreCase("gender")) {
                    person.setGender(Gender.parseFromString(wn2.getTextContent().trim()));
                } else if (nodeName.equalsIgnoreCase("bloodGroup")) {
                    person.setBloodGroup(BloodGroup.fromString(wn2.getTextContent().trim()));
                } else if (nodeName.equalsIgnoreCase("rankSystem")) {
                    final RankSystem rankSystem = Ranks.getRankSystemFromCode(wn2.getTextContent().trim());

                    if (rankSystem != null) {
                        person.setRankSystemDirect(rankSystem);
                    }
                } else if (nodeName.equalsIgnoreCase("rank")) {
                    person.setRank(MathUtility.parseInt(wn2.getTextContent().trim()));
                } else if (nodeName.equalsIgnoreCase("rankLevel")) {
                    person.setRankLevel(MathUtility.parseInt(wn2.getTextContent().trim()));
                } else if (nodeName.equalsIgnoreCase("maneiDominiClass")) {
                    person.setManeiDominiClassDirect(ManeiDominiClass.parseFromString(wn2.getTextContent().trim()));
                } else if (nodeName.equalsIgnoreCase("maneiDominiRank")) {
                    person.setManeiDominiRankDirect(ManeiDominiRank.parseFromString(wn2.getTextContent().trim()));
                } else if (nodeName.equalsIgnoreCase("doctorId")) {
                    if (!wn2.getTextContent().equals("null")) {
                        person.doctorId = UUID.fromString(wn2.getTextContent().trim());
                    }
                } else if (nodeName.equalsIgnoreCase("unitId")) {
                    if (!wn2.getTextContent().equals("null")) {
                        person.unit = new PersonUnitRef(UUID.fromString(wn2.getTextContent().trim()));
                    }
                } else if (nodeName.equalsIgnoreCase("status")) {
                    person.setStatus(PersonnelStatus.fromString(wn2.getTextContent().trim()));
                } else if (nodeName.equalsIgnoreCase("prisonerStatus")) {
                    person.prisonerStatus = PrisonerStatus.parseFromString(wn2.getTextContent().trim());
                } else if (nodeName.equalsIgnoreCase("salary")) {
                    person.salary = Money.fromXmlString(wn2.getTextContent().trim());
                } else if (nodeName.equalsIgnoreCase("totalEarnings")) {
                    person.totalEarnings = Money.fromXmlString(wn2.getTextContent().trim());
                } else if (nodeName.equalsIgnoreCase("minutesLeft")) {
                    person.minutesLeft = MathUtility.parseInt(wn2.getTextContent().trim());
                } else if (nodeName.equalsIgnoreCase("overtimeLeft")) {
                    person.overtimeLeft = MathUtility.parseInt(wn2.getTextContent().trim());
                } else if (nodeName.equalsIgnoreCase("birthday")) {
                    person.birthday = MHQXMLUtility.parseDate(wn2.getTextContent().trim());
                } else if (nodeName.equalsIgnoreCase("deathday")) {
                    person.dateOfDeath = MHQXMLUtility.parseDate(wn2.getTextContent().trim());
                } else if (nodeName.equalsIgnoreCase("recruitment")) {
                    person.recruitment = MHQXMLUtility.parseDate(wn2.getTextContent().trim());
                } else if (nodeName.equalsIgnoreCase("joinedCampaign")) {
                    person.joinedCampaign = MHQXMLUtility.parseDate(wn2.getTextContent().trim());
                } else if (nodeName.equalsIgnoreCase("lastRankChangeDate")) {
                    person.lastRankChangeDate = MHQXMLUtility.parseDate(wn2.getTextContent().trim());
                } else if (nodeName.equalsIgnoreCase("autoAwardSupportPoints")) {
                    person.setAutoAwardSupportPoints(MathUtility.parseInt(wn2.getTextContent().trim()));
                } else if (nodeName.equalsIgnoreCase("retirement")) {
                    person.setRetirement(MHQXMLUtility.parseDate(wn2.getTextContent().trim()));
                } else if (nodeName.equalsIgnoreCase("loyalty")) {
                    person.loyalty = MathUtility.parseInt(wn2.getTextContent(), 9);
                } else if (nodeName.equalsIgnoreCase("fatigue")) {
                    person.fatigue = MathUtility.parseInt(wn2.getTextContent().trim());
                } else if (nodeName.equalsIgnoreCase("isRecoveringFromFatigue")) {
                    person.isRecoveringFromFatigue = Boolean.parseBoolean(wn2.getTextContent().trim());
                } else if (nodeName.equalsIgnoreCase("advantages")) {
                    advantages = wn2.getTextContent();
                } else if (nodeName.equalsIgnoreCase("edge")) {
                    edge = wn2.getTextContent();
                } else if (nodeName.equalsIgnoreCase("edgeAvailable")) {
                    person.currentEdge = MathUtility.parseInt(wn2.getTextContent(), 0);
                } else if (nodeName.equalsIgnoreCase("implants")) {
                    implants = wn2.getTextContent();
                } else if (nodeName.equalsIgnoreCase("toughness")) {
                    person.toughness = MathUtility.parseInt(wn2.getTextContent().trim());
                } else if (nodeName.equalsIgnoreCase("connections")) {
                    person.connections = MathUtility.parseInt(wn2.getTextContent().trim());
                } else if (nodeName.equalsIgnoreCase("wealth")) {
                    person.wealth = MathUtility.parseInt(wn2.getTextContent().trim());
                } else if (nodeName.equalsIgnoreCase("hasPerformedExtremeExpenditure")) {
                    person.hasPerformedExtremeExpenditure = Boolean.parseBoolean(wn2.getTextContent().trim());
                } else if (nodeName.equalsIgnoreCase("reputation")) {
                    person.reputation = MathUtility.parseInt(wn2.getTextContent().trim());
                } else if (nodeName.equalsIgnoreCase("unlucky")) {
                    person.unlucky = MathUtility.parseInt(wn2.getTextContent().trim());
                } else if (nodeName.equalsIgnoreCase("bloodmark")) {
                    person.bloodmark = MathUtility.parseInt(wn2.getTextContent());
                } else if (nodeName.equalsIgnoreCase("bloodhuntSchedule")) {
                    NodeList nl2 = wn2.getChildNodes();
                    for (int y = 0; y < nl2.getLength(); y++) {
                        Node wn3 = nl2.item(y);
                        // If it's not an element node, we ignore it.
                        if (wn3.getNodeType() != Node.ELEMENT_NODE) {
                            continue;
                        }

                        if (!wn3.getNodeName().equalsIgnoreCase("attemptDate")) {
                            logger.error("(techUnitIds) Unknown node type not loaded in bloodhuntSchedule nodes: {}",
                                  wn3.getNodeName());
                            continue;
                        }
                        person.addBloodhuntDate(LocalDate.parse(wn3.getTextContent().trim()));
                    }
                } else if (nodeName.equalsIgnoreCase("atowAttributes")) {
                    person.atowAttributes = new Attributes().generateAttributesFromXML(wn2);
                } else if (nodeName.equalsIgnoreCase("pilotHits")) {
                    person.hits = MathUtility.parseInt(wn2.getTextContent().trim());
                } else if (nodeName.equalsIgnoreCase("skill")) {
                    Skill s = Skill.generateInstanceFromXML(wn2);
                    if ((s != null) && (s.getType() != null)) {
                        person.skills.addSkill(s.getType().getName(), s);
                    }
                } else if (nodeName.equalsIgnoreCase("techUnitIds")) {
                    NodeList nl2 = wn2.getChildNodes();
                    for (int y = 0; y < nl2.getLength(); y++) {
                        Node wn3 = nl2.item(y);
                        // If it's not an element node, we ignore it.
                        if (wn3.getNodeType() != Node.ELEMENT_NODE) {
                            continue;
                        }

                        if (!wn3.getNodeName().equalsIgnoreCase("id")) {
                            logger.error("(techUnitIds) Unknown node type not loaded in techUnitIds nodes: {}",
                                  wn3.getNodeName());
                            continue;
                        }
                        person.addTechUnit(new PersonUnitRef(UUID.fromString(wn3.getTextContent().trim())));
                    }
                } else if (nodeName.equalsIgnoreCase("personnelLog")) {
                    NodeList nl2 = wn2.getChildNodes();
                    for (int y = 0; y < nl2.getLength(); y++) {
                        Node wn3 = nl2.item(y);
                        // If it's not an element node, we ignore it.
                        if (wn3.getNodeType() != Node.ELEMENT_NODE) {
                            continue;
                        }

                        if (!wn3.getNodeName().equalsIgnoreCase("logEntry")) {
                            logger.error("(personnelLog) Unknown node type not loaded in personnel logEntry nodes: {}",
                                  wn3.getNodeName());
                            continue;
                        }

                        final LogEntry logEntry = LogEntryFactory.getInstance().generateInstanceFromXML(wn3);
                        if (logEntry != null) {
                            // <50.05 compatibility handler
                            LogEntryType logEntryType = logEntry.getType();
                            String logEntryDescription = logEntry.getDesc();
                            if (logEntryType == MEDICAL) {
                                person.addMedicalLogEntry(logEntry);
                            } else if (logEntryType == SERVICE) {
                                // < 50.05 compatibility handler
                                List<String> assignmentTargetStrings = List.of("Assigned to",
                                      "Reassigned from",
                                      "Removed from",
                                      "Added to");

                                boolean shiftedLogType = false;
                                for (String targetString : assignmentTargetStrings) {
                                    if (logEntryDescription.startsWith(targetString)) {
                                        logEntry.setType(ASSIGNMENT);
                                        person.addAssignmentLogEntry(logEntry);
                                        shiftedLogType = true;
                                        break;
                                    }
                                }

                                if (!shiftedLogType) {
                                    person.addPersonalLogEntry(logEntry);
                                }
                            } else {
                                // < 50.05 compatibility handler
                                List<String> performanceTargetStrings = List.of("Changed edge to",
                                      "Gained",
                                      "Improved",
                                      "injuries, gaining",
                                      "XP from successful medical work");

                                boolean foundPerformanceTarget = false;
                                for (String targetString : performanceTargetStrings) {
                                    if (logEntryDescription.startsWith(targetString)) {
                                        foundPerformanceTarget = true;
                                        break;
                                    }
                                }

                                if (foundPerformanceTarget) {
                                    logEntry.setType(PERFORMANCE);
                                    person.addPerformanceLogEntry(logEntry);
                                } else {
                                    person.addPersonalLogEntry(logEntry);
                                }
                            }
                        }
                    }
                } else if (nodeName.equalsIgnoreCase("medicalLog")) {
                    NodeList nl2 = wn2.getChildNodes();
                    for (int y = 0; y < nl2.getLength(); y++) {
                        Node wn3 = nl2.item(y);
                        // If it's not an element node, we ignore it.
                        if (wn3.getNodeType() != Node.ELEMENT_NODE) {
                            continue;
                        }

                        if (!wn3.getNodeName().equalsIgnoreCase("logEntry")) {
                            logger.error("(medicalLog) Unknown node type not loaded in personnel logEntry nodes: {}",
                                  wn3.getNodeName());
                            continue;
                        }

                        final LogEntry logEntry = LogEntryFactory.getInstance().generateInstanceFromXML(wn3);
                        if (logEntry != null) {
                            person.addMedicalLogEntry(logEntry);
                        }
                    }
                } else if (nodeName.equalsIgnoreCase("scenarioLog")) {
                    NodeList nl2 = wn2.getChildNodes();
                    for (int y = 0; y < nl2.getLength(); y++) {
                        Node wn3 = nl2.item(y);
                        // If it's not an element node, we ignore it.
                        if (wn3.getNodeType() != Node.ELEMENT_NODE) {
                            continue;
                        }

                        if (!wn3.getNodeName().equalsIgnoreCase("logEntry")) {
                            logger.error("Unknown node type not loaded in scenario logEntry nodes: {}",
                                  wn3.getNodeName());
                            continue;
                        }

                        final LogEntry logEntry = LogEntryFactory.getInstance().generateInstanceFromXML(wn3);
                        if (logEntry != null) {
                            person.addScenarioLogEntry(logEntry);
                        }
                    }
                } else if (nodeName.equalsIgnoreCase("assignmentLog")) {
                    NodeList nl2 = wn2.getChildNodes();
                    for (int y = 0; y < nl2.getLength(); y++) {
                        Node wn3 = nl2.item(y);
                        // If it's not an element node, we ignore it.
                        if (wn3.getNodeType() != Node.ELEMENT_NODE) {
                            continue;
                        }

                        if (!wn3.getNodeName().equalsIgnoreCase("logEntry")) {
                            logger.error("(assignmentLog) Unknown node type not loaded in scenario logEntry nodes: {}",
                                  wn3.getNodeName());
                            continue;
                        }

                        final LogEntry logEntry = LogEntryFactory.getInstance().generateInstanceFromXML(wn3);
                        if (logEntry != null) {
                            person.addAssignmentLogEntry(logEntry);
                        }
                    }
                } else if (nodeName.equalsIgnoreCase("performanceLog")) {
                    NodeList nl2 = wn2.getChildNodes();
                    for (int y = 0; y < nl2.getLength(); y++) {
                        Node wn3 = nl2.item(y);
                        // If it's not an element node, we ignore it.
                        if (wn3.getNodeType() != Node.ELEMENT_NODE) {
                            continue;
                        }

                        if (!wn3.getNodeName().equalsIgnoreCase("logEntry")) {
                            logger.error("(performanceLog) Unknown node type not loaded in scenario logEntry nodes: {}",
                                  wn3.getNodeName());
                            continue;
                        }

                        final LogEntry logEntry = LogEntryFactory.getInstance().generateInstanceFromXML(wn3);
                        if (logEntry != null) {
                            person.addPerformanceLogEntry(logEntry);
                        }
                    }
                } else if (nodeName.equalsIgnoreCase("awards")) {
                    NodeList nl2 = wn2.getChildNodes();
                    for (int y = 0; y < nl2.getLength(); y++) {
                        Node wn3 = nl2.item(y);
                        if (wn3.getNodeType() != Node.ELEMENT_NODE) {
                            continue;
                        }

                        if (!wn3.getNodeName().equalsIgnoreCase("award")) {
                            logger.error("Unknown node type not loaded in personnel award log nodes: {}",
                                  wn3.getNodeName());
                            continue;
                        }

                        person.getAwardController()
                              .addAwardFromXml(AwardsFactory.getInstance().generateNewFromXML(wn3));
                    }
                } else if (nodeName.equalsIgnoreCase("injuries")) {
                    NodeList nl2 = wn2.getChildNodes();
                    for (int y = 0; y < nl2.getLength(); y++) {
                        Node wn3 = nl2.item(y);
                        // If it's not an element node, we ignore it.
                        if (wn3.getNodeType() != Node.ELEMENT_NODE) {
                            continue;
                        }

                        if (!wn3.getNodeName().equalsIgnoreCase("injury")) {
                            logger.error("Unknown node type not loaded in injury nodes: {}", wn3.getNodeName());
                            continue;
                        }
                        person.injuries.add(Injury.generateInstanceFromXML(wn3));
                    }
                    LocalDate now = campaign.getLocalDate();
                    person.injuries.stream()
                          .filter(inj -> (null == inj.getStart()))
                          .forEach(inj -> inj.setStart(now.minusDays(inj.getOriginalTime() - inj.getTime())));
                } else if (nodeName.equalsIgnoreCase("originalUnitWeight")) {
                    person.originalUnitWeight = MathUtility.parseInt(wn2.getTextContent().trim());
                } else if (nodeName.equalsIgnoreCase("originalUnitTech")) {
                    person.originalUnitTech = MathUtility.parseInt(wn2.getTextContent().trim());
                } else if (nodeName.equalsIgnoreCase("originalUnitId")) {
                    person.originalUnitId = UUID.fromString(wn2.getTextContent().trim());
                } else if (nodeName.equalsIgnoreCase("eduHighestEducation")) {
                    person.eduHighestEducation = EducationLevel.fromString(wn2.getTextContent().trim());
                } else if (nodeName.equalsIgnoreCase("eduJourneyTime")) {
                    person.eduJourneyTime = MathUtility.parseInt(wn2.getTextContent().trim());
                } else if (nodeName.equalsIgnoreCase("eduDaysOfTravel")) {
                    person.eduDaysOfTravel = MathUtility.parseInt(wn2.getTextContent().trim());
                } else if (nodeName.equalsIgnoreCase("eduTagAlongs")) {
                    if (nodeName.equalsIgnoreCase("eduTagAlongs")) {
                        NodeList uuidNodes = wn2.getChildNodes();

                        for (int j = 0; j < uuidNodes.getLength(); j++) {
                            Node uuidNode = uuidNodes.item(j);

                            if (uuidNode.getNodeName().equalsIgnoreCase("tagAlong")) {
                                String uuidString = uuidNode.getTextContent();

                                UUID uuid = UUID.fromString(uuidString);

                                person.eduTagAlongs.add(uuid);
                            }
                        }
                    }
                } else if (nodeName.equalsIgnoreCase("eduFailedApplications")) {
                    if (nodeName.equalsIgnoreCase("eduFailedApplications")) {
                        NodeList nodes = wn2.getChildNodes();

                        for (int j = 0; j < nodes.getLength(); j++) {
                            Node node = nodes.item(j);

                            if (node.getNodeName().equalsIgnoreCase("eduFailedApplication")) {
                                person.eduFailedApplications.add(node.getTextContent().trim());
                            }
                        }
                    }
                } else if (nodeName.equalsIgnoreCase("eduAcademySystem")) {
                    person.eduAcademySystem = String.valueOf(wn2.getTextContent().trim());
                } else if (nodeName.equalsIgnoreCase("eduAcademyName")) {
                    person.eduAcademyName = String.valueOf(wn2.getTextContent().trim());
                } else if (nodeName.equalsIgnoreCase("eduAcademySet")) {
                    person.eduAcademySet = String.valueOf(wn2.getTextContent().trim());
                } else if (nodeName.equalsIgnoreCase("eduAcademyNameInSet")) {
                    person.eduAcademyNameInSet = String.valueOf(wn2.getTextContent().trim());
                } else if (nodeName.equalsIgnoreCase("eduAcademyFaction")) {
                    person.eduAcademyFaction = String.valueOf(wn2.getTextContent().trim());
                } else if (nodeName.equalsIgnoreCase("eduCourseIndex")) {
                    person.eduCourseIndex = MathUtility.parseInt(wn2.getTextContent().trim());
                } else if (nodeName.equalsIgnoreCase("eduEducationStage")) {
                    person.eduEducationStage = EducationStage.parseFromString(wn2.getTextContent().trim());
                } else if (nodeName.equalsIgnoreCase("eduEducationTime")) {
                    person.eduEducationTime = MathUtility.parseInt(wn2.getTextContent().trim());
                } else if (nodeName.equalsIgnoreCase("aggression")) {
                    person.aggression = Aggression.fromString(wn2.getTextContent().trim());
                } else if (nodeName.equalsIgnoreCase("aggressionDescriptionIndex")) {
                    person.aggressionDescriptionIndex = MathUtility.parseInt(wn2.getTextContent().trim());
                } else if (nodeName.equalsIgnoreCase("ambition")) {
                    person.ambition = Ambition.fromString(wn2.getTextContent().trim());
                } else if (nodeName.equalsIgnoreCase("ambitionDescriptionIndex")) {
                    person.ambitionDescriptionIndex = MathUtility.parseInt(wn2.getTextContent().trim());
                } else if (nodeName.equalsIgnoreCase("greed")) {
                    person.greed = Greed.fromString(wn2.getTextContent().trim());
                } else if (nodeName.equalsIgnoreCase("greedDescriptionIndex")) {
                    person.greedDescriptionIndex = MathUtility.parseInt(wn2.getTextContent().trim());
                } else if (nodeName.equalsIgnoreCase("social")) {
                    person.social = Social.fromString(wn2.getTextContent().trim());
                } else if (nodeName.equalsIgnoreCase("socialDescriptionIndex")) {
                    person.socialDescriptionIndex = MathUtility.parseInt(wn2.getTextContent().trim());
                } else if (nodeName.equalsIgnoreCase("personalityQuirk")) {
                    person.personalityQuirk = PersonalityQuirk.fromString(wn2.getTextContent().trim());

                    // < 50.07 compatibility handler
                    if (person.personalityQuirk == PersonalityQuirk.BROKEN) {
                        person.personalityQuirk = PersonalityQuirk.HAUNTED;
                    }
                } else if (nodeName.equalsIgnoreCase("personalityQuirkDescriptionIndex")) {
                    person.personalityQuirkDescriptionIndex = MathUtility.parseInt(wn2.getTextContent().trim());
                } else if ((nodeName.equalsIgnoreCase("reasoning"))) {
                    person.reasoning = Reasoning.fromString(wn2.getTextContent().trim());
                } else if ((nodeName.equalsIgnoreCase("reasoningDescriptionIndex"))) {
                    person.reasoningDescriptionIndex = MathUtility.parseInt(wn2.getTextContent().trim());
                } else if (nodeName.equalsIgnoreCase("personalityDescription")) {
                    person.personalityDescription = wn2.getTextContent();
                } else if (nodeName.equalsIgnoreCase("personalityInterviewNotes")) {
                    person.personalityInterviewNotes = wn2.getTextContent();
<<<<<<< HEAD
                } else if (nodeName.equalsIgnoreCase("sufferingFromClinicalParanoia")) {
                    person.setSufferingFromClinicalParanoia(Boolean.parseBoolean(wn2.getTextContent().trim()));
=======
                } else if (nodeName.equalsIgnoreCase("storedGivenName")) {
                    person.storedGivenName = wn2.getTextContent();
                } else if (nodeName.equalsIgnoreCase("storedSurname")) {
                    person.storedSurname = wn2.getTextContent();
                } else if (nodeName.equalsIgnoreCase("storedLoyalty")) {
                    person.storedLoyalty = MathUtility.parseInt(wn2.getTextContent().trim(), 9);
                } else if (nodeName.equalsIgnoreCase("storedOriginFaction")) {
                    person.storedOriginFaction = Factions.getInstance().getFaction(wn2.getTextContent().trim());
                } else if (nodeName.equalsIgnoreCase("storedAggression")) {
                    person.storedAggression = Aggression.fromString(wn2.getTextContent().trim());
                } else if (nodeName.equalsIgnoreCase("storedAggressionDescriptionIndex")) {
                    person.storedAggressionDescriptionIndex = MathUtility.parseInt(wn2.getTextContent().trim());
                } else if (nodeName.equalsIgnoreCase("storedAmbition")) {
                    person.storedAmbition = Ambition.fromString(wn2.getTextContent().trim());
                } else if (nodeName.equalsIgnoreCase("storedAmbitionDescriptionIndex")) {
                    person.storedAmbitionDescriptionIndex = MathUtility.parseInt(wn2.getTextContent().trim());
                } else if (nodeName.equalsIgnoreCase("storedGreed")) {
                    person.storedGreed = Greed.fromString(wn2.getTextContent().trim());
                } else if (nodeName.equalsIgnoreCase("storedGreedDescriptionIndex")) {
                    person.storedGreedDescriptionIndex = MathUtility.parseInt(wn2.getTextContent().trim());
                } else if (nodeName.equalsIgnoreCase("storedSocial")) {
                    person.storedSocial = Social.fromString(wn2.getTextContent().trim());
                } else if (nodeName.equalsIgnoreCase("storedSocialDescriptionIndex")) {
                    person.storedSocialDescriptionIndex = MathUtility.parseInt(wn2.getTextContent().trim());
                } else if (nodeName.equalsIgnoreCase("storedPersonalityQuirk")) {
                    person.storedPersonalityQuirk = PersonalityQuirk.fromString(wn2.getTextContent().trim());
                } else if (nodeName.equalsIgnoreCase("storedPersonalityQuirkDescriptionIndex")) {
                    person.storedPersonalityQuirkDescriptionIndex = MathUtility.parseInt(wn2.getTextContent().trim());
                } else if (nodeName.equalsIgnoreCase("storedReasoning")) {
                    person.storedReasoning = Reasoning.fromString(wn2.getTextContent().trim());
                } else if (nodeName.equalsIgnoreCase("storedReasoningDescriptionIndex")) {
                    person.storedReasoningDescriptionIndex = MathUtility.parseInt(wn2.getTextContent().trim());
>>>>>>> c7feb1c8
                } else if (nodeName.equalsIgnoreCase("clanPersonnel")) {
                    person.setClanPersonnel(Boolean.parseBoolean(wn2.getTextContent().trim()));
                } else if (nodeName.equalsIgnoreCase("commander")) {
                    person.setCommander(Boolean.parseBoolean(wn2.getTextContent().trim()));
                } else if (nodeName.equalsIgnoreCase("divorceable")) {
                    person.setDivorceable(Boolean.parseBoolean(wn2.getTextContent().trim()));
                } else if (nodeName.equalsIgnoreCase("founder")) {
                    person.setFounder(Boolean.parseBoolean(wn2.getTextContent().trim()));
                } else if (nodeName.equalsIgnoreCase("immortal")) {
                    person.setImmortal(Boolean.parseBoolean(wn2.getTextContent().trim()));
                } else if (nodeName.equalsIgnoreCase("employed")) {
                    // Fixes a <50.07 bug
                    if (!person.isCivilian()) { // Non-civilians are always employed
                        person.setEmployed(true);
                    } else {
                        person.setEmployed(Boolean.parseBoolean(wn2.getTextContent().trim()));
                    }
                } else if (nodeName.equalsIgnoreCase("marriageable")) {
                    person.setMarriageable(Boolean.parseBoolean(wn2.getTextContent().trim()));
                } else if (nodeName.equalsIgnoreCase("tryingToConceive")) {
                    person.setTryingToConceive(Boolean.parseBoolean(wn2.getTextContent().trim()));
                } else if (nodeName.equalsIgnoreCase("hidePersonality")) {
                    person.setHidePersonality(Boolean.parseBoolean(wn2.getTextContent().trim()));
                } else if (nodeName.equalsIgnoreCase("extraData")) {
                    person.extraData = ExtraData.createFromXml(wn2);
                }
            }

            person.setFullName(); // this sets the name based on the loaded values

            if ((advantages != null) && !advantages.isBlank()) {
                StringTokenizer st = new StringTokenizer(advantages, DELIMITER);
                while (st.hasMoreTokens()) {
                    String adv = st.nextToken();
                    String advName = Crew.parseAdvantageName(adv);
                    Object value = Crew.parseAdvantageValue(adv);

                    try {
                        person.getOptions().getOption(advName).setValue(value);
                    } catch (Exception e) {
                        logger.warn("Error restoring advantage: {}", adv);
                    }
                }
            }

            if ((edge != null) && !edge.isBlank()) {
                List<String> edgeOptionList = getEdgeTriggersList();
                // this prevents an error caused by the Option Group name being included in the
                // list of options for that group
                edgeOptionList.remove(0);

                updateOptions(edge, person, edgeOptionList);
                removeUnusedEdgeTriggers(person, edgeOptionList);
            }

            if ((implants != null) && !implants.isBlank()) {
                StringTokenizer st = new StringTokenizer(implants, DELIMITER);
                while (st.hasMoreTokens()) {
                    String adv = st.nextToken();
                    String advName = Crew.parseAdvantageName(adv);
                    Object value = Crew.parseAdvantageValue(adv);

                    try {
                        person.getOptions().getOption(advName).setValue(value);
                    } catch (Exception e) {
                        logger.error("Error restoring implants: {}", adv);
                    }
                }
            }

            // Fixing Prisoner Ranks - 0.47.X Fix
            if (person.getRankNumeric() < 0) {
                person.setRank(0);
            }

            if (person.getJoinedCampaign() == null) {
                person.setJoinedCampaign(campaign.getLocalDate());
            }

            // This resolves a bug squashed in 2025 (50.03) but lurked in our codebase
            // potentially as far back as 2014. The next two handlers should never be removed.
            if (!person.canPerformRole(campaign.getLocalDate(), person.getSecondaryRole(), false)) {
                person.setSecondaryRole(PersonnelRole.NONE);

                campaign.addReport(String.format(resources.getString("ineligibleForSecondaryRole"),
                      spanOpeningWithCustomColor(getWarningColor()),
                      CLOSING_SPAN_TAG,
                      person.getHyperlinkedFullTitle()));
            }

            if (!person.canPerformRole(campaign.getLocalDate(), person.getPrimaryRole(), true)) {
                person.setPrimaryRole(campaign, PersonnelRole.NONE);

                campaign.addReport(String.format(resources.getString("ineligibleForPrimaryRole"),
                      spanOpeningWithCustomColor(getNegativeColor()),
                      CLOSING_SPAN_TAG,
                      person.getHyperlinkedFullTitle()));
            }
        } catch (Exception e) {
            logger.error(e, "Failed to read person {} from file", person.getFullName());
            person = null;
        }

        return person;
    }
    // endregion File I/O

    public void setSalary(final Money salary) {
        this.salary = salary;
    }

    /**
     * Calculates and returns the salary for this person based on campaign rules and status.
     *
     * <p>The method applies the following logic:</p>
     * <ul>
     *     <li>If the person is not free (e.g., a prisoner), returns a zero salary.</li>
     *     <li>If a positive or zero custom salary has been set, it is used directly.</li>
     *     <li>If the salary is negative, the standard salary is calculated based on campaign options and the
     *     person's roles, skills, and attributes:</li>
     *     <li>Base salaries are taken from the campaign options, according to primary and secondary roles.</li>
     *     <li>If the person is specialized infantry with applicable unit and specialization, a multiplier is
     *     applied to the primary base salary.</li>
     *     <li>An experience-level multiplier is applied to both primary and secondary salaries based on the
     *     person's skills.</li>
     *     <li>Additional multipliers for specializations (e.g., anti-mek skill) may also apply.</li>
     *     <li>Secondary role salaries are halved and only applied if not disabled via campaign options.</li>
     *     <li>The base salaries for primary and secondary roles are summed.</li>
     *     <li>If the person's rank provides a pay multiplier, the calculated total is multiplied accordingly.</li>
     * </ul>
     *
     * <p>The method does not currently account for era modifiers or crew type (e.g., DropShip, JumpShip, WarShip).</p>
     *
     * @param campaign The current {@link Campaign} used to determine relevant options and settings.
     *
     * @return A {@link Money} object representing the person's salary according to current campaign rules and their
     *       status.
     */
    public Money getSalary(final Campaign campaign) {
        if (!getPrisonerStatus().isFree()) {
            return Money.zero();
        }

        if (!employed) {
            return Money.zero();
        }

        if (salary.isPositiveOrZero()) {
            return salary;
        }

        // If the salary is negative, then use the standard amounts
        Money primaryBase = campaign.getCampaignOptions().getRoleBaseSalaries()[getPrimaryRole().ordinal()];

        // SpecInf is a special case, this needs to be applied first to bring base
        // salary up to RAW.
        if (getPrimaryRole().isSoldierOrBattleArmour()) {
            if ((getUnit() != null) &&
                      getUnit().isConventionalInfantry() &&
                      ((Infantry) getUnit().getEntity()).hasSpecialization()) {
                primaryBase = primaryBase.multipliedBy(campaign.getCampaignOptions()
                                                             .getSalarySpecialistInfantryMultiplier());
            }
        }

        // Experience multiplier
        primaryBase = primaryBase.multipliedBy(campaign.getCampaignOptions()
                                                     .getSalaryXPMultipliers()
                                                     .get(getSkillLevel(campaign, false)));

        // Specialization multiplier
        if (getPrimaryRole().isSoldierOrBattleArmour()) {
            if (hasSkill(S_ANTI_MEK)) {
                primaryBase = primaryBase.multipliedBy(campaign.getCampaignOptions().getSalaryAntiMekMultiplier());
            }
        }

        // CamOps doesn't cover secondary roles, so we just half the base salary of the
        // secondary role.
        Money secondaryBase = Money.zero();

        if (!campaign.getCampaignOptions().isDisableSecondaryRoleSalary()) {
            secondaryBase = campaign.getCampaignOptions().getRoleBaseSalaries()[getSecondaryRole().ordinal()].dividedBy(
                  2);

            // SpecInf is a special case, this needs to be applied first to bring base
            // salary up to RAW.
            if (getSecondaryRole().isSoldierOrBattleArmour()) {
                if (hasSkill(S_ANTI_MEK)) {
                    secondaryBase = secondaryBase.multipliedBy(campaign.getCampaignOptions()
                                                                     .getSalaryAntiMekMultiplier());
                }
            }

            // Experience modifier
            secondaryBase = secondaryBase.multipliedBy(campaign.getCampaignOptions()
                                                             .getSalaryXPMultipliers()
                                                             .get(getSkillLevel(campaign, true)));

            // Specialization
            if (getSecondaryRole().isSoldierOrBattleArmour()) {
                if (hasSkill(S_ANTI_MEK)) {
                    secondaryBase = secondaryBase.multipliedBy(campaign.getCampaignOptions()
                                                                     .getSalaryAntiMekMultiplier());
                }
            }
        }

        // TODO: distinguish DropShip, JumpShip, and WarShip crew
        // TODO: Add era mod to salary calc..
        if (getRank().getPayMultiplier() > 0) {
            return primaryBase.plus(secondaryBase).multipliedBy(getRank().getPayMultiplier());
        } else {
            return primaryBase.plus(secondaryBase);
        }
    }

    /**
     * Retrieves a list of edge triggers from PilotOptions.
     *
     * @return a List of edge triggers. If no edge triggers are found, an empty List is returned.
     */
    private static List<String> getEdgeTriggersList() {
        Enumeration<IOptionGroup> groups = new PilotOptions().getGroups();

        while (groups.hasMoreElements()) {
            IOptionGroup group = groups.nextElement();

            if (group.getKey().equals(PilotOptions.EDGE_ADVANTAGES)) {
                return Collections.list(group.getOptionNames());
            }
        }

        return new ArrayList<>();
    }

    /**
     * Updates the status of Edge Triggers based on those stored in edgeTriggers
     *
     * @param edgeTriggers   the string containing edge triggers delimited by "::"
     * @param retVal         the person to update
     * @param edgeOptionList the list of edge triggers to remove
     */
    private static void updateOptions(String edgeTriggers, Person retVal, List<String> edgeOptionList) {
        StringTokenizer st = new StringTokenizer(edgeTriggers, DELIMITER);

        while (st.hasMoreTokens()) {
            String trigger = st.nextToken();
            String triggerName = Crew.parseAdvantageName(trigger);
            Object value = Crew.parseAdvantageValue(trigger);

            try {
                retVal.getOptions().getOption(triggerName).setValue(value);
                edgeOptionList.remove(triggerName);
            } catch (Exception e) {
                logger.error("Error restoring edge trigger: {}", trigger);
            }
        }
    }

    /**
     * Explicitly disables unused Edge triggers
     *
     * @param retVal         the person for whom the triggers are disabled
     * @param edgeOptionList the list of edge triggers to be processed
     */
    private static void removeUnusedEdgeTriggers(Person retVal, List<String> edgeOptionList) {
        for (String edgeTrigger : edgeOptionList) {
            String advName = Crew.parseAdvantageName(edgeTrigger);

            try {
                retVal.getOptions().getOption(advName).setValue(false);
            } catch (Exception e) {
                logger.error("Error disabling edge trigger: {}", edgeTrigger);
            }
        }
    }

    /**
     * @return the person's total earnings
     */
    public Money getTotalEarnings() {
        return totalEarnings;
    }

    /**
     * This is used to pay a person. Preventing negative payments is intentional to ensure we don't accidentally change
     * someone when trying to give them money. To charge a person, implement a new method. (And then add a @see here)
     *
     * @param money the amount of money to add to their total earnings
     */
    public void payPerson(final Money money) {
        if (money.isPositiveOrZero()) {
            totalEarnings = getTotalEarnings().plus((money));
        }
    }

    /**
     * This is used to pay a person their share value based on the value of a single share
     *
     * @param campaign     the campaign the person is a part of
     * @param money        the value of a single share
     * @param sharesForAll whether all personnel have shares
     */
    public void payPersonShares(final Campaign campaign, final Money money, final boolean sharesForAll) {
        final int shares = getNumShares(campaign, sharesForAll);
        if (shares > 0) {
            payPerson(money.multipliedBy(shares));
        }
    }

    // region Ranks
    public RankSystem getRankSystem() {
        return rankSystem;
    }

    public void setRankSystem(final RankValidator rankValidator, final RankSystem rankSystem) {
        setRankSystemDirect(rankSystem);
        rankValidator.checkPersonRank(this);
        MekHQ.triggerEvent(new PersonChangedEvent(this));
    }

    private void setRankSystemDirect(final RankSystem rankSystem) {
        this.rankSystem = rankSystem;
    }

    public Rank getRank() {
        return getRankSystem().getRank(getRankNumeric());
    }

    /**
     * Retrieves the index of the character's rank
     *
     * @return the numeric value of the rank as an {@link Integer}
     */
    public int getRankNumeric() {
        return rank;
    }

    public void setRank(final int rank) {
        this.rank = rank;
    }

    /**
     * Retrieves the character's rank <b>sub-level</b>. Predominantly used in ComStar rank styles.
     *
     * <p><b>Important:</b> You almost always want to use {@link #getRankNumeric()} instead.</p>
     *
     * @return the rank level as an integer
     */
    public int getRankLevel() {
        return rankLevel;
    }

    public void setRankLevel(final int rankLevel) {
        this.rankLevel = rankLevel;
    }

    public void changeRank(final Campaign campaign, final int rankNumeric, final int rankLevel, final boolean report) {
        final int oldRankNumeric = getRankNumeric();
        final int oldRankLevel = getRankLevel();
        setRank(rankNumeric);
        setRankLevel(rankLevel);

        if (getPrisonerStatus().isFree() && !getPrimaryRole().isDependent()) {
            setLastRankChangeDate(campaign.getLocalDate());
        } else {
            setLastRankChangeDate(null);
        }

        campaign.personUpdated(this);

        if (report) {
            if ((rankNumeric > oldRankNumeric) || ((rankNumeric == oldRankNumeric) && (rankLevel > oldRankLevel))) {
                ServiceLogger.promotedTo(this, campaign.getLocalDate());
            } else if ((rankNumeric < oldRankNumeric) || (rankLevel < oldRankLevel)) {
                ServiceLogger.demotedTo(this, campaign.getLocalDate());
            }
        }
    }

    public String getRankName() {
        final Profession profession = Profession.getProfessionFromPersonnelRole(getPrimaryRole());
        String rankName = getRank().getName(profession.getProfession(getRankSystem(), getRank()));

        // Manei Domini Additions
        if (getRankSystem().isUseManeiDomini()) {
            if (!getManeiDominiClass().isNone()) {
                rankName = getManeiDominiClass() + " " + rankName;
            }

            if (!getManeiDominiRank().isNone()) {
                rankName += " " + getManeiDominiRank();
            }
        }

        if (getRankSystem().isUseROMDesignation()) {
            rankName += ROMDesignation.getComStarBranchDesignation(this);
        }

        // Rank Level Modifications
        if (getRankLevel() > 0) {
            rankName += Utilities.getRomanNumeralsFromArabicNumber(rankLevel, true);
        }

        // Prisoner Status Modifications
        rankName = rankName.equalsIgnoreCase("None") ?
                         getPrisonerStatus().getTitleExtension() :
                         getPrisonerStatus().getTitleExtension() + ' ' + rankName;

        // We have our name, return it
        return rankName.trim();
    }

    public ManeiDominiClass getManeiDominiClass() {
        return maneiDominiClass;
    }

    public void setManeiDominiClass(final ManeiDominiClass maneiDominiClass) {
        setManeiDominiClassDirect(maneiDominiClass);
        MekHQ.triggerEvent(new PersonChangedEvent(this));
    }

    private void setManeiDominiClassDirect(final ManeiDominiClass maneiDominiClass) {
        this.maneiDominiClass = maneiDominiClass;
    }

    public ManeiDominiRank getManeiDominiRank() {
        return maneiDominiRank;
    }

    public void setManeiDominiRank(final ManeiDominiRank maneiDominiRank) {
        setManeiDominiRankDirect(maneiDominiRank);
        MekHQ.triggerEvent(new PersonChangedEvent(this));
    }

    private void setManeiDominiRankDirect(final ManeiDominiRank maneiDominiRank) {
        this.maneiDominiRank = maneiDominiRank;
    }

    /**
     * Determines whether this person outranks another, taking into account the seniority rank for ComStar and WoB
     * ranks.
     *
     * @param other The <code>Person</code> to compare ranks with
     *
     * @return true if <code>other</code> has a lower rank, or if <code>other</code> is null.
     */
    public boolean outRanks(final @Nullable Person other) {
        if (other == null) {
            return true;
        } else if (getRankNumeric() == other.getRankNumeric()) {
            return getRankLevel() > other.getRankLevel();
        } else {
            return getRankNumeric() > other.getRankNumeric();
        }
    }

    /**
     * Checks if the current person outranks another person using a skill tiebreaker. If the other person is null, it is
     * considered that the current person outranks them. If both persons have the same rank numeric value, the rank
     * level is compared. If both persons have the same rank numeric value and rank level, the experience levels are
     * compared.
     *
     * @param campaign    the campaign used to calculate the experience levels
     * @param otherPerson the other person to compare ranks with
     *
     * @return true if the current person outranks the other person, false otherwise
     */
    public boolean outRanksUsingSkillTiebreaker(Campaign campaign, @Nullable Person otherPerson) {
        if (otherPerson == null) {
            return true;
        } else if (getRankNumeric() == otherPerson.getRankNumeric()) {
            if (getRankLevel() > otherPerson.getRankLevel()) {
                return true;
            } else if (getRankLevel() < otherPerson.getRankLevel()) {
                return false;
            } else {
                if (getExperienceLevel(campaign, false) == otherPerson.getExperienceLevel(campaign, false)) {
                    return getExperienceLevel(campaign, true) > otherPerson.getExperienceLevel(campaign, true);
                } else {
                    return getExperienceLevel(campaign, false) > otherPerson.getExperienceLevel(campaign, false);
                }
            }
        } else {
            return getRankNumeric() > otherPerson.getRankNumeric();
        }
    }
    // endregion Ranks

    @Override
    public String toString() {
        return getFullName();
    }

    /**
     * Two people are determined to be equal if they have the same id
     *
     * @param object The object to check if it is equal to the person or not
     *
     * @return True if they have the same id, otherwise false
     */
    @Override
    public boolean equals(final @Nullable Object object) {
        if (this == object) {
            return true;
        } else if (!(object instanceof Person)) {
            return false;
        } else {
            return getId().equals(((Person) object).getId());
        }
    }

    @Override
    public int hashCode() {
        return getId().hashCode();
    }

    public SkillLevel getSkillLevel(final Campaign campaign, final boolean secondary) {
        return Skills.SKILL_LEVELS[getExperienceLevel(campaign, secondary) + 1];
    }

    /**
     * Determines the experience level of a person in their current profession within the context of a campaign.
     *
     * <p>The calculation varies depending on the person's role and campaign options:</p>
     * <ul>
     *     <li>
     *         <b>Vehicle Gunners:</b> If artillery usage is enabled in the campaign, calculates the maximum
     *         experience level between Gunnery (Vee) and Artillery skills. Otherwise, uses the profession's
     *         associated skills and campaign averaging option.
     *     </li>
     *     <li>
     *         <b>Vehicle Crew:</b> Returns the highest experience level among a specific set of technical and support skills.
     *     </li>
     *     <li>
     *         <b>Administrators:</b> Averages the Administrator skill and (optionally) Negotiation skills,
     *         depending on campaign options. If all selected skills are untrained, returns {@link SkillType#EXP_NONE}.
     *         Otherwise, returns the average, floored at 0.
     *     </li>
     *     <li>
     *         <b>All other roles:</b> Calculates the experience level using their associated skills and campaign averaging option.
     *     </li>
     * </ul>
     *
     * @param campaign  the campaign context, providing options and relevant configuration
     * @param secondary if {@code true}, evaluates the person's secondary role; if {@code false}, evaluates the primary
     *                  role
     *
     * @return the calculated experience level for the relevant role, or {@link SkillType#EXP_NONE} if not qualified
     */
    public int getExperienceLevel(final Campaign campaign, final boolean secondary) {
        final PersonnelRole role = secondary ? getSecondaryRole() : getPrimaryRole();

        final CampaignOptions campaignOptions = campaign.getCampaignOptions();
        final boolean doAdminCountNegotiation = campaignOptions.isAdminExperienceLevelIncludeNegotiation();
        final boolean isUseArtillery = campaignOptions.isUseArtillery();

        final boolean isAlternativeQualityAveraging = campaignOptions.isAlternativeQualityAveraging();

        final int adjustedReputation = getAdjustedReputation(campaignOptions.isUseAgeEffects(),
              campaign.isClanCampaign(),
              campaign.getLocalDate(),
              rank);

        // Optional skills such as Admin for Techs are not counted towards the character's experience level, except
        // in the special case of Vehicle Gunners. So we only want to fetch the base professions.
        List<String> associatedSkillNames = role.getSkillsForProfession();

        return switch (role) {
            case VEHICLE_GUNNER -> {
                if (!isUseArtillery) {
                    yield calculateExperienceLevelForProfession(associatedSkillNames,
                          isAlternativeQualityAveraging,
                          adjustedReputation);
                } else {
                    if ((hasSkill(S_GUN_VEE)) && (hasSkill(S_ARTILLERY))) {
                        yield Math.max((getSkill(S_GUN_VEE).getExperienceLevel(options, atowAttributes)),
                              (getSkill(S_ARTILLERY).getExperienceLevel(options, atowAttributes)));
                    } else if (hasSkill(S_GUN_VEE)) {
                        yield getSkill(S_GUN_VEE).getExperienceLevel(options, atowAttributes);
                    } else if (hasSkill(S_ARTILLERY)) {
                        yield getSkill(S_ARTILLERY).getExperienceLevel(options, atowAttributes);
                    } else {
                        yield EXP_NONE;
                    }
                }
            }
            case VEHICLE_CREW -> {
                // Vehicle crew are a special case as they just need any one of the following skills to qualify,
                // rather than needing all relevant skills
                List<String> relevantSkills = List.of(S_TECH_MEK,
                      S_TECH_AERO,
                      S_TECH_MECHANIC,
                      S_TECH_BA,
                      S_SURGERY,
                      S_MEDTECH,
                      S_ASTECH,
                      S_COMMUNICATIONS,
                      S_ART_COOKING,
                      S_SENSOR_OPERATIONS);
                int highestExperienceLevel = EXP_NONE;
                for (String relevantSkill : relevantSkills) {
                    Skill skill = getSkill(relevantSkill);

                    if (skill == null) {
                        continue;
                    }

                    int currentExperienceLevel = skill.getExperienceLevel(options, atowAttributes);
                    if (currentExperienceLevel > highestExperienceLevel) {
                        highestExperienceLevel = currentExperienceLevel;
                    }
                }

                yield highestExperienceLevel;
            }
            case ADMINISTRATOR_COMMAND, ADMINISTRATOR_LOGISTICS, ADMINISTRATOR_TRANSPORT, ADMINISTRATOR_HR -> {
                int adminLevel = getSkillLevelOrNegative(S_ADMIN);
                adminLevel = adminLevel == -1 ? 0 : adminLevel;

                int negotiationLevel = getSkillLevelOrNegative(S_NEGOTIATION);
                negotiationLevel = negotiationLevel == -1 ? 0 : negotiationLevel;

                int levelSum;
                int divisor;

                if (doAdminCountNegotiation) {
                    levelSum = adminLevel + negotiationLevel;
                    divisor = 2;
                } else {
                    levelSum = adminLevel;
                    divisor = 1;
                }

                if (levelSum == -divisor) {
                    yield EXP_NONE;
                } else {
                    yield Math.max(0, levelSum / divisor);
                }
            }
            default -> calculateExperienceLevelForProfession(associatedSkillNames,
                  isAlternativeQualityAveraging,
                  adjustedReputation);
        };
    }

    /**
     * Calculates the experience level for a profession based on the specified skill names and quality averaging
     * method.
     *
     * <p>If the provided list of skill names is empty, this method returns {@link SkillType#EXP_REGULAR} by default.
     * If any skill is missing or its type cannot be determined, {@link SkillType#EXP_NONE} is returned.</p>
     *
     * <ul>
     *     <li>
     *         <b>Standard Averaging:</b> If {@code isAlternativeQualityAveraging} is {@code false}, the experience
     *         level is determined by averaging the levels of all provided skills and converting the average to an
     *         experience level using the first skill's type.
     *     </li>
     *     <li>
     *         <b>Alternative Quality Averaging:</b> If {@code isAlternativeQualityAveraging} is {@code true}, the
     *         method checks if all experience levels for the listed skills are equal. If they are, that shared
     *         experience level is returned. Otherwise, standard averaging is used as described above.
     *     </li>
     * </ul>
     *
     * @param skillNames                    list of skill names relevant to the profession
     * @param isAlternativeQualityAveraging if {@code true}, uses the alternative averaging method; if {@code false},
     *                                      uses standard averaging
     *
     * @return the determined experience level, or {@link SkillType#EXP_NONE} if an error occurs or prerequisite skills
     *       are missing
     *
     * @author Illiani
     * @since 0.50.06
     */
    private int calculateExperienceLevelForProfession(List<String> skillNames, boolean isAlternativeQualityAveraging,
          int adjustedReputation) {
        if (skillNames.isEmpty()) {
            // If we're not tracking skills for this profession, it always counts as REGULAR
            return EXP_REGULAR;
        }

        int totalSkillLevel = 0;
        boolean areAllEqual = true;
        Integer expectedExperienceLevel = null;

        for (String skillName : skillNames) {
            Skill skill = getSkill(skillName);
            if (skill == null) {
                // If a character is missing a skill, it means they're unqualified for a profession. They will lose
                // that profession the next time the campaign is loaded. We don't remove it here as that would
                // require passing in a bunch of extra information that is largely irrelevant.
                return EXP_NONE;
            }

            SkillType skillType = getType(skillName);
            if (skillType == null) {
                logger.warn("Unable to find skill type for {}. Experience level assessment aborted", skillName);
                return EXP_NONE;
            }

            int individualSkillLevel = skill.getTotalSkillLevel(options, atowAttributes, adjustedReputation);
            totalSkillLevel += individualSkillLevel;

            if (isAlternativeQualityAveraging) {
                int expLevel = skill.getExperienceLevel(options, atowAttributes, adjustedReputation);
                if (expectedExperienceLevel == null) {
                    expectedExperienceLevel = expLevel;
                } else if (!expectedExperienceLevel.equals(expLevel)) {
                    areAllEqual = false;
                }
            }
        }

        if (isAlternativeQualityAveraging && areAllEqual) {
            return expectedExperienceLevel;
        }

        int averageSkillLevel = (int) floor((double) totalSkillLevel / skillNames.size());

        Skill skill = getSkill(skillNames.get(0));
        if (skill == null) {
            return EXP_NONE;
        }

        return skill.getType().getExperienceLevel(averageSkillLevel);
    }

    /**
     * Retrieves the skills associated with the character's profession. The skills returned depend on whether the
     * personnel's primary or secondary role is being queried and may also vary based on the campaign's configuration
     * settings, such as whether artillery skills are enabled.
     *
     * @param campaign  the current {@link Campaign}
     * @param secondary a boolean indicating whether to retrieve skills for the secondary ({@code true}) or primary
     *                  ({@code false}) profession of the character
     *
     * @return a {@link List} of skill identifiers ({@link String}) associated with the personnel's role, possibly
     *       modified by campaign settings
     */
    public List<String> getProfessionSkills(final Campaign campaign, final boolean secondary) {
        final PersonnelRole profession = secondary ? getSecondaryRole() : getPrimaryRole();

        final CampaignOptions campaignOptions = campaign.getCampaignOptions();
        final boolean isAdminsHaveNegotiation = campaignOptions.isAdminsHaveNegotiation();
        final boolean isDoctorsUseAdministration = campaignOptions.isDoctorsUseAdministration();
        final boolean isTechsUseAdministration = campaignOptions.isTechsUseAdministration();
        final boolean isUseArtillery = campaignOptions.isUseArtillery();

        return profession.getSkillsForProfession(isAdminsHaveNegotiation,
              isDoctorsUseAdministration,
              isTechsUseAdministration,
              isUseArtillery);
    }

    /**
     * @param campaign the campaign the person is a part of
     *
     * @return a full description in HTML format that will be used for the graphical display in the personnel table
     *       among other places
     */
    public String getFullDesc(final Campaign campaign) {
        return "<b>" + getFullTitle() + "</b><br/>" + getSkillLevel(campaign, false) + ' ' + getRoleDesc();
    }

    public String getHTMLTitle() {
        return String.format("<html><div id=\"%s\" style=\"white-space: nowrap;\">%s</div></html>",
              getId(),
              getFullTitle());
    }

    /**
     * Constructs and returns the full title by combining the rank and full name. If the rank is not available or an
     * exception occurs while retrieving it, the method will only return the full name.
     *
     * @return the full title as a combination of rank and full name, or just the full name if the rank is unavailable
     */
    public String getFullTitle() {
        String rank = "";

        try {
            rank = getRankName();

            if (!rank.isBlank()) {
                rank = rank + ' ';
            }
        } catch (Exception ignored) {
            // This try-catch exists to allow us to more easily test Person objects. Previously, if
            // a method included 'getFullTitle' it would break if the Person object hadn't been
            // assigned a Rank System.
        }

        return rank + getFullName();
    }

    /**
     * Returns the person's title (rank) and surname as a single string.
     *
     * <p>If the person has an assigned rank, the rank (followed by a space) will precede the surname. If no rank is
     * available, only the surname is returned. If an exception occurs while retrieving the rank (for example, if the
     * person has not been assigned a rank system), the method will ignore the exception and return only the
     * surname.</p>
     *
     * <p>This design ensures robust behavior for test cases and scenarios where the person may not have a rank
     * assignment.</p>
     *
     * @return a string containing the person's rank (if any) and surname
     *
     * @author Illiani
     * @since 0.50.06
     */
    public String getTitleAndSurname() {
        String rank = "";

        try {
            rank = getRankName();

            if (!rank.isBlank()) {
                rank = rank + ' ';
            }
        } catch (Exception ignored) {
            // This try-catch exists to allow us to more easily test Person objects. Previously, if
            // a method included 'getTitleAndSurname' it would break if the Person object hadn't been
            // assigned a Rank System.
        }

        return rank + getSurname();
    }

    public String makeHTMLRank() {
        return String.format("<html><div id=\"%s\">%s</div></html>", getId(), getRankName().trim());
    }

    public String getHyperlinkedFullTitle() {
        return String.format("<a href='PERSON:%s'>%s</a>", getId(), getFullTitle());
    }

    public String getFullTitleAndProfessions() {
        return getFullTitle() + " (" + getPrimaryRoleDesc() + " / " + getSecondaryRoleDesc() + ')';
    }

    /**
     * @return the primaryDesignator
     */
    public ROMDesignation getPrimaryDesignator() {
        return primaryDesignator;
    }

    /**
     * @param primaryDesignator the primaryDesignator to set
     */
    public void setPrimaryDesignator(final ROMDesignation primaryDesignator) {
        this.primaryDesignator = primaryDesignator;
        MekHQ.triggerEvent(new PersonChangedEvent(this));
    }

    /**
     * @return the secondaryDesignator
     */
    public ROMDesignation getSecondaryDesignator() {
        return secondaryDesignator;
    }

    /**
     * @param secondaryDesignator the secondaryDesignator to set
     */
    public void setSecondaryDesignator(final ROMDesignation secondaryDesignator) {
        this.secondaryDesignator = secondaryDesignator;
        MekHQ.triggerEvent(new PersonChangedEvent(this));
    }

    public int getHealingDifficulty(final Campaign campaign) {
        return campaign.getCampaignOptions().isTougherHealing() ? Math.max(0, getHits() - 2) : 0;
    }

    public TargetRollModifier getHealingMods(final Campaign campaign) {
        return new TargetRollModifier(getHealingDifficulty(campaign), "difficulty");
    }

    public String fail() {
        return " <font color='" + getNegativeColor() + "'><b>Failed to heal.</b></font>";
    }

    // region skill
    public boolean hasSkill(final @Nullable String skillName) {
        return skills.hasSkill(skillName);
    }

    public Skills getSkills() {
        return skills;
    }

    public @Nullable Skill getSkill(final @Nullable String skillName) {
        return skills.getSkill(skillName);
    }

    /**
     * @deprecated use {@link #getSkillLevel(String, boolean, boolean, LocalDate)} instead
     */
    @Deprecated(since = "0.50.06", forRemoval = true)
    public int getSkillLevel(final String skillName) {
        final Skill skill = getSkill(skillName);
        return (skill == null) ? 0 : skill.getExperienceLevel(options, atowAttributes);
    }

    /**
     * Retrieves the experience level for a specified skill by name, with options to account for aging effects and
     * campaign type.
     *
     * <p>This method calculates the experience level for the given skill, applying adjustments based on aging effects,
     * campaign context, and the current date. If the skill is not found, {@code 0} is returned.</p>
     *
     * @param skillName         the name of the skill to retrieve
     * @param isUseAgingEffects {@code true} to include aging effects in reputation adjustment, {@code false} otherwise
     * @param isClanCampaign    {@code true} if the context is a Clan campaign, {@code false} otherwise
     * @param today             the current date used for age-related calculations
     *
     * @return the corresponding experience level for the skill, or {@code 0} if the skill does not exist
     */
    public int getSkillLevel(final String skillName, boolean isUseAgingEffects, boolean isClanCampaign,
          LocalDate today) {
        final Skill skill = getSkill(skillName);

        int adjustedReputation = getAdjustedReputation(isUseAgingEffects, isClanCampaign, today, rank);

        return (skill == null) ? 0 : skill.getExperienceLevel(options, atowAttributes, adjustedReputation);
    }

    /**
     * Returns the experience level for the specified skill, or {@code -1} if the skill is not present.
     *
     * <p>If the entity has the specified skill, this method retrieves the skill and returns its experience level,
     * potentially taking into account any configured options or attribute modifiers. Otherwise, it returns {@code -1}
     * to indicate that the skill is not available.</p>
     *
     * @param skillName the name of the skill to query
     *
     * @return the experience level of the skill, or {@code -1} if the skill is not found
     */
    public int getSkillLevelOrNegative(final String skillName) {
        if (hasSkill(skillName)) {
            return getSkill(skillName).getExperienceLevel(options, atowAttributes);
        } else {
            return -1;
        }
    }

    public void addSkill(final String skillName, final Skill skill) {
        skills.addSkill(skillName, skill);
    }

    public void addSkill(final String skillName, final int level, final int bonus) {
        skills.addSkill(skillName, new Skill(skillName, level, bonus));
    }

    public void addSkill(final String skillName, final int level, final int bonus, final int ageModifier) {
        skills.addSkill(skillName, new Skill(skillName, level, bonus, ageModifier));
    }

    public void removeSkill(final String skillName) {
        skills.removeSkill(skillName);
    }

    /**
     * @return the number of skills learned by the character.
     */
    public int getSkillNumber() {
        return skills.size();
    }

    /**
     * Returns a list of skill names that the current object possesses, filtered by the specified skill subtypes.
     *
     * <p>For each skill subtype provided, this method collects all skill names associated
     * with those subtypes, then adds to the result only those skills that the object is known to have (i.e., those for
     * which {@code hasSkill(skillName)} returns true).</p>
     *
     * @param skillSubTypes the list of {@link SkillSubType} to use for filtering skills
     *
     * @return a {@link List} of skill names that are both of the specified subtypes and known to the object
     *
     * @author Illiani
     * @since 0.50.06
     */
    public List<String> getKnownSkillsBySkillSubType(List<SkillSubType> skillSubTypes) {
        List<String> knownSkills = new ArrayList<>();
        for (String skillName : getSkillsBySkillSubType(skillSubTypes)) {
            if (hasSkill(skillName)) {
                knownSkills.add(skillName);
            }
        }

        return knownSkills;
    }

    /**
     * Remove all skills
     */
    public void removeAllSkills() {
        skills.clear();
    }

    /**
     * Limit skills to the maximum of the given level
     */
    public void limitSkills(final int maxLevel) {
        for (final Skill skill : skills.getSkills()) {
            if (skill.getLevel() > maxLevel) {
                skill.setLevel(maxLevel);
            }
        }
    }

    public void improveSkill(final String skillName) {
        if (hasSkill(skillName)) {
            getSkill(skillName).improve();
        } else {
            addSkill(skillName, 0, 0);
        }
        MekHQ.triggerEvent(new PersonChangedEvent(this));
    }

    /**
     * Calculates the cost to improve a specific skill, with an optional reasoning multiplier.
     *
     * <p>If the skill exists, the cost is based on its current level's improvement cost.</p>
     *
     * <p>If the skill does not exist, the method calculates the cost using the default cost for the skill type at
     * level 0.</p>
     *
     * @param skillName    the name of the skill for which to calculate the improvement cost.
     * @param useReasoning a boolean indicating whether to apply {@link Reasoning} cost multipliers.
     *
     * @return the cost to improve the skill, adjusted by the reasoning multiplier if applicable, or the cost for level
     *       0 if the specified skill does not currently exist.
     */
    public int getCostToImprove(final String skillName, final boolean useReasoning) {
        final Skill skill = getSkill(skillName);
        final SkillType skillType = getType(skillName);
        int cost = hasSkill(skillName) ? skill.getCostToImprove() : skillType.getCost(0);

        double multiplier = getReasoningXpCostMultiplier(useReasoning);

        if (options.booleanOption(FLAW_SLOW_LEARNER)) {
            multiplier += 0.2;
        }

        if (options.booleanOption(ATOW_FAST_LEARNER)) {
            multiplier -= 0.2;
        }

        if (skillType.isAffectedByGremlinsOrTechEmpathy()) {
            if (options.booleanOption(FLAW_GREMLINS)) {
                multiplier += 0.1;
            }

            if (options.booleanOption(ATOW_TECH_EMPATHY)) {
                multiplier -= 0.1;
            }
        }

        return (int) round(cost * multiplier);
    }
    // endregion skill

    // region Awards
    public PersonAwardController getAwardController() {
        return awardController;
    }
    // endregion Awards

    public int getHits() {
        return hits;
    }

    public void setHits(final int hits) {
        this.hits = hits;
    }

    /**
     * @return the number of hits sustained prior to the last completed scenario.
     */
    public int getHitsPrior() {
        return hitsPrior;
    }

    /**
     * Sets the number of hits sustained prior to the last completed scenario.
     *
     * @param hitsPrior the new value for {@code hitsPrior}
     */
    public void setHitsPrior(final int hitsPrior) {
        this.hitsPrior = hitsPrior;
    }

    /**
     * @return <code>true</code> if the location (or any of its parent locations)
     *       has an injury which implies that the location (most likely a limb) is severed. By checking parents we can
     *       tell that they should be missing from the parent being severed, like a hand is missing if the corresponding
     *       arms is.
     */
    public boolean isLocationMissing(final @Nullable BodyLocation location) {
        return (location != null) &&
                     (getInjuriesByLocation(location).stream()
                            .anyMatch(injury -> injury.getType().impliesMissingLocation()) ||
                            isLocationMissing(location.Parent()));
    }

    public void heal() {
        hits = Math.max(hits - 1, 0);
        if (!needsFixing()) {
            doctorId = null;
        }
    }

    public boolean needsFixing() {
        return ((hits > 0) || needsAMFixing()) && getStatus().isActive();
    }

    /**
     * @deprecated No longer in use
     */
    @Deprecated(since = "0.50.06", forRemoval = true)
    public String succeed() {
        heal();
        return " <font color='" +
                     ReportingUtilities.getPositiveColor() +
                     "'><b>Successfully healed one hit.</b></font>";
    }

    // region Personnel Options
    public PersonnelOptions getOptions() {
        return options;
    }

    /**
     * @return the options of the given category that this pilot has
     */
    public Enumeration<IOption> getOptions(final String groupKey) {
        return options.getOptions(groupKey);
    }

    public int countOptions(final String groupKey) {
        int count = 0;

        for (final Enumeration<IOptionGroup> i = options.getGroups(); i.hasMoreElements(); ) {
            final IOptionGroup group = i.nextElement();

            if (!group.getKey().equalsIgnoreCase(groupKey)) {
                continue;
            }

            for (Enumeration<IOption> j = group.getOptions(); j.hasMoreElements(); ) {
                final IOption option = j.nextElement();

                if (option.booleanValue()) {
                    count++;
                }
            }
        }

        return count;
    }

    /**
     * Returns a string of all the option "codes" for this pilot, for a given group, using sep as the separator
     */
    public String getOptionList(@Nullable String sep, final String groupKey) {
        final StringBuilder adv = new StringBuilder();

        if (sep == null) {
            sep = "";
        }

        for (final Enumeration<IOptionGroup> i = options.getGroups(); i.hasMoreElements(); ) {
            final IOptionGroup group = i.nextElement();
            if (!group.getKey().equalsIgnoreCase(groupKey)) {
                continue;
            }

            for (Enumeration<IOption> j = group.getOptions(); j.hasMoreElements(); ) {
                final IOption option = j.nextElement();

                if (option.booleanValue()) {
                    if (!adv.isEmpty()) {
                        adv.append(sep);
                    }

                    adv.append(option.getName());
                    if (IntStream.of(IOption.STRING, IOption.CHOICE, IOption.INTEGER)
                              .anyMatch(k -> (option.getType() == k))) {
                        adv.append(' ').append(option.stringValue());
                    }
                }
            }
        }

        return adv.toString();
    }

    /**
     * @return a html-coded list that says what abilities are enabled for this pilot
     */
    public @Nullable String getAbilityListAsString(final String type) {
        final StringBuilder abilityString = new StringBuilder();
        for (Enumeration<IOption> i = getOptions(type); i.hasMoreElements(); ) {
            final IOption ability = i.nextElement();
            if (ability.booleanValue()) {
                abilityString.append(Utilities.getOptionDisplayName(ability)).append("<br>");
            }
        }

        return (abilityString.isEmpty()) ? null : "<html>" + abilityString + "</html>";
    }
    // endregion Personnel Options

    // region edge

    /**
     * Retrieves the edge value for the current person.
     *
     * <p><b>Usage:</b> This method gets the character's raw Edge score. Generally you likely want to use
     * {@link #getAdjustedEdge()} instead, as that includes adjustments for the character's {@code unlucky} trait.</p>
     *
     * @return The edge value defined in the person's options.
     */
    public int getEdge() {
        return getOptions().intOption(OptionsConstants.EDGE);
    }

    /**
     * Retrieves the adjusted edge value for the current person.
     *
     * <p>The adjusted Edge value is calculated by subtracting the person's level of bad luck (unlucky)
     * from their base Edge value.</p>
     *
     * @return The adjusted edge value after accounting for the person's level of bad luck.
     */
    public int getAdjustedEdge() {
        boolean hasTraumaticPast = options.booleanOption(COMPULSION_TRAUMATIC_PAST);
        int modifier = hasTraumaticPast ? -1 : 0;
        return options.intOption(OptionsConstants.EDGE) - unlucky + modifier;
    }

    public void setEdge(final int edge) {
        for (Enumeration<IOption> i = getOptions(PersonnelOptions.EDGE_ADVANTAGES); i.hasMoreElements(); ) {
            IOption ability = i.nextElement();
            if (OptionsConstants.EDGE.equals(ability.getName())) {
                ability.setValue(edge);
            }
        }
    }

    public void changeEdge(final int amount) {
        setEdge(Math.max(getEdge() + amount, 0));
    }

    /**
     * Resets edge points to the purchased level. Used for weekly refresh.
     */
    public void resetCurrentEdge() {
        setCurrentEdge(getAdjustedEdge());
    }

    /**
     * Sets edge points to the value 'currentEdge'. Used for weekly refresh.
     *
     * @param currentEdge - integer used to track this person's edge points available for the current week
     */
    public void setCurrentEdge(final int currentEdge) {
        this.currentEdge = currentEdge;
    }

    public void changeCurrentEdge(final int amount) {
        currentEdge = Math.max(currentEdge + amount, 0);
    }

    /**
     * @return this person's currently available edge points. Used for weekly refresh.
     */
    public int getCurrentEdge() {
        return currentEdge;
    }

    public void setEdgeUsed(final int edgeUsedThisRound) {
        this.edgeUsedThisRound = edgeUsedThisRound;
    }

    public int getEdgeUsed() {
        return edgeUsedThisRound;
    }

    /**
     * This will set a specific edge trigger, regardless of the current status
     */
    public void setEdgeTrigger(final String name, final boolean status) {
        for (Enumeration<IOption> i = getOptions(PersonnelOptions.EDGE_ADVANTAGES); i.hasMoreElements(); ) {
            final IOption ability = i.nextElement();
            if (ability.getName().equals(name)) {
                ability.setValue(status);
            }
        }
        MekHQ.triggerEvent(new PersonChangedEvent(this));
    }

    /**
     * This will flip the boolean status of the current edge trigger
     *
     * @param name of the trigger condition
     */
    public void changeEdgeTrigger(final String name) {
        for (Enumeration<IOption> i = getOptions(PersonnelOptions.EDGE_ADVANTAGES); i.hasMoreElements(); ) {
            final IOption ability = i.nextElement();
            if (ability.getName().equals(name)) {
                ability.setValue(!ability.booleanValue());
            }
        }
        MekHQ.triggerEvent(new PersonChangedEvent(this));
    }

    /**
     * @return a html-coded tooltip that says what edge will be used
     */
    public String getEdgeTooltip() {
        final StringBuilder stringBuilder = new StringBuilder();
        for (Enumeration<IOption> i = getOptions(PersonnelOptions.EDGE_ADVANTAGES); i.hasMoreElements(); ) {
            final IOption ability = i.nextElement();
            // yuck, it would be nice to have a more fool-proof way of identifying edge
            // triggers
            if (ability.getName().contains("edge_when") && ability.booleanValue()) {
                stringBuilder.append(ability.getDescription()).append("<br>");
            }
        }

        return stringBuilder.toString().isBlank() ? "No triggers set" : "<html>" + stringBuilder + "</html>";
    }
    // endregion edge

    /**
     * Determines whether the user possesses the necessary skills to operate the given entity.
     *
     * <p>The required skills are based on the type of the provided entity. The method checks for specific piloting or
     * gunnery skills relevant to the entity type, such as Meks, VTOLs, tanks, aerospace units, battle armor, and
     * others.</p>
     *
     * <p>If the appropriate skill(s) for the entity type are present, the method returns {@code true}; otherwise, it
     * returns {@code false}.</p>
     *
     * @param entity the entity to be checked for driving capability
     *
     * @return {@code true} if the required skill(s) to drive or operate the given entity are present; {@code false}
     *       otherwise
     */
    public boolean canDrive(final Entity entity) {
        if (entity instanceof LandAirMek) {
            return hasSkill(S_PILOT_MEK) && hasSkill(S_PILOT_AERO);
        } else if (entity instanceof Mek) {
            return hasSkill(S_PILOT_MEK);
        } else if (entity instanceof VTOL) {
            return hasSkill(S_PILOT_VTOL);
        } else if (entity instanceof Tank) {
            return hasSkill(entity.getMovementMode().isMarine() ? S_PILOT_NVEE : S_PILOT_GVEE);
        } else if (entity instanceof ConvFighter) {
            return hasSkill(S_PILOT_JET) || hasSkill(S_PILOT_AERO);
        } else if ((entity instanceof SmallCraft) || (entity instanceof Jumpship)) {
            return hasSkill(S_PILOT_SPACE);
        } else if (entity instanceof Aero) {
            return hasSkill(S_PILOT_AERO);
        } else if (entity instanceof BattleArmor) {
            return hasSkill(S_GUN_BA);
        } else if (entity instanceof Infantry) {
            return hasSkill(S_SMALL_ARMS);
        } else if (entity instanceof ProtoMek) {
            return hasSkill(S_GUN_PROTO);
        } else {
            return false;
        }
    }

    /**
     * Determines whether the user possesses the necessary skills to operate weapons for the given entity.
     *
     * <p>The required gunnery skill is dependent on the type of entity provided. This method checks for the relevant
     * gunnery or weapon skill associated with the entity type, such as Mek, tanks, aerospace units, battle armor,
     * infantry, and others.</p>
     *
     * <p>Returns {@code true} if the necessary skill(s) to use the entity's weapons are present; {@code false}
     * otherwise.</p>
     *
     * @param entity the entity to check for gunnery capability
     *
     * @return {@code true} if the user is qualified to operate weapons for the given entity; {@code false} otherwise
     */
    public boolean canGun(final Entity entity) {
        if (entity instanceof LandAirMek) {
            return hasSkill(S_GUN_MEK) && hasSkill(S_GUN_AERO);
        } else if (entity instanceof Mek) {
            return hasSkill(S_GUN_MEK);
        } else if (entity instanceof Tank) {
            return hasSkill(S_GUN_VEE);
        } else if (entity instanceof ConvFighter) {
            return hasSkill(S_GUN_JET) || hasSkill(S_GUN_AERO);
        } else if ((entity instanceof SmallCraft) || (entity instanceof Jumpship)) {
            return hasSkill(S_GUN_SPACE);
        } else if (entity instanceof Aero) {
            return hasSkill(S_GUN_AERO);
        } else if (entity instanceof BattleArmor) {
            return hasSkill(S_GUN_BA);
        } else if (entity instanceof Infantry) {
            return hasSkill(S_SMALL_ARMS);
        } else if (entity instanceof ProtoMek) {
            return hasSkill(S_GUN_PROTO);
        } else {
            return false;
        }
    }

    /**
     * Determines whether the user possesses the necessary technical skills to service or repair the given entity.
     *
     * <p>The required technical skill depends on the entity type. This method checks for the appropriate technical
     * skill based on whether the entity is a type of Mek, vessel, aerospace unit, battle armor, tank, or other
     * supported classes.</p>
     *
     * <p>Returns {@code true} if the user has the qualifying technical skill for the entity; {@code false} otherwise
     * .</p>
     *
     * @param entity the entity to check for technical capability
     *
     * @return {@code true} if the user is qualified to service or repair the given entity; {@code false} otherwise
     */
    public boolean canTech(final Entity entity) {
        if (entity == null) {
            return false;
        }
        if ((entity instanceof Mek) || (entity instanceof ProtoMek)) {
            return hasSkill(S_TECH_MEK);
        } else if (entity instanceof Dropship || entity instanceof Jumpship) {
            return hasSkill(S_TECH_VESSEL);
        } else if (entity instanceof Aero) {
            return hasSkill(S_TECH_AERO);
        } else if (entity instanceof BattleArmor) {
            return hasSkill(S_TECH_BA);
        } else if (entity instanceof Tank) {
            return hasSkill(S_TECH_MECHANIC);
        } else {
            return false;
        }
    }

    /**
     * Calculates and retrieves the current daily available tech time for the person.
     *
     * <p>This calculation does not account for any expended time but incorporates potential administrative
     * adjustments if specified.</p>
     *
     * <p>The calculation follows these rules:</p>
     * <ul>
     *   <li>If the person's primary role is a technician, the base support time is determined from the primary
     *   role.</li>
     *   <li>Otherwise, the base support time is taken from the secondary role.</li>
     * </ul>
     *
     * <p>If administrative adjustments are enabled (via the {@code isTechsUseAdministration} parameter),
     * the support time is multiplied by an administrative adjustment multiplier.</p>
     *
     * @param isTechsUseAdministration A boolean flag indicating whether administrative adjustments should be applied in
     *                                 the calculation.
     *
     * @return The adjusted daily available tech time for the person, after factoring in the appropriate role support
     *       time, applying the administrative multiplier (if enabled), and deducting maintenance time.
     */
    public int getDailyAvailableTechTime(final boolean isTechsUseAdministration) {
        int baseTime = (getPrimaryRole().isTech() ? PRIMARY_ROLE_SUPPORT_TIME : SECONDARY_ROLE_SUPPORT_TIME);

        return (int) round(baseTime * calculateTechTimeMultiplier(isTechsUseAdministration));
    }

    public int getMaintenanceTimeUsing() {
        return getTechUnits().stream()
                     .filter(unit -> !(unit.isRefitting() && unit.getRefit().getTech() == this))
                     .mapToInt(Unit::getMaintenanceTime)
                     .sum();
    }

    public boolean isMothballing() {
        return isTech() && techUnits.stream().anyMatch(Unit::isMothballing);
    }

    /**
     * Determines whether this {@code Person} is considered "busy" based on their current status, unit assignment, and
     * associated tasks.
     *
     * <p>This method checks:</p>
     * <ol>
     *     <li>If the personnel is active (i.e., has an active {@link PersonnelStatus}).</li>
     *     <li>Special cases for units that are self-crewed, including activities such as
     *         mothballing, refitting, or undergoing repairs, during which crew members are
     *         considered busy.</li>
     *     <li>If the personnel is a technician, by reviewing their current tech assignments,
     *         such as units being mothballed, refitted, or repaired.</li>
     *     <li>If the personnel has a unit assignment and whether that unit is currently deployed.</li>
     * </ol>
     *
     * @return {@code true} if the person is deemed busy due to one of the above conditions; {@code false} otherwise.
     */
    public boolean isBusy() {
        // Personnel status
        if (!status.isActive()) {
            return false;
        }

        final boolean hasUnitAssignment = unit != null;
        final Entity entity = hasUnitAssignment ? unit.getEntity() : null;
        final boolean isSpecialCase = entity != null && unit.isSelfCrewed();

        // Special case handlers (self crewed units have their tech teams formed as a composite of their crew, so all
        // crew are considered to be busy during these states)
        if (isSpecialCase) {
            if (unit.isMothballing()) {
                return true;
            }

            if (unit.isRefitting()) {
                return true;
            }

            if (unit.isUnderRepair()) {
                return true;
            }
        }

        // Tech assignments
        if (isTech()) {
            for (Unit unit : techUnits) {
                Refit refit = unit.getRefit();
                boolean isActiveTech = refit != null && Objects.equals(refit.getTech(), this);

                if (unit.isMothballing() && isActiveTech) {
                    return true;
                }

                if (unit.isRefitting() && isActiveTech) {
                    return true;
                }

                if (unit.isUnderRepair()) {
                    for (Part part : unit.getParts()) {
                        if (Objects.equals(part.getTech(), this)) {
                            return true;
                        }
                    }
                }
            }
        }

        // Unit assignments
        if (hasUnitAssignment) {
            return unit.isDeployed();
        }

        return false;
    }

    public @Nullable Unit getUnit() {
        return unit;
    }

    public void setUnit(final @Nullable Unit unit) {
        this.unit = unit;
    }

    public void removeTechUnit(final Unit unit) {
        techUnits.remove(unit);
    }

    public void addTechUnit(final Unit unit) {
        Objects.requireNonNull(unit);

        if (!techUnits.contains(unit)) {
            techUnits.add(unit);
        }
    }

    public void clearTechUnits() {
        techUnits.clear();
    }

    public List<Unit> getTechUnits() {
        return Collections.unmodifiableList(techUnits);
    }

    public void removeAllTechJobs(final Campaign campaign) {
        campaign.getHangar().forEachUnit(u -> {
            if (equals(u.getTech())) {
                u.remove(this, true);
            }

            if ((u.getRefit() != null) && equals(u.getRefit().getTech())) {
                u.getRefit().setTech(null);
            }
        });

        for (final Part part : campaign.getWarehouse().getParts()) {
            if (equals(part.getTech())) {
                part.cancelAssignment(true);
            }
        }

        for (final Force force : campaign.getAllForces()) {
            if (getId().equals(force.getTechID())) {
                force.setTechID(null);
            }
        }
    }

    public int getMinutesLeft() {
        return minutesLeft;
    }

    public void setMinutesLeft(final int minutesLeft) {
        this.minutesLeft = minutesLeft;
        if (engineer && (getUnit() != null)) {
            // set minutes for all crew members, except the engineer to not cause infinite recursion.
            getUnit().getActiveCrew().stream().filter(this::isNotSelf).forEach(p -> p.setMinutesLeft(minutesLeft));
        }
    }

    /**
     * Checks if the other person is not the same person as this person, easy right?
     *
     * @param p Person to check against
     *
     * @return true if the person is not the same person as this person
     */
    private boolean isNotSelf(Person p) {
        return !this.equals(p);
    }

    public int getOvertimeLeft() {
        return overtimeLeft;
    }

    public void setOvertimeLeft(final int overtimeLeft) {
        this.overtimeLeft = overtimeLeft;
        if (engineer && (getUnit() != null)) {
            getUnit().getActiveCrew().stream().filter(this::isNotSelf).forEach(p -> p.setOvertimeLeft(overtimeLeft));
        }
    }

    /**
     * Resets the number of minutes and overtime minutes a person has left for tasks, based on their primary or
     * secondary role. Administrative adjustments may be applied for technicians if specified.
     *
     * <p>This method calculates and assigns task and overtime time values depending on whether
     * the person is identified as a technician or doctor, and whether their role is primary or secondary. If
     * administrative adjustments are enabled (via the {@code isTechsUseAdministration} parameter), a multiplier is
     * applied to calculate the adjusted task time for technicians.</p>
     *
     * <ul>
     *   <li>If the primary role is a doctor, the base support time values for the primary role
     *       are assigned without any adjustments.</li>
     *   <li>If the secondary role is a doctor, the base support time values for the secondary role
     *       are assigned without any adjustments.</li>
     *   <li>If the primary role is a technician and administrative adjustments are enabled, the primary
     *       role's support time is multiplied by the administrative adjustment multiplier and assigned.</li>
     *   <li>If the secondary role is a technician (secondary-specific), and administrative adjustments
     *       are enabled, the secondary role's support time is multiplied by the adjustment multiplier and assigned.</li>
     *   <li>If administrative adjustments are not enabled for technicians, base (non-adjusted) time values
     *       are used for both primary and secondary roles.</li>
     * </ul>
     *
     * <p>If the person has both primary and secondary roles applicable (e.g., a doctor as the primary
     * and a technician as the secondary), the logic prioritizes the roles as listed above, with primary roles
     * taking precedence.</p>
     *
     * @param isTechsUseAdministration Indicates whether administrative adjustments should be applied to the time
     *                                 calculations for technicians.
     */
    public void resetMinutesLeft(boolean isTechsUseAdministration) {
        // Doctors and Technicians without adjustments
        if (primaryRole.isDoctor() || (primaryRole.isTech() && !isTechsUseAdministration)) {
            this.minutesLeft = PRIMARY_ROLE_SUPPORT_TIME;
            this.overtimeLeft = PRIMARY_ROLE_OVERTIME_SUPPORT_TIME;
        } else if (secondaryRole.isDoctor() || (secondaryRole.isTech() && !isTechsUseAdministration)) {
            this.minutesLeft = SECONDARY_ROLE_SUPPORT_TIME;
            this.overtimeLeft = SECONDARY_ROLE_OVERTIME_SUPPORT_TIME;
        }

        // Technicians with adjustments
        if (primaryRole.isTech()) {
            double techTimeMultiplier = calculateTechTimeMultiplier(isTechsUseAdministration);

            this.minutesLeft = (int) round(PRIMARY_ROLE_SUPPORT_TIME * techTimeMultiplier);
            this.overtimeLeft = (int) round(PRIMARY_ROLE_OVERTIME_SUPPORT_TIME * techTimeMultiplier);
        } else if (secondaryRole.isTechSecondary()) {
            double techTimeMultiplier = calculateTechTimeMultiplier(isTechsUseAdministration);

            this.minutesLeft = (int) round(SECONDARY_ROLE_SUPPORT_TIME * techTimeMultiplier);
            this.overtimeLeft = (int) round(SECONDARY_ROLE_OVERTIME_SUPPORT_TIME * techTimeMultiplier);
        }
    }

    /**
     * Determines and returns the tech skill with the highest experience level possessed by this entity.
     *
     * <p>This method evaluates all available technical skills (such as Mek, Aero, Mechanic, and Battle Armor tech
     * skills) and selects the one with the greatest experience level. If multiple skills are present, the one with the
     * highest experience is returned. If no relevant tech skills are found, returns {@code null}.</p>
     *
     * @return the {@link Skill} object representing the highest-level technical skill, or {@code null} if none are
     *       present
     */
    public @Nullable Skill getBestTechSkill() {
        Skill skill = null;
        int level = EXP_NONE;

        if (hasSkill(S_TECH_MEK) && getSkill(S_TECH_MEK).getExperienceLevel(options, atowAttributes) > level) {
            skill = getSkill(S_TECH_MEK);
            level = getSkill(S_TECH_MEK).getExperienceLevel(options, atowAttributes);
        }
        if (hasSkill(S_TECH_AERO) && getSkill(S_TECH_AERO).getExperienceLevel(options, atowAttributes) > level) {
            skill = getSkill(S_TECH_AERO);
            level = getSkill(S_TECH_AERO).getExperienceLevel(options, atowAttributes);
        }
        if (hasSkill(S_TECH_MECHANIC) &&
                  getSkill(S_TECH_MECHANIC).getExperienceLevel(options, atowAttributes) > level) {
            skill = getSkill(S_TECH_MECHANIC);
            level = getSkill(S_TECH_MECHANIC).getExperienceLevel(options, atowAttributes);
        }
        if (hasSkill(S_TECH_BA) && getSkill(S_TECH_BA).getExperienceLevel(options, atowAttributes) > level) {
            skill = getSkill(S_TECH_BA);
        }
        return skill;
    }

    public boolean isTech() {
        return isTechMek() || isTechAero() || isTechMechanic() || isTechBA();
    }

    /**
     * Checks if the person is a tech, includes mektek, mechanic, aerotek, BAtek and the non-cannon "large vessel tek"
     *
     * @return true if the person is a tech
     */
    public boolean isTechExpanded() {
        return isTechMek() || isTechAero() || isTechMechanic() || isTechBA() || isTechLargeVessel();
    }

    public boolean isTechLargeVessel() {
        boolean hasSkill = hasSkill(S_TECH_VESSEL);
        return hasSkill && (getPrimaryRole().isVesselCrew() || getSecondaryRole().isVesselCrew());
    }

    public boolean isTechMek() {
        boolean hasSkill = hasSkill(S_TECH_MEK);
        return hasSkill && (getPrimaryRole().isMekTech() || getSecondaryRole().isMekTech());
    }

    public boolean isTechAero() {
        boolean hasSkill = hasSkill(S_TECH_AERO);
        return hasSkill && (getPrimaryRole().isAeroTek() || getSecondaryRole().isAeroTek());
    }

    public boolean isTechMechanic() {
        boolean hasSkill = hasSkill(S_TECH_MECHANIC);
        return hasSkill && (getPrimaryRole().isMechanic() || getSecondaryRole().isMechanic());
    }

    public boolean isTechBA() {
        boolean hasSkill = hasSkill(S_TECH_BA);
        return hasSkill && (getPrimaryRole().isBATech() || getSecondaryRole().isBATech());
    }

    /**
     * Calculates the tech availability time multiplier for tasks based on the technician's experience level and
     * administration skill.
     *
     * <p>The method considers whether administration skills should be applied to improve efficiency. If
     * administration is enabled, the multiplier is adjusted based on the technician's baseline experience level and
     * their administration skill level.</p>
     *
     * @param isTechsUseAdministration {@code true} if administration skills are considered for task calculation;
     *                                 {@code false} otherwise.
     *
     * @return the calculated time multiplier, where:
     *       <ul>
     *         <li>0.0 indicates the person is not a technician.</li>
     *         <li>1.0 indicates no adjustment is applied.</li>
     *         <li>Values greater or less than 1.0 adjust task times accordingly.</li>
     *       </ul>
     */
    public double calculateTechTimeMultiplier(boolean isTechsUseAdministration) {
        final double TECH_ADMINISTRATION_MULTIPLIER = 0.05;
        final int REGULAR_EXPERIENCE_LEVEL = REGULAR.getExperienceLevel();

        if (!isTechExpanded()) {
            return 0;
        }

        if (!isTechsUseAdministration) {
            return 1.0;
        }

        double administrationMultiplier = 1.0 - (TECH_ADMINISTRATION_MULTIPLIER * REGULAR_EXPERIENCE_LEVEL);

        Skill administration = skills.getSkill(S_ADMIN);
        int experienceLevel = SkillLevel.NONE.getExperienceLevel();

        if (administration != null) {
            experienceLevel = administration.getExperienceLevel(options, atowAttributes);
        }

        administrationMultiplier += experienceLevel * TECH_ADMINISTRATION_MULTIPLIER;

        return administrationMultiplier;
    }

    public boolean isAdministrator() {
        return (getPrimaryRole().isAdministrator() || getSecondaryRole().isAdministrator());
    }

    public boolean isDoctor() {
        return hasSkill(S_SURGERY) && (getPrimaryRole().isDoctor() || getSecondaryRole().isDoctor());
    }

    /**
     * Calculates the medical capacity of a doctor based on their administrative skills, and the base number of hospital
     * beds they are responsible for. If the entity represented is not a doctor, the capacity is returned as 0.
     *
     * @param doctorsUseAdministration A flag indicating whether the doctor's administrative skills should be considered
     *                                 in the calculation. If {@code true}, administrative skills are included in the
     *                                 performance multiplier adjustment. If {@code false}, {@code baseBedCount} is
     *                                 returned, instead.
     * @param baseBedCount             The base number of hospital beds assigned to the doctor. This value is adjusted
     *                                 by the calculated multiplier to determine the doctor's effective capacity.
     *
     * @return The calculated medical capacity of the doctor, as an {@link Integer} representing their ability to
     *       effectively manage hospital beds. If the entity is not a doctor, returns {@code 0}.
     */
    public int getDoctorMedicalCapacity(final boolean doctorsUseAdministration, final int baseBedCount) {
        final double DOCTOR_ADMINISTRATION_MULTIPLIER = 0.2;
        final int REGULAR_EXPERIENCE_LEVEL = REGULAR.getExperienceLevel();

        if (!isDoctor()) {
            return 0;
        }

        if (!doctorsUseAdministration) {
            return baseBedCount;
        }

        double administrationMultiplier = 1.0 - (DOCTOR_ADMINISTRATION_MULTIPLIER * REGULAR_EXPERIENCE_LEVEL);

        Skill administration = skills.getSkill(S_ADMIN);
        int experienceLevel = SkillLevel.NONE.getExperienceLevel();

        if (administration != null) {
            experienceLevel = administration.getExperienceLevel(options, atowAttributes);
        }

        administrationMultiplier += experienceLevel * DOCTOR_ADMINISTRATION_MULTIPLIER;

        return (int) round(baseBedCount * administrationMultiplier);
    }

    public boolean isSupport() {
        return !isCombat();
    }

    public boolean isCombat() {
        return getPrimaryRole().isCombat() || getSecondaryRole().isCombat();
    }

    public boolean isDependent() {
        return (getPrimaryRole().isDependent() || getSecondaryRole().isDependent());
    }

    public boolean isCivilian() {
        return (getPrimaryRole().isCivilian() && getSecondaryRole().isCivilian());
    }

    public boolean isTaskOvertime(final IPartWork partWork) {
        return (partWork.getTimeLeft() > getMinutesLeft()) && (getOvertimeLeft() > 0);
    }

    public @Nullable Skill getSkillForWorkingOn(final IPartWork part) {
        final Unit unit = part.getUnit();
        Skill skill = getSkillForWorkingOn(unit);
        if (skill != null) {
            return skill;
        }
        // check spare parts
        // return the best one
        if (part.isRightTechType(S_TECH_MEK) && hasSkill(S_TECH_MEK)) {
            skill = getSkill(S_TECH_MEK);
        }

        if (part.isRightTechType(S_TECH_BA) && hasSkill(S_TECH_BA)) {
            if ((skill == null) ||
                      (skill.getFinalSkillValue(options, atowAttributes, reputation) >
                             getSkill(S_TECH_BA).getFinalSkillValue(options, atowAttributes, reputation))) {
                skill = getSkill(S_TECH_BA);
            }
        }

        if (part.isRightTechType(S_TECH_AERO) && hasSkill(S_TECH_AERO)) {
            if ((skill == null) ||
                      (skill.getFinalSkillValue(options, atowAttributes, reputation) >
                             getSkill(S_TECH_AERO).getFinalSkillValue(options, atowAttributes, reputation))) {
                skill = getSkill(S_TECH_AERO);
            }
        }

        if (part.isRightTechType(S_TECH_MECHANIC) && hasSkill(S_TECH_MECHANIC)) {
            if ((skill == null) ||
                      (skill.getFinalSkillValue(options, atowAttributes, reputation) >
                             getSkill(S_TECH_MECHANIC).getFinalSkillValue(options, atowAttributes, reputation))) {
                skill = getSkill(S_TECH_MECHANIC);
            }
        }

        if (part.isRightTechType(S_TECH_VESSEL) && hasSkill(S_TECH_VESSEL)) {
            if ((skill == null) ||
                      (skill.getFinalSkillValue(options, atowAttributes, reputation) >
                             getSkill(S_TECH_VESSEL).getFinalSkillValue(options, atowAttributes, reputation))) {
                skill = getSkill(S_TECH_VESSEL);
            }
        }

        if (skill != null) {
            return skill;
        }
        // if we are still here then we didn't have the right tech skill, so return the
        // highest
        // of any tech skills that we do have
        if (hasSkill(S_TECH_MEK)) {
            skill = getSkill(S_TECH_MEK);
        }

        if (hasSkill(S_TECH_BA)) {
            if ((skill == null) ||
                      (skill.getFinalSkillValue(options, atowAttributes, reputation) >
                             getSkill(S_TECH_BA).getFinalSkillValue(options, atowAttributes, reputation))) {
                skill = getSkill(S_TECH_BA);
            }
        }

        if (hasSkill(S_TECH_MECHANIC)) {
            if ((skill == null) ||
                      (skill.getFinalSkillValue(options, atowAttributes, reputation) >
                             getSkill(S_TECH_MECHANIC).getFinalSkillValue(options, atowAttributes, reputation))) {
                skill = getSkill(S_TECH_MECHANIC);
            }
        }

        if (hasSkill(S_TECH_AERO)) {
            if ((skill == null) ||
                      (skill.getFinalSkillValue(options, atowAttributes, reputation) >
                             getSkill(S_TECH_AERO).getFinalSkillValue(options, atowAttributes, reputation))) {
                skill = getSkill(S_TECH_AERO);
            }
        }

        return skill;
    }

    public @Nullable Skill getSkillForWorkingOn(final @Nullable Unit unit) {
        if (unit == null) {
            return null;
        } else if (((unit.getEntity() instanceof Mek) || (unit.getEntity() instanceof ProtoMek)) &&
                         hasSkill(S_TECH_MEK)) {
            return getSkill(S_TECH_MEK);
        } else if ((unit.getEntity() instanceof BattleArmor) && hasSkill(S_TECH_BA)) {
            return getSkill(S_TECH_BA);
        } else if ((unit.getEntity() instanceof Tank) && hasSkill(S_TECH_MECHANIC)) {
            return getSkill(S_TECH_MECHANIC);
        } else if (((unit.getEntity() instanceof Dropship) || (unit.getEntity() instanceof Jumpship)) &&
                         hasSkill(S_TECH_VESSEL)) {
            return getSkill(S_TECH_VESSEL);
        } else if ((unit.getEntity() instanceof Aero) &&
                         !(unit.getEntity() instanceof Dropship) &&
                         !(unit.getEntity() instanceof Jumpship) &&
                         hasSkill(S_TECH_AERO)) {
            return getSkill(S_TECH_AERO);
        } else {
            return null;
        }
    }

    public @Nullable Skill getSkillForWorkingOn(final @Nullable String skillName) {
        if (CampaignOptions.S_TECH.equals(skillName)) {
            return getBestTechSkill();
        } else if (hasSkill(skillName)) {
            return getSkill(skillName);
        } else {
            return null;
        }
    }

    public int getBestTechLevel() {
        int level = EXP_NONE;
        final Skill mekSkill = getSkill(S_TECH_MEK);
        final Skill mechanicSkill = getSkill(S_TECH_MECHANIC);
        final Skill baSkill = getSkill(S_TECH_BA);
        final Skill aeroSkill = getSkill(S_TECH_AERO);
        if ((mekSkill != null) && (mekSkill.getLevel() > level)) {
            level = mekSkill.getLevel();
        }

        if ((mechanicSkill != null) && (mechanicSkill.getLevel() > level)) {
            level = mechanicSkill.getLevel();
        }

        if ((baSkill != null) && (baSkill.getLevel() > level)) {
            level = baSkill.getLevel();
        }

        if ((aeroSkill != null) && (aeroSkill.getLevel() > level)) {
            level = aeroSkill.getLevel();
        }

        return level;
    }

    public boolean isRightTechTypeFor(final IPartWork part) {
        Unit unit = part.getUnit();
        if (unit == null) {
            return (hasSkill(S_TECH_MEK) && part.isRightTechType(S_TECH_MEK)) ||
                         (hasSkill(S_TECH_AERO) && part.isRightTechType(S_TECH_AERO)) ||
                         (hasSkill(S_TECH_MECHANIC) && part.isRightTechType(S_TECH_MECHANIC)) ||
                         (hasSkill(S_TECH_BA) && part.isRightTechType(S_TECH_BA)) ||
                         (hasSkill(S_TECH_VESSEL) && part.isRightTechType(S_TECH_VESSEL));
        } else if ((unit.getEntity() instanceof Mek) || (unit.getEntity() instanceof ProtoMek)) {
            return hasSkill(S_TECH_MEK);
        } else if (unit.getEntity() instanceof BattleArmor) {
            return hasSkill(S_TECH_BA);
        } else if ((unit.getEntity() instanceof Tank) || (unit.getEntity() instanceof Infantry)) {
            return hasSkill(S_TECH_MECHANIC);
        } else if ((unit.getEntity() instanceof Dropship) || (unit.getEntity() instanceof Jumpship)) {
            return hasSkill(S_TECH_VESSEL);
        } else if (unit.getEntity() instanceof Aero) {
            return hasSkill(S_TECH_AERO);
        } else {
            return false;
        }
    }

    public @Nullable UUID getDoctorId() {
        return doctorId;
    }

    public int getToughness() {
        return toughness;
    }

    public void setToughness(final int toughness) {
        this.toughness = toughness;
    }

    public int getConnections() {
        return connections;
    }

    /**
     * Calculates and returns the character's adjusted Connections value.
     *
     * <p>If the character is suffering from an episode of Clinical Paranoia, their Connections value is fixed as
     * 0.</p>
     *
     * <p>If the character has the {@link PersonnelOptions#COMPULSION_XENOPHOBIA} SPA their Connections value is
     * decreased by 1.</p>
     *
     * <p>If the character has the {@link PersonnelOptions#ATOW_CITIZENSHIP} SPA their Connections value is
     * increased by 1.</p>
     *
     * <p>If the character has the {@link PersonnelOptions#COMPULSION_MILD_PARANOIA} SPA their Connections value is
     * reduced by 1.</p>
     *
     * <p>The Connections value is clamped within the allowed minimum and maximum range before being returned.</p>
     *
     * @return the character's Connections value, clamped within the minimum and maximum limits
     *
     * @author Illiani
     * @since 0.50.07
     */
    public int getAdjustedConnections() {
        if (sufferingFromClinicalParanoia) {
            return 0;
        }

        boolean hasXenophobia = options.booleanOption(COMPULSION_XENOPHOBIA);
        int modifiers = (hasXenophobia ? -1 : 0);

        boolean hasCitizenship = options.booleanOption(ATOW_CITIZENSHIP);
        modifiers += (hasCitizenship ? 1 : 0);

        boolean hasMildParanoia = options.booleanOption(COMPULSION_MILD_PARANOIA);
        modifiers += (hasMildParanoia ? -1 : 0);

        return clamp(connections + modifiers, MINIMUM_CONNECTIONS, MAXIMUM_CONNECTIONS);
    }

    public void setConnections(final int connections) {
        this.connections = clamp(connections, MINIMUM_CONNECTIONS, MAXIMUM_CONNECTIONS);
    }

    /**
     * Adjusts the person's Connections score by the specified amount.
     *
     * <p>The change in connections can be positive or negative, depending on the provided delta value.</p>
     *
     * @param delta The amount by which to adjust the number of connections. A positive value increases the connections,
     *              while a negative value decreases them.
     */
    public void changeConnections(final int delta) {
        int newValue = connections + delta;
        connections = clamp(newValue, MINIMUM_CONNECTIONS, MAXIMUM_CONNECTIONS);
    }

    public int getWealth() {
        return wealth;
    }

    public void setWealth(final int wealth) {
        this.wealth = clamp(wealth, MINIMUM_WEALTH, MAXIMUM_WEALTH);
    }

    /**
     * Adjusts the person's wealth by the specified amount.
     *
     * <p>The change in wealth can be positive or negative, depending on the provided delta value.</p>
     *
     * @param delta The amount by which to adjust the wealth. A positive value increases the wealth, while a negative
     *              value decreases it.
     */
    public void changeWealth(final int delta) {
        int newValue = wealth + delta;
        wealth = clamp(newValue, MINIMUM_WEALTH, MAXIMUM_WEALTH);
    }

    public boolean isHasPerformedExtremeExpenditure() {
        return hasPerformedExtremeExpenditure;
    }

    public void setHasPerformedExtremeExpenditure(final boolean hasPerformedExtremeExpenditure) {
        this.hasPerformedExtremeExpenditure = hasPerformedExtremeExpenditure;
    }

    /**
     * Retrieves the raw reputation value of the character.
     *
     * <p>This method returns the unadjusted reputation value associated with the character.</p>
     *
     * <p><b>Usage:</b> If aging effects are enabled, you likely want to use
     * {@link #getAdjustedReputation(boolean, boolean, LocalDate, int)}  instead.</p>
     *
     * @return The raw reputation value.
     */
    public int getReputation() {
        return reputation;
    }

    /**
     * Calculates the adjusted reputation value for the character based on aging effects, the current campaign type,
     * date, and rank.
     *
     * <p>This method computes the character's reputation by applying age-based modifiers, which depend on factors such
     * as whether aging effects are enabled, whether the campaign is clan-specific, the character's bloodname status,
     * and their rank in the clan hierarchy. If aging effects are disabled, the reputation remains unchanged.</p>
     *
     * <p><b>Usage:</b> If aging effects are disabled, the result will be equivalent to the base reputation value
     * provided by {@link #getReputation()}.</p>
     *
     * @param isUseAgingEffects Indicates whether aging effects should be applied to the reputation calculation.
     * @param isClanCampaign    Indicates whether the current campaign is specific to a clan.
     * @param today             The current date used to calculate the character's age.
     * @param rankNumeric       The rank index of the character, which can adjust the reputation modifier in clan-based
     *                          campaigns.
     *
     * @return The adjusted reputation value, accounting for factors like age, clan campaign status, bloodname
     *       possession, and rank. If aging effects are disabled, the base reputation value is returned.
     */
    public int getAdjustedReputation(boolean isUseAgingEffects, boolean isClanCampaign, LocalDate today,
          int rankNumeric) {
        final int PATHOLOGIC_RACISM_REPUTATION_PENALTY = -2;

        int modifiers = isUseAgingEffects ?
                             getReputationAgeModifier(getAge(today),
                                   isClanCampaign,
                                   !isNullOrBlank(bloodname),
                                   rankNumeric) :
                             0;

        boolean hasRacism = options.booleanOption(COMPULSION_RACISM);
        modifiers -= hasRacism ? 1 : 0;

        boolean hasPathologicRacism = options.booleanOption(COMPULSION_PATHOLOGIC_RACISM);
        modifiers += hasPathologicRacism ? PATHOLOGIC_RACISM_REPUTATION_PENALTY : 0;

        boolean hasXenophobia = options.booleanOption(COMPULSION_XENOPHOBIA);
        modifiers -= hasXenophobia ? 1 : 0;

        return clamp(reputation + modifiers, MINIMUM_REPUTATION, MAXIMUM_REPUTATION);
    }

    public void setReputation(final int reputation) {
        this.reputation = clamp(reputation, MINIMUM_REPUTATION, MAXIMUM_REPUTATION);
    }

    /**
     * Adjusts the person's reputation by the specified amount.
     *
     * <p>The change in reputation can be positive or negative, depending on the provided delta value.</p>
     *
     * @param delta The amount by which to adjust the reputation. A positive value increases the reputation, while a
     *              negative value decreases it.
     */
    public void changeReputation(final int delta) {
        int newValue = reputation + delta;
        reputation = clamp(newValue, MINIMUM_REPUTATION, MAXIMUM_REPUTATION);
    }

    public int getUnlucky() {
        return unlucky;
    }

    public void setUnlucky(final int unlucky) {
        this.unlucky = clamp(unlucky, MINIMUM_UNLUCKY, MAXIMUM_UNLUCKY);
    }

    public void changeUnlucky(final int delta) {
        int newValue = unlucky + delta;
        unlucky = clamp(newValue, MINIMUM_UNLUCKY, MAXIMUM_UNLUCKY);
    }

    public int getBloodmark() {
        return bloodmark;
    }

    public Money getBloodmarkValue() {
        return Money.of(bloodmark);
    }

    public void setBloodmark(final int unlucky) {
        this.bloodmark = clamp(unlucky, MINIMUM_BLOODMARK, MAXIMUM_BLOODMARK);
    }

    public void changeBloodmark(final int delta) {
        int newValue = bloodmark + delta;
        bloodmark = clamp(newValue, MINIMUM_BLOODMARK, MAXIMUM_BLOODMARK);
    }

    public List<LocalDate> getBloodhuntSchedule() {
        return bloodhuntSchedule;
    }

    public void addBloodhuntDate(final LocalDate date) {
        bloodhuntSchedule.add(date);
    }

    public void removeBloodhuntDate(final LocalDate date) {
        bloodhuntSchedule.remove(date);
    }

    /**
     * Retrieves the character's {@link Attributes} object containing the character's attribute scores.
     *
     * <p><b>Usage:</b> In most cases you'll want to use {@link #getAttributeScore(SkillAttribute)} instead, as that
     * will allow you to jump straight to the exact score you need.</p>
     *
     * @return the character's {@link Attributes} object.
     *
     * @since 0.50.5
     */
    public Attributes getATOWAttributes() {
        return atowAttributes;
    }

    /**
     * Updates the score for a specific skill attribute.
     *
     * <p>This method sets the provided score for the given {@link SkillAttribute}. If the attribute is
     * <code>null</code> or represents "NONE", the method logs a warning and exits without making any changes.</p>
     *
     * <p>The actual attribute score update is delegated to the underlying attribute handler.</p>
     *
     * @param attribute The {@link SkillAttribute} to be updated. Must not be <code>null</code> or "NONE".
     * @param newScore  The new score to assign to the specified skill attribute.
     *
     * @author Illiani
     * @since 0.50.05
     */
    public void setAttributeScore(final SkillAttribute attribute, final int newScore) {
        if (attribute == null || attribute == SkillAttribute.NONE) {
            logger.warn("(setAttributeScore) SkillAttribute is null or NONE.");
            return;
        }

        atowAttributes.setAttributeScore(phenotype, options, attribute, newScore);
    }

    /**
     * Retrieves the score of a specified attribute.
     *
     * @param attribute the {@link SkillAttribute} to retrieve the score for.
     *
     * @return the score of the specified attribute, or {@link Attributes#DEFAULT_ATTRIBUTE_SCORE} if the attribute is
     *       {@code NONE} or {@code null}.
     *
     * @since 0.50.5
     */
    public int getAttributeScore(final SkillAttribute attribute) {
        if (attribute == null || attribute.isNone()) {
            logger.error("(getAttributeScore) SkillAttribute is null or NONE.");
            return DEFAULT_ATTRIBUTE_SCORE;
        }

        boolean hasFreakishStrength = options.booleanOption(MUTATION_FREAKISH_STRENGTH);
        boolean hasExoticAppearance = options.booleanOption(MUTATION_EXOTIC_APPEARANCE);
        boolean hasFacialHair = options.booleanOption(MUTATION_FACIAL_HAIR);
        boolean hasSeriousDisfigurement = options.booleanOption(MUTATION_SERIOUS_DISFIGUREMENT);
        boolean isCatGirl = options.booleanOption(MUTATION_CAT_GIRL);
        boolean isCatGirlUnofficial = options.booleanOption(MUTATION_CAT_GIRL_UNOFFICIAL);

        return switch (attribute) {
            case NONE -> 0;
            case STRENGTH -> {
                int attributeScore = atowAttributes.getAttributeScore(attribute);
                if (hasFreakishStrength) {
                    attributeScore += 2;
                }
                yield min(attributeScore, MAXIMUM_ATTRIBUTE_SCORE);
            }
            case BODY, REFLEXES, DEXTERITY, INTELLIGENCE, WILLPOWER -> atowAttributes.getAttributeScore(attribute);
            case CHARISMA -> {
                int attributeScore = atowAttributes.getAttributeScore(attribute);
                if (hasExoticAppearance) {
                    attributeScore++;
                }
                if (hasFacialHair) {
                    attributeScore--;
                }
                if (hasSeriousDisfigurement) {
                    attributeScore -= 3;
                }
                if (isCatGirl) {
                    attributeScore -= 3;
                }
                if (isCatGirlUnofficial) {
                    attributeScore++;
                }
                yield clamp(attributeScore, MINIMUM_ATTRIBUTE_SCORE, MAXIMUM_ATTRIBUTE_SCORE);
            }
        };
    }

    /**
     * Retrieves the maximum allowed value (cap) for the specified {@link SkillAttribute}.
     *
     * <p>If the attribute is {@code null} or marked as {@link SkillAttribute#NONE}, a default maximum attribute score
     * is returned, and a warning is logged.</p>
     *
     * <p>For valid attributes, this method delegates to
     * {@link Attributes#getAttributeCap(Phenotype, PersonnelOptions, SkillAttribute)}.</p>
     *
     * @param attribute The {@link SkillAttribute} for which the maximum value is being retrieved. Must not be
     *                  {@code null} or {@link SkillAttribute#NONE}.
     *
     * @return The maximum allowed value (cap) for the given attribute. Returns the default maximum value if the input
     *       attribute is invalid.
     *
     * @author Illiani
     * @since 0.50.05
     */
    public int getAttributeCap(final SkillAttribute attribute) {
        if (attribute == null || attribute.isNone()) {
            logger.warn("(getAttributeCap) SkillAttribute is null or NONE.");
            return MAXIMUM_ATTRIBUTE_SCORE;
        }

        return atowAttributes.getAttributeCap(phenotype, options, attribute);
    }

    /**
     * Sets the character's {@link Attributes} object which contains their ATOW Attribute scores.
     *
     * <p><b>Usage:</b> This completely wipes the character's attribute scores and is likely not the method you're
     * looking for. Consider{@link #changeAttributeScore(SkillAttribute, int)} if you just want to increment or
     * decrement a specific attribute by a certain value.</p>
     *
     * @param atowAttributes the {@link Attributes} object to set.
     *
     * @since 0.50.5
     */
    public void setATOWAttributes(final Attributes atowAttributes) {
        this.atowAttributes = atowAttributes;
    }

    /**
     * Modifies the score of a specified skill attribute by a given delta value.
     *
     * <p>This method adjusts the current score of the provided {@link SkillAttribute} by adding the specified delta
     * to it. If the attribute is {@code null} or {@link SkillAttribute#NONE}, a warning is logged, and the method exits
     * without making any changes.</p>
     *
     * <p>The new score is computed as the sum of the current score and the delta, and it is passed
     * to {@link Attributes#setAttributeScore(Phenotype, PersonnelOptions, SkillAttribute, int)} to ensure it compiles
     * with the character's minimum and maximum attribute score values.</p>
     *
     * @param attribute The {@link SkillAttribute} whose score is to be modified. Must not be <code>null</code>.
     * @param delta     The value to add to the current score of the specified skill attribute.
     *
     * @author Illiani
     * @since 0.50.05
     */
    public void changeAttributeScore(final SkillAttribute attribute, final int delta) {
        if (attribute == null || attribute.isNone()) {
            logger.warn("(changeAttributeScore) SkillAttribute is null or NONE.");
            return;
        }

        int current = atowAttributes.getAttributeScore(attribute);
        int newScore = current + delta;

        setAttributeScore(attribute, newScore);
    }

    public void resetSkillTypes() {
        skills.getSkills().forEach(Skill::updateType);
    }

    public int getNTasks() {
        return nTasks;
    }

    public void setNTasks(final int nTasks) {
        this.nTasks = nTasks;
    }

    /**
     * @deprecated use {@link #getPersonalLog()} instead.
     */
    @Deprecated(forRemoval = true, since = "0.50.5")
    public List<LogEntry> getPersonnelLog() {
        return getPersonalLog();
    }

    public List<LogEntry> getPersonalLog() {
        personnelLog.sort(Comparator.comparing(LogEntry::getDate));
        return personnelLog;
    }

    public List<LogEntry> getMedicalLog() {
        medicalLog.sort(Comparator.comparing(LogEntry::getDate));
        return medicalLog;
    }

    public List<LogEntry> getScenarioLog() {
        scenarioLog.sort(Comparator.comparing(LogEntry::getDate));
        return scenarioLog;
    }

    public List<LogEntry> getAssignmentLog() {
        assignmentLog.sort(Comparator.comparing(LogEntry::getDate));
        return assignmentLog;
    }

    public List<LogEntry> getPerformanceLog() {
        performanceLog.sort(Comparator.comparing(LogEntry::getDate));
        return performanceLog;
    }

    /**
     * @deprecated use {@link #addPersonalLogEntry(LogEntry)} instead.
     */
    @Deprecated(forRemoval = true, since = "0.50.5")
    public void addLogEntry(final LogEntry entry) {
        addPersonalLogEntry(entry);
    }

    public void addPersonalLogEntry(final LogEntry entry) {
        personnelLog.add(entry);
    }

    public void addMedicalLogEntry(final LogEntry entry) {
        medicalLog.add(entry);
    }

    public void addScenarioLogEntry(final LogEntry entry) {
        scenarioLog.add(entry);
    }

    public void addAssignmentLogEntry(final LogEntry entry) {
        assignmentLog.add(entry);
    }

    public void addPerformanceLogEntry(final LogEntry entry) {
        performanceLog.add(entry);
    }

    // region injuries

    /**
     * All methods below are for the Advanced Medical option
     */

    public List<Injury> getInjuries() {
        return new ArrayList<>(injuries);
    }

    public List<Injury> getPermanentInjuries() {
        return injuries.stream().filter(Injury::isPermanent).collect(Collectors.toList());
    }

    public void clearInjuries() {
        injuries.clear();

        // Clear the doctor if there is one
        doctorId = null;
        MekHQ.triggerEvent(new PersonChangedEvent(this));
    }

    public void removeInjury(final Injury injury) {
        injuries.remove(injury);
        MekHQ.triggerEvent(new PersonChangedEvent(this));
    }

    public void diagnose(final Campaign campaign, final int hits) {
        InjuryUtil.resolveAfterCombat(campaign, this, hits);
        InjuryUtil.resolveCombatDamage(campaign, this, hits);
        setHits(0);
    }

    public int getAbilityTimeModifier(final Campaign campaign) {
        int modifier = 100;
        if (campaign.getCampaignOptions().isUseToughness()) {
            if (getToughness() == 1) {
                modifier -= 10;
            }
            if (getToughness() > 1) {
                modifier -= 15;
            }
        } // TODO: Fully implement this for advanced healing

        if (getOptions().booleanOption(OptionsConstants.MISC_PAIN_RESISTANCE)) {
            modifier -= 15;
        } else if (getOptions().booleanOption(OptionsConstants.MISC_IRON_MAN)) {
            modifier -= 10;
        }

        return modifier;
    }

    public boolean hasInjury(final BodyLocation location) {
        return getInjuryByLocation(location) != null;
    }

    public boolean needsAMFixing() {
        return !injuries.isEmpty() &&
                     injuries.stream().anyMatch(injury -> (injury.getTime() > 0) || !injury.isPermanent());
    }

    /**
     * Calculates the total injury modifier for the pilot, based on the character's injuries and ambidextrous trait (if
     * present). This modifier can apply to either piloting or gunnery checks depending on the input parameter.
     *
     * <p>This method examines all injuries and their associated modifiers, distinguishing between left-side and
     * right-side injuries if the character is ambidextrous, and the injury implies a missing body location. If the
     * character is not ambidextrous, all modifiers are considered uniformly.</p>
     *
     * <p>The method performs the following steps:</p>
     * <ul>
     *    <li>If the character is ambidextrous and the injury implies a missing location:
     *        <ul>
     *            <li>Classifies injuries into left-side or right-side based on their body location.</li>
     *            <li>Adds associated modifiers to separate lists for left-side and right-side injuries.</li>
     *            <li>If injuries are only present on one side, the modifiers for the opposite side are removed.</li>
     *        </ul>
     *    </li>
     *    <li>If the character is not ambidextrous or the injury does not imply a missing body location all modifiers
     *    from all injuries are included without distinguishing between left and right sides.</li>
     * </ul>
     *
     * <p>After processing the injuries, the method calculates the total injury modifier by summing up the relevant
     * modifier values, taking into account whether the modifier applies to piloting or gunnery checks.</p>
     *
     * @param isPiloting A boolean value indicating whether the modifier calculation is for piloting checks
     *                   ({@code true}) or gunnery checks ({@code false}).
     *
     * @return The total injury modifier calculated from the character's injuries, specific to piloting or gunnery.
     *
     * @author Illiani
     * @since 0.50.05
     */
    public int getInjuryModifiers(boolean isPiloting) {
        boolean isAmbidextrous = options.booleanOption(ATOW_AMBIDEXTROUS);

        List<Modifier> leftSideModifiers = new ArrayList<>();
        List<Modifier> rightSideModifiers = new ArrayList<>();

        List<Modifier> allModifiers = new ArrayList<>();
        for (Injury injury : injuries) {
            boolean isLeftSide = false;
            boolean isRightSide = false;
            if (isAmbidextrous && injury.getType().impliesMissingLocation()) {
                BodyLocation location = injury.getLocation();
                if (location.isLimb()) {
                    if (location == BodyLocation.LEFT_ARM || location == BodyLocation.LEFT_HAND) {
                        isLeftSide = true;
                    } else if (location == BodyLocation.RIGHT_ARM || location == BodyLocation.RIGHT_HAND) {
                        isRightSide = true;
                    }
                }
            }

            for (Modifier modifier : injury.getModifiers()) {
                if (isAmbidextrous) {
                    if (isLeftSide) {
                        leftSideModifiers.add(modifier);
                    }

                    if (isRightSide) {
                        rightSideModifiers.add(modifier);
                    }
                }

                allModifiers.add(modifier);
            }
        }

        if (isAmbidextrous) {
            if (leftSideModifiers.isEmpty() && !rightSideModifiers.isEmpty()) {
                allModifiers.removeAll(rightSideModifiers);
            }

            if (rightSideModifiers.isEmpty() && !leftSideModifiers.isEmpty()) {
                allModifiers.removeAll(leftSideModifiers);
            }
        }

        return Modifier.calcTotalModifier(allModifiers.stream(),
              isPiloting ? ModifierValue.PILOTING : ModifierValue.GUNNERY);
    }

    public boolean hasInjuries(final boolean permanentCheck) {
        return !injuries.isEmpty() &&
                     (!permanentCheck ||
                            injuries.stream().anyMatch(injury -> !injury.isPermanent() || (injury.getTime() > 0)));
    }

    public boolean hasOnlyHealedPermanentInjuries() {
        return !injuries.isEmpty() &&
                     injuries.stream().noneMatch(injury -> !injury.isPermanent() || (injury.getTime() > 0));
    }

    public List<Injury> getInjuriesByLocation(final BodyLocation location) {
        return injuries.stream().filter(injury -> (injury.getLocation() == location)).collect(Collectors.toList());
    }

    // Returns only the first injury in a location
    public @Nullable Injury getInjuryByLocation(final BodyLocation location) {
        return injuries.stream().filter(injury -> (injury.getLocation() == location)).findFirst().orElse(null);
    }

    public void addInjury(final Injury injury) {
        injuries.add(Objects.requireNonNull(injury));
        if (getUnit() != null) {
            getUnit().resetPilotAndEntity();
        }
    }
    // endregion injuries

    /* For use by Against the Bot Employee Turnover rolls */
    public int getOriginalUnitWeight() {
        return originalUnitWeight;
    }

    public void setOriginalUnitWeight(final int originalUnitWeight) {
        this.originalUnitWeight = originalUnitWeight;
    }

    public int getOriginalUnitTech() {
        return originalUnitTech;
    }

    public void setOriginalUnitTech(final int originalUnitTech) {
        this.originalUnitTech = originalUnitTech;
    }

    public UUID getOriginalUnitId() {
        return originalUnitId;
    }

    public void setOriginalUnitId(final UUID originalUnitId) {
        this.originalUnitId = originalUnitId;
    }

    public void setOriginalUnit(final Unit unit) {
        if (unit == null) {
            originalUnitId = null;
            originalUnitTech = 0;
            originalUnitWeight = 0;

            return;
        }

        originalUnitId = unit.getId();

        if (unit.getEntity().isClan()) {
            originalUnitTech = TECH_CLAN;
        } else if (unit.getEntity().getTechLevel() > TechConstants.T_INTRO_BOXSET) {
            originalUnitTech = TECH_IS2;
        } else {
            originalUnitTech = TECH_IS1;
        }

        originalUnitWeight = unit.getEntity().getWeightClass();
    }

    /**
     * This is used to get the number of shares the person has
     *
     * @param campaign     the campaign the person is a part of
     * @param sharesForAll true if all combat and support personnel have shares, otherwise false if just MekWarriors
     *                     have shares
     *
     * @return the number of shares the person has
     */
    public int getNumShares(final Campaign campaign, final boolean sharesForAll) {
        if (!getStatus().isActive() ||
                  !getPrisonerStatus().isFree() ||
                  (!sharesForAll && !hasRole(PersonnelRole.MEKWARRIOR))) {
            return 0;
        }
        int shares = 1;
        if (isFounder()) {
            shares++;
        }
        shares += Math.max(-1, getExperienceLevel(campaign, false) - 2);

        if (getRank().isOfficer()) {
            final Profession profession = Profession.getProfessionFromPersonnelRole(getPrimaryRole());
            int rankOrder = getRankSystem().getOfficerCut();
            while ((rankOrder <= getRankNumeric()) && (rankOrder < Rank.RC_NUM)) {
                Rank rank = getRankSystem().getRanks().get(rankOrder);
                if (!rank.isEmpty(profession)) {
                    shares++;
                }
                rankOrder++;
            }
        }

        if (getOriginalUnitWeight() >= 1) {
            shares++;
        }

        if (getOriginalUnitWeight() >= 3) {
            shares++;
        }
        shares += getOriginalUnitTech();

        return shares;
    }

    public boolean isEngineer() {
        return engineer;
    }

    public void setEngineer(final boolean engineer) {
        this.engineer = engineer;
    }

    /**
     * @param campaign the campaign to get the ransom value based on
     *
     * @return the ransom value of this individual Useful for prisoner who you want to ransom or hand off to your
     *       employer in an AtB context
     */
    public Money getRansomValue(final Campaign campaign) {
        // MekWarriors and aero pilots are worth more than the other types of scrubs
        return (getPrimaryRole().isMekWarriorGrouping() || getPrimaryRole().isAerospacePilot() ?
                      MEKWARRIOR_AERO_RANSOM_VALUES :
                      OTHER_RANSOM_VALUES).get(getExperienceLevel(campaign, false));
    }

    public static class PersonUnitRef extends Unit {
        private PersonUnitRef(final UUID id) {
            setId(id);
        }
    }

    public void fixReferences(final Campaign campaign) {
        if (unit instanceof PersonUnitRef) {
            final UUID id = unit.getId();
            unit = campaign.getUnit(id);
            if (unit == null) {
                logger.error("Person {} ('{}') references missing unit {}", getId(), getFullName(), id);
            }
        }

        for (int ii = techUnits.size() - 1; ii >= 0; --ii) {
            final Unit techUnit = techUnits.get(ii);
            if (techUnit instanceof PersonUnitRef) {
                final Unit realUnit = campaign.getUnit(techUnit.getId());
                if (realUnit != null) {
                    techUnits.set(ii, realUnit);
                } else {
                    logger.error("Person {} ('{}') techs missing unit {}", getId(), getFullName(), techUnit.getId());
                    techUnits.remove(ii);
                }
            }
        }
    }

    /**
     * Generates the loyalty modifier for a given loyalty score.
     *
     * @param loyalty the person's loyalty score
     */
    public int getLoyaltyModifier(int loyalty) {
        if (loyalty < 1) {
            loyalty = 1;
        }

        return switch (loyalty) {
            case 1, 2, 3 -> 3;
            case 4 -> 2;
            case 5, 6 -> 1;
            case 7, 8, 9, 10, 11, 12, 13, 14 -> 0;
            case 15, 16 -> -1;
            case 17 -> -2;
            default -> -3;
        };
    }

    /**
     * Calculates the experience cost multiplier based on reasoning.
     *
     * <p>If reasoning adjustment is not enabled, the multiplier is 1 (no effect).</p>
     *
     * <p>Otherwise, the multiplier is determined by the reasoning score, where each point adjusts the cost by 2.5%.
     * A neutral reasoning score (resulting in a modifier of 0) will also return a multiplier of 1.</p>
     *
     * @param useReasoningXpCostMultiplier a {@link Boolean} indicating whether to apply the reasoning-based adjustment
     *                                     to the experience cost.
     *
     * @return the experience cost multiplier: - `1` if reasoning adjustment is disabled or {@link Reasoning} is
     *       neutral. - A value adjusted by the formula `1 - (score * 0.025)` otherwise.
     */
    public double getReasoningXpCostMultiplier(final boolean useReasoningXpCostMultiplier) {
        Reasoning reasoning = getReasoning();

        if (!useReasoningXpCostMultiplier || reasoning.isAverageType()) {
            return 1;
        }

        double reasoningMultiplier = 0.025; // each rank in Reasoning should adjust costs by 2.5%

        int score = reasoning.getReasoningScore();
        double modifier = score * reasoningMultiplier;

        if (modifier == 0) { // neutral reasoning
            return 1;
        } else {
            return 1 - modifier;
        }
    }

    /**
     * Removes all skills from the collection that match the specified subtype.
     *
     * <p>Iterates safely over the current list of skills, removing each skill whose type corresponds to the given
     * {@link SkillSubType}.</p>
     *
     * @param subType the {@code SkillSubType} to remove from the collection
     *
     * @author Illiani
     * @since 0.50.06
     */
    public void removeAllSkillsOfSubType(SkillSubType subType) {
        // We make an iteration safe list so we can easily remove skills during the loop
        List<Skill> allSkills = new ArrayList<>(skills.getSkills());
        for (Skill skill : allSkills) {
            SkillType skillType = skill.getType();

            if (skillType.isSubTypeOf(subType)) {
                removeSkill(skillType.getName());
            }
        }
    }

    public void updateTimeData(LocalDate today) {
        boolean updateRecruitment = recruitment == null;
        boolean updateLastRankChange = lastRankChangeDate == null;

        // Nothing to update
        if (!updateRecruitment && !updateLastRankChange) {
            return;
        }

        if (employed) {
            LocalDate estimatedJoinDate = null;
            for (LogEntry logEntry : getPersonalLog()) {
                if (estimatedJoinDate == null) {
                    // If by some nightmare there is no Joined date just use the first entry.
                    estimatedJoinDate = logEntry.getDate();
                }
                if (logEntry.getDesc().startsWith("Joined ") ||
                          logEntry.getDesc().startsWith("Freed ") ||
                          logEntry.getDesc().startsWith("Promoted ") ||
                          logEntry.getDesc().startsWith("Demoted ")) {
                    estimatedJoinDate = logEntry.getDate();
                    break;
                }
            }

            if (estimatedJoinDate != null) {
                if (updateRecruitment) {
                    recruitment = estimatedJoinDate;
                }
                if (updateLastRankChange) {
                    lastRankChangeDate = estimatedJoinDate;
                }
                return;
            }

            if (joinedCampaign != null) {
                if (updateRecruitment) {
                    recruitment = estimatedJoinDate;
                }
                if (updateLastRankChange) {
                    lastRankChangeDate = estimatedJoinDate;
                }
                recruitment = joinedCampaign;
                return;
            }

            recruitment = today;
        }
    }

    /**
     * Resolves a gambling compulsion for the current person and adjusts their wealth accordingly.
     *
     * <p>If the person has the gambling compulsion option enabled, this method performs a d6 roll to determine
     * whether wealth is gained, lost, or unchanged, and formats the result as a localized string with appropriate
     * styling. If the gambling compulsion option is not present, the method returns an empty string.</p>
     *
     * <p>On a roll of 6, the person's wealth increases; on a roll of 4 or 5, it remains unchanged; and on a roll of
     * 1, 2, or 3, the person's wealth decreases.</p>
     *
     * @return a formatted localized result {@link String} reflecting the outcome, or an empty {@link String} if not
     *       applicable
     *
     * @author Illiani
     * @since 0.50.07
     */
    public String gambleWealth() {
        boolean hasGamblingCompulsion = options.booleanOption(COMPULSION_GAMBLING);
        if (!hasGamblingCompulsion) {
            return "";
        }

        String key;
        String color;

        int roll = d6();
        switch (roll) {
            case 4, 5 -> {
                key = "neutral";
                color = getWarningColor();
            }
            case 6 -> {
                changeWealth(1);
                key = "success";
                color = getPositiveColor();
            }
            default -> { // 1, 2, 3
                changeWealth(-1);
                key = "failure";
                color = getNegativeColor();
            }
        }

        return String.format(resources.getString("gambling." + key), getHyperlinkedFullTitle(),
              spanOpeningWithCustomColor(color), CLOSING_SPAN_TAG, wealth);
    }

    /**
     * Processes the effects of discontinuation syndrome.
     *
     * <p>This method applies the symptoms and risks associated with compulsive addiction discontinuation, adjusted
     * by campaign options and current conditions:</p>
     *
     * <ul>
     *   <li>If Advanced Medical is available, {@link InjuryTypes#DISCONTINUATION_SYNDROME} is added; otherwise, Hits
     *   are incremented.</li>
     *   <li>If Fatigue is enabled, the character's Fatigue level increases.</li>
     *   <li>If the number of injuries or cumulative hits exceeds a defined threshold, the entity's status is changed
     *   to {@link PersonnelStatus#MEDICAL_COMPLICATIONS} (killed).</li>
     * </ul>
     *
     * @param campaign               the active {@link Campaign} in which the discontinuation syndrome is processed
     * @param useAdvancedMedical     {@code true} if Advanced Medical is enabled
     * @param useFatigue             {@code true} if Fatigue should be increased
     * @param hasCompulsionAddiction specifies if the character has the {@link PersonnelOptions#COMPULSION_ADDICTION}
     *                               Flaw.
     * @param failedWillpowerCheck   {@code true} if the character failed the check to resist their compulsion
     *
     * @author Illiani
     * @since 0.50.07
     */
    public void processDiscontinuationSyndrome(Campaign campaign, boolean useAdvancedMedical, boolean useFatigue,
          // These boolean are here to ensure that we only ever pass in valid personnel
          boolean hasCompulsionAddiction, boolean failedWillpowerCheck) {
        final int FATIGUE_INCREASE = 2;
        final int DEATH_THRESHOLD = 5;


        if (hasCompulsionAddiction && failedWillpowerCheck) {
            if (useAdvancedMedical) {
                Injury injury = DISCONTINUATION_SYNDROME.newInjury(campaign, this, INTERNAL, 1);
                addInjury(injury);
            } else {
                hits++;
            }

            if (useFatigue) {
                changeFatigue(FATIGUE_INCREASE);
            }

            if ((getInjuries().size() > DEATH_THRESHOLD) || (hits > DEATH_THRESHOLD)) {
                changeStatus(campaign, campaign.getLocalDate(), PersonnelStatus.MEDICAL_COMPLICATIONS);
            }
        }
    }

    /**
     * Processes the effects of crippling flashbacks.
     *
     * <p>If the personnel has flashbacks and fails a willpower check, this method determines the outcome:</p>
     * <ul>
     *     <li>If advanced medical care is available, a new injury related to crippling flashbacks is added.</li>
     *     <li>Otherwise, the personnel takes additional damage (hits).</li>
     * </ul>
     *
     * <p>If the number of injuries or hits exceeds a predefined threshold, the character's status is updated to
     * {@link PersonnelStatus#MEDICAL_COMPLICATIONS} (killed).</p>
     *
     * @param campaign             The current campaign context.
     * @param useAdvancedMedical   {@code true} if advanced medical care is available; {@code false} otherwise.
     * @param hasFlashbacks        {@code true} if the personnel is suffering from flashbacks.
     * @param failedWillpowerCheck {@code true} if the personnel failed their willpower check due to flashbacks.
     *
     * @author Illiani
     * @since 0.50.07
     */
    public void processCripplingFlashbacks(Campaign campaign, boolean useAdvancedMedical,
          // These boolean are here to ensure that we only ever pass in valid personnel
          boolean hasFlashbacks, boolean failedWillpowerCheck) {
        final int DEATH_THRESHOLD = 5;

        if (hasFlashbacks && failedWillpowerCheck) {
            if (useAdvancedMedical) {
                Injury injury = CRIPPLING_FLASHBACKS.newInjury(campaign, this, INTERNAL, 1);
                addInjury(injury);
            } else {
                hits += 1;
            }

            if ((getInjuries().size() > DEATH_THRESHOLD) || (hits > DEATH_THRESHOLD)) {
                changeStatus(campaign, campaign.getLocalDate(), PersonnelStatus.MEDICAL_COMPLICATIONS);
            }
        }
    }

    /**
<<<<<<< HEAD
     * Processes the effects of "confusion" for a personnel based on their mental state.
     *
     * <p>If the personnel has both "madness confusion", and has failed a willpower check, applies random damage
     * (injury or hit points depending on the medical system in use), and changes their status to medical complications
     * if the number of injuries or hits exceeds a set threshold.</p>
     *
     * <p>Returns a formatted warning message describing the confusion compulsion, or an empty string if no action
     * was taken.</p>
     *
     * @param campaign             The current campaign instance, used for logging and state updates.
     * @param useAdvancedMedical   Whether the advanced medical system should be used.
     * @param hasMadnessConfusion  Indicates if the personnel is afflicted with madness-induced confusion.
     * @param failedWillpowerCheck Indicates if the required willpower check was failed.
     *
     * @return A formatted string with the confusion compulsion warning, or an empty string if not applicable.
=======
     * Processes the occurrence of a split personality event.
     *
     * <p>If the subject has split personality and fails a willpower check, an alternative personality is generated
     * (if needed), the personality is switched, and a description of the resulting personality is written using the
     * {@link PersonalityController}.</p>
     *
     * @param hasSplitPersonality  {@code true} if the subject is susceptible to having a split personality
     * @param failedWillpowerCheck {@code true} if the subject failed the willpower check prompting the split
>>>>>>> c7feb1c8
     *
     * @author Illiani
     * @since 0.50.07
     */
<<<<<<< HEAD
    public String processConfusion(Campaign campaign, boolean useAdvancedMedical,
          // These boolean are here to ensure that we only ever pass in valid personnel
          boolean hasMadnessConfusion, boolean failedWillpowerCheck) {
        final int DEATH_THRESHOLD = 5;

        if (hasMadnessConfusion && failedWillpowerCheck) {
            if (useAdvancedMedical) {
                InjuryUtil.resolveCombatDamage(campaign, this, 1);
            } else {
                hits++;
            }

            if ((getInjuries().size() > DEATH_THRESHOLD) || (hits > DEATH_THRESHOLD)) {
                changeStatus(campaign, campaign.getLocalDate(), PersonnelStatus.MEDICAL_COMPLICATIONS);
            }

            return String.format(resources.getString("compulsion.confusion"), getHyperlinkedFullTitle(),
                  spanOpeningWithCustomColor(getWarningColor()), CLOSING_SPAN_TAG);
=======
    public String processSplitPersonality(boolean hasSplitPersonality, boolean failedWillpowerCheck) {
        if (hasSplitPersonality && failedWillpowerCheck) {
            String originalName = getHyperlinkedFullTitle();

            if (isNullOrBlank(storedGivenName)) {
                generateAlternativePersonality();
            }

            switchPersonality();
            PersonalityController.writePersonalityDescription(this);

            return String.format(resources.getString("compulsion.personalityChange"), originalName,
                  spanOpeningWithCustomColor(getWarningColor()), CLOSING_SPAN_TAG, getFullTitle());
>>>>>>> c7feb1c8
        }

        return "";
    }

<<<<<<< HEAD

    /**
     * Processes the effects of a berserker frenzy event for a character, potentially injuring themselves and other
     * victims.
     *
     * <p>If the character has the berserker trait and fails a willpower check, this method determines who is
     * affected by the frenzy (including the character and other victims depending on deployment). Each affected person
     * may receive one or two wounds, applied either as advanced medical injuries or as simple hit increments.</p>
     *
     * <p>If the number of injuries or hits for any victim exceeds a defined threshold, the status for that person
     * is updated to reflect medical complications (for the berserker) or homicide (for other victims). A formatted
     * message describing the frenzy is returned.</p>
     *
     * @param campaign             the campaign context used for looking up personnel, applying wounds, and updating
     *                             statuses
     * @param useAdvancedMedical   if {@code true}, applies wounds using the advanced medical system; otherwise,
     *                             increments hits directly
     * @param hasBerserker         if {@code true}, indicates the character is capable of berserker frenzy
     * @param failedWillpowerCheck if {@code true}, indicates the character failed their willpower check to resist
     *                             frenzy
     *
     * @return a formatted message describing the frenzy if one occurs, or an empty string if there is no effect
     *
     * @author Illiani
     * @since 0.50.07
     */
    public String processBerserkerFrenzy(Campaign campaign, boolean useAdvancedMedical,
          // These boolean are here to ensure that we only ever pass in valid personnel
          boolean hasBerserker, boolean failedWillpowerCheck) {
        final int DEATH_THRESHOLD = 5;

        if (hasBerserker && failedWillpowerCheck) {
            Set<Person> victims = new HashSet<>();
            List<Person> allActivePersonnel = campaign.getActivePersonnel(false);
            if (isDeployed() && unit != null) {
                getLocalVictims(allActivePersonnel, victims);
            } else {
                getNonDeployedVictims(allActivePersonnel, victims);
            }

            // The berserker hurts themselves
            victims.add(this);

            for (Person victim : victims) {
                int wounds = randomInt(2) + 1; // (1-2)
                if (useAdvancedMedical) {
                    InjuryUtil.resolveCombatDamage(campaign, victim, wounds);
                } else {
                    int currentHits = victim.getHits();
                    victim.setHits(currentHits + wounds);
                }

                if ((victim.getInjuries().size() > DEATH_THRESHOLD) || (victim.getHits() > DEATH_THRESHOLD)) {
                    victim.changeStatus(campaign, campaign.getLocalDate(), victim.equals(this) ?
                                                                          PersonnelStatus.MEDICAL_COMPLICATIONS :
                                                                          PersonnelStatus.HOMICIDE);
                }
            }

            return String.format(resources.getString("compulsion.berserker"), getHyperlinkedFullTitle(),
                  spanOpeningWithCustomColor(getNegativeColor()), CLOSING_SPAN_TAG);
        }

        return "";
    }

    /**
     * Selects random victims from the list of all active, non-deployed personnel and adds them to the provided set of
     * victims.
     *
     * <p>The number of victims selected is determined by a single six-sided die roll. For each count, a random
     * non-deployed person is chosen from the available pool and added to the victims set. Once chosen, a victim will
     * not be selected again.</p>
     *
     * @param allActivePersonnel the list of all active personnel, including both deployed and non-deployed
     * @param victims            the set to which randomly selected non-deployed victims will be added
=======
    /**
     * Generates an alternative set of personality attributes (name, faction, traits) for the character.
     *
     * <p>This involves selecting a new faction of origin, generating a new name based on the faction, and creating a
     * set of alternative personality characteristics.</p>
     *
     * @author Illiani
     * @since 0.50.07
     */
    private void generateAlternativePersonality() {
        Faction chosenFaction = generateSplitPersonalityOriginFaction();
        generateSplitPersonalityName(chosenFaction);
        generateSplitPersonalityPersonalityCharacteristics();
        storedLoyalty = d6(3);
    }

    /**
     * Generates alternative personality traits and applies them to the stored split personality profile.
     *
     * <p>Traits are randomly selected from
     * {@link Aggression}, {@link Ambition}, {@link Greed}, and {@link Social}, with potential for up to four traits
     * total. Additional characteristics such as a {@link PersonalityQuirk} trait and {@link Reasoning} characteristics
     * are randomly determined and stored.</p>
     *
     * @author Illiani
     * @see PersonalityController#generatePersonality(Person, boolean)
     * @since 0.50.07
     */
    private void generateSplitPersonalityPersonalityCharacteristics() {
        List<PersonalityTraitType> possibleTraits = new ArrayList<>(Arrays.asList(PersonalityTraitType.AGGRESSION,
              PersonalityTraitType.AMBITION,
              PersonalityTraitType.GREED,
              PersonalityTraitType.SOCIAL));

        Collections.shuffle(possibleTraits);

        List<PersonalityTraitType> chosenTraits = new ArrayList<>();

        PersonalityTraitType firstTrait = possibleTraits.get(0);
        possibleTraits.remove(firstTrait);
        chosenTraits.add(firstTrait);

        PersonalityTraitType secondTrait = possibleTraits.get(0);
        possibleTraits.remove(secondTrait);
        chosenTraits.add(secondTrait);

        if (randomInt(4) == 0) {
            PersonalityTraitType thirdTrait = possibleTraits.get(0);
            possibleTraits.remove(thirdTrait);
            chosenTraits.add(thirdTrait);
        }

        if (randomInt(4) == 0) {
            PersonalityTraitType forthTrait = possibleTraits.get(0);
            chosenTraits.add(forthTrait);
        }

        for (PersonalityTraitType traitType : chosenTraits) {
            storeSplitPersonality(traitType);
        }

        int traitRoll = randomInt(PersonalityQuirk.values().length) + 1;
        String traitIndex = String.valueOf(traitRoll);
        storedPersonalityQuirk = PersonalityQuirk.fromString(traitIndex);
        storedPersonalityQuirkDescriptionIndex = randomInt(PersonalityQuirk.MAXIMUM_VARIATIONS);

        int reasoningRoll = randomInt(8346);
        storedReasoning = generateReasoning(reasoningRoll);
        storedReasoningDescriptionIndex = randomInt(Reasoning.MAXIMUM_VARIATIONS);
    }

    /**
     * Stores the specified personality trait type in the split personality profile.
     *
     * <p>Based on the provided {@link PersonalityTraitType}, this method assigns a randomly chosen trait value and
     * description index to the corresponding stored split personality fields (such as {@link Aggression},
     * {@link Ambition}, {@link Greed}, or {@link Social}). If the trait type does not match any known category, no
     * action is taken.</p>
     *
     * @param traitType the {@link PersonalityTraitType} to store for the split personality profile
>>>>>>> c7feb1c8
     *
     * @author Illiani
     * @since 0.50.07
     */
<<<<<<< HEAD
    private void getNonDeployedVictims(List<Person> allActivePersonnel, Set<Person> victims) {
        Set<Person> potentialVictims = new HashSet<>();

        for (Person bystander : allActivePersonnel) {
            if (!bystander.isDeployed()) {
                potentialVictims.add(bystander);
            }
        }

        potentialVictims.remove(this);

        int roll = d6(1);
        for (int i = 0; i < roll; ++i) {
            if (potentialVictims.isEmpty()) {
                break;
            }

            Person victim = ObjectUtility.getRandomItem(potentialVictims);
            potentialVictims.remove(victim);
            victims.add(victim);
        }
    }

    /**
     * Selects random victims from deployed personnel who are in the same scenario as the caller and adds them to the
     * provided set of victims.
     *
     * <p>Only personnel currently deployed in the same scenario (as determined by matching scenario IDs) are
     * eligible to be selected. The number of victims chosen is based on a single six-sided die roll. For each count, a
     * random eligible person is added to the victims set; once chosen, a victim will not be selected again.</p>
     *
     * @param allActivePersonnel the list of all active personnel, including both deployed and non-deployed
     * @param victims            the set to which randomly selected victims from the same scenario will be added
=======
    private void storeSplitPersonality(PersonalityTraitType traitType) {
        switch (traitType) {
            case AGGRESSION -> {
                String traitIndex = getTraitIndex(Aggression.MAJOR_TRAITS_START_INDEX);
                storedAggression = Aggression.fromString(traitIndex);
                storedAggressionDescriptionIndex = randomInt(Aggression.MAXIMUM_VARIATIONS);
            }
            case AMBITION -> {
                String traitIndex = getTraitIndex(Ambition.MAJOR_TRAITS_START_INDEX);
                storedAmbition = Ambition.fromString(traitIndex);
                storedAmbitionDescriptionIndex = randomInt(Ambition.MAXIMUM_VARIATIONS);
            }
            case GREED -> {
                String traitIndex = getTraitIndex(Greed.MAJOR_TRAITS_START_INDEX);
                storedGreed = Greed.fromString(traitIndex);
                storedGreedDescriptionIndex = randomInt(Greed.MAXIMUM_VARIATIONS);
            }
            case SOCIAL -> {
                String traitIndex = getTraitIndex(Social.MAJOR_TRAITS_START_INDEX);
                storedSocial = Social.fromString(traitIndex);
                storedSocialDescriptionIndex = randomInt(Social.MAXIMUM_VARIATIONS);
            }
            default -> {}
        }
    }

    /**
     * Generates a new split personality name based on the provided faction.
     *
     * <p>Uses the random name generator to assign a given name and surname appropriate to the gender, personnel
     * type, and the supplied faction's short name; stores the results.</p>
     *
     * @param chosenFaction the {@link Faction} selected as the origin of the split personality
>>>>>>> c7feb1c8
     *
     * @author Illiani
     * @since 0.50.07
     */
<<<<<<< HEAD
    private void getLocalVictims(List<Person> allActivePersonnel, Set<Person> victims) {
        Set<Person> potentialVictims = new HashSet<>();

        int scenarioId = unit.getScenarioId();
        for (Person bystander : allActivePersonnel) {
            Unit bystanderUnit = bystander.getUnit();
            if (bystanderUnit != null) {
                if (scenarioId == bystanderUnit.getScenarioId()) {
                    potentialVictims.add(bystander);
                }
            }
        }

        potentialVictims.remove(this);

        int roll = d6(1);
        for (int i = 0; i < roll; ++i) {
            if (potentialVictims.isEmpty()) {
                break;
            }

            Person victim = ObjectUtility.getRandomItem(potentialVictims);
            potentialVictims.remove(victim);
            victims.add(victim);
        }
    }

    /**
     * Determines whether a personnel member is suffering from clinical paranoia based on their condition and willpower
     * check, and returns a formatted warning message if applicable.
     *
     * <p>If both {@code hasClinicalParanoia} and {@code failedWillpowerCheck} are {@code true}, this method sets the
     * internal state indicating the member is suffering from clinical paranoia and returns a warning message.
     * Otherwise, it resets the state and returns an empty string.</p>
     *
     * @param hasClinicalParanoia  {@code true} if the personnel member has the clinical paranoia condition
     * @param failedWillpowerCheck {@code true} if the personnel member failed their willpower check
     *
     * @return A formatted warning message if clinical paranoia applies, or an empty string otherwise
=======
    private void generateSplitPersonalityName(Faction chosenFaction) {
        RandomNameGenerator.getInstance().generate(gender, clanPersonnel, chosenFaction.getShortName());

        String[] name = RandomNameGenerator.getInstance().generateGivenNameSurnameSplit(gender,
              clanPersonnel,
              chosenFaction.getShortName());
        storedGivenName = name[0];
        storedSurname = name[1];
    }

    /**
     * Randomly selects and returns a new faction to be used as the origin for a split personality.
     *
     * <p>Considers all active factions at the time of the subject's birthday, applying faction- and
     * personnel-specific constraints, then randomly chooses one and stores it.</p>
     *
     * @return the chosen {@link Faction} for the split personality's origin
>>>>>>> c7feb1c8
     *
     * @author Illiani
     * @since 0.50.07
     */
<<<<<<< HEAD
    public String processClinicalParanoia(
          // These boolean are here to ensure that we only ever pass in valid personnel
          boolean hasClinicalParanoia, boolean failedWillpowerCheck) {
        if (hasClinicalParanoia && failedWillpowerCheck) {
            sufferingFromClinicalParanoia = true;
            return String.format(resources.getString("compulsion.clinicalParanoia"), getHyperlinkedFullTitle(),
                  spanOpeningWithCustomColor(getWarningColor()), CLOSING_SPAN_TAG);
        }

        sufferingFromClinicalParanoia = false;
        return "";
    }

    public String processHysteria(Campaign campaign, boolean useAdvancedMedical,
          // These boolean are here to ensure that we only ever pass in valid personnel
          boolean hasHysteria, boolean failedWillpowerCheck) {

        if (hasHysteria && failedWillpowerCheck) {
            int roll = d6(1);
            String report = switch (roll) {
                case 1, 2 -> processBerserkerFrenzy(campaign, useAdvancedMedical, true, true);
                case 3, 4 -> processConfusion(campaign, useAdvancedMedical, true, true);
                case 5, 6 -> processClinicalParanoia(true, true);
                default -> throw new IllegalStateException("Unexpected value: " + roll);
            };

            // Reset paranoia
            if (roll < 5) {
                sufferingFromClinicalParanoia = false;
            }

            return report;
        }

        return "";
=======
    private Faction generateSplitPersonalityOriginFaction() {
        Set<Faction> possibleNewFaction = new HashSet<>();
        Collection<Faction> allActiveFactions = Factions.getInstance().getActiveFactions(birthday);
        for (Faction faction : allActiveFactions) {
            if (faction.isClan() &&
                      birthday.isBefore(BATTLE_OF_TUKAYYID) &&
                      !clanPersonnel) {
                continue;
            }
            possibleNewFaction.add(faction);
        }

        Faction chosenFaction = ObjectUtility.getRandomItem(possibleNewFaction);
        storedOriginFaction = chosenFaction;
        return chosenFaction;
    }

    /**
     * Switches the primary and stored personality attributes of the subject.
     *
     * <p>This method exchanges all major personal attributes, such as name, loyalty, origin faction, personality
     * traits, and their associated descriptions, between the primary and split personality profiles.</p>
     *
     * @author Illiani
     * @since 0.50.07
     */
    void switchPersonality() {
        String transitionaryGivenName = givenName;
        setGivenName(storedGivenName);
        storedGivenName = transitionaryGivenName;

        String transitionarySurname = surname;
        setSurname(storedSurname);
        storedSurname = transitionarySurname;

        int transitionaryLoyalty = loyalty;
        loyalty = storedLoyalty;
        storedLoyalty = transitionaryLoyalty;

        Faction transitionaryOriginFaction = originFaction;
        originFaction = storedOriginFaction;
        storedOriginFaction = transitionaryOriginFaction;

        Aggression transitionaryAggression = aggression;
        aggression = storedAggression;
        storedAggression = transitionaryAggression;

        int transitionaryAggressionDescriptionIndex = aggressionDescriptionIndex;
        aggressionDescriptionIndex = storedAggressionDescriptionIndex;
        storedAggressionDescriptionIndex = transitionaryAggressionDescriptionIndex;

        Ambition transitionaryAmbition = ambition;
        ambition = storedAmbition;
        storedAmbition = transitionaryAmbition;

        int transitionaryAmbitionDescriptionIndex = ambitionDescriptionIndex;
        ambitionDescriptionIndex = storedAmbitionDescriptionIndex;
        storedAmbitionDescriptionIndex = transitionaryAmbitionDescriptionIndex;

        Greed transitionaryGreed = greed;
        greed = storedGreed;
        storedGreed = transitionaryGreed;

        int transitionaryGreedDescriptionIndex = greedDescriptionIndex;
        greedDescriptionIndex = storedGreedDescriptionIndex;
        storedGreedDescriptionIndex = transitionaryGreedDescriptionIndex;

        Social transitionarySocial = social;
        social = storedSocial;
        storedSocial = transitionarySocial;

        int transitionarySocialDescriptionIndex = socialDescriptionIndex;
        socialDescriptionIndex = storedSocialDescriptionIndex;
        storedSocialDescriptionIndex = transitionarySocialDescriptionIndex;

        PersonalityQuirk transitionaryPersonalityQuirk = personalityQuirk;
        personalityQuirk = storedPersonalityQuirk;
        storedPersonalityQuirk = transitionaryPersonalityQuirk;

        int transitionaryPersonalityQuirkDescriptionIndex = personalityQuirkDescriptionIndex;
        personalityQuirkDescriptionIndex = storedPersonalityQuirkDescriptionIndex;
        storedPersonalityQuirkDescriptionIndex = transitionaryPersonalityQuirkDescriptionIndex;

        Reasoning transitionaryReasoning = reasoning;
        reasoning = storedReasoning;
        storedReasoning = transitionaryReasoning;

        int transitionaryReasoningDescriptionIndex = reasoningDescriptionIndex;
        reasoningDescriptionIndex = storedReasoningDescriptionIndex;
        storedReasoningDescriptionIndex = transitionaryReasoningDescriptionIndex;
>>>>>>> c7feb1c8
    }
}<|MERGE_RESOLUTION|>--- conflicted
+++ resolved
@@ -338,10 +338,7 @@
     private String personalityInterviewNotes;
     // endregion Personality
 
-<<<<<<< HEAD
-    private boolean sufferingFromClinicalParanoia;
-=======
-    // region Split Personality
+    // region Compulsions
     private String storedGivenName;
     private String storedSurname;
     private int storedLoyalty;
@@ -358,8 +355,8 @@
     private int storedPersonalityQuirkDescriptionIndex;
     private Reasoning storedReasoning;
     private int storedReasoningDescriptionIndex;
-    // endregion Split Personality
->>>>>>> c7feb1c8
+    private boolean sufferingFromClinicalParanoia;
+    // endregion Compulsions
 
     // region Flags
     private boolean clanPersonnel;
@@ -554,9 +551,6 @@
         reasoningDescriptionIndex = randomInt(Reasoning.MAXIMUM_VARIATIONS);
         personalityDescription = "";
         personalityInterviewNotes = "";
-<<<<<<< HEAD
-        sufferingFromClinicalParanoia = false;
-=======
         storedLoyalty = 0;
         storedAggression = Aggression.NONE;
         storedAggressionDescriptionIndex = 0;
@@ -570,7 +564,7 @@
         storedPersonalityQuirkDescriptionIndex = 0;
         storedReasoning = Reasoning.AVERAGE;
         storedReasoningDescriptionIndex = 0;
->>>>>>> c7feb1c8
+        sufferingFromClinicalParanoia = false;
 
         // This assigns minutesLeft and overtimeLeft. Must be after skills to avoid an NPE.
         if (campaign != null) {
@@ -3157,91 +3151,90 @@
                 MHQXMLUtility.writeSimpleXMLTag(pw, indent, "personalityInterviewNotes", personalityInterviewNotes);
             }
 
-<<<<<<< HEAD
+            if (!isNullOrBlank(storedGivenName)) {
+                MHQXMLUtility.writeSimpleXMLTag(pw, indent, "storedGivenName", storedGivenName);
+            }
+
+            if (!isNullOrBlank(storedSurname)) {
+                MHQXMLUtility.writeSimpleXMLTag(pw, indent, "storedSurname", storedSurname);
+            }
+
+            if (storedLoyalty != 0) {
+                MHQXMLUtility.writeSimpleXMLTag(pw, indent, "storedLoyalty", storedLoyalty);
+            }
+
+            if (storedOriginFaction != null) {
+                MHQXMLUtility.writeSimpleXMLTag(pw, indent, "storedOriginFaction", storedOriginFaction.getShortName());
+            }
+
+            if (storedAggression != Aggression.NONE) {
+                MHQXMLUtility.writeSimpleXMLTag(pw, indent, "storedAggression", storedAggression.name());
+            }
+
+            if (storedAggressionDescriptionIndex != 0) {
+                MHQXMLUtility.writeSimpleXMLTag(pw,
+                      indent,
+                      "storedAggressionDescriptionIndex",
+                      storedAggressionDescriptionIndex);
+            }
+
+            if (storedAmbition != Ambition.NONE) {
+                MHQXMLUtility.writeSimpleXMLTag(pw, indent, "storedAmbition", storedAmbition.name());
+            }
+
+            if (storedAmbitionDescriptionIndex != 0) {
+                MHQXMLUtility.writeSimpleXMLTag(pw,
+                      indent,
+                      "storedAmbitionDescriptionIndex",
+                      storedAmbitionDescriptionIndex);
+            }
+
+            if (storedGreed != Greed.NONE) {
+                MHQXMLUtility.writeSimpleXMLTag(pw, indent, "storedGreed", storedGreed.name());
+            }
+
+            if (storedGreedDescriptionIndex != 0) {
+                MHQXMLUtility.writeSimpleXMLTag(pw, indent, "storedGreedDescriptionIndex", storedGreedDescriptionIndex);
+            }
+
+            if (storedSocial != Social.NONE) {
+                MHQXMLUtility.writeSimpleXMLTag(pw, indent, "storedSocial", storedSocial.name());
+            }
+
+            if (storedSocialDescriptionIndex != 0) {
+                MHQXMLUtility.writeSimpleXMLTag(pw,
+                      indent,
+                      "storedSocialDescriptionIndex",
+                      storedSocialDescriptionIndex);
+            }
+
+            if (storedPersonalityQuirk != PersonalityQuirk.NONE) {
+                MHQXMLUtility.writeSimpleXMLTag(pw, indent, "storedPersonalityQuirk", storedPersonalityQuirk.name());
+            }
+
+            if (storedPersonalityQuirkDescriptionIndex != 0) {
+                MHQXMLUtility.writeSimpleXMLTag(pw,
+                      indent,
+                      "storedPersonalityQuirkDescriptionIndex",
+                      storedPersonalityQuirkDescriptionIndex);
+            }
+
+            if (storedReasoning != Reasoning.AVERAGE) {
+                MHQXMLUtility.writeSimpleXMLTag(pw, indent, "storedReasoning", storedReasoning.name());
+            }
+
+            if (storedReasoningDescriptionIndex != 0) {
+                MHQXMLUtility.writeSimpleXMLTag(pw,
+                      indent,
+                      "storedReasoningDescriptionIndex",
+                      storedReasoningDescriptionIndex);
+            }
+
             if (sufferingFromClinicalParanoia) {
                 MHQXMLUtility.writeSimpleXMLTag(pw,
                       indent,
                       "sufferingFromClinicalParanoia",
                       sufferingFromClinicalParanoia);
-=======
-            if (!isNullOrBlank(storedGivenName)) {
-                MHQXMLUtility.writeSimpleXMLTag(pw, indent, "storedGivenName", storedGivenName);
-            }
-
-            if (!isNullOrBlank(storedSurname)) {
-                MHQXMLUtility.writeSimpleXMLTag(pw, indent, "storedSurname", storedSurname);
-            }
-
-            if (storedLoyalty != 0) {
-                MHQXMLUtility.writeSimpleXMLTag(pw, indent, "storedLoyalty", storedLoyalty);
-            }
-
-            if (storedOriginFaction != null) {
-                MHQXMLUtility.writeSimpleXMLTag(pw, indent, "storedOriginFaction", storedOriginFaction.getShortName());
-            }
-
-            if (storedAggression != Aggression.NONE) {
-                MHQXMLUtility.writeSimpleXMLTag(pw, indent, "storedAggression", storedAggression.name());
-            }
-
-            if (storedAggressionDescriptionIndex != 0) {
-                MHQXMLUtility.writeSimpleXMLTag(pw,
-                      indent,
-                      "storedAggressionDescriptionIndex",
-                      storedAggressionDescriptionIndex);
-            }
-
-            if (storedAmbition != Ambition.NONE) {
-                MHQXMLUtility.writeSimpleXMLTag(pw, indent, "storedAmbition", storedAmbition.name());
-            }
-
-            if (storedAmbitionDescriptionIndex != 0) {
-                MHQXMLUtility.writeSimpleXMLTag(pw,
-                      indent,
-                      "storedAmbitionDescriptionIndex",
-                      storedAmbitionDescriptionIndex);
-            }
-
-            if (storedGreed != Greed.NONE) {
-                MHQXMLUtility.writeSimpleXMLTag(pw, indent, "storedGreed", storedGreed.name());
-            }
-
-            if (storedGreedDescriptionIndex != 0) {
-                MHQXMLUtility.writeSimpleXMLTag(pw, indent, "storedGreedDescriptionIndex", storedGreedDescriptionIndex);
-            }
-
-            if (storedSocial != Social.NONE) {
-                MHQXMLUtility.writeSimpleXMLTag(pw, indent, "storedSocial", storedSocial.name());
-            }
-
-            if (storedSocialDescriptionIndex != 0) {
-                MHQXMLUtility.writeSimpleXMLTag(pw,
-                      indent,
-                      "storedSocialDescriptionIndex",
-                      storedSocialDescriptionIndex);
-            }
-
-            if (storedPersonalityQuirk != PersonalityQuirk.NONE) {
-                MHQXMLUtility.writeSimpleXMLTag(pw, indent, "storedPersonalityQuirk", storedPersonalityQuirk.name());
-            }
-
-            if (storedPersonalityQuirkDescriptionIndex != 0) {
-                MHQXMLUtility.writeSimpleXMLTag(pw,
-                      indent,
-                      "storedPersonalityQuirkDescriptionIndex",
-                      storedPersonalityQuirkDescriptionIndex);
-            }
-
-            if (storedReasoning != Reasoning.AVERAGE) {
-                MHQXMLUtility.writeSimpleXMLTag(pw, indent, "storedReasoning", storedReasoning.name());
-            }
-
-            if (storedReasoningDescriptionIndex != 0) {
-                MHQXMLUtility.writeSimpleXMLTag(pw,
-                      indent,
-                      "storedReasoningDescriptionIndex",
-                      storedReasoningDescriptionIndex);
->>>>>>> c7feb1c8
             }
 
             // region Flags
@@ -3748,10 +3741,6 @@
                     person.personalityDescription = wn2.getTextContent();
                 } else if (nodeName.equalsIgnoreCase("personalityInterviewNotes")) {
                     person.personalityInterviewNotes = wn2.getTextContent();
-<<<<<<< HEAD
-                } else if (nodeName.equalsIgnoreCase("sufferingFromClinicalParanoia")) {
-                    person.setSufferingFromClinicalParanoia(Boolean.parseBoolean(wn2.getTextContent().trim()));
-=======
                 } else if (nodeName.equalsIgnoreCase("storedGivenName")) {
                     person.storedGivenName = wn2.getTextContent();
                 } else if (nodeName.equalsIgnoreCase("storedSurname")) {
@@ -3784,7 +3773,8 @@
                     person.storedReasoning = Reasoning.fromString(wn2.getTextContent().trim());
                 } else if (nodeName.equalsIgnoreCase("storedReasoningDescriptionIndex")) {
                     person.storedReasoningDescriptionIndex = MathUtility.parseInt(wn2.getTextContent().trim());
->>>>>>> c7feb1c8
+                } else if (nodeName.equalsIgnoreCase("sufferingFromClinicalParanoia")) {
+                    person.setSufferingFromClinicalParanoia(Boolean.parseBoolean(wn2.getTextContent().trim()));
                 } else if (nodeName.equalsIgnoreCase("clanPersonnel")) {
                     person.setClanPersonnel(Boolean.parseBoolean(wn2.getTextContent().trim()));
                 } else if (nodeName.equalsIgnoreCase("commander")) {
@@ -6865,7 +6855,271 @@
     }
 
     /**
-<<<<<<< HEAD
+     * Processes the occurrence of a split personality event.
+     *
+     * <p>If the subject has split personality and fails a willpower check, an alternative personality is generated
+     * (if needed), the personality is switched, and a description of the resulting personality is written using the
+     * {@link PersonalityController}.</p>
+     *
+     * @param hasSplitPersonality  {@code true} if the subject is susceptible to having a split personality
+     * @param failedWillpowerCheck {@code true} if the subject failed the willpower check prompting the split
+     *
+     * @author Illiani
+     * @since 0.50.07
+     */
+    public String processSplitPersonality(boolean hasSplitPersonality, boolean failedWillpowerCheck) {
+        if (hasSplitPersonality && failedWillpowerCheck) {
+            String originalName = getHyperlinkedFullTitle();
+
+            if (isNullOrBlank(storedGivenName)) {
+                generateAlternativePersonality();
+            }
+
+            switchPersonality();
+            PersonalityController.writePersonalityDescription(this);
+
+            return String.format(resources.getString("compulsion.personalityChange"), originalName,
+                  spanOpeningWithCustomColor(getWarningColor()), CLOSING_SPAN_TAG, getFullTitle());
+        }
+
+        return "";
+    }
+
+    /**
+     * Generates an alternative set of personality attributes (name, faction, traits) for the character.
+     *
+     * <p>This involves selecting a new faction of origin, generating a new name based on the faction, and creating a
+     * set of alternative personality characteristics.</p>
+     *
+     * @author Illiani
+     * @since 0.50.07
+     */
+    private void generateAlternativePersonality() {
+        Faction chosenFaction = generateSplitPersonalityOriginFaction();
+        generateSplitPersonalityName(chosenFaction);
+        generateSplitPersonalityPersonalityCharacteristics();
+        storedLoyalty = d6(3);
+    }
+
+    /**
+     * Generates alternative personality traits and applies them to the stored split personality profile.
+     *
+     * <p>Traits are randomly selected from
+     * {@link Aggression}, {@link Ambition}, {@link Greed}, and {@link Social}, with potential for up to four traits
+     * total. Additional characteristics such as a {@link PersonalityQuirk} trait and {@link Reasoning} characteristics
+     * are randomly determined and stored.</p>
+     *
+     * @author Illiani
+     * @see PersonalityController#generatePersonality(Person, boolean)
+     * @since 0.50.07
+     */
+    private void generateSplitPersonalityPersonalityCharacteristics() {
+        List<PersonalityTraitType> possibleTraits = new ArrayList<>(Arrays.asList(PersonalityTraitType.AGGRESSION,
+              PersonalityTraitType.AMBITION,
+              PersonalityTraitType.GREED,
+              PersonalityTraitType.SOCIAL));
+
+        Collections.shuffle(possibleTraits);
+
+        List<PersonalityTraitType> chosenTraits = new ArrayList<>();
+
+        PersonalityTraitType firstTrait = possibleTraits.get(0);
+        possibleTraits.remove(firstTrait);
+        chosenTraits.add(firstTrait);
+
+        PersonalityTraitType secondTrait = possibleTraits.get(0);
+        possibleTraits.remove(secondTrait);
+        chosenTraits.add(secondTrait);
+
+        if (randomInt(4) == 0) {
+            PersonalityTraitType thirdTrait = possibleTraits.get(0);
+            possibleTraits.remove(thirdTrait);
+            chosenTraits.add(thirdTrait);
+        }
+
+        if (randomInt(4) == 0) {
+            PersonalityTraitType forthTrait = possibleTraits.get(0);
+            chosenTraits.add(forthTrait);
+        }
+
+        for (PersonalityTraitType traitType : chosenTraits) {
+            storeSplitPersonality(traitType);
+        }
+
+        int traitRoll = randomInt(PersonalityQuirk.values().length) + 1;
+        String traitIndex = String.valueOf(traitRoll);
+        storedPersonalityQuirk = PersonalityQuirk.fromString(traitIndex);
+        storedPersonalityQuirkDescriptionIndex = randomInt(PersonalityQuirk.MAXIMUM_VARIATIONS);
+
+        int reasoningRoll = randomInt(8346);
+        storedReasoning = generateReasoning(reasoningRoll);
+        storedReasoningDescriptionIndex = randomInt(Reasoning.MAXIMUM_VARIATIONS);
+    }
+
+    /**
+     * Stores the specified personality trait type in the split personality profile.
+     *
+     * <p>Based on the provided {@link PersonalityTraitType}, this method assigns a randomly chosen trait value and
+     * description index to the corresponding stored split personality fields (such as {@link Aggression},
+     * {@link Ambition}, {@link Greed}, or {@link Social}). If the trait type does not match any known category, no
+     * action is taken.</p>
+     *
+     * @param traitType the {@link PersonalityTraitType} to store for the split personality profile
+     *
+     * @author Illiani
+     * @since 0.50.07
+     */
+    private void storeSplitPersonality(PersonalityTraitType traitType) {
+        switch (traitType) {
+            case AGGRESSION -> {
+                String traitIndex = getTraitIndex(Aggression.MAJOR_TRAITS_START_INDEX);
+                storedAggression = Aggression.fromString(traitIndex);
+                storedAggressionDescriptionIndex = randomInt(Aggression.MAXIMUM_VARIATIONS);
+            }
+            case AMBITION -> {
+                String traitIndex = getTraitIndex(Ambition.MAJOR_TRAITS_START_INDEX);
+                storedAmbition = Ambition.fromString(traitIndex);
+                storedAmbitionDescriptionIndex = randomInt(Ambition.MAXIMUM_VARIATIONS);
+            }
+            case GREED -> {
+                String traitIndex = getTraitIndex(Greed.MAJOR_TRAITS_START_INDEX);
+                storedGreed = Greed.fromString(traitIndex);
+                storedGreedDescriptionIndex = randomInt(Greed.MAXIMUM_VARIATIONS);
+            }
+            case SOCIAL -> {
+                String traitIndex = getTraitIndex(Social.MAJOR_TRAITS_START_INDEX);
+                storedSocial = Social.fromString(traitIndex);
+                storedSocialDescriptionIndex = randomInt(Social.MAXIMUM_VARIATIONS);
+            }
+            default -> {}
+        }
+    }
+
+    /**
+     * Generates a new split personality name based on the provided faction.
+     *
+     * <p>Uses the random name generator to assign a given name and surname appropriate to the gender, personnel
+     * type, and the supplied faction's short name; stores the results.</p>
+     *
+     * @param chosenFaction the {@link Faction} selected as the origin of the split personality
+     *
+     * @author Illiani
+     * @since 0.50.07
+     */
+    private void generateSplitPersonalityName(Faction chosenFaction) {
+        RandomNameGenerator.getInstance().generate(gender, clanPersonnel, chosenFaction.getShortName());
+
+        String[] name = RandomNameGenerator.getInstance().generateGivenNameSurnameSplit(gender,
+              clanPersonnel,
+              chosenFaction.getShortName());
+        storedGivenName = name[0];
+        storedSurname = name[1];
+    }
+
+    /**
+     * Randomly selects and returns a new faction to be used as the origin for a split personality.
+     *
+     * <p>Considers all active factions at the time of the subject's birthday, applying faction- and
+     * personnel-specific constraints, then randomly chooses one and stores it.</p>
+     *
+     * @return the chosen {@link Faction} for the split personality's origin
+     *
+     * @author Illiani
+     * @since 0.50.07
+     */
+    private Faction generateSplitPersonalityOriginFaction() {
+        Set<Faction> possibleNewFaction = new HashSet<>();
+        Collection<Faction> allActiveFactions = Factions.getInstance().getActiveFactions(birthday);
+        for (Faction faction : allActiveFactions) {
+            if (faction.isClan() &&
+                      birthday.isBefore(BATTLE_OF_TUKAYYID) &&
+                      !clanPersonnel) {
+                continue;
+            }
+            possibleNewFaction.add(faction);
+        }
+
+        Faction chosenFaction = ObjectUtility.getRandomItem(possibleNewFaction);
+        storedOriginFaction = chosenFaction;
+        return chosenFaction;
+    }
+
+    /**
+     * Switches the primary and stored personality attributes of the subject.
+     *
+     * <p>This method exchanges all major personal attributes, such as name, loyalty, origin faction, personality
+     * traits, and their associated descriptions, between the primary and split personality profiles.</p>
+     *
+     * @author Illiani
+     * @since 0.50.07
+     */
+    void switchPersonality() {
+        String transitionaryGivenName = givenName;
+        setGivenName(storedGivenName);
+        storedGivenName = transitionaryGivenName;
+
+        String transitionarySurname = surname;
+        setSurname(storedSurname);
+        storedSurname = transitionarySurname;
+
+        int transitionaryLoyalty = loyalty;
+        loyalty = storedLoyalty;
+        storedLoyalty = transitionaryLoyalty;
+
+        Faction transitionaryOriginFaction = originFaction;
+        originFaction = storedOriginFaction;
+        storedOriginFaction = transitionaryOriginFaction;
+
+        Aggression transitionaryAggression = aggression;
+        aggression = storedAggression;
+        storedAggression = transitionaryAggression;
+
+        int transitionaryAggressionDescriptionIndex = aggressionDescriptionIndex;
+        aggressionDescriptionIndex = storedAggressionDescriptionIndex;
+        storedAggressionDescriptionIndex = transitionaryAggressionDescriptionIndex;
+
+        Ambition transitionaryAmbition = ambition;
+        ambition = storedAmbition;
+        storedAmbition = transitionaryAmbition;
+
+        int transitionaryAmbitionDescriptionIndex = ambitionDescriptionIndex;
+        ambitionDescriptionIndex = storedAmbitionDescriptionIndex;
+        storedAmbitionDescriptionIndex = transitionaryAmbitionDescriptionIndex;
+
+        Greed transitionaryGreed = greed;
+        greed = storedGreed;
+        storedGreed = transitionaryGreed;
+
+        int transitionaryGreedDescriptionIndex = greedDescriptionIndex;
+        greedDescriptionIndex = storedGreedDescriptionIndex;
+        storedGreedDescriptionIndex = transitionaryGreedDescriptionIndex;
+
+        Social transitionarySocial = social;
+        social = storedSocial;
+        storedSocial = transitionarySocial;
+
+        int transitionarySocialDescriptionIndex = socialDescriptionIndex;
+        socialDescriptionIndex = storedSocialDescriptionIndex;
+        storedSocialDescriptionIndex = transitionarySocialDescriptionIndex;
+
+        PersonalityQuirk transitionaryPersonalityQuirk = personalityQuirk;
+        personalityQuirk = storedPersonalityQuirk;
+        storedPersonalityQuirk = transitionaryPersonalityQuirk;
+
+        int transitionaryPersonalityQuirkDescriptionIndex = personalityQuirkDescriptionIndex;
+        personalityQuirkDescriptionIndex = storedPersonalityQuirkDescriptionIndex;
+        storedPersonalityQuirkDescriptionIndex = transitionaryPersonalityQuirkDescriptionIndex;
+
+        Reasoning transitionaryReasoning = reasoning;
+        reasoning = storedReasoning;
+        storedReasoning = transitionaryReasoning;
+
+        int transitionaryReasoningDescriptionIndex = reasoningDescriptionIndex;
+        reasoningDescriptionIndex = storedReasoningDescriptionIndex;
+        storedReasoningDescriptionIndex = transitionaryReasoningDescriptionIndex;
+    }
+
+    /**
      * Processes the effects of "confusion" for a personnel based on their mental state.
      *
      * <p>If the personnel has both "madness confusion", and has failed a willpower check, applies random damage
@@ -6881,21 +7135,10 @@
      * @param failedWillpowerCheck Indicates if the required willpower check was failed.
      *
      * @return A formatted string with the confusion compulsion warning, or an empty string if not applicable.
-=======
-     * Processes the occurrence of a split personality event.
-     *
-     * <p>If the subject has split personality and fails a willpower check, an alternative personality is generated
-     * (if needed), the personality is switched, and a description of the resulting personality is written using the
-     * {@link PersonalityController}.</p>
-     *
-     * @param hasSplitPersonality  {@code true} if the subject is susceptible to having a split personality
-     * @param failedWillpowerCheck {@code true} if the subject failed the willpower check prompting the split
->>>>>>> c7feb1c8
      *
      * @author Illiani
      * @since 0.50.07
      */
-<<<<<<< HEAD
     public String processConfusion(Campaign campaign, boolean useAdvancedMedical,
           // These boolean are here to ensure that we only ever pass in valid personnel
           boolean hasMadnessConfusion, boolean failedWillpowerCheck) {
@@ -6914,27 +7157,11 @@
 
             return String.format(resources.getString("compulsion.confusion"), getHyperlinkedFullTitle(),
                   spanOpeningWithCustomColor(getWarningColor()), CLOSING_SPAN_TAG);
-=======
-    public String processSplitPersonality(boolean hasSplitPersonality, boolean failedWillpowerCheck) {
-        if (hasSplitPersonality && failedWillpowerCheck) {
-            String originalName = getHyperlinkedFullTitle();
-
-            if (isNullOrBlank(storedGivenName)) {
-                generateAlternativePersonality();
-            }
-
-            switchPersonality();
-            PersonalityController.writePersonalityDescription(this);
-
-            return String.format(resources.getString("compulsion.personalityChange"), originalName,
-                  spanOpeningWithCustomColor(getWarningColor()), CLOSING_SPAN_TAG, getFullTitle());
->>>>>>> c7feb1c8
         }
 
         return "";
     }
 
-<<<<<<< HEAD
 
     /**
      * Processes the effects of a berserker frenzy event for a character, potentially injuring themselves and other
@@ -7011,93 +7238,10 @@
      *
      * @param allActivePersonnel the list of all active personnel, including both deployed and non-deployed
      * @param victims            the set to which randomly selected non-deployed victims will be added
-=======
-    /**
-     * Generates an alternative set of personality attributes (name, faction, traits) for the character.
-     *
-     * <p>This involves selecting a new faction of origin, generating a new name based on the faction, and creating a
-     * set of alternative personality characteristics.</p>
      *
      * @author Illiani
      * @since 0.50.07
      */
-    private void generateAlternativePersonality() {
-        Faction chosenFaction = generateSplitPersonalityOriginFaction();
-        generateSplitPersonalityName(chosenFaction);
-        generateSplitPersonalityPersonalityCharacteristics();
-        storedLoyalty = d6(3);
-    }
-
-    /**
-     * Generates alternative personality traits and applies them to the stored split personality profile.
-     *
-     * <p>Traits are randomly selected from
-     * {@link Aggression}, {@link Ambition}, {@link Greed}, and {@link Social}, with potential for up to four traits
-     * total. Additional characteristics such as a {@link PersonalityQuirk} trait and {@link Reasoning} characteristics
-     * are randomly determined and stored.</p>
-     *
-     * @author Illiani
-     * @see PersonalityController#generatePersonality(Person, boolean)
-     * @since 0.50.07
-     */
-    private void generateSplitPersonalityPersonalityCharacteristics() {
-        List<PersonalityTraitType> possibleTraits = new ArrayList<>(Arrays.asList(PersonalityTraitType.AGGRESSION,
-              PersonalityTraitType.AMBITION,
-              PersonalityTraitType.GREED,
-              PersonalityTraitType.SOCIAL));
-
-        Collections.shuffle(possibleTraits);
-
-        List<PersonalityTraitType> chosenTraits = new ArrayList<>();
-
-        PersonalityTraitType firstTrait = possibleTraits.get(0);
-        possibleTraits.remove(firstTrait);
-        chosenTraits.add(firstTrait);
-
-        PersonalityTraitType secondTrait = possibleTraits.get(0);
-        possibleTraits.remove(secondTrait);
-        chosenTraits.add(secondTrait);
-
-        if (randomInt(4) == 0) {
-            PersonalityTraitType thirdTrait = possibleTraits.get(0);
-            possibleTraits.remove(thirdTrait);
-            chosenTraits.add(thirdTrait);
-        }
-
-        if (randomInt(4) == 0) {
-            PersonalityTraitType forthTrait = possibleTraits.get(0);
-            chosenTraits.add(forthTrait);
-        }
-
-        for (PersonalityTraitType traitType : chosenTraits) {
-            storeSplitPersonality(traitType);
-        }
-
-        int traitRoll = randomInt(PersonalityQuirk.values().length) + 1;
-        String traitIndex = String.valueOf(traitRoll);
-        storedPersonalityQuirk = PersonalityQuirk.fromString(traitIndex);
-        storedPersonalityQuirkDescriptionIndex = randomInt(PersonalityQuirk.MAXIMUM_VARIATIONS);
-
-        int reasoningRoll = randomInt(8346);
-        storedReasoning = generateReasoning(reasoningRoll);
-        storedReasoningDescriptionIndex = randomInt(Reasoning.MAXIMUM_VARIATIONS);
-    }
-
-    /**
-     * Stores the specified personality trait type in the split personality profile.
-     *
-     * <p>Based on the provided {@link PersonalityTraitType}, this method assigns a randomly chosen trait value and
-     * description index to the corresponding stored split personality fields (such as {@link Aggression},
-     * {@link Ambition}, {@link Greed}, or {@link Social}). If the trait type does not match any known category, no
-     * action is taken.</p>
-     *
-     * @param traitType the {@link PersonalityTraitType} to store for the split personality profile
->>>>>>> c7feb1c8
-     *
-     * @author Illiani
-     * @since 0.50.07
-     */
-<<<<<<< HEAD
     private void getNonDeployedVictims(List<Person> allActivePersonnel, Set<Person> victims) {
         Set<Person> potentialVictims = new HashSet<>();
 
@@ -7131,46 +7275,10 @@
      *
      * @param allActivePersonnel the list of all active personnel, including both deployed and non-deployed
      * @param victims            the set to which randomly selected victims from the same scenario will be added
-=======
-    private void storeSplitPersonality(PersonalityTraitType traitType) {
-        switch (traitType) {
-            case AGGRESSION -> {
-                String traitIndex = getTraitIndex(Aggression.MAJOR_TRAITS_START_INDEX);
-                storedAggression = Aggression.fromString(traitIndex);
-                storedAggressionDescriptionIndex = randomInt(Aggression.MAXIMUM_VARIATIONS);
-            }
-            case AMBITION -> {
-                String traitIndex = getTraitIndex(Ambition.MAJOR_TRAITS_START_INDEX);
-                storedAmbition = Ambition.fromString(traitIndex);
-                storedAmbitionDescriptionIndex = randomInt(Ambition.MAXIMUM_VARIATIONS);
-            }
-            case GREED -> {
-                String traitIndex = getTraitIndex(Greed.MAJOR_TRAITS_START_INDEX);
-                storedGreed = Greed.fromString(traitIndex);
-                storedGreedDescriptionIndex = randomInt(Greed.MAXIMUM_VARIATIONS);
-            }
-            case SOCIAL -> {
-                String traitIndex = getTraitIndex(Social.MAJOR_TRAITS_START_INDEX);
-                storedSocial = Social.fromString(traitIndex);
-                storedSocialDescriptionIndex = randomInt(Social.MAXIMUM_VARIATIONS);
-            }
-            default -> {}
-        }
-    }
-
-    /**
-     * Generates a new split personality name based on the provided faction.
-     *
-     * <p>Uses the random name generator to assign a given name and surname appropriate to the gender, personnel
-     * type, and the supplied faction's short name; stores the results.</p>
-     *
-     * @param chosenFaction the {@link Faction} selected as the origin of the split personality
->>>>>>> c7feb1c8
      *
      * @author Illiani
      * @since 0.50.07
      */
-<<<<<<< HEAD
     private void getLocalVictims(List<Person> allActivePersonnel, Set<Person> victims) {
         Set<Person> potentialVictims = new HashSet<>();
 
@@ -7210,30 +7318,10 @@
      * @param failedWillpowerCheck {@code true} if the personnel member failed their willpower check
      *
      * @return A formatted warning message if clinical paranoia applies, or an empty string otherwise
-=======
-    private void generateSplitPersonalityName(Faction chosenFaction) {
-        RandomNameGenerator.getInstance().generate(gender, clanPersonnel, chosenFaction.getShortName());
-
-        String[] name = RandomNameGenerator.getInstance().generateGivenNameSurnameSplit(gender,
-              clanPersonnel,
-              chosenFaction.getShortName());
-        storedGivenName = name[0];
-        storedSurname = name[1];
-    }
-
-    /**
-     * Randomly selects and returns a new faction to be used as the origin for a split personality.
-     *
-     * <p>Considers all active factions at the time of the subject's birthday, applying faction- and
-     * personnel-specific constraints, then randomly chooses one and stores it.</p>
-     *
-     * @return the chosen {@link Faction} for the split personality's origin
->>>>>>> c7feb1c8
      *
      * @author Illiani
      * @since 0.50.07
      */
-<<<<<<< HEAD
     public String processClinicalParanoia(
           // These boolean are here to ensure that we only ever pass in valid personnel
           boolean hasClinicalParanoia, boolean failedWillpowerCheck) {
@@ -7269,97 +7357,5 @@
         }
 
         return "";
-=======
-    private Faction generateSplitPersonalityOriginFaction() {
-        Set<Faction> possibleNewFaction = new HashSet<>();
-        Collection<Faction> allActiveFactions = Factions.getInstance().getActiveFactions(birthday);
-        for (Faction faction : allActiveFactions) {
-            if (faction.isClan() &&
-                      birthday.isBefore(BATTLE_OF_TUKAYYID) &&
-                      !clanPersonnel) {
-                continue;
-            }
-            possibleNewFaction.add(faction);
-        }
-
-        Faction chosenFaction = ObjectUtility.getRandomItem(possibleNewFaction);
-        storedOriginFaction = chosenFaction;
-        return chosenFaction;
-    }
-
-    /**
-     * Switches the primary and stored personality attributes of the subject.
-     *
-     * <p>This method exchanges all major personal attributes, such as name, loyalty, origin faction, personality
-     * traits, and their associated descriptions, between the primary and split personality profiles.</p>
-     *
-     * @author Illiani
-     * @since 0.50.07
-     */
-    void switchPersonality() {
-        String transitionaryGivenName = givenName;
-        setGivenName(storedGivenName);
-        storedGivenName = transitionaryGivenName;
-
-        String transitionarySurname = surname;
-        setSurname(storedSurname);
-        storedSurname = transitionarySurname;
-
-        int transitionaryLoyalty = loyalty;
-        loyalty = storedLoyalty;
-        storedLoyalty = transitionaryLoyalty;
-
-        Faction transitionaryOriginFaction = originFaction;
-        originFaction = storedOriginFaction;
-        storedOriginFaction = transitionaryOriginFaction;
-
-        Aggression transitionaryAggression = aggression;
-        aggression = storedAggression;
-        storedAggression = transitionaryAggression;
-
-        int transitionaryAggressionDescriptionIndex = aggressionDescriptionIndex;
-        aggressionDescriptionIndex = storedAggressionDescriptionIndex;
-        storedAggressionDescriptionIndex = transitionaryAggressionDescriptionIndex;
-
-        Ambition transitionaryAmbition = ambition;
-        ambition = storedAmbition;
-        storedAmbition = transitionaryAmbition;
-
-        int transitionaryAmbitionDescriptionIndex = ambitionDescriptionIndex;
-        ambitionDescriptionIndex = storedAmbitionDescriptionIndex;
-        storedAmbitionDescriptionIndex = transitionaryAmbitionDescriptionIndex;
-
-        Greed transitionaryGreed = greed;
-        greed = storedGreed;
-        storedGreed = transitionaryGreed;
-
-        int transitionaryGreedDescriptionIndex = greedDescriptionIndex;
-        greedDescriptionIndex = storedGreedDescriptionIndex;
-        storedGreedDescriptionIndex = transitionaryGreedDescriptionIndex;
-
-        Social transitionarySocial = social;
-        social = storedSocial;
-        storedSocial = transitionarySocial;
-
-        int transitionarySocialDescriptionIndex = socialDescriptionIndex;
-        socialDescriptionIndex = storedSocialDescriptionIndex;
-        storedSocialDescriptionIndex = transitionarySocialDescriptionIndex;
-
-        PersonalityQuirk transitionaryPersonalityQuirk = personalityQuirk;
-        personalityQuirk = storedPersonalityQuirk;
-        storedPersonalityQuirk = transitionaryPersonalityQuirk;
-
-        int transitionaryPersonalityQuirkDescriptionIndex = personalityQuirkDescriptionIndex;
-        personalityQuirkDescriptionIndex = storedPersonalityQuirkDescriptionIndex;
-        storedPersonalityQuirkDescriptionIndex = transitionaryPersonalityQuirkDescriptionIndex;
-
-        Reasoning transitionaryReasoning = reasoning;
-        reasoning = storedReasoning;
-        storedReasoning = transitionaryReasoning;
-
-        int transitionaryReasoningDescriptionIndex = reasoningDescriptionIndex;
-        reasoningDescriptionIndex = storedReasoningDescriptionIndex;
-        storedReasoningDescriptionIndex = transitionaryReasoningDescriptionIndex;
->>>>>>> c7feb1c8
     }
 }