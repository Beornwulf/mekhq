--- conflicted
+++ resolved
@@ -78,11 +78,7 @@
 
     public Award(){}
 
-<<<<<<< HEAD
-    public Award(String name, String set,  String description, ArrayList<String> medals, ArrayList<String> ribbons, ArrayList<String> miscs, int xp, int edge, boolean stackable) {
-=======
-    public Award(String name, String set,  String description, String medal, String ribbon, String misc, int xp, int edge, boolean stackable, int id) {
->>>>>>> 7ef8ff08
+    public Award(String name, String set,  String description, ArrayList<String> medals, ArrayList<String> ribbons, ArrayList<String> miscs, int xp, int edge, boolean stackable, int id) {
         this.name = name;
         this.set = set;
         this.description = description;
@@ -92,11 +88,8 @@
         this.xp = xp;
         this.edge = edge;
         this.stackable = stackable;
-<<<<<<< HEAD
         dates = new ArrayList<>();
-=======
         this.id = id;
->>>>>>> 7ef8ff08
     }
 
     /**
@@ -196,15 +189,8 @@
      * Creates a copy of this award and sets a given date.
      * @return award with new date
      */
-<<<<<<< HEAD
     public Award createCopy(){
-        Award awardCopy = new Award(this.name, this.set, this.description, this.medals, this.ribbons, this.miscs, this.xp, this.edge, this.stackable);
-=======
-    public Award createCopy(Date date){
-        Award awardCopy = new Award(this.name, this.set, this.description, this.medal, this.ribbon, this.misc, this.xp,
-                this.edge, this.stackable, this.id);
-        awardCopy.setDate(date);
->>>>>>> 7ef8ff08
+        Award awardCopy = new Award(this.name, this.set, this.description, this.medals, this.ribbons, this.miscs, this.xp, this.edge, this.stackable, this.id);
         return awardCopy;
     }
 
