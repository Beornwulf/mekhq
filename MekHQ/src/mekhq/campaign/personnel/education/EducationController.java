/*
 * Copyright (c) 2024 - The MegaMek Team. All Rights Reserved.
 *
 * This file is part of MekHQ.
 *
 * MekHQ is free software: you can redistribute it and/or modify
 * it under the terms of the GNU General Public License as published by
 * the Free Software Foundation, either version 3 of the License, or
 * (at your option) any later version.
 *
 * MekHQ is distributed in the hope that it will be useful,
 * but WITHOUT ANY WARRANTY; without even the implied warranty of
 * MERCHANTABILITY or FITNESS FOR A PARTICULAR PURPOSE. See the
 * GNU General Public License for more details.
 *
 * You should have received a copy of the GNU General Public License
 * along with MekHQ. If not, see <http://www.gnu.org/licenses/>.
 */
package mekhq.campaign.personnel.education;

import megamek.common.Compute;
import mekhq.MekHQ;
import mekhq.campaign.Campaign;
import mekhq.campaign.finances.Money;
import mekhq.campaign.finances.enums.TransactionType;
import mekhq.campaign.log.ServiceLogger;
import mekhq.campaign.personnel.Person;
import mekhq.campaign.personnel.enums.PersonnelStatus;
import mekhq.campaign.personnel.enums.education.EducationLevel;
import mekhq.campaign.personnel.enums.education.EducationStage;
import org.apache.logging.log4j.LogManager;

import java.time.DayOfWeek;
import java.util.*;

/**
 * The EducationController class is responsible for managing the education process.
 * It provides methods to begin the education process, calculate education level, and enroll a person into an academy.
 */
public class EducationController {
    /**
     * Begins the education process for a Person in a Campaign.
     *
     * @param campaign The Campaign in which the education process is taking place.
     * @param person The Person who is enrolling for education.
     * @param academySet The set name of the academy.
     * @param academyNameInSet The name of the academy within the set.
     * @param courseIndex The index of the course in the academy.
     * @param campus The campus location (can be null if the academy is local).
     * @param faction The faction of the person.
     */
    public static void beginEducation(Campaign campaign, Person person, String academySet, String academyNameInSet, int courseIndex, String campus, String faction) {
        ResourceBundle resources = ResourceBundle.getBundle("mekhq.resources.Education", MekHQ.getMHQOptions().getLocale());

        Academy academy = getAcademy(academySet, academyNameInSet);

        if (academy == null) {
            LogManager.getLogger().error("No academy found with name {} in set {}", academyNameInSet, academySet);
            return;
        }

        double tuition = academy.getTuitionAdjusted(person) * academy.getFactionDiscountAdjusted(campaign, person);

        if (tuition > 0) {
            // check there is enough money in the campaign & if so, make a debit
            if (campaign.getFinances().getBalance().isLessThan(Money.of(tuition))) {
                campaign.addReport(String.format(resources.getString("insufficientFunds.text"),
                        person.getHyperlinkedFullTitle()));
                return;
            } else {
                campaign.getFinances().debit(TransactionType.EDUCATION,
                        campaign.getLocalDate(),
                        Money.of(tuition),
                        String.format(resources.getString("payment.text"),
                                person.getFullName()));
            }
        }

        // with the checks done, and tuition paid, we can enroll Person
        person.setEduCourseIndex(courseIndex);

        enrollPerson(campaign, person, academy, campus, faction, courseIndex);

        if (academy.isHomeSchool()) {
            campaign.addReport(String.format(resources.getString("homeSchool.text"),
                    person.getFullName()));
        } else {
            campaign.addReport(String.format(resources.getString("offToSchool.text"),
                    person.getFullName(),
                    person.getEduAcademyName(),
                    person.getEduJourneyTime()));
        }
    }

    /**
     * Enrolls a person into an academy and assigns them to a campus.
     * Sets the person's various education-related properties.
     *
     * @param campaign The campaign the person is being enrolled in.
     * @param person   The person being enrolled.
     * @param academy  The academy the person is being enrolled into.
     * @param campus   The campus where the person will be assigned.
     *                 This parameter can be null if the academy is local.
     * @param faction  The faction of the academy the person is being enrolled into.
     * @param courseIndex The index of the course being taken.
     */
    public static void enrollPerson(Campaign campaign, Person person, Academy academy, String campus, String faction, Integer courseIndex) {
        // change status will wipe the academic information, so must always precede the setters
        person.changeStatus(campaign, campaign.getLocalDate(), PersonnelStatus.STUDENT);

        if (academy.isHomeSchool()) {
            // if the student is being homeschooled, we skip the journey to the 'academy'
            person.setEduEducationStage(EducationStage.EDUCATION);
        } else {
            person.setEduEducationStage(EducationStage.JOURNEY_TO_CAMPUS);
        }

        person.setEduAcademySet(academy.getSet());
        person.setEduAcademyNameInSet(academy.getName());
        person.setEduEducationTime(academy.getDurationDays());
        person.setEduAcademyFaction(faction);
        person.setEduCourseIndex(courseIndex);

        if (!academy.isHomeSchool()) {
            if (academy.isLocal()) {
                person.setEduJourneyTime(2);
                person.setEduAcademySystem(campaign.getCurrentSystem().getId());
            } else {
                person.setEduJourneyTime(campaign.getSimplifiedTravelTime(campaign.getSystemById(campus)));
                person.setEduAcademySystem(campus);
            }
        }

        // this should already be 0, but we reset it just in case
        person.setEduDaysOfTravel(0);

        // if the academy is Local, we need to generate a name,
        // otherwise we use the listed name or the campaign name
        if (academy.isHomeSchool()) {
            person.setEduAcademyName(campaign.getName());
        } else if (academy.isLocal()) {
            person.setEduAcademyName(generateName(academy, campus));
        } else {
            person.setEduAcademyName(person.getEduAcademyNameInSet() + " (" + campaign.getSystemById(campus).getName(campaign.getLocalDate()) + ')');
        }

        // we have this all the way at the bottom as a bit of insurance.
        // when troubleshooting, if the log isn't getting entered, we know something went wrong when enrolling.
        ServiceLogger.eduEnrolled(person, campaign.getLocalDate(), person.getEduAcademyName(), academy.getQualifications().get(person.getEduCourseIndex()));
    }

    /**
     * Generates a name for a local academy or clan education facility.
     *
     * @param academy     The academy to which the person is applying.
     * @param campus      The campus of the academy.
     * @return The generated name.
     */
    public static String generateName(Academy academy, String campus) {
        ResourceBundle resources = ResourceBundle.getBundle("mekhq.resources.Education", MekHQ.getMHQOptions().getLocale());

        if (academy.isPrepSchool()) {
            if (Compute.d6(1) <= 3) {
                return campus + ' ' + generateTypeChild(resources) + ' ' + resources.getString("conjoinerOf.text") + ' ' + generateSuffix(resources);
            } else {
                return generateTypeChild(resources) + ' ' + resources.getString("conjoinerOf.text") + ' ' + campus;
            }
        }

        if (Compute.d6(1) <= 3) {
            if (academy.isMilitary()) {
                return campus + ' ' + generateMilitaryPrefix(resources) + ' ' + generateTypeAdult(resources) + ' ' + resources.getString("conjoinerOf.text") + ' ' + generateSuffix(resources);
            } else {
                return campus + ' ' + generateTypeAdult(resources) + ' ' + resources.getString("conjoinerOf.text") + ' ' + generateSuffix(resources);
            }
        } else {
            if (academy.isMilitary()) {
                return generateMilitaryPrefix(resources) + ' ' + generateTypeAdult(resources) + ' ' + resources.getString("conjoinerOf.text") + ' ' + campus;
            } else {
                return generateTypeAdult(resources) + ' ' + resources.getString("conjoinerOf.text") + ' ' + campus;
            }
        }
    }

    /**
     * Generates a military academy prefix randomly selected from the resource bundle.
     *
     * @param resources the resource bundle containing the military prefix texts
     * @return a randomly generated military prefix
     * @throws IllegalStateException if an unexpected roll occurs
     */
    private static String generateMilitaryPrefix(ResourceBundle resources) {
        return switch (Compute.d6(1)) {
            case 1 -> resources.getString("prefixCombinedArms.text");
            case 2 -> resources.getString("prefixCombinedForces.text");
            case 3 -> resources.getString("prefixMilitary.text");
            case 4 -> resources.getString("prefixWar.text");
            case 5 -> resources.getString("prefixWarFighting.text");
            case 6 -> resources.getString("prefixCombat.text");
            default -> throw new IllegalStateException("Unexpected roll in generateMilitaryPrefix");
        };
    }

    /**
     * This method generates an academy suffix based on a random roll.
     *
     * @param resources The ResourceBundle containing the suffix texts.
     * @return The generated suffix.
     * @throws IllegalStateException if the random roll is unexpected.
     */
    private static String generateSuffix(ResourceBundle resources) {
        return switch (Compute.d6(1)) {
            case 1 -> resources.getString("suffixTechnology.text");
            case 2 -> resources.getString("suffixTechnologyAdvanced.text");
            case 3 -> resources.getString("suffixScience.text");
            case 4 -> resources.getString("suffixScienceAdvanced.text");
            case 5 -> resources.getString("suffixStudies.text");
            case 6 -> resources.getString("suffixHigherLearning.text");
            default -> throw new IllegalStateException("Unexpected roll in generateSuffix()");
        };
    }

    /**
     * Generates a random educational institution type from the provided ResourceBundle.
     *
     * @param resources the ResourceBundle containing the localized strings for the educational institution types
     * @return a randomly selected educational institution type
     * @throws IllegalStateException if the generated roll is unexpected
     */
    private static String generateTypeAdult(ResourceBundle resources) {
        return switch (Compute.d6(1)) {
            case 1 -> resources.getString("typeAcademy.text");
            case 2 -> resources.getString("typeCollege.text");
            case 3 -> resources.getString("typeInstitute.text");
            case 4 -> resources.getString("typeUniversity.text");
            case 5 -> resources.getString("typePolytechnic.text");
            case 6 -> resources.getString("typeSchool.text");
            default -> throw new IllegalStateException("Unexpected roll in generateTypeAdult");
        };
    }


    /**
     * Generates a random educational institution type from the provided ResourceBundle.
     *
     * @param resources the ResourceBundle containing the localized strings for the educational institution types
     * @return a randomly selected educational institution type
     * @throws IllegalStateException if the generated roll is unexpected
     */
    private static String generateTypeChild(ResourceBundle resources) {
        return switch (Compute.d6(1)) {
            case 1 -> resources.getString("typeAcademy.text");
            case 2 -> resources.getString("typePreparatorySchool.text");
            case 3 -> resources.getString("typeInstitute.text");
            case 4 -> resources.getString("typeSchoolBoarding.text");
            case 5 -> resources.getString("typeFinishingSchool.text");
            case 6 -> resources.getString("typeSchool.text");
            default -> throw new IllegalStateException("Unexpected roll in generateTypeChild");
        };
    }

    /**
     * Processes a new day for a person in a campaign.
     *
     * @param campaign   the campaign in which the person is participating
     * @param person     the person for whom the new day is being processed
     * @param ageBypass  a flag indicating whether graduation age restrictions should be bypassed
     * @return true if the new day was successfully processed, false otherwise
     */
    public static boolean processNewDay(Campaign campaign, Person person, boolean ageBypass) {
        ResourceBundle resources = ResourceBundle.getBundle("mekhq.resources.Education", MekHQ.getMHQOptions().getLocale());
        Academy academy = getAcademy(person.getEduAcademySet(), person.getEduAcademyNameInSet());

        EducationStage educationStage = person.getEduEducationStage();

        // is person in transit to the institution?
        if (educationStage.isJourneyToCampus()) {
            journeyToAcademy(campaign, person, resources);
            return false;
        }

        // is the person on campus and undergoing education
        if (educationStage.isEducation()) {
            return ongoingEducation(campaign, person, academy, ageBypass, resources);
        }

        // if education has concluded and the journey home hasn't started, we begin the journey
        if ((educationStage.isGraduating()) || (educationStage.isDroppingOut())) {
            beginJourneyHome(campaign, person, academy, resources);
            return false;
        }

        // if we reach this point it means Person is already in transit, so we continue their journey
        if (educationStage.isJourneyFromCampus()) {
            processJourneyHome(campaign, person);
            return false;
        }

        LogManager.getLogger().error("Failed to process education stage: {}", educationStage);
        return false;
    }

    /**
     * Processes a person's journey to campus.
     *
     * @param campaign  The campaign the person is part of.
     * @param person    The person for whom the journey is being processed.
     * @param resources The resource bundle containing localized strings.
     */
    private static void journeyToAcademy(Campaign campaign, Person person, ResourceBundle resources) {
        person.incrementEduDaysOfTravel();

        // has Person just arrived?
        if (person.getEduDaysOfTravel() >= person.getEduJourneyTime()) {
            campaign.addReport(person.getHyperlinkedName() + ' ' + resources.getString("arrived.text"));
            person.setEduEducationStage(EducationStage.EDUCATION);
        }
    }

    /**
     * Processes a person's ongoing education.
     *
     * @param campaign  The campaign the person is part of.
     * @param person    The person for whom the days of education are being processed.
     * @param academy   the academy the person is attending.
     * @param resources The resource bundle containing localized strings.
     * @return The remaining days of education for the person.
     */
    private static boolean ongoingEducation(Campaign campaign, Person person, Academy academy, boolean ageBypass, ResourceBundle resources) {
        int daysOfEducation = person.getEduEducationTime();

        if (academy.isPrepSchool()) {
            if ((person.getAge(campaign.getLocalDate()) >= academy.getAgeMax()) || (ageBypass)) {
                graduationPicker(campaign, person, academy, resources);

                person.setEduEducationStage(EducationStage.GRADUATING);

                return true;
            }

            checkForEvents(campaign, person, academy, resources);

            return false;
        } else {
            person.setEduEducationTime(daysOfEducation - 1);

            checkForEvents(campaign, person, academy, resources);

            // we use 2 as that would be the value prior the day's decrement
            if (daysOfEducation < 2) {
                if (graduationPicker(campaign, person, academy, resources)) {
                    return person.getEduEducationStage().isGraduating();
                } else {
                    return false;
                }
            }
        }

        return false;
    }

    /**
     * Checks for any events based on the current date of the campaign.
     *
     * @param campaign   the campaign to check events for
     * @param person     the person involved in the campaign
     * @param academy    the academy related to the campaign
     * @param resources  the resource bundle for localized messages
     */
    private static void checkForEvents(Campaign campaign, Person person, Academy academy, ResourceBundle resources) {
        if (campaign.getLocalDate().getDayOfWeek() == DayOfWeek.MONDAY) {
            processNewWeekChecks(campaign, academy, person, resources);
        }

        if (campaign.getLocalDate().getDayOfYear() == 1) {
            processNewYearChecks(campaign, academy, person, resources);
        }
    }

    /**
     * Picks the appropriate graduation method based on the given campaign, person, academy, and resources.
     *
     * @param campaign the campaign to use for calculations
     * @param person the person to determine graduation for
     * @param academy the academy to determine graduation from
     * @param resources the resources to use for graduation
     * @return true, if the person successfully graduates, otherwise, false
     */
    private static boolean graduationPicker(Campaign campaign, Person person, Academy academy, ResourceBundle resources) {
        if (academy.isPrepSchool()) {
            graduateChild(campaign, person, academy, resources);
            return true;
        } else {
            return graduateAdult(campaign, person, academy, resources);
        }
    }

    /**
     * Begins the journey for a person to return home from an academy.
     *
     * @param campaign   the current campaign
     * @param person     the person returning from the academy
     * @param academy    the academy being attended
     * @param resources  the resource bundle containing localized strings
     */
    private static void beginJourneyHome(Campaign campaign, Person person, Academy academy, ResourceBundle resources) {
        // if the student is being homeschooled, they skip the journey home.
        if (academy.isHomeSchool()) {
            person.changeStatus(campaign, campaign.getLocalDate(), PersonnelStatus.ACTIVE);

            return;
        }

        int travelTime = Math.max(2, campaign.getSimplifiedTravelTime(campaign.getSystemById(person.getEduAcademySystem())));

        campaign.addReport(person.getHyperlinkedName() + ' '
                + String.format(resources.getString("returningFromSchool.text"), travelTime));

        person.setEduJourneyTime(travelTime);
        person.setEduDaysOfTravel(0);
        person.setEduEducationStage(EducationStage.JOURNEY_FROM_CAMPUS);
    }

    /**
     * Processes the journey home for a person.
     *
     * @param campaign         the campaign the person is in
     * @param person           the person whose journey home is being processed
     */
    private static void processJourneyHome(Campaign campaign, Person person) {
        // has the journey time changed?
        int travelTime = Math.max(2, campaign.getSimplifiedTravelTime(campaign.getSystemById(person.getEduAcademySystem())));

        // if so, update the journey time
        if (travelTime != person.getEduJourneyTime()) {
            person.setEduJourneyTime(travelTime);
        }

        person.incrementEduDaysOfTravel();

        // has the person arrived home?
        if (person.getEduDaysOfTravel() >= person.getEduJourneyTime()) {
            person.changeStatus(campaign, campaign.getLocalDate(), PersonnelStatus.ACTIVE);
        }
    }

    /**
     * Retrieves an Academy object based on the provided parameters.
     *
     * @param academySetName The academy set name to match.
     * @param academyNameInSet The academy name in the set to match.
     * @return The Academy that matches the provided parameters or null if no match is found.
     */
    public static Academy getAcademy(String academySetName, String academyNameInSet) {

        List<String> setNames = AcademyFactory.getInstance().getAllSetNames();

        return setNames.stream()
                .filter(set -> set.equals(academySetName))
                .map(set -> AcademyFactory.getInstance().getAllAcademiesForSet(set))
                .flatMap(Collection::stream)
                .filter(academy -> academy.getName().equals(academyNameInSet)).findFirst().orElse(null);
    }

    /**
     * Processes the new week checks for a specific person in a campaign.
     *
     * @param campaign        The campaign in which the person is participating.
     * @param academy         The academy where the person is receiving education.
     * @param person          The person whose new week checks need to be processed.
     * @param resources       The resource bundle used for localized strings.
     */
    private static void processNewWeekChecks(Campaign campaign, Academy academy, Person person, ResourceBundle resources) {
<<<<<<< HEAD
        if (!academy.isHomeSchool()) {
            // has the system been depopulated? Nominally similar to destruction, but here we use actual system data, so it's more dynamic.
            if (campaign.getSystemById(person.getEduAcademySystem()).getPopulation(campaign.getLocalDate()) == 0) {
                if (checkForAcademyDestruction(campaign, academy, person, resources)) {
                    return;
                }
            }

            // is the academy faction at war with person faction, or the campaign faction?
            if (checkForAcademyFactionConflict(campaign, academy, person, resources)) {
                return;
            }
        }

        // does person want to drop out?
        if (checkForDropout(campaign, academy, person, resources)) {
            return;
        }

        // was there a training accident?
        checkForTrainingAccidents(campaign, academy, person, resources);
    }

=======
        // has the system been depopulated? Nominally similar to destruction, but here we use actual system data, so it's more dynamic.
        if (campaign.getSystemById(person.getEduAcademySystem()).getPopulation(campaign.getLocalDate()) == 0) {
            if (checkForAcademyDestruction(campaign, academy, person, resources)) {
                return;
            }
        }

        // is the academy faction at war with person faction, or the campaign faction?
        if (checkForAcademyFactionConflict(campaign, academy, person, resources)) {
            return;
        }

        // does person want to drop out?
        if (checkForDropout(campaign, academy, person, resources)) {
            return;
        }

        // was there a training accident?
        checkForTrainingAccidents(campaign, academy, person, resources);
    }

>>>>>>> 610fe685
    /**
     * Processes the new year checks for a specific person in a campaign.
     *
     * @param campaign        The campaign in which the person is participating.
     * @param academy         The academy where the person is receiving education.
     * @param person          The person whose new month checks need to be processed.
     * @param resources       The resource bundle used for localized strings.
     */
    private static void processNewYearChecks(Campaign campaign, Academy academy, Person person, ResourceBundle resources) {
        // It's unlikely we'll ever get canonical destruction or closure dates for all the academies,
        // so no need to check these more than once a year
        if (campaign.getLocalDate().getDayOfYear() == 1) {
            // time to check whether the academy is still standing.
            if (checkForAcademyDestruction(campaign, academy, person, resources)) {
                return;
            }

            // is the academy still open?
            checkForAcademyClosure(campaign, academy, person, resources);
        }
    }

    /**
     * Checks for training accidents for a person in a campaign.
     *
     * @param campaign   the campaign the person is part of
     * @param academy    the academy the person belongs to
     * @param person     the person to check for training accidents
     * @param resources  the resource bundle for getting localized strings
     */
    private static void checkForTrainingAccidents(Campaign campaign, Academy academy, Person person, ResourceBundle resources) {
        if (academy.isMilitary()) {
            int militaryDiceSize = campaign.getCampaignOptions().getMilitaryAcademyAccidents();
            int roll;

            if (militaryDiceSize > 1) {
                roll = Compute.randomInt(militaryDiceSize);

                if (academy.isHomeSchool()) {
                    int secondRoll = Compute.randomInt(militaryDiceSize);

                    if (secondRoll < roll) {
                        roll = secondRoll;
                    }
                }
            } else {
                roll = -1;
            }

            if (roll == 0) {
                if ((!person.isChild(campaign.getLocalDate())) || (campaign.getCampaignOptions().isAllAges())) {
                    if (Compute.d6(2) >= 5) {
                        roll = Compute.d6(3);

                        campaign.addReport(person.getHyperlinkedName() + ' '
                                + String.format(resources.getString("eventTrainingAccident.text"), roll));

                        if (!academy.isPrepSchool()) {
                            person.setEduEducationTime(person.getEduEducationTime() + roll);
                        }
                    } else {
                        campaign.addReport(person.getHyperlinkedName() + ' ' + resources.getString("eventTrainingAccidentKilled.text"));
                        person.changeStatus(campaign, campaign.getLocalDate(), PersonnelStatus.ACCIDENTAL);
                    }
                } else {
                    roll = Compute.d6(3);

                    campaign.addReport(person.getHyperlinkedName() + ' '
                            + String.format(resources.getString("eventTrainingAccident.text"), roll));

                    if (!academy.isPrepSchool()) {
                        person.setEduEducationTime(person.getEduEducationTime() + roll);
                    }
                }
            }
        }
    }

    /**
     * Checks if a person should drop out of an education campaign based on their characteristics and chance factors.
     *
     * @param campaign The campaign the person is enrolled in.
     * @param academy The academy the person is attending.
     * @param person The person being evaluated.
     * @param resources The resource bundle containing localization strings.
     * @return true if the person should drop out, false otherwise.
     */
    private static boolean checkForDropout(Campaign campaign, Academy academy, Person person, ResourceBundle resources) {
        int roll;
        int diceSize;

        int adultDiceSize = campaign.getCampaignOptions().getAdultDropoutChance();
        int childDiceSize = campaign.getCampaignOptions().getChildrenDropoutChance();

        if (person.isChild(campaign.getLocalDate())) {
            if (childDiceSize > 1) {
                roll = Compute.randomInt(childDiceSize);
            } else {
                roll = -1;
            }

            diceSize = childDiceSize;
        } else {
            if (adultDiceSize > 1) {
                roll = Compute.randomInt(adultDiceSize);
            } else {
                roll = -1;
            }

            diceSize = adultDiceSize;
        }

        if (diceSize > 0) {
            if ((diceSize == 1) || (roll == 0)) {
                // we add this limiter to avoid a bad play experience when someone drops out in the final stretch
                if (person.getEduEducationTime() >= 10) {
                    if (academy.isReeducationCamp()) {
                        person.changeStatus(campaign, campaign.getLocalDate(), PersonnelStatus.MISSING);
                    } else {
                        if (academy.isHomeSchool()) {
                            campaign.addReport(person.getHyperlinkedName() + ' ' + resources.getString("dropOutHomeSchooled.text"));
                        } else {
                            campaign.addReport(person.getHyperlinkedName() + ' ' + resources.getString("dropOut.text"));
                        }

                        ServiceLogger.eduFailed(person, campaign.getLocalDate(), person.getEduAcademyName(), academy.getQualifications().get(person.getEduCourseIndex()));
                        person.setEduEducationStage(EducationStage.DROPPING_OUT);
                        addFacultyXp(campaign, person, academy, 0);
                    }
                } else {
                    campaign.addReport(person.getHyperlinkedName() + ' ' + resources.getString("dropOutRejected.text"));
                }

                return true;
            } else if ((roll < (diceSize / 20)) && (!academy.isPrepSchool())) {
                // might as well scare the player
                campaign.addReport(person.getHyperlinkedName() + ' ' + resources.getString("dropOutRejected.text"));

                return true;
            }
        }
        return false;
    }

    /**
     * This method processes a forced drop out for a person.
     *
     * @param campaign the campaign to add the drop out report to
     * @param person the person who is forced to drop out
     * @param academy the academy where the person was studying
     */
    public static void processForcedDropOut(Campaign campaign, Person person, Academy academy) {
        ResourceBundle resources = ResourceBundle.getBundle("mekhq.resources.Education", MekHQ.getMHQOptions().getLocale());

        campaign.addReport(person.getHyperlinkedName() + ' ' + resources.getString("dropOut.text"));
        ServiceLogger.eduFailed(person, campaign.getLocalDate(), person.getEduAcademyName(), academy.getQualifications().get(person.getEduCourseIndex()));
        person.setEduEducationStage(EducationStage.DROPPING_OUT);

        addFacultyXp(campaign, person, academy, 0);
    }

    /**
     * Checks for a conflict between the academy faction and the person's faction
     *
     * @param campaign the campaign in which the conflict is being checked
     * @param academy the academy for which the conflict is being checked
     * @param person the person whose faction is being tested for conflict
     * @param resources the resource bundle for localized strings
     * @return true if a faction conflict is found and resolved, false otherwise
     */
    private static boolean checkForAcademyFactionConflict(Campaign campaign, Academy academy, Person person, ResourceBundle resources) {
        if (academy.isFactionConflict(campaign, person)) {
            campaign.addReport(person.getHyperlinkedName() + ' ' + resources.getString("eventWarExpelled.text"));
            person.setEduEducationStage(EducationStage.DROPPING_OUT);

            return true;
        }
        return false;
    }

    /**
     * Checks if an academy has been closed.
     *
     * @param campaign   the campaign the academy is in
     * @param academy    the academy being checked for closure
     * @param person     the person enrolled in the academy
     * @param resources  the resource bundle for localization.
     */
    private static void checkForAcademyClosure(Campaign campaign, Academy academy, Person person, ResourceBundle resources) {
        if (campaign.getLocalDate().getYear() >= academy.getClosureYear()) {
            campaign.addReport(person.getHyperlinkedName() + ' ' + resources.getString("eventClosure.text"));
            person.setEduEducationStage(EducationStage.DROPPING_OUT);
        }
    }

    /**
     * Checks if an academy has been destroyed.
     *
     * @param campaign   the campaign the academy is in
     * @param academy    the academy being checked for destruction
     * @param person     the person enrolled in the academy
     * @param resources  the resource bundle containing localized text
     * @return true if the academy has been destroyed, false otherwise
     */
    private static boolean checkForAcademyDestruction(Campaign campaign, Academy academy, Person person, ResourceBundle resources) {
        // we assume that if the system's population has been depleted, the academy has been destroyed too.
        if ((campaign.getLocalDate().getYear() >= academy.getDestructionYear())
                || (campaign.getSystemById(person.getEduAcademySystem()).getPopulation(campaign.getLocalDate()) == 0)) {
            if ((!person.isChild(campaign.getLocalDate())) || (campaign.getCampaignOptions().isAllAges())) {
                if (Compute.d6(2) >= 5) {
                    campaign.addReport(person.getHyperlinkedName() + ' ' + resources.getString("eventDestruction.text"));
                    person.setEduEducationStage(EducationStage.DROPPING_OUT);
                } else {
                    campaign.addReport(person.getHyperlinkedName() + ' ' + resources.getString("eventDestructionKilled.text"));
                    person.changeStatus(campaign, campaign.getLocalDate(), PersonnelStatus.MISSING);
                }
            } else {
                campaign.addReport(person.getHyperlinkedName() + ' ' + resources.getString("eventDestruction.text"));
                person.setEduEducationStage(EducationStage.DROPPING_OUT);
            }
            return true;
        }

        return false;
    }

    /**
     * Checks if a person graduates from an academy as an adult.
     *
     * @param campaign    the campaign in which the graduation occurs
     * @param person      the person who is graduating
     * @param academy     the academy from which the person is graduating
     * @param resources   the ResourceBundle containing localized messages
     * @return true if the person completed their education, false otherwise
     */
    private static boolean graduateAdult(Campaign campaign, Person person, Academy academy, ResourceBundle resources) {
        int graduationRoll = Compute.randomInt(100);
        int roll;

        if (academy.isHomeSchool()) {
            int secondRoll = Compute.randomInt(100);

            if (secondRoll < graduationRoll) {
                graduationRoll = secondRoll;
            }

            if (graduationRoll >= 90) {
                graduationRoll = 89;
            }
        }

        // qualification failed
        if (graduationRoll < 5) {
            if (academy.isHomeSchool()) {
                campaign.addReport(person.getHyperlinkedName() + ' ' + resources.getString("graduatedFailedHomeSchooled.text"));
            } else {
                campaign.addReport(person.getHyperlinkedName() + ' ' + resources.getString("graduatedFailed.text"));
            }

            ServiceLogger.eduFailed(person, campaign.getLocalDate(), person.getEduAcademyName(), academy.getQualifications().get(person.getEduCourseIndex()));

            improveSkills(campaign, person, academy, false);
            addFacultyXp(campaign, person, academy, 0);

            person.setEduEducationStage(EducationStage.DROPPING_OUT);

            return true;
        }

        // class resits required
        if (graduationRoll < 20) {
            roll = Compute.d6(3);
            campaign.addReport(person.getHyperlinkedName() + ' ' + String.format(resources.getString("graduatedClassNeeded.text"), roll));

            person.setEduEducationTime(roll);

            return false;
        }

        if (graduationRoll == 99) {
            if (Compute.d6(1) > 5) {
                if (academy.isHomeSchool()) {
                    campaign.addReport(person.getHyperlinkedName() + ' ' + resources.getString("graduatedHomeSchooled.text"));
                } else {
                    campaign.addReport(person.getHyperlinkedName() + ' ' + String.format(resources.getString("graduatedTop.text"),
                            ' ' + resources.getString(graduationEventPicker())));
                }
            } else {
                if (academy.isHomeSchool()) {
                    campaign.addReport(person.getHyperlinkedName() + ' ' + resources.getString("graduatedHomeSchooled.text"));
                } else {
                    campaign.addReport(person.getHyperlinkedName() + ' ' + String.format(resources.getString("graduatedTop.text"), ""));
                }
            }

            ServiceLogger.eduGraduatedPlus(person, campaign.getLocalDate(),
                    resources.getString("graduatedTopLog.text"), person.getEduAcademyName(), academy.getQualifications().get(person.getEduCourseIndex()));

            processGraduation(campaign, person, academy, 2, resources);

            if (!academy.isMilitary()) {
                reportMastersOrDoctorateGain(campaign, person, academy, resources);
            }

            person.setEduEducationStage(EducationStage.GRADUATING);

            return true;
        }

        // graduated with honors
        if (graduationRoll >= 90) {
            if (Compute.d6(1) > 5) {

                if (academy.isHomeSchool()) {
                    campaign.addReport(person.getHyperlinkedName() + ' ' + resources.getString("graduatedHomeSchooled.text"));
                } else {
                    campaign.addReport(person.getHyperlinkedName() + ' ' + String.format(resources.getString("graduatedHonors.text"),
                            ' ' + resources.getString(graduationEventPicker())));
                }
            } else {
                if (academy.isHomeSchool()) {
                    campaign.addReport(person.getHyperlinkedName() + ' ' + resources.getString("graduatedHomeSchooled.text"));
                } else {
                    campaign.addReport(person.getHyperlinkedName() + ' ' + String.format(resources.getString("graduatedHonors.text"), ""));
                }
            }

            ServiceLogger.eduGraduatedPlus(person, campaign.getLocalDate(),
                    resources.getString("graduatedHonorsLog.text"), person.getEduAcademyName(), academy.getQualifications().get(person.getEduCourseIndex()));

            processGraduation(campaign, person, academy, 1, resources);

            if (!academy.isMilitary()) {
                reportMastersOrDoctorateGain(campaign, person, academy, resources);
            }

            person.setEduEducationStage(EducationStage.GRADUATING);

            return true;
        }

        // default graduation
        if (Compute.d6(1) > 5) {
            if (academy.isHomeSchool()) {
                campaign.addReport(person.getHyperlinkedName() + ' ' + resources.getString("graduatedHomeSchooled.text"));
            } else {
                campaign.addReport(person.getHyperlinkedName() + ' ' + String.format(resources.getString("graduated.text"),
                        ' ' + resources.getString(graduationEventPicker())));
            }
        } else {
            if (academy.isHomeSchool()) {
                campaign.addReport(person.getHyperlinkedName() + ' ' + resources.getString("graduatedHomeSchooled.text"));
            } else {
                campaign.addReport(person.getHyperlinkedName() + ' ' + String.format(resources.getString("graduated.text"), ""));
            }
        }

        ServiceLogger.eduGraduated(person, campaign.getLocalDate(), person.getEduAcademyName(), academy.getQualifications().get(person.getEduCourseIndex()));

        processGraduation(campaign, person, academy, 0, resources);

        if (!academy.isMilitary()) {
            reportMastersOrDoctorateGain(campaign, person, academy, resources);
        }

        person.setEduEducationStage(EducationStage.GRADUATING);

        return true;
    }

    /**
     * This method generates a report for individuals who have completed either a Master's or Doctorate degree.
     *
     * @param campaign   the campaign to add the report to
     * @param person     the person who completed the degree
     * @param resources  the resource bundle containing localized strings
     */
    private static void reportMastersOrDoctorateGain(Campaign campaign, Person person, Academy academy, ResourceBundle resources) {
        if (person.getEduHighestEducation().isPostGraduate()) {
            campaign.addReport(person.getHyperlinkedName() + ' ' + resources.getString("graduatedMasters.text"));

            ServiceLogger.eduGraduatedMasters(person, campaign.getLocalDate(), person.getEduAcademyName(), academy.getQualifications().get(person.getEduCourseIndex()));

        } else if (person.getEduHighestEducation().isDoctorate()) {
            campaign.addReport(person.getHyperlinkedName() + ' ' + resources.getString("graduatedDoctorate.text"));

            ServiceLogger.eduGraduatedDoctorate(person, campaign.getLocalDate(), person.getEduAcademyName(), academy.getQualifications().get(person.getEduCourseIndex()));

            person.setPreNominal("Dr");
        }
    }

    /**
     * Graduates a child from a Prep School.
     *
     * @param campaign the campaign the person belongs to
     * @param person the person being graduated
     * @param academy the Prep School from which the person is being graduated
     */
    private static void graduateChild(Campaign campaign, Person person, Academy academy, ResourceBundle resources) {
        int graduationRoll = Compute.randomInt(100);

<<<<<<< HEAD
        if (academy.isHomeSchool()) {
            int secondRoll = Compute.randomInt(100);

            if (secondRoll < graduationRoll) {
                graduationRoll = secondRoll;
            }
        }

        if (graduationRoll < 30) {
            if (academy.isHomeSchool()) {
                campaign.addReport(person.getHyperlinkedName() + ' ' + String.format(resources.getString("graduatedBarelyHomeSchooled.text"), person.getEduAcademyName()));
            } else {
                campaign.addReport(person.getHyperlinkedName() + ' ' + String.format(resources.getString("graduatedBarely.text"), person.getEduAcademyName()));
            }
        } else {
            if (academy.isHomeSchool()) {
                campaign.addReport(person.getHyperlinkedName() + ' ' + resources.getString("graduatedHomeSchooled.text"));
            } else {
                campaign.addReport(person.getHyperlinkedName() + ' ' + String.format(resources.getString("graduatedChild.text"), person.getEduAcademyName()));
            }
        }

=======
        if (graduationRoll < 30) {
            campaign.addReport(person.getHyperlinkedName() + ' ' + String.format(resources.getString("graduatedBarely.text"), person.getEduAcademyName()));
        } else {
            campaign.addReport(person.getHyperlinkedName() + ' ' + String.format(resources.getString("graduatedChild.text"), person.getEduAcademyName()));
        }

>>>>>>> 610fe685
        ServiceLogger.eduGraduated(person, campaign.getLocalDate(), person.getEduAcademyName(), academy.getQualifications().get(person.getEduCourseIndex()));

        processGraduation(campaign, person, academy, 0, resources);
    }

    /**
     * Adjusts the loyalty of a person based on a random roll.
     * If the roll is 1, the loyalty is decreased by 1.
     * If the roll is 4 or greater, the loyalty is increased by 1.
     *
     * @param person the person whose loyalty is to be adjusted
     */
    private static void adjustLoyalty(Person person) {
        int roll = Compute.d6(1);

        if (roll == 1) {
            person.setLoyalty(person.getLoyalty() - 1);
        } else if (roll >= 4) {
            person.setLoyalty(person.getLoyalty() + 1);
        }
    }

    /**
     * Graduates a person from an academy and potentially applies a skill bonus.
     *
     * @param campaign      the campaign associated with the person's education
     * @param person        the person who is graduating with a bonus
     * @param academy       the academy from which the person is graduating
     * @param bonusCount    the number of bonuses to be added
     * @param resources     the resource bundle for retrieving localized messages
     */
    private static void processGraduation(Campaign campaign, Person person, Academy academy, Integer bonusCount, ResourceBundle resources) {
        improveSkills(campaign, person, academy, true);

        addFacultyXp(campaign, person, academy, bonusCount);

        if ((campaign.getCampaignOptions().isEnableBonuses()) && (bonusCount > 0)) {
            addBonus(campaign, person, academy, bonusCount, resources);
        }

        int educationLevel = academy.getEducationLevel(person);

        if (EducationLevel.parseToInt(person.getEduHighestEducation()) < educationLevel) {
            LogManager.getLogger().info(educationLevel);
            person.setEduHighestEducation(EducationLevel.parseFromInt(educationLevel));
        }

        if (academy.isReeducationCamp()) {
            if (campaign.getCampaignOptions().isUseReeducationCamps()) {
                person.setOriginFaction(campaign.getFaction());
            }

            // brainwashed personnel should have higher than average loyalty, so they roll 4d6 and drop the lowest roll
            List<Integer> rolls = new ArrayList<>();

            for (int roll = 0; roll < 4; roll++) {
                rolls.add(Compute.d6(1));
            }

            Collections.sort(rolls);

            person.setLoyalty(rolls.get(1) + rolls.get(2) + rolls.get(3));
        } else {
            adjustLoyalty(person);
        }
    }

    /**
     * Improves the skills of a given person based on the curriculum of the course they are attending.
     *
     * @param person The Person whose skills are being improved.
     * @param academy The academy the person is attending.
     * @param isGraduating A boolean value indicating whether the person is graduating from the academy or not.
     */
    private static void improveSkills(Campaign campaign, Person person, Academy academy, Boolean isGraduating) {
        String[] curriculum = academy.getCurriculums().get(person.getEduCourseIndex()).split(",");

        curriculum = Arrays.stream(curriculum)
                .map(String::trim)
                .toArray(String[]::new);

        int educationLevel = academy.getEducationLevel(person) + academy.getBaseAcademicSkillLevel();

        if (educationLevel > 10) {
            educationLevel = 10;
        } else if (educationLevel < 0) {
            educationLevel = 0;
        }

        if (!isGraduating) {
            educationLevel--;

            if (educationLevel < 0) {
                return;
            }
        }

        for (String skill : curriculum) {
            if (skill.equalsIgnoreCase("none")) {
                return;
            } else if (skill.equalsIgnoreCase("xp")) {
                person.awardXP(campaign, educationLevel * campaign.getCampaignOptions().getCurriculumXpRate());
            } else {
                String skillParsed = Academy.skillParser(skill);
                int bonus;

                if ((person.hasSkill(skillParsed)) && (person.getSkill(skillParsed).getExperienceLevel() < educationLevel)) {
                    bonus = person.getSkill(skillParsed).getBonus();

                    int skillLevel = 0;
                    while (person.getSkill(skillParsed).getExperienceLevel() < (educationLevel + bonus)) {
                        person.addSkill(skillParsed, skillLevel, bonus);
                        skillLevel++;
                    }
                } else if (!person.hasSkill(skillParsed)) {
                    int skillLevel = 0;
                    person.addSkill(skillParsed, skillLevel, 0);

                    while (person.getSkill(skillParsed).getExperienceLevel() < educationLevel) {
                        person.addSkill(skillParsed, skillLevel, 0);
                        skillLevel++;
                    }
                }
            }
        }
    }

    /**
     * Adds faculty XP to a person based on faculty skill and academy duration.
     *
     * @param campaign the campaign the person is participating in
     * @param person the person receiving the bonus XP
     * @param academy the academy attended by the person
     * @param bonusCount the number of extra bonus XP to be added (based on graduation level)
     */
    private static void addFacultyXp(Campaign campaign, Person person, Academy academy, Integer bonusCount) {
        int academyDuration;

        if (academy.isPrepSchool()) {
            academyDuration = (person.getAge(campaign.getLocalDate()) - academy.getAgeMin()) * 300;
        } else {
            academyDuration = academy.getDurationDays() - person.getEduEducationTime();
        }

        double bonusPercentage = (double) bonusCount / 5;

        if (EducationLevel.parseToInt(person.getEduHighestEducation()) < academy.getEducationLevel(person)) {
            int xpRate = Math.max(1, (12 - academy.getFacultySkill()) * (academyDuration / 600));

            xpRate *= campaign.getCampaignOptions().getFacultyXpRate();

            int bonusAmount = (int) Math.max(bonusCount, xpRate * bonusPercentage);
            person.awardXP(campaign, xpRate + bonusAmount);
        } else {
            int bonusAmount = (int) Math.max(bonusCount, 1 * bonusPercentage);
            person.awardXP(campaign, 1 + bonusAmount);
        }
    }

    /**
     * Adds bonus to a number of skills based on the course curriculum.
     *
     * @param person The person to whom the bonus will be added.
     * @param academy The academy from which the person is studying.
     * @param bonusCount The number of bonuses to be added.
     * @param resources      The resource bundle used for getting localized strings
     */
    private static void addBonus(Campaign campaign, Person person, Academy academy, int bonusCount, ResourceBundle resources) {
        List<String> curriculum = Arrays.asList(academy.getCurriculums().get(person.getEduCourseIndex()).split(","));

        curriculum = curriculum.stream()
                .map(String::trim)
                .toList();

        for (int i = 0; i < bonusCount; i++) {
            int roll = Compute.randomInt(curriculum.size());

            try {
                String skillParsed = Academy.skillParser(curriculum.get(roll));

                // if 'person' already has a +1 bonus for the skill, we give them XP, instead
                if (person.getSkill(skillParsed).getBonus() < 1) {
                    int skillLevel = person.getSkill(skillParsed).getLevel();
                    int bonus = person.getSkill(skillParsed).getBonus() + 1;

                    person.addSkill(skillParsed, skillLevel, bonus);

                    campaign.addReport(String.format(resources.getString("bonusAdded.text"),
                            person.getFirstName()));
                } else {
                   person.awardXP(campaign, campaign.getCampaignOptions().getCurriculumXpRate());

                    campaign.addReport(String.format(resources.getString("bonusXp.text"),
                            person.getFirstName(),
                            campaign.getCampaignOptions().getCurriculumXpRate()));
                }
            } catch (Exception e) {
                // if we get this, it means the 'skill' was XP or None
                if (curriculum.get(roll).equalsIgnoreCase("xp")) {
                    person.awardXP(campaign, campaign.getCampaignOptions().getCurriculumXpRate());

                    campaign.addReport(String.format(resources.getString("bonusXp.text"),
                            person.getFirstName(),
                            campaign.getCampaignOptions().getCurriculumXpRate()));
                }
            }
        }
    }

    /**
     * Picks a random graduation event from the graduation event table.
     *
     * @return a string representing the chosen graduation event
     */
    private static String graduationEventPicker() {
        List<String> graduationEventTable = graduationEventTable();

        return graduationEventTable.get(Compute.randomInt(graduationEventTable.size()));
    }

    /**
     * Returns a list of graduation event table entries. The list contains various graduation event table entries such as addresses, admirer
     * messages, events, gifts, pet costumes, recognitions, speeches, and surprises.
     *
     * @return a list of graduation event table entries
     */
    private static List<String> graduationEventTable() {
        return Arrays.asList(
                // this should always be the first entry
                "uneventful.text",
                // the events
                "addressEncouragement.text",
                "addressFriendship.text",
                "addressFuturism.text",
                "addressGrowth.text",
                "addressHope.text",
                "addressHumorous.text",
                "addressLegacy.text",
                "addressResilience.text",
                "addressUncertain.text",
                "addressWisdom.text",
                "addressWisdomCelebrity.text",
                "addressWisdomElder.text",
                "addressWisdomFigure.text",
                "addressWisdomVeteran.text",
                "admirerArtwork.text",
                "admirerLetter.text",
                "admirerPoem.text",
                "admirerSpecial.text",
                "eventAccident.text",
                "eventAirRaid.text",
                "eventAlumni.text",
                "eventAngryParent.text",
                "eventArrest.text",
                "eventAudioIssues.text",
                "eventBagCheckProcedure.text",
                "eventBalloons.text",
                "eventBells.text",
                "eventBillboard.text",
                "eventBonfire.text",
                "eventBooing.text",
                "eventCancellations.text",
                "eventCandles.text",
                "eventCatererDelay.text",
                "eventCellPhoneRing.text",
                "eventChaos.text",
                "eventCheerName.text",
                "eventCheerStage.text",
                "eventCoins.text",
                "eventComplaints.text",
                "eventConflict.text",
                "eventCrowdedRestrooms.text",
                "eventCulturalPerformance.text",
                "eventDanceFlashMob.text",
                "eventDanceRoutine.text",
                "eventDanceTraditional.text",
                "eventDelayedStart.text",
                "eventDisappointment.text",
                "eventDisorganization.text",
                "eventDoves.text",
                "eventElevatorMalfunction.text",
                "eventEmbarrassment.text",
                "eventEquipmentAdjustment.text",
                "eventEquipmentFailure.text",
                "eventEvacuation.text",
                "eventFailure.text",
                "eventFainting.text",
                "eventFighting.text",
                "eventFireAlarm.text",
                "eventFireDance.text",
                "eventFireworks.text",
                "eventFoodPoisoning.text",
                "eventFoodShortage.text",
                "eventFoodTruck.text",
                "eventForgottenSpeech.text",
                "eventFundraiser.text",
                "eventGlitter.text",
                "eventGuestLateArrival.text",
                "eventGuestSpeakerCue.text",
                "eventHandshake.text",
                "eventHealthEmergency.text",
                "eventInadequateSeating.text",
                "eventInjury.text",
                "eventKaraoke.text",
                "eventLackluster.text",
                "eventLateProgramDistribution.text",
                "eventLateSpeaker.text",
                "eventLateVendorSetup.text",
                "eventLeak.text",
                "eventLegalIssue.text",
                "eventLetter.text",
                "eventLightingAdjustment.text",
                "eventLiveMusic.text",
                "eventLogisticalNightmare.text",
                "eventLostAndFound.text",
                "eventLostDirections.text",
                "eventMenuChange.text",
                "eventMessage.text",
                "eventMiscommunication.text",
                "eventMissingEquipment.text",
                "eventNoShow.text",
                "eventOutburst.text",
                "eventOutdoorGames.text",
                "eventOvercrowding.text",
                "eventOverflowParking.text",
                "eventOversight.text",
                "eventParkingDirection.text",
                "eventParkingIssues.text",
                "eventPassingTorch.text",
                "eventPhotographerDelay.text",
                "eventPhotographerObstruction.text",
                "eventPoorAttendance.text",
                "eventPowerOutage.text",
                "eventPowerStruggle.text",
                "eventPresentationGlitch.text",
                "eventProcession.text",
                "eventProgramMisprint.text",
                "eventProtest.text",
                "eventPublicAddress.text",
                "eventPublicTransportDelay.text",
                "eventRain.text",
                "eventRoast.text",
                "eventScheduleAdjustment.text",
                "eventSecurityBreach.text",
                "eventSecurityCheckDelay.text",
                "eventSecurityConcern.text",
                "eventSkywriting.text",
                "eventSmokingViolation.text",
                "eventSpeakerIntroductionDelay.text",
                "eventSpeakerPreparation.text",
                "eventStagingError.text",
                "eventTechnicalAdjustments.text",
                "eventTechnicalFailure.text",
                "eventTechnicalGlitch.text",
                "eventTechnicalSupport.text",
                "eventTemperatureAdjustment.text",
                "eventTheft.text",
                "eventTicketMixUp.text",
                "eventTicketScanningDelay.text",
                "eventTimeCapsule.text",
                "eventTraffic.text",
                "eventTrafficControl.text",
                "eventTrafficJam.text",
                "eventTransportationIssue.text",
                "eventTransportationLogistics.text",
                "eventUnexpectedBreak.text",
                "eventUnexpectedGuest.text",
                "eventUnexpectedSpeaker.text",
                "eventUnplanned.text",
                "eventUnprepared.text",
                "eventUpset.text",
                "eventVandalism.text",
                "eventVenueChange.text",
                "eventVenueCleanup.text",
                "eventVenueNavigation.text",
                "eventVenueNoise.text",
                "eventVIPArrival.text",
                "eventVolunteerShortage.text",
                "eventVr.text",
                "eventWardrobeMalfunction.text",
                "eventWeatherDisruption.text",
                "eventWeatherForecastError.text",
                "giftAward.text",
                "giftCompass.text",
                "giftKeepsake.text",
                "giftLetter.text",
                "giftManual.text",
                "giftPersonalized.text",
                "giftPlantSapling.text",
                "giftPortrait.text",
                "giftRecommendation.text",
                "giftScrapbook.text",
                "giftSpecial.text",
                "giftSymbolic.text",
                "giftTravelVoucher.text",
                "giftWristwatch.text",
                "petCostume.text",
                "petGeneral.text",
                "petGown",
                "recognitionAcademic.text",
                "recognitionContributions.text",
                "recognitionCreativity.text",
                "recognitionDedication.text",
                "recognitionExtracurricular.text",
                "recognitionInnovation.text",
                "recognitionLeadership.text",
                "recognitionPublicOrder.text",
                "recognitionTalents.text",
                "speechAchievement.text",
                "speechApology.text",
                "speechBlunder.text",
                "speechCommunityInvolvement.text",
                "speechControversial.text",
                "speechDisrespectful.text",
                "speechEmotional.text",
                "speechHumility.text",
                "speechHumorous.text",
                "speechInsensitive.text",
                "speechInspiration.text",
                "speechMechCommander.text",
                "speechMispronunciation.text",
                "speechMotivation.text",
                "speechPromotion.text",
                "speechRant.text",
                "speechReflection.text",
                "speechRejection.text",
                "speechTriumph.text",
                "speechUninspiring.text",
                "surpriseArgument.text",
                "surpriseArtist.text",
                "surpriseAwardsCeremony.text",
                "surpriseBand.text",
                "surpriseBandLocal.text",
                "surpriseChoir.text",
                "surpriseCommander.text",
                "surpriseDanceBattle.text",
                "surpriseMascot.text",
                "surpriseMotivationalSpeaker.text",
                "surprisePoet.text",
                "surpriseScholarship.text",
                "surpriseScholarshipAward.text",
                "surpriseSpeaker.text",
                "surpriseStandard.text",
                "surpriseCancellation.text",
                "surpriseDisappointment.text",
                "surpriseEmbarrassment.text",
                "surpriseFailure.text",
                "surpriseInjury.text",
                "surpriseLaser.text",
                "surpriseMishap.text",
                "surpriseMisunderstanding.text",
                "surpriseRejection.text");
    }
}<|MERGE_RESOLUTION|>--- conflicted
+++ resolved
@@ -471,7 +471,6 @@
      * @param resources       The resource bundle used for localized strings.
      */
     private static void processNewWeekChecks(Campaign campaign, Academy academy, Person person, ResourceBundle resources) {
-<<<<<<< HEAD
         if (!academy.isHomeSchool()) {
             // has the system been depopulated? Nominally similar to destruction, but here we use actual system data, so it's more dynamic.
             if (campaign.getSystemById(person.getEduAcademySystem()).getPopulation(campaign.getLocalDate()) == 0) {
@@ -495,29 +494,6 @@
         checkForTrainingAccidents(campaign, academy, person, resources);
     }
 
-=======
-        // has the system been depopulated? Nominally similar to destruction, but here we use actual system data, so it's more dynamic.
-        if (campaign.getSystemById(person.getEduAcademySystem()).getPopulation(campaign.getLocalDate()) == 0) {
-            if (checkForAcademyDestruction(campaign, academy, person, resources)) {
-                return;
-            }
-        }
-
-        // is the academy faction at war with person faction, or the campaign faction?
-        if (checkForAcademyFactionConflict(campaign, academy, person, resources)) {
-            return;
-        }
-
-        // does person want to drop out?
-        if (checkForDropout(campaign, academy, person, resources)) {
-            return;
-        }
-
-        // was there a training accident?
-        checkForTrainingAccidents(campaign, academy, person, resources);
-    }
-
->>>>>>> 610fe685
     /**
      * Processes the new year checks for a specific person in a campaign.
      *
@@ -920,7 +896,6 @@
     private static void graduateChild(Campaign campaign, Person person, Academy academy, ResourceBundle resources) {
         int graduationRoll = Compute.randomInt(100);
 
-<<<<<<< HEAD
         if (academy.isHomeSchool()) {
             int secondRoll = Compute.randomInt(100);
 
@@ -943,14 +918,6 @@
             }
         }
 
-=======
-        if (graduationRoll < 30) {
-            campaign.addReport(person.getHyperlinkedName() + ' ' + String.format(resources.getString("graduatedBarely.text"), person.getEduAcademyName()));
-        } else {
-            campaign.addReport(person.getHyperlinkedName() + ' ' + String.format(resources.getString("graduatedChild.text"), person.getEduAcademyName()));
-        }
-
->>>>>>> 610fe685
         ServiceLogger.eduGraduated(person, campaign.getLocalDate(), person.getEduAcademyName(), academy.getQualifications().get(person.getEduCourseIndex()));
 
         processGraduation(campaign, person, academy, 0, resources);
