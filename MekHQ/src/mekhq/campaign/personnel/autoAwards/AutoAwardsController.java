/*
 * RetirementDefectionTracker.java
 *
 * Copyright (c) 2024 - The MegaMek Team. All Rights Reserved.
 *
 * This file is part of MekHQ.
 *
 * MekHQ is free software: you can redistribute it and/or modify
 * it under the terms of the GNU General Public License as published by
 * the Free Software Foundation, either version 3 of the License, or
 * (at your option) any later version.
 *
 * MekHQ is distributed in the hope that it will be useful,
 * but WITHOUT ANY WARRANTY; without even the implied warranty of
 * MERCHANTABILITY or FITNESS FOR A PARTICULAR PURPOSE. See the
 * GNU General Public License for more details.
 *
 * You should have received a copy of the GNU General Public License
 * along with MekHQ. If not, see <http://www.gnu.org/licenses/>.
 */
package mekhq.campaign.personnel.autoAwards;

import megamek.common.annotations.Nullable;
import megamek.logging.MMLogger;
import mekhq.MekHQ;
import mekhq.campaign.Campaign;
import mekhq.campaign.Kill;
import mekhq.campaign.mission.AtBContract;
import mekhq.campaign.mission.Contract;
import mekhq.campaign.mission.Mission;
import mekhq.campaign.personnel.Award;
import mekhq.campaign.personnel.AwardsFactory;
import mekhq.campaign.personnel.Person;
import mekhq.campaign.personnel.enums.PersonnelRole;
import mekhq.gui.dialog.AutoAwardsDialog;

import javax.swing.*;
import java.awt.Dialog.ModalityType;
import java.util.*;
import java.util.stream.Collectors;

public class AutoAwardsController {
    private Campaign campaign;
    private Mission mission;

    final private List<Award> contractAwards = new ArrayList<>();
    final private List<Award> factionHunterAwards = new ArrayList<>();
    final private List<Award> injuryAwards = new ArrayList<>();
    final private List<Award> killAwards = new ArrayList<>();
    final private List<Award> miscAwards = new ArrayList<>();
    final private List<Award> rankAwards = new ArrayList<>();
    final private List<Award> scenarioAwards = new ArrayList<>();
    final private List<Award> skillAwards = new ArrayList<>();
    final private List<Award> theatreOfWarAwards = new ArrayList<>();
    final private List<Award> timeAwards = new ArrayList<>();
    final private List<Award> trainingAwards = new ArrayList<>();
    final private List<Award> ignoredAwards = new ArrayList<>();

    private static final MMLogger logger = MMLogger.create(AutoAwardsController.class);

    /**
     * The controller for the manual-automatic processing of Awards
     *
     * @param c                    the campaign to be processed
     */
    public void ManualController(Campaign c, boolean isManualPrompt) {
        logger.info("autoAwards (Manual) has started");

        campaign = c;
        mission = null;

        buildAwardLists(0);

        List<UUID> personnel = getPersonnel();

        // we have to do multiple isEmpty() checks as, at any point in the removal process, we could end up with null personnel
        if (!personnel.isEmpty()) {
            // This is the main workhorse function
            ProcessAwards(personnel, false, null, isManualPrompt);
        } else {
            logger.info("AutoAwards found no personnel, skipping the Award Ceremony");

            final ResourceBundle resources = ResourceBundle.getBundle("mekhq.resources.AutoAwardsDialog",
                    MekHQ.getMHQOptions().getLocale());

            JOptionPane.showMessageDialog(null,
                    resources.getString("txtNoneEligible.text"),
                    resources.getString("AutoAwardsDialog.title"),
                    JOptionPane.INFORMATION_MESSAGE);
        }

        logger.info("autoAwards (Manual) has finished");
    }

    /**
     * The controller for the processing of awards prompted by a change in rank
     *
     * @param c                    the campaign to be processed
     */
    public void PromotionController(Campaign c, boolean isManualPrompt) {
        logger.info("autoAwards (Promotion) has started");

        campaign = c;
        mission = null;

        buildAwardLists(4);

        List<UUID> personnel = getPersonnel();

        // we have to do multiple isEmpty() checks as, at any point in the removal process, we could end up with null personnel
        if (!personnel.isEmpty()) {
            // This is the main workhorse function
            ProcessAwards(personnel, false, null, isManualPrompt);
        } else {
            logger.info("AutoAwards found no personnel, skipping the Award Ceremony");
        }

        logger.info("autoAwards (Promotion) has finished");
    }

    /**
     * The primary controller for the automatic processing of Awards
     *
     * @param c                    the campaign to be processed
     * @param m                    the mission just completed
     * @param missionWasSuccessful true if the Mission was a complete Success, otherwise false
     */
    public void PostMissionController(Campaign c, Mission m, Boolean missionWasSuccessful) {
        logger.info("autoAwards (Mission Conclusion) has started");

        campaign = c;
        mission = m;

        buildAwardLists(1);

        List<UUID> personnel = getPersonnel();

        // we have to do multiple isEmpty() checks as, at any point in the removal process, we could end up with null personnel
        if (!personnel.isEmpty()) {
            // This is the main workhorse function
            ProcessAwards(personnel, missionWasSuccessful, null, false);
        } else {
            logger.info("AutoAwards found no personnel, skipping the Award Ceremony");
        }

        logger.info("autoAwards (Mission Conclusion) has finished");
    }

    /**
     * Processes awards after a scenario is concluded.
     *
     * @param c the campaign
     * @param personnel the personnel involved in the scenario, mapped by their UUID
     * @param scenarioKills the kills made during the scenario, mapped by personnel UUID
     * @param wasCivilianHelp whether the scenario (if any) was AtB Scenario CIVILIANHELP
     */
    public void PostScenarioController(Campaign c, HashMap<UUID, Integer> personnel, HashMap<UUID, List<Kill>>scenarioKills, boolean wasCivilianHelp) {
        logger.info("autoAwards (Scenario Conclusion) has started");

        campaign = c;

        buildAwardLists(2);

        Map<Integer, Map<Integer, List<Object>>> allAwardData = new HashMap<>();
        Map<Integer, List<Object>> processedData;
        int allAwardDataKey = 0;

        // beginning the processing of Injury Awards
        if (!injuryAwards.isEmpty()) {
            processedData = InjuryAwardsManager(personnel);

            if (processedData != null) {
                allAwardData.put(allAwardDataKey, processedData);
                allAwardDataKey++;
            }
        }

        // beginning the processing of Kill (Scenario) Awards
        if (!killAwards.isEmpty()) {
            processedData = ScenarioKillAwardsManager(new ArrayList<>(personnel.keySet()), scenarioKills);

            if (processedData != null) {
                allAwardData.put(allAwardDataKey, processedData);
                allAwardDataKey++;
            }
        }

        // beginning the processing & filtering of Misc Awards
        if (!miscAwards.isEmpty()) {
            processedData = MiscAwardsManager(personnel, false, true, wasCivilianHelp, scenarioKills);

            if (processedData != null) {
                allAwardData.put(allAwardDataKey, processedData);
                allAwardDataKey++;
            }
        }

        // beginning the processing & filtering of scenario awards
        if (!scenarioAwards.isEmpty()) {
            processedData = ScenarioAwardsManager(new ArrayList<>(personnel.keySet()));

            if (processedData != null) {
                allAwardData.put(allAwardDataKey, processedData);
            }
        }

        if (!allAwardData.isEmpty()) {
            AutoAwardsDialog autoAwardsDialog = new AutoAwardsDialog(campaign, allAwardData, 0);
            autoAwardsDialog.setModalityType(ModalityType.APPLICATION_MODAL);
            autoAwardsDialog.setLocation(autoAwardsDialog.getLocation().x, 0);
            autoAwardsDialog.setVisible(true);
        } else {
            logger.info("Zero personnel were found eligible for Awards");
        }

        logger.info("autoAwards (Scenario Conclusion) has finished");
    }

    /**
     * The primary controller for the automatic processing of Training Awards
     *
     * @param c                    the campaign to be processed
     */
    public void PostGraduationController(Campaign c, List<UUID> personnel, HashMap<UUID, List<Object>> academyAttributes) {
        logger.info("autoAwards (Education Conclusion) has started");

        campaign = c;

        buildAwardLists(3);

        // we have to do multiple isEmpty() checks as, at any point in the removal process, we could end up with null personnel
        if (!personnel.isEmpty()) {
            // This is the main workhorse function
            ProcessAwards(personnel, false, academyAttributes, false);
        } else {
            logger.info("AutoAwards found no personnel, skipping the Award Ceremony");
        }

        logger.info("autoAwards (Education Conclusion) has finished");
    }

    /**
     * Builds a list of personnel autoAwards should process
     */
    private List<UUID> getPersonnel() {
        boolean issuePosthumous = campaign.getCampaignOptions().isIssuePosthumousAwards();

        List<UUID> personnel = campaign.getPersonnel()
                .stream()
                .filter(person ->
                        ((!person.getStatus().isDepartedUnit()) && (!person.getPrisonerStatus().isCurrentPrisoner()) && (!person.hasRole(PersonnelRole.DEPENDENT)))
                                || ((issuePosthumous) && (person.getStatus().isDead()) && (filterOutPersonnel(person)))
                )
                .map(Person::getId)
                .collect(Collectors.toList());

        logger.debug("Personnel {}", personnel);

        return personnel;
    }

    /**
     * Filters out personnel based on specific criteria.
     *
     * @param person the person to be filtered
     * @return true if the person should be filtered out, false otherwise
     */
    private boolean filterOutPersonnel(Person person) {
        return !((person.getPrisonerStatus().isCurrentPrisoner()) || (person.hasRole(PersonnelRole.DEPENDENT)))
                &&
                !((person.getStatus().isRetired())
                || (person.getStatus().isResigned())
                || (person.getStatus().isSacked())
                || (person.getStatus().isDeserted())
                || (person.getStatus().isDefected())
                || (person.getStatus().isMissing())
                || (person.getStatus().isLeft()));
    }

    /**
     * Builds the award list and filters it, so we're not processing the same awards multiple times
     *
     * @param awardListCase when the award controller was called: 0 manual (or monthly), 1 post-mission, 2 post-scenario, 3 rank
     */
    private void buildAwardLists(int awardListCase) {
        ArrayList<Award> awards = new ArrayList<>();
        List<String> allSetNames = AwardsFactory.getInstance().getAllSetNames();

        if (campaign.getCampaignOptions().isIgnoreStandardSet()) {
            allSetNames.removeIf(setName -> setName.equalsIgnoreCase("standard"));
            logger.info("Ignoring the Standard Set");
        }

        String[] filterList = campaign.getCampaignOptions().getAwardSetFilterList().split(",");

        // we start by building a primary list of all awards
        if (!allSetNames.isEmpty()) {
            logger.info("Getting all Award Sets");

            for (String setName : allSetNames) {
                if (!allSetNames.isEmpty()) {
<<<<<<< HEAD
                    logger.info("Getting all awards from set: {}", setName);
=======
                    if (Arrays.asList(filterList).contains(setName)) {
                        LogManager.getLogger().info("'{}' was found in the list of sets to be ignored. Ignoring it.", setName);
                        continue;
                    }

                    LogManager.getLogger().info("Getting all awards from set: {}", setName);
>>>>>>> 096692ef

                    awards.addAll(AwardsFactory.getInstance().getAllAwardsForSet(setName));

                    // next, we begin to filter the awards into discrete lists
                    switch (awardListCase) {
                        // Manual
                        case 0:
                            for (Award award : awards) {
                                switch (award.getItem().toLowerCase().replaceAll("\\s", "")) {
                                    case "group":
                                        break;
                                    case "ignore":
                                    case "contract":
                                    case "factionhunter":
                                    case "injury":
                                    case "theatreofwar":
                                        ignoredAwards.add(award);
                                        break;
                                    case "kill":
                                        if ((!award.getRange().equalsIgnoreCase("scenario"))
                                                && (!award.getRange().equalsIgnoreCase("mission"))) {
                                            if (campaign.getCampaignOptions().isEnableFormationKillAwards()) {
                                                killAwards.add(award);
                                            } else {
                                                ignoredAwards.add(award);
                                            }
                                        } else {
                                            ignoredAwards.add(award);
                                        }
                                        break;
                                    case "misc":
                                        if (campaign.getCampaignOptions().isEnableMiscAwards()) {
                                            miscAwards.add(award);
                                        } else {
                                            ignoredAwards.add(award);
                                        }
                                        break;
                                    case "rank":
                                        if (campaign.getCampaignOptions().isEnableRankAwards()) {
                                            rankAwards.add(award);
                                        } else {
                                            ignoredAwards.add(award);
                                        }
                                        break;
                                    case "scenario":
                                        if (campaign.getCampaignOptions().isEnableScenarioAwards()) {
                                            scenarioAwards.add(award);
                                        } else {
                                            ignoredAwards.add(award);
                                        }
                                        break;
                                    case "skill":
                                        if (campaign.getCampaignOptions().isEnableSkillAwards()) {
                                            skillAwards.add(award);
                                        } else {
                                            ignoredAwards.add(award);
                                        }
                                        break;
                                    case "time":
                                        if (campaign.getCampaignOptions().isEnableTimeAwards()) {
                                            timeAwards.add(award);
                                        } else {
                                            ignoredAwards.add(award);
                                        }
                                        break;
                                    case "training":
                                        trainingAwards.add(award);
                                        break;
                                    default:
                                        // if autoAwards doesn't know what to do with an Award, it ignores it
                                        ignoredAwards.add(award);
                                }
                            }
                            // These logs help users double-check that the number of awards found matches their records
                            logger.info("autoAwards found {} Kill Awards (excluding Mission & Scenario Kill Awards)", killAwards.size());
                            logger.info("autoAwards found {} Rank Awards", rankAwards.size());
                            logger.info("autoAwards found {} Scenario Awards", scenarioAwards.size());
                            logger.info("autoAwards found {} Skill Awards", skillAwards.size());
                            logger.info("autoAwards found {} Time Awards", timeAwards.size());
                            logger.info("autoAwards found {} Training Awards", trainingAwards.size());
                            logger.info("autoAwards found {} Misc Awards", miscAwards.size());
                            logger.info("autoAwards is ignoring {} Awards", ignoredAwards.size());

                            break;
                        // post-mission
                        case 1:
                            for (Award award : awards) {
                                switch (award.getItem().toLowerCase().replaceAll("\\s", "")) {
                                    case "ignore":
                                        ignoredAwards.add(award);
                                        break;
                                    case "divider":
                                        break;
                                    case "contract":
                                        if (campaign.getCampaignOptions().isEnableContractAwards()) {
                                            contractAwards.add(award);
                                        } else {
                                            ignoredAwards.add(award);
                                        }
                                        break;
                                    case "factionhunter":
                                        if (campaign.getCampaignOptions().isEnableFactionHunterAwards()) {
                                            factionHunterAwards.add(award);
                                        } else {
                                            ignoredAwards.add(award);
                                        }
                                        break;
                                    // Injury Awards are handled by the post-scenario controller
                                    case "injury":
                                        ignoredAwards.add(award);
                                        break;
                                    case "kill":
                                        // Scenario Kill Awards are handled by the post-scenario controller
                                        if (!award.getRange().equalsIgnoreCase("scenario")) {
                                            if ((campaign.getCampaignOptions().isEnableIndividualKillAwards())
                                                    || (campaign.getCampaignOptions().isEnableFormationKillAwards())) {
                                                killAwards.add(award);
                                            } else {
                                                ignoredAwards.add(award);
                                            }
                                        } else {
                                            ignoredAwards.add(award);
                                        }
                                        break;
                                    case "misc":
                                        if (campaign.getCampaignOptions().isEnableMiscAwards()) {
                                            miscAwards.add(award);
                                        } else {
                                            ignoredAwards.add(award);
                                        }
                                        break;
                                    case "rank":
                                        if (campaign.getCampaignOptions().isEnableRankAwards()) {
                                            rankAwards.add(award);
                                        } else {
                                            ignoredAwards.add(award);
                                        }
                                        break;
                                    case "scenario":
                                        if (campaign.getCampaignOptions().isEnableScenarioAwards()) {
                                            scenarioAwards.add(award);
                                        } else {
                                            ignoredAwards.add(award);
                                        }
                                        break;
                                    case "skill":
                                        if (campaign.getCampaignOptions().isEnableSkillAwards()) {
                                            skillAwards.add(award);
                                        } else {
                                            ignoredAwards.add(award);
                                        }
                                        break;
                                    case "theatreofwar":
                                        if (campaign.getCampaignOptions().isEnableTheatreOfWarAwards()) {
                                            theatreOfWarAwards.add(award);
                                        } else {
                                            ignoredAwards.add(award);
                                        }
                                        break;
                                    case "time":
                                        if (campaign.getCampaignOptions().isEnableTimeAwards()) {
                                            timeAwards.add(award);
                                        } else {
                                            ignoredAwards.add(award);
                                        }
                                        break;
                                    case "training":
                                        trainingAwards.add(award);
                                        break;
                                    default:
                                        // if autoAwards doesn't know what to do with an Award, it ignores it
                                        ignoredAwards.add(award);
                                }
                            }
                            // These logs help users double-check that the number of awards found matches their records
                            logger.info("autoAwards found {} Kill Awards (excluding Scenario Kill Awards)", killAwards.size());
                            logger.info("autoAwards found {} Contract Awards", contractAwards.size());
                            logger.info("autoAwards found {} Rank Awards", rankAwards.size());
                            logger.info("autoAwards found {} Scenario Awards", scenarioAwards.size());
                            logger.info("autoAwards found {} Skill Awards", skillAwards.size());
                            logger.info("autoAwards found {} TheatreOfWar Awards", theatreOfWarAwards.size());
                            logger.info("autoAwards found {} Time Awards", timeAwards.size());
                            logger.info("autoAwards found {} Misc Awards", miscAwards.size());
                            logger.info("autoAwards is ignoring {} Awards", ignoredAwards.size());

                            break;
                        // post-scenario
                        case 2:
                            for (Award award : awards) {
                                switch (award.getItem().toLowerCase().replaceAll("\\s", "")) {
                                    case "divider":
                                        break;
                                    case "kill":
                                        if ((campaign.getCampaignOptions().isEnableIndividualKillAwards()) && (award.getRange().equalsIgnoreCase("scenario"))) {

                                            killAwards.add(award);
                                        }
                                        break;
                                    case "injury":
                                        if (campaign.getCampaignOptions().isEnableInjuryAwards()) {

                                            injuryAwards.add(award);
                                        }
                                        break;
                                    case "misc":
                                        if (campaign.getCampaignOptions().isEnableMiscAwards()) {
                                            miscAwards.add(award);
                                        } else {
                                            ignoredAwards.add(award);
                                        }
                                        break;
                                    default:
                                        ignoredAwards.add(award);
                                }
                            }

                            logger.info("autoAwards found {} Scenario Kill Awards (excluding Mission & Lifetime Kill Awards)", killAwards.size());
                            logger.info("autoAwards found {} Injury Awards", injuryAwards.size());
                            logger.info("autoAwards found {} Misc Awards", miscAwards.size());
                            logger.info("autoAwards is ignoring {} Awards", ignoredAwards.size());

                            break;
                        // post-graduation
                        case 3:
                            for (Award award : awards) {
                                switch (award.getItem().toLowerCase().replaceAll("\\s", "")) {
                                    case "divider":
                                        break;
                                    case "training":
                                        if (campaign.getCampaignOptions().isEnableTrainingAwards()) {
                                            trainingAwards.add(award);
                                        }
                                        break;
                                    default:
                                        ignoredAwards.add(award);
                                }
                            }

                            logger.info("autoAwards found {} Training Awards", trainingAwards.size());
                            logger.info("autoAwards is ignoring {} Awards", ignoredAwards.size());

                            break;
                        // post-promotion
                        case 4:
                            for (Award award : awards) {
                                switch (award.getItem().toLowerCase().replaceAll("\\s", "")) {
                                    case "divider":
                                        break;
                                    case "rank":
                                        if (campaign.getCampaignOptions().isEnableRankAwards()) {
                                            rankAwards.add(award);
                                        }
                                        break;
                                    default:
                                        ignoredAwards.add(award);
                                }
                            }

                            logger.info("autoAwards found {} Training Awards", rankAwards.size());
                            logger.info("autoAwards is ignoring {} Awards", ignoredAwards.size());

                            break;
                        default:
                            throw new IllegalStateException("Unexpected awardListCase: " + awardListCase);
                    }
                } else {
                    logger.info("autoAwards failed to find any awards in set {}", setName);
                }
            }
        } else {
            logger.info("AutoAwards failed to find any award sets");
        }
    }

    /**
     * Process the awards for the given personnel.
     *
     * @param personnel               the List of personnel to process awards for
     * @param missionWasSuccessful    true if the mission was successful, false otherwise
     * @param academyAttributes       a map of academy attributes, null if not processing graduation awards
     * @param isManualPrompt          whether autoAwards was triggered manually
     */
    private void ProcessAwards(List<UUID> personnel, Boolean missionWasSuccessful, @Nullable HashMap<UUID, List<Object>> academyAttributes, boolean isManualPrompt) {
        Map<Integer, Map<Integer, List<Object>>> allAwardData = new HashMap<>();
        Map<Integer, List<Object>> processedData;
        int allAwardDataKey = 0;

        if ((!contractAwards.isEmpty()) && (mission instanceof Contract)) {
            processedData = ContractAwardsManager(personnel);

            // if processedData == null, nobody was eligible for this type of award, so they should be skipped
            if (processedData != null) {
                allAwardData.put(allAwardDataKey, processedData);
                allAwardDataKey++;
            }
        }

        if ((!factionHunterAwards.isEmpty()) && (campaign.getCampaignOptions().isUseAtB()) && (mission instanceof AtBContract)) {
            processedData = FactionHunterAwardsManager(personnel);

            if (processedData != null) {
                allAwardData.put(allAwardDataKey, processedData);
                allAwardDataKey++;
            }
        }

        // even if someone doesn't have a Combat Role, we still check combat-related Awards as we've no way to check
        // whether Person previously held a Combat Role earlier in the Mission
        if (!killAwards.isEmpty()) {
            processedData = KillAwardsManager(personnel);

            if (processedData != null) {
                allAwardData.put(allAwardDataKey, processedData);
                allAwardDataKey++;
            }
        }

        if (!miscAwards.isEmpty()) {
            // we need to use a map when accessing post-scenario,
            // so we need to convert to a map here
            HashMap<UUID, Integer> personnelMap = new HashMap<>();

            for (UUID person : personnel) {
                personnelMap.put(person, 0);
            }

            processedData = MiscAwardsManager(personnelMap, missionWasSuccessful, false, false, null);

            if (processedData != null) {
                allAwardData.put(allAwardDataKey, processedData);
                allAwardDataKey++;
            }
        }

        if (!rankAwards.isEmpty()) {
            processedData = RankAwardsManager(personnel);

            if (processedData != null) {
                allAwardData.put(allAwardDataKey, processedData);
                allAwardDataKey++;
            }
        }

        if (!scenarioAwards.isEmpty()) {
            processedData = ScenarioAwardsManager(personnel);

            if (processedData != null) {
                allAwardData.put(allAwardDataKey, processedData);
                allAwardDataKey++;
            }
        }

        if (!skillAwards.isEmpty()) {
            processedData = SkillAwardsManager(personnel);

            if (processedData != null) {
                allAwardData.put(allAwardDataKey, processedData);
                allAwardDataKey++;
            }
        }

        if ((!theatreOfWarAwards.isEmpty()) && (mission instanceof Contract)) {
            processedData = TheatreOfWarAwardsManager(personnel);

            if (processedData != null) {
                allAwardData.put(allAwardDataKey, processedData);
                allAwardDataKey++;
            }
        }

        if (!timeAwards.isEmpty()) {
            processedData = TimeAwardsManager(personnel);

            if (processedData != null) {
                allAwardData.put(allAwardDataKey, processedData);
            }
        }

        if ((!trainingAwards.isEmpty()) && (academyAttributes != null)) {
            processedData = TrainingAwardsManager(personnel, academyAttributes);

            if (processedData != null) {
                allAwardData.put(allAwardDataKey, processedData);
            }
        }

        if (!allAwardData.isEmpty()) {
            AutoAwardsDialog autoAwardsDialog = new AutoAwardsDialog(campaign, allAwardData, 0);
            autoAwardsDialog.setModalityType(ModalityType.APPLICATION_MODAL);
            autoAwardsDialog.setLocation(autoAwardsDialog.getLocation().x, 0);
            autoAwardsDialog.setVisible(true);
        } else {
            logger.info("Zero personnel were found eligible for Awards");

            final ResourceBundle resources = ResourceBundle.getBundle("mekhq.resources.AutoAwardsDialog",
                    MekHQ.getMHQOptions().getLocale());

            if (isManualPrompt) {
                JOptionPane.showMessageDialog(null,
                        resources.getString("txtNoneEligible.text"),
                        resources.getString("AutoAwardsDialog.title"),
                        JOptionPane.INFORMATION_MESSAGE);
            }
        }
    }

    /**
     * This is the manager for this type of award, processing eligibility and preparing awardData
     *
     * @param personnel the personnel to be processed
     */
    private Map<Integer, List<Object>> ContractAwardsManager(List<UUID> personnel) {
        Map<Integer, List<Object>> awardData = new HashMap<>();
        int awardDataKey = 0;

        for (UUID person : personnel) {
            Map<Integer, List<Object>> data;
            try {
                // this gives us a map of unique identifier (int), containing a list of Person, and Award
                data = ContractAwards.ContractAwardsProcessor(campaign, mission, person, contractAwards);
            } catch (Exception e) {
                data = null;
                logger.debug("{} is not eligible for any Contract Awards.",
                        campaign.getPerson(person).getFullName());
            }

            if (data != null) {
                // as the unique identifiers get doubled-up, as we loop through personnel, we extract the data from
                // data and insert it into awardData (now under a new, truly unique, int identifier).
                for (Integer dataKey : data.keySet()) {
                    awardData.put(awardDataKey, data.get(dataKey));

                    awardDataKey++;
                }
            }
        }

        // this gives us a map of unique identifier (int), containing a list of Person, and Award
        if (!awardData.isEmpty()) {
            return awardData;
        } else {
            return null;
        }
    }

    /**
     * This is the manager for this type of award, processing eligibility and preparing awardData
     *
     * @param personnel the personnel to be processed
     */
    private Map<Integer, List<Object>> FactionHunterAwardsManager(List<UUID> personnel) {
        Map<Integer, List<Object>> awardData = new HashMap<>();
        int awardDataKey = 0;

        for (UUID person : personnel) {
            Map<Integer, List<Object>> data;

            try {
                data = FactionHunterAwards.FactionHunterAwardsProcessor(campaign, mission, person, factionHunterAwards);
            } catch (Exception e) {
                data = null;
                logger.debug("{} is not eligible for any Faction Hunter Awards.",
                        campaign.getPerson(person).getFullName());
            }

            if (data != null) {
                for (Integer dataKey : data.keySet()) {
                    awardData.put(awardDataKey, data.get(dataKey));

                    awardDataKey++;
                }
            }
        }

        if (!awardData.isEmpty()) {
            return awardData;
        } else {
            return null;
        }
    }

    /**
     * This is the manager for this type of award, processing eligibility and preparing awardData
     *
     * @param personnel the personnel to be processed
     */
    private Map<Integer, List<Object>> InjuryAwardsManager(HashMap<UUID, Integer> personnel) {
        Map<Integer, List<Object>> awardData = new HashMap<>();
        int awardDataKey = 0;

        for (UUID person : personnel.keySet()) {
            Map<Integer, List<Object>> data;

            try {
                data = InjuryAwards.InjuryAwardsProcessor(campaign, person, injuryAwards, personnel.get(person));
            } catch (Exception e) {
                data = null;
                logger.debug("{} is not eligible for any Injury Awards.", campaign.getPerson(person).getFullName());
            }

            if (data != null) {
                for (Integer dataKey : data.keySet()) {
                    awardData.put(awardDataKey, data.get(dataKey));

                    awardDataKey++;
                }
            }
        }

        if (!awardData.isEmpty()) {
            return awardData;
        } else {
            return null;
        }
    }

    /**
     * This is the manager for this type of award, processing eligibility and preparing awardData
     *
     * @param personnel the personnel to be processed
     */
    private Map<Integer, List<Object>> KillAwardsManager(List<UUID> personnel) {
        // prep the kill award data so that we only have to process it once
        Map<Integer, List<Kill>> missionKillData = new HashMap<>();

        for (UUID person : personnel) {
            for (Kill kill : campaign.getKillsFor(person)) {
                if (kill.getMissionId() == mission.getId()) {
                    // get the current list of kills, or create an empty one if it doesn't exist
                    List<Kill> missionKills = missionKillData.computeIfAbsent(kill.getForceId(), k -> new ArrayList<>());
                    // add the new kill
                    missionKills.add(kill);
                }
            }
        }

        // process the award data, checking for award eligibility
        Map<Integer, List<Object>> awardData = new HashMap<>();
        int awardDataKey = 0;

        for (UUID person : personnel) {
            Map<Integer, List<Object>> data;
            try {
                data = KillAwards.KillAwardProcessor(campaign, mission, person, killAwards, missionKillData);
            } catch (Exception e) {
                data = null;
                logger.debug("{} is not eligible for any Kill Awards.",
                        campaign.getPerson(person).getFullName());
            }

            if (data != null) {
                for (Integer dataKey : data.keySet()) {
                    awardData.put(awardDataKey, data.get(dataKey));

                    awardDataKey++;
                }
            }
        }

        if (!awardData.isEmpty()) {
            return awardData;
        } else {
            return null;
        }
    }

    /**
     * This method is the manager for processing Scenario Kill Awards.
     *
     * @param personnel     the List of personnel to be processed for awards
     * @param scenarioKills a map of personnel and their corresponding list of Kills
     * @return a map containing the award data, or null if no awards are applicable
     */
    private Map<Integer, List<Object>> ScenarioKillAwardsManager(List<UUID> personnel, HashMap<UUID, List<Kill>> scenarioKills) {
        Map<Integer, List<Object>> awardData = new HashMap<>();
        int awardDataKey = 0;

        for (UUID person : personnel) {
            List<Kill> personalKills = scenarioKills.get(person);

            Map<Integer, List<Object>> data;

            try {
                data = ScenarioKillAwards.ScenarioKillAwardsProcessor(campaign, person, killAwards, personalKills.size());
            } catch (Exception e) {
                data = null;
                logger.debug("{} is not eligible for any Scenario Kill Awards.",
                        campaign.getPerson(person).getFullName());
            }

            if (data != null) {
                for (Integer dataKey : data.keySet()) {
                    awardData.put(awardDataKey, data.get(dataKey));

                    awardDataKey++;
                }
            }
        }

        if (!awardData.isEmpty()) {
            return awardData;
        } else {
            return null;
        }
    }

    /**
     * This method is the manager for processing Miscellaneous Awards.
     *
     * @param personnel        the personnel to be processed
     * @param missionWasSuccessful    true if the mission was successful, false otherwise
     * @param wasCivilianHelp  true if the scenario (if relevant) was AtB Scenario type CIVILIANHELP
     * @param wasScenario      true if the award is for a scenario, false otherwise
     * @param scenarioKills    a map of personnel and their corresponding list of Kills
     * @return a map containing the award data, or null if no awards are applicable
     */
    private Map<Integer, List<Object>> MiscAwardsManager(HashMap<UUID, Integer> personnel, boolean missionWasSuccessful, boolean wasScenario,
                                                         boolean wasCivilianHelp, HashMap<UUID, List<Kill>> scenarioKills) {
        Map<Integer, List<Object>> awardData = new HashMap<>();
        int awardDataKey = 0;

        UUID supportPersonOfTheYear = null;

        if (campaign.getLocalDate().getDayOfYear() == 1) {
            int supportPoints = 0;


            // we duplicate and shuffle the list to avoid giving personnel advantage based on name
            List<UUID> temporaryPersonnelList = new ArrayList<>(personnel.keySet());
            Collections.shuffle(temporaryPersonnelList);

            // we do everybody here, as we want to capture personnel who were support personnel,
            // even if they're not current support personnel
            for (UUID person : temporaryPersonnelList) {
                Person p = campaign.getPerson(person);

                if (p.getAutoAwardSupportPoints() > supportPoints) {
                    supportPersonOfTheYear = person;
                    supportPoints = p.getAutoAwardSupportPoints();
                }

                // we reset them for next year
                p.setAutoAwardSupportPoints(0);
            }
        }

        for (UUID person : personnel.keySet()) {
            Map<Integer, List<Object>> data;

            List<Kill> personalKills = new ArrayList<>();

            if (wasScenario) {
                // This should only throw an exception if the person we're trying to get wasn't in the scenario.
                // I'm not sure if that can even happen, but insurance never hurts.
                try {
                    personalKills = scenarioKills.get(person);
                } catch (Exception ignored) {}
            }

            try {
                data = MiscAwards.MiscAwardsProcessor(
                        campaign,
                        mission,
                        person,
                        miscAwards,
                        missionWasSuccessful,
                        wasCivilianHelp,
                        personalKills.size(),
                        personnel.get(person),
                        supportPersonOfTheYear
                );
            } catch (Exception e) {
                data = null;
                logger.debug("{} is not eligible for any Misc Awards.", campaign.getPerson(person).getFullName());
            }

            if (data != null) {
                for (Integer dataKey : data.keySet()) {
                    awardData.put(awardDataKey, data.get(dataKey));

                    awardDataKey++;
                }
            }
        }

        if (!awardData.isEmpty()) {
            return awardData;
        } else {
            return null;
        }
    }

    /**
     * This is the manager for this type of award, processing eligibility and preparing awardData
     *
     * @param personnel the personnel to be processed
     */
    private Map<Integer, List<Object>> RankAwardsManager(List<UUID> personnel) {
        Map<Integer, List<Object>> awardData = new HashMap<>();
        int awardDataKey = 0;

        for (UUID person : personnel) {
            Map<Integer, List<Object>> data;
            try {
                data = RankAwards.RankAwardsProcessor(campaign, person, rankAwards);
            } catch (Exception e) {
                data = null;
                logger.debug("{} is not eligible for any Rank Awards.", campaign.getPerson(person).getFullName());
            }

            if (data != null) {
                for (Integer dataKey : data.keySet()) {
                    awardData.put(awardDataKey, data.get(dataKey));

                    awardDataKey++;
                }
            }
        }

        if (!awardData.isEmpty()) {
            return awardData;
        } else {
            return null;
        }
    }

    /**
     * This is the manager for this type of award, processing eligibility and preparing awardData
     *
     * @param personnel the personnel to be processed
     */
    private Map<Integer, List<Object>> ScenarioAwardsManager(List<UUID> personnel) {
        Map<Integer, List<Object>> awardData = new HashMap<>();
        int awardDataKey = 0;

        for (UUID person : personnel) {
            Map<Integer, List<Object>> data;
            try {
                data = ScenarioAwards.ScenarioAwardsProcessor(campaign, person, scenarioAwards);
            } catch (Exception e) {
                data = null;
                logger.debug("{} is not eligible for any Scenario Awards.", campaign.getPerson(person).getFullName());
            }

            if (data != null) {
                for (Integer dataKey : data.keySet()) {
                    awardData.put(awardDataKey, data.get(dataKey));

                    awardDataKey++;
                }
            }
        }

        if (!awardData.isEmpty()) {
            return awardData;
        } else {
            return null;
        }
    }

    /**
     * This is the manager for this type of award, processing eligibility and preparing awardData
     *
     * @param personnel the personnel to be processed
     */
    private Map<Integer, List<Object>> SkillAwardsManager(List<UUID> personnel) {
        Map<Integer, List<Object>> awardData = new HashMap<>();
        int awardDataKey = 0;

        for (UUID person : personnel) {
            Map<Integer, List<Object>> data;
            try {
                data = SkillAwards.SkillAwardsProcessor(campaign, person, skillAwards);
            } catch (Exception e) {
                data = null;
                logger.debug("{} is not eligible for any Skill Awards.", campaign.getPerson(person).getFullName());
            }

            if (data != null) {
                for (Integer dataKey : data.keySet()) {
                    awardData.put(awardDataKey, data.get(dataKey));

                    awardDataKey++;
                }
            }
        }

        if (!awardData.isEmpty()) {
            return awardData;
        } else {
            return null;
        }
    }

    /**
     * This is the manager for this type of award, processing eligibility and preparing awardData
     *
     * @param personnel the personnel to be processed
     */
    private Map<Integer, List<Object>> TheatreOfWarAwardsManager(List<UUID> personnel) {
        Map<Integer, List<Object>> awardData = new HashMap<>();
        int awardDataKey = 0;

        for (UUID person : personnel) {
            Map<Integer, List<Object>> data;
            try {
                data = TheatreOfWarAwards.TheatreOfWarAwardsProcessor(campaign, mission, person, theatreOfWarAwards);
            } catch (Exception e) {
                data = null;
                logger.debug("{} is not eligible for any Theatre of War Awards.", campaign.getPerson(person).getFullName());
            }

            if (data != null) {
                for (Integer dataKey : data.keySet()) {
                    awardData.put(awardDataKey, data.get(dataKey));

                    awardDataKey++;
                }
            }
        }

        if (!awardData.isEmpty()) {
            return awardData;
        } else {
            return null;
        }
    }

    /**
     * This is the manager for this type of award, processing eligibility and preparing awardData
     *
     * @param personnel the personnel to be processed
     */
    private Map<Integer, List<Object>> TimeAwardsManager(List<UUID> personnel) {
        Map<Integer, List<Object>> awardData = new HashMap<>();
        int awardDataKey = 0;

        for (UUID person : personnel) {
            Map<Integer, List<Object>> data;
            try {
                data = TimeAwards.TimeAwardsProcessor(campaign, person, timeAwards);
            } catch (Exception e) {
                data = null;
                logger.debug("{} is not eligible for any Time Awards.", campaign.getPerson(person).getFullName());
            }

            if (data != null) {
                for (Integer dataKey : data.keySet()) {
                    awardData.put(awardDataKey, data.get(dataKey));

                    awardDataKey++;
                }
            }
        }

        if (!awardData.isEmpty()) {
            return awardData;
        } else {
            return null;
        }
    }

    /**
     * This is the manager for this type of award, processing eligibility and preparing awardData
     *
     * @param personnel the personnel to be processed
     * @param academyAttributes the academy attributes mapped to the personnel being processed
     */
    private Map<Integer, List<Object>> TrainingAwardsManager(List<UUID> personnel, HashMap<UUID, List<Object>> academyAttributes) {
        Map<Integer, List<Object>> awardData = new HashMap<>();
        int awardDataKey = 0;

        for (UUID person : personnel) {
            Map<Integer, List<Object>> data;
            try {
                data = TrainingAwards.TrainingAwardsProcessor(campaign, person, academyAttributes.get(person), trainingAwards);
            } catch (Exception e) {
                data = null;
                logger.debug("{} is not eligible for any Training Awards.", campaign.getPerson(person).getFullName());
            }

            if (data != null) {
                for (Integer dataKey : data.keySet()) {
                    awardData.put(awardDataKey, data.get(dataKey));

                    awardDataKey++;
                }
            }
        }

        if (!awardData.isEmpty()) {
            return awardData;
        } else {
            return null;
        }
    }

    /**
     * This is called from within an Award Type module and prepares data for use by displayAwardCeremony()
     *
     * @param person the person being processed
     * @param eligibleAwards the Awards they are eligible for
     */
    public static Map<Integer, List<Object>> prepareAwardData(UUID person, List<Award> eligibleAwards) {
        Map<Integer, List<Object>> awardData = new HashMap<>();

        int awardDataKey = 0;

        for (Award award : eligibleAwards) {
            List<Object> personAwardList = new ArrayList<>();

            // this gives us a list containing [Person, Award, true]
            personAwardList.add(person);
            personAwardList.add(1, award);
            personAwardList.add(true);

            // we store that list under a unique key
            awardData.put(awardDataKey, personAwardList);

            // Increment the key for the next iteration
            awardDataKey++;
        }

        return awardData;
    }
}<|MERGE_RESOLUTION|>--- conflicted
+++ resolved
@@ -299,16 +299,12 @@
 
             for (String setName : allSetNames) {
                 if (!allSetNames.isEmpty()) {
-<<<<<<< HEAD
-                    logger.info("Getting all awards from set: {}", setName);
-=======
                     if (Arrays.asList(filterList).contains(setName)) {
-                        LogManager.getLogger().info("'{}' was found in the list of sets to be ignored. Ignoring it.", setName);
+                        logger.info("'{}' was found in the list of sets to be ignored. Ignoring it.", setName);
                         continue;
                     }
 
-                    LogManager.getLogger().info("Getting all awards from set: {}", setName);
->>>>>>> 096692ef
+                    logger.info("Getting all awards from set: {}", setName);
 
                     awards.addAll(AwardsFactory.getInstance().getAllAwardsForSet(setName));
 
