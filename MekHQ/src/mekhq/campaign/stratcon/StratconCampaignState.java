--- conflicted
+++ resolved
@@ -17,6 +17,14 @@
  * along with MekHQ. If not, see <http://www.gnu.org/licenses/>.
  */
 package mekhq.campaign.stratcon;
+
+import java.io.PrintWriter;
+import java.util.ArrayList;
+import java.util.List;
+
+import javax.xml.namespace.QName;
+
+import org.w3c.dom.Node;
 
 import jakarta.xml.bind.JAXBContext;
 import jakarta.xml.bind.JAXBElement;
@@ -26,20 +34,8 @@
 import jakarta.xml.bind.annotation.XmlElementWrapper;
 import jakarta.xml.bind.annotation.XmlRootElement;
 import jakarta.xml.bind.annotation.XmlTransient;
-import jakarta.xml.bind.annotation.adapters.XmlAdapter;
-import jakarta.xml.bind.annotation.adapters.XmlJavaTypeAdapter;
 import megamek.logging.MMLogger;
 import mekhq.campaign.mission.AtBContract;
-import org.w3c.dom.Node;
-
-import javax.xml.namespace.QName;
-import java.io.PrintWriter;
-<<<<<<< HEAD
-import java.time.LocalDate;
-=======
->>>>>>> 9f740cc6
-import java.util.ArrayList;
-import java.util.List;
 
 /**
  * Contract-level state object for a StratCon campaign.
@@ -68,11 +64,8 @@
     @XmlElementWrapper(name = "campaignTracks")
     @XmlElement(name = "campaignTrack")
     private final List<StratconTrackState> tracks;
-<<<<<<< HEAD
 
     private List<LocalDate> weeklyScenarios;
-=======
->>>>>>> 9f740cc6
 
     @XmlTransient
     public AtBContract getContract() {
