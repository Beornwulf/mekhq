/*
 * Copyright (c) 2019-2025 - The MegaMek Team. All Rights Reserved.
 *
 * This file is part of MekHQ.
 *
 * MekHQ is free software: you can redistribute it and/or modify
 * it under the terms of the GNU General Public License as published by
 * the Free Software Foundation, either version 3 of the License, or
 * (at your option) any later version.
 *
 * MekHQ is distributed in the hope that it will be useful,
 * but WITHOUT ANY WARRANTY; without even the implied warranty of
 * MERCHANTABILITY or FITNESS FOR A PARTICULAR PURPOSE. See the
 * GNU General Public License for more details.
 *
 * You should have received a copy of the GNU General Public License
 * along with MekHQ. If not, see <http://www.gnu.org/licenses/>.
 */
package mekhq.campaign.stratcon;

import megamek.common.Minefield;
import megamek.common.TargetRoll;
import megamek.common.annotations.Nullable;
import megamek.common.event.Subscribe;
import megamek.logging.MMLogger;
import mekhq.MHQConstants;
import mekhq.MekHQ;
import mekhq.campaign.Campaign;
import mekhq.campaign.ResolveScenarioTracker;
import mekhq.campaign.event.NewDayEvent;
import mekhq.campaign.event.ScenarioChangedEvent;
import mekhq.campaign.event.StratconDeploymentEvent;
import mekhq.campaign.force.CombatTeam;
import mekhq.campaign.force.Force;
import mekhq.campaign.mission.*;
import mekhq.campaign.mission.ScenarioForceTemplate.ForceAlignment;
import mekhq.campaign.mission.ScenarioForceTemplate.ForceGenerationMethod;
import mekhq.campaign.mission.ScenarioMapParameters.MapLocation;
import mekhq.campaign.mission.atb.AtBScenarioModifier;
import mekhq.campaign.mission.enums.AtBMoraleLevel;
import mekhq.campaign.mission.enums.CombatRole;
import mekhq.campaign.mission.enums.ContractCommandRights;
import mekhq.campaign.mission.enums.ScenarioStatus;
import mekhq.campaign.mission.resupplyAndCaches.StarLeagueCache;
import mekhq.campaign.mission.resupplyAndCaches.StarLeagueCache.CacheType;
import mekhq.campaign.personnel.Person;
import mekhq.campaign.personnel.Skill;
import mekhq.campaign.personnel.SkillType;
import mekhq.campaign.personnel.turnoverAndRetention.Fatigue;
import mekhq.campaign.stratcon.StratconContractDefinition.StrategicObjectiveType;
import mekhq.campaign.stratcon.StratconScenario.ScenarioState;
import mekhq.campaign.unit.Unit;
import org.apache.commons.math3.util.Pair;

import java.time.DayOfWeek;
import java.time.LocalDate;
import java.util.*;
import java.util.stream.Collectors;

import static java.lang.Math.max;
import static java.lang.Math.min;
import static java.lang.Math.round;
import static megamek.codeUtilities.ObjectUtility.getRandomItem;
import static megamek.common.Compute.d6;
import static megamek.common.Compute.randomInt;
import static megamek.common.Coords.ALL_DIRECTIONS;
import static megamek.common.UnitType.*;
import static mekhq.campaign.force.Force.FORCE_NONE;
import static mekhq.campaign.icons.enums.OperationalStatus.determineLayeredForceIconOperationalStatus;
import static mekhq.campaign.mission.AtBDynamicScenarioFactory.finalizeScenario;
import static mekhq.campaign.mission.ScenarioForceTemplate.ForceAlignment.Allied;
import static mekhq.campaign.mission.ScenarioForceTemplate.ForceAlignment.Opposing;
import static mekhq.campaign.mission.ScenarioMapParameters.MapLocation.AllGroundTerrain;
import static mekhq.campaign.mission.ScenarioMapParameters.MapLocation.LowAtmosphere;
import static mekhq.campaign.mission.ScenarioMapParameters.MapLocation.Space;
import static mekhq.campaign.mission.ScenarioMapParameters.MapLocation.SpecificGroundTerrain;
import static mekhq.campaign.personnel.SkillType.S_ADMIN;
import static mekhq.campaign.personnel.SkillType.S_TACTICS;
import static mekhq.campaign.personnel.SkillType.getSkillHash;
import static mekhq.campaign.stratcon.StratconContractInitializer.getUnoccupiedCoords;
import static mekhq.campaign.stratcon.StratconRulesManager.ReinforcementEligibilityType.AUXILIARY;
import static mekhq.campaign.stratcon.StratconRulesManager.ReinforcementResultsType.DELAYED;
import static mekhq.campaign.stratcon.StratconRulesManager.ReinforcementResultsType.FAILED;
import static mekhq.campaign.stratcon.StratconRulesManager.ReinforcementResultsType.INTERCEPTED;
import static mekhq.campaign.stratcon.StratconRulesManager.ReinforcementResultsType.SUCCESS;
import static mekhq.campaign.stratcon.StratconScenarioFactory.convertSpecificUnitTypeToGeneral;
import static mekhq.utilities.ReportingUtilities.CLOSING_SPAN_TAG;
import static mekhq.utilities.ReportingUtilities.spanOpeningWithCustomColor;

/**
 * This class contains "rules" logic for the AtB-Stratcon state
 *
 * @author NickAragua
 */
public class StratconRulesManager {
    public final static int BASE_LEADERSHIP_BUDGET = 1000;

    private static final MMLogger logger = MMLogger.create(StratconRulesManager.class);

    /**
     * What makes a particular lance eligible to be reinforcements for a scenario
     */
    public enum ReinforcementEligibilityType {
        /**
         * Nothing
         */
        NONE,

        /**
         * Combat Team is already deployed to the track
         */
        CHAINED_SCENARIO,

        /**
         * We pay a support point and make a regular roll
         */
        REGULAR,

        /**
         * The Combat Team's deployment orders are "Frontline" or "Auxiliary".
         * We pay a support point and make an enhanced roll
         */
        AUXILIARY
    }

    /**
     * What were the results of the reinforcement roll?
     */
    public enum ReinforcementResultsType {
        /**
         * The reinforcement attempt was successful.
         */
        SUCCESS,

        /**
         * The reinforcements arrive later than normal.
         */
        DELAYED,

        /**
         * The attempt failed, nothing else happens.
         */
        FAILED,

        /**
         * The reinforcements were intercepted.
         */
        INTERCEPTED
    }

    /**
     * This method generates scenario dates for each week of the StratCon campaign.
     * <p>
     * The method first determines the number of turning point scenario rolls based on the required
     * lance count from the track, then multiplies that count depending on the contract's morale level.
     * <p>
     * If auto-assign for lances is enabled, and either there are no available forces or the number of
     * weekly scenarios equals or exceeds the number of available forces, it breaks from the scenario
     * generation loop.
     * <p>
     * For each scenario, a scenario odds target number is calculated, and a roll is made against
     * this target. If the roll is less than the target number, a new weekly scenario is created
     * with a random date within the week.
     *
     * @param campaign The campaign.
     * @param campaignState The state of the StratCon campaign.
     * @param contract The AtBContract for the campaign.
     * @param track The StratCon campaign track.
     */
    public static void generateScenariosDatesForWeek(Campaign campaign, StratconCampaignState campaignState,
                                                 AtBContract contract, StratconTrackState track) {
        // maps scenarios to force IDs
        final boolean autoAssignLances = contract.getCommandRights().isIntegrated();
        List<Integer> availableForceIDs = getAvailableForceIDs(campaign, contract);

        int scenarioRolls = track.getRequiredLanceCount();

        AtBMoraleLevel moraleLevel = contract.getMoraleLevel();

        switch (moraleLevel) {
            case ADVANCING -> scenarioRolls = (int) round(scenarioRolls * 1.33);
            case DOMINATING -> scenarioRolls = (int) round(scenarioRolls * 1.66);
            case OVERWHELMING -> scenarioRolls = scenarioRolls * 2;
            default -> {}
        }

        for (int scenarioIndex = 0; scenarioIndex < scenarioRolls; scenarioIndex++) {
            if (autoAssignLances && availableForceIDs.isEmpty()) {
                break;
            }

            if (autoAssignLances && (scenarioIndex >= availableForceIDs.size())) {
                break;
            }

            int targetNum = calculateScenarioOdds(track, contract, false);
            int roll = randomInt(100);

            if (roll < targetNum) {
                LocalDate scenarioDate = campaign.getLocalDate().plusDays(randomInt(7));
                campaignState.addWeeklyScenario(scenarioDate);
                logger.info(String.format("StratCon Weekly Scenario Roll: %s vs. %s (%s)", roll, targetNum, scenarioDate));
            } else {
                logger.info(String.format("StratCon Weekly Scenario Roll: %s vs. %s", roll, targetNum));
            }
        }
    }

    /**
     * This method generates a weekly scenario for a specific track.
     * <p>
     * First, it initializes empty collections for generated scenarios and available forces, and
     * determines whether lances are auto-assigned.
     * <p>
     * Then it generates a requested number of scenarios. If auto-assign is enabled and there
     * are no available forces, it breaks from the scenario generation loop.
     * <p>
     * For each scenario, it first tries to create a scenario for existing forces on the track.
     * If that is not possible, it selects random force, removes it from available forces, and
     * creates a scenario for it. For any scenario, if it is under liaison command, it may set the
     * scenario as required and attaches the liaison.
     * <p>
     * After scenarios are generated, OpFors, events, etc. are finalized for each scenario.
     *
     * @param campaign      The current campaign.
     * @param campaignState The relevant StratCon campaign state.
     * @param contract      The relevant contract.
     * @param scenarioCount The number of scenarios to generate.
     */
    public static void generateDailyScenariosForTrack(Campaign campaign, StratconCampaignState campaignState,
                                                      AtBContract contract, int scenarioCount) {
        final boolean autoAssignLances = contract.getCommandRights().isIntegrated();

        // get this list just so we have it available
        List<Integer> availableForceIDs = getAvailableForceIDs(campaign, contract);

        // Build the available force pool - this ensures operational forces have an increased
        // chance of being picked
        if (autoAssignLances && !availableForceIDs.isEmpty()) {
            List<Integer> availableForcePool = new ArrayList<>();

            for (int forceId : availableForceIDs) {
                Force force = campaign.getForce(forceId);

                if (force == null) {
                    continue;
                }

                if (force.isDeployed()) {
                    continue;
                }

                int operationalStatus = 0;
                int unitCount = 0;

                for (UUID unitId : force.getAllUnits(true)) {
                    try {
                        Unit unit = campaign.getUnit(unitId);
                        operationalStatus += determineLayeredForceIconOperationalStatus(unit).ordinal();
                        unitCount++;
                    } catch (Exception e) {
                        logger.warn(e.getMessage(), e);
                    }
                }

                int calculatedOperationStatus = (int) round(Math.pow((3 - (double) operationalStatus / unitCount), 2.0));

                for (int i = 0; i < calculatedOperationStatus; i++) {
                    availableForcePool.add(forceId);
                }
            }

            Collections.shuffle(availableForcePool);
            availableForceIDs = availableForcePool;
        }

        Map<MapLocation, List<Integer>> sortedAvailableForceIDs = sortForcesByMapType(availableForceIDs, campaign);

        for (int scenarioIndex = 0; scenarioIndex < scenarioCount; scenarioIndex++) {
            if (autoAssignLances && availableForceIDs.isEmpty()) {
                break;
            }

            List<StratconTrackState> tracks = campaignState.getTracks();
            StratconTrackState track = campaignState.getTracks().get(0);

            if (tracks.size() > 1) {
                track = getRandomItem(tracks);
            }

            if (autoAssignLances && availableForceIDs.isEmpty()) {
                break;
            }

            StratconCoords scenarioCoords = getUnoccupiedCoords(track, true);

            if (scenarioCoords == null) {
                logger.warn("Target track is full, skipping scenario generation");
                continue;
            }

            // if forces are already assigned to these coordinates, use those instead of randomly
            // selected ones
            StratconScenario scenario;
            if (track.getAssignedCoordForces().containsKey(scenarioCoords)) {
                scenario = generateScenarioForExistingForces(scenarioCoords,
                    track.getAssignedCoordForces().get(scenarioCoords), contract, campaign, track);
            // otherwise, pick a random force from the avail
            } else {
                int randomForceIndex = randomInt(availableForceIDs.size());
                int randomForceID = availableForceIDs.get(randomForceIndex);

                // remove the force from the available lists, so we don't designate it as primary
                // twice
                if (autoAssignLances) {
                    availableForceIDs.removeIf(id -> id.equals(randomForceIndex));

                    // we want to remove the actual int with the value, not the value at the index
                    sortedAvailableForceIDs.get(AllGroundTerrain).removeIf(id -> id.equals(randomForceID));
                    sortedAvailableForceIDs.get(LowAtmosphere).removeIf(id -> id.equals(randomForceID));
                    sortedAvailableForceIDs.get(Space).removeIf(id -> id.equals(randomForceID));
                }

                // two scenarios on the same coordinates wind up increasing in size
                if (track.getScenarios().containsKey(scenarioCoords)) {
                    track.getScenarios().get(scenarioCoords).incrementRequiredPlayerLances();
                    assignAppropriateExtraForceToScenario(track.getScenarios().get(scenarioCoords),
                        sortedAvailableForceIDs);
                    continue;
                }

                scenario = setupScenario(scenarioCoords, randomForceID, campaign, contract, track);
            }

            if (scenario != null) {
                finalizeBackingScenario(campaign, contract, track, autoAssignLances, scenario);
            }
        }
    }

    /**
     * Generates a StratCon scenario.
     * This is a utility method that allows us to generate a scenario quickly without specifying
     * track state and scenario template.
     *
     * @param campaign The current campaign.
     * @param contract The contract associated with the scenario.
     * @return A newly generated {@link StratconScenario}, or {@code null} if scenario creation fails.
     */
    public static @Nullable StratconScenario generateExternalScenario(Campaign campaign, AtBContract contract) {
        return generateExternalScenario(campaign, contract, null, null,
            null, false, null);
    }

    /**
     * Generates a new StratCon scenario using advanced configuration.
     * It provides a scenario based on a given campaign, contract, track, template.
     * This is meant for scenario control on a higher level than the overloading methods.
     *
     * @param campaign The current campaign.
     * @param contract The contract associated with the scenario.
     * @param track    The {@link StratconTrackState} the scenario should be assigned to, or
     *                 {@code null} to select a random track.
     * @param scenarioCoords   The {@link StratconCoords} where in the track to place the scenario, or
     *                 {@code null} to select a random hex. If populated, {@code track} cannot be
     *                 {@code null}
     * @param template A specific {@link ScenarioTemplate} to use for scenario generation,
     *                 or {@code null} to select scenario template randomly.
     * @param allowPlayerFacilities Whether the scenario is allowed to spawn on top of
     *                             player-allied facilities.
     * @param daysTilDeployment How many days beyond current date until the scenario, or {@code null}
     *                         to pick a random date within the next 7 days.
     * @return A newly generated {@link StratconScenario}, or {@code null} if scenario creation fails.
     */
     public static @Nullable StratconScenario generateExternalScenario(Campaign campaign, AtBContract contract,
                                                                       @Nullable StratconTrackState track,
                                                                       @Nullable StratconCoords scenarioCoords,
                                                                       @Nullable ScenarioTemplate template,
                                                                       boolean allowPlayerFacilities,
                                                                       @Nullable Integer daysTilDeployment) {
         // If we're not generating for a specific track, randomly pick one.
         if (track == null) {
             track = getRandomTrack(contract);

             if (track == null) {
                 logger.error("Failed to generate a random track, aborting scenario generation.");
                 return null;
             }
         }

         // Are we automatically assigning lances?
         boolean autoAssignLances = contract.getCommandRights().isIntegrated();

         // Grab the available lances and sort them by map type
         List<Integer> availableForceIDs = getAvailableForceIDs(campaign, contract);
         Map<MapLocation, List<Integer>> sortedAvailableForceIDs = sortForcesByMapType(availableForceIDs, campaign);

         // Select the target coords.
         if (scenarioCoords == null) {
             scenarioCoords = getUnoccupiedCoords(track, allowPlayerFacilities);
         }

         if (scenarioCoords == null) {
             logger.warn("Target track is full, aborting scenario generation.");
             return null;
         }

         // If forces are already assigned to the target coordinates, use those instead of randomly
         // selected a new force
         StratconScenario scenario = null;
         if (track.getAssignedCoordForces().containsKey(scenarioCoords)) {
             scenario = generateScenarioForExistingForces(scenarioCoords,
                 track.getAssignedCoordForces().get(scenarioCoords), contract, campaign, track,
                 template, daysTilDeployment);
         }

         // Otherwise, pick a random force from those available
         // If a template has been specified, remove forces that aren't appropriate for the
         // template.
         if (template != null) {
             MapLocation location = template.mapParameters.getMapLocation();

             switch (location) {
                 case AllGroundTerrain, SpecificGroundTerrain -> {
                     sortedAvailableForceIDs.get(LowAtmosphere).clear();
                     sortedAvailableForceIDs.get(Space).clear();
                 }
                 case LowAtmosphere -> {
                     sortedAvailableForceIDs.get(AllGroundTerrain).clear();
                     sortedAvailableForceIDs.get(Space).clear();
                 }
                 case Space -> {
                     sortedAvailableForceIDs.get(AllGroundTerrain).clear();
                     sortedAvailableForceIDs.get(LowAtmosphere).clear();
                 }
             }
         }

         // If we haven't generated a scenario yet, it's because we need to pick a random force.
         if (scenario == null) {
             int availableForces = availableForceIDs.size();
             int randomForceID = FORCE_NONE;

             if (availableForces > 0) {
                 int randomForceIndex = randomInt(availableForces);
                 randomForceID = availableForceIDs.get(randomForceIndex);
             }

             scenario = setupScenario(scenarioCoords, randomForceID, campaign, contract, track,
                 template, false, daysTilDeployment);
         }

         if (scenario == null) {
             return null;
         }

         // We end by finalizing the scenario
         finalizeBackingScenario(campaign, contract, track, autoAssignLances, scenario);

         // We return the scenario in case we want to make specific changes.
         return scenario;
     }

    /**
     * Generates a reinforcement interception scenario for a given StratCon track.
     * An interception scenario is set up at unoccupied coordinates on the track.
     * If the scenario setup is successful, it is finalized and the deployment date for the
     * scenario is set as the current date.
     *
     * @param campaign the current campaign
     * @param contract the {@link AtBContract} for which the scenario is created
     * @param track the {@link StratconTrackState} where the scenario is located, or {@code null}
     * if not located on a track
     * @param template the {@link ScenarioTemplate} used to create the scenario
     * @param interceptedForce the {@link Force} that's being intercepted in the scenario
     */
     public static @Nullable void generateReinforcementInterceptionScenario(
         Campaign campaign, StratconScenario linkedScenario, AtBContract contract,
         StratconTrackState track, ScenarioTemplate template, Force interceptedForce) {
         StratconCoords scenarioCoords = getUnoccupiedCoords(track, false);

         StratconScenario scenario = setupScenario(scenarioCoords, interceptedForce.getId(), campaign,
             contract, track, template, true, 0);

         if (scenario == null) {
             logger.error("Failed to generate a random interception scenario, aborting scenario generation.");
             return;
         }

         finalizeBackingScenario(campaign, contract, track, true, scenario);
         scenario.setActionDate(campaign.getLocalDate());
         scenario.getBackingScenario().setStatus(ScenarioStatus.CURRENT);
         scenario.getBackingScenario().setlinkedScenarioID(linkedScenario.getBackingScenario().getId());
     }

    /**
     * Adds a {@link StratconScenario} to the specified contract. This scenario is cloaked so will
     * not be visible until the player uncovers it.
     * If no {@link StratconTrackState} or {@link ScenarioTemplate} is provided, random one will be
     * picked.
     *
     * @param campaign   The current campaign.
     * @param contract   The {@link AtBContract} associated with the scenario.
     * @param trackState The {@link StratconTrackState} in which the scenario occurs.
     *                  If {@code null}, a random trackState is selected.
     * @param template   The {@link ScenarioTemplate} for the scenario.
     *                  If {@code null}, the default template is used.
     * @param allowPlayerFacilities Whether the scenario is allowed to spawn on top of
     *                             player-allied facilities.
     * @param daysTilDeployment How many days until the scenario takes place, or {@code null} to
     *                         pick a random day within the next 7 days.
     *
     * @return The created {@link StratconScenario} or @code null},
     * if no {@link ScenarioTemplate} is found or if all coordinates in the provided
     * {@link StratconTrackState} are occupied (and therefore, scenario placement is not possible).
     */
    public static @Nullable StratconScenario addHiddenExternalScenario(Campaign campaign,
                                                                       AtBContract contract,
                                                                       @Nullable StratconTrackState trackState,
                                                                       @Nullable ScenarioTemplate template,
                                                                       boolean allowPlayerFacilities,
                                                                       @Nullable Integer daysTilDeployment) {
        // If we're not generating for a specific track, randomly pick one.
        if (trackState == null) {
            trackState = getRandomTrack(contract);

            if (trackState == null) {
                logger.error("Failed to generate a random track, aborting scenario generation.");
                return null;
            }
        }

        StratconCoords coords = getUnoccupiedCoords(trackState, allowPlayerFacilities);

        if (coords == null) {
            logger.error(String.format("Unable to place objective scenario on track %s," +
                    " as all coords were occupied. Aborting.",
                trackState.getDisplayableName()));
            return null;
        }

        // create scenario - don't assign a force yet
        StratconScenario scenario = StratconRulesManager.generateScenario(campaign, contract,
            trackState, FORCE_NONE, coords, template, daysTilDeployment);

        if (scenario == null) {
            return null;
        }

        // clear dates, because we don't want the scenario disappearing on us
        scenario.setDeploymentDate(null);
        scenario.setActionDate(null);
        scenario.setReturnDate(null);
        scenario.setStrategicObjective(true);
        scenario.setTurningPoint(true);
        scenario.getBackingScenario().setCloaked(true);

        trackState.addScenario(scenario);

        return scenario;
    }

    /**
     * Fetches a random {@link StratconTrackState} from the {@link StratconCampaignState}.
     * If no tracks are present, it logs an error message and returns {@code null}.
     *
     * @param contract The {@link AtBContract} from which the track state will be fetched.
     * @return The randomly chosen {@link StratconTrackState}, or {@code null} if no tracks are available.
     */
     public static @Nullable StratconTrackState getRandomTrack(AtBContract contract) {
          List<StratconTrackState> tracks = contract.getStratconCampaignState().getTracks();
          Random rand = new Random();

          if (!tracks.isEmpty()) {
               return tracks.get(rand.nextInt(tracks.size()));
          } else {
               logger.error("No tracks available. Unable to fetch random track");
               return null;
          }
     }

    /**
     * Finalizes the backing scenario, setting up the OpFor, scenario parameters, and other
     * necessary steps.
     *
     * @param campaign        The current campaign.
     * @param contract        The contract associated with the scenario.
     * @param track           The relevant {@link StratconTrackState}.
     * @param autoAssignLances  Flag indicating whether lances are to be auto-assigned.
     * @param scenario        The {@link StratconScenario} scenario to be finalized.
     */
    private static void finalizeBackingScenario(Campaign campaign, AtBContract contract,
                        @Nullable StratconTrackState track, boolean autoAssignLances,
                        StratconScenario scenario) {
        final AtBDynamicScenario backingScenario = scenario.getBackingScenario();

        // First determine if the scenario is a Turning Point (that win/lose will affect CVP)
        determineIfTurningPointScenario(contract, scenario);

        // Then add any Cadre Duty units
        if (contract.getContractType().isCadreDuty()) {
            addCadreDutyTrainees(backingScenario);
        }

        // Finally, finish scenario set up
        finalizeScenario(backingScenario, contract, campaign);
        setScenarioParametersFromBiome(track, scenario);
        swapInPlayerUnits(scenario, campaign, FORCE_NONE);

        if (!autoAssignLances && !scenario.ignoreForceAutoAssignment()) {
            for (int forceID : scenario.getPlayerTemplateForceIDs()) {
                backingScenario.removeForce(forceID);
            }

            scenario.setCurrentState(ScenarioState.UNRESOLVED);
            track.addScenario(scenario);
        } else {
            commitPrimaryForces(campaign, scenario, track);
            // if we're auto-assigning lances, deploy all assigned forces to the track as well
            for (int forceID : scenario.getPrimaryForceIDs()) {
                processForceDeployment(scenario.getCoords(), forceID, campaign, track, false);
            }
        }
    }

    /**
     * Adds a Cadre Duty trainees modifier to the given scenario based on the location of the battle.
     *
     * <p>
     * This method determines the type of trainees to be added to the scenario by evaluating the map
     * location parameter of the scenario's template. Depending on whether the battle is an air or
     * space battle versus a ground battle, the appropriate Cadre Duty trainees scenario modifier
     * is applied to the backing scenario.
     * </p>
     *
     * <p>
     * The logic is as follows:
     * <ul>
     *     <li>If the battle occurs in low atmosphere or space, the air trainees modifier is added.</li>
     *     <li>If the battle occurs on the ground at any other map location, the ground trainees
     *     modifier is added.</li>
     * </ul>
     *
     * @param backingScenario The {@link AtBDynamicScenario} representing the current scenario to which the modifier will be applied.
     */
    private static void addCadreDutyTrainees(AtBDynamicScenario backingScenario) {
        final ScenarioTemplate template = backingScenario.getTemplate();
        final MapLocation mapLocation = template.mapParameters.getMapLocation();
        boolean isAirBattle = (mapLocation == LowAtmosphere) || (mapLocation == Space);

        if (isAirBattle) {
            backingScenario.addScenarioModifier(
                AtBScenarioModifier.getScenarioModifier(MHQConstants.SCENARIO_MODIFIER_TRAINEES_AIR));
        } else {
            backingScenario.addScenarioModifier(
                AtBScenarioModifier.getScenarioModifier(MHQConstants.SCENARIO_MODIFIER_TRAINEES_GROUND));
        }
    }

    /**
     * Determines if a given StratCon scenario should be marked as critical within the context of a
     * contract.
     * <p>
     * This method evaluates the scenario's template, type, and the contract's command rights to decide
     * if the scenario should be flagged as a "turning point." Turning Point scenarios can cause CVP
     * to be increased or decreased.
     * </p>
     *
     * <p>
     * The logic follows these rules:
     * <ul>
     *     <li>If the scenario template or its type is not related to resupply operations, the
     *     method evaluates the contract's command rights.</li>
     *     <li>For <strong>INTEGRATED</strong> or <strong>HOUSE</strong> command rights:
     *     non-resupply scenarios are always marked as required.</li>
     *     <li>For <strong>LIAISON</strong> or <strong>INDEPENDENT</strong> command rights:
     *     non-resupply scenarios have a 25% chance (1 in 4) to be marked as required. An attached
     *     units modifier is also set if the scenario becomes required.</li>
     * </ul>
     *
     * @param contract The {@link AtBContract} representing the current contract.
     * @param scenario The {@link StratconScenario} being evaluated to determine if it is a Turning Point.
     */
    private static void determineIfTurningPointScenario(AtBContract contract, StratconScenario scenario) {
        ScenarioTemplate template = scenario.getScenarioTemplate();
        boolean isResupply = scenario.getBackingScenario().getStratConScenarioType().isResupply();

        if (isResupply) {
            scenario.setTurningPoint(false);
            return;
        }

        boolean isObjective = scenario.isStrategicObjective();

        if (template == null || !template.getStratConScenarioType().isResupply()) {
            ContractCommandRights commandRights = contract.getCommandRights();
            switch (commandRights) {
                case INTEGRATED -> {
                    scenario.setTurningPoint(true);
                    if (randomInt(3) == 0 || isObjective) {
                        setAttachedUnitsModifier(scenario, contract);
                    }
                }
                case HOUSE, LIAISON -> {
                    if (randomInt(3) == 0 || isObjective) {
                        scenario.setTurningPoint(true);
                        setAttachedUnitsModifier(scenario, contract);
                    }
                }
                case INDEPENDENT -> {
                    if (randomInt(3) == 0 || isObjective) {
                        scenario.setTurningPoint(true);
                    }
                }
            }
        }
    }

    /**
     * Picks the scenario terrain based on the scenario coordinates' biome
     * Note that "finalizeScenario" currently wipes out temperature/map info so this
     * method must be called afterward.
     */
    public static void setScenarioParametersFromBiome(StratconTrackState track, StratconScenario scenario) {
        StratconCoords coords = scenario.getCoords();
        AtBDynamicScenario backingScenario = scenario.getBackingScenario();
        StratconBiomeManifest biomeManifest = StratconBiomeManifest.getInstance();

        // for non-surface scenarios, we will skip the temperature update
        if (backingScenario.getBoardType() != Scenario.T_SPACE &&
                backingScenario.getBoardType() != Scenario.T_ATMOSPHERE) {
            backingScenario.setTemperature(track.getTemperature());
        }

        StratconFacility facility = track.getFacility(scenario.getCoords());
        String terrainType;

        // facilities have their own terrain lists
        if (facility != null) {
            int kelvinTemp = track.getTemperature() + StratconContractInitializer.ZERO_CELSIUS_IN_KELVIN;
            StratconBiome facilityBiome;

            // if facility doesn't have a biome temp map or no entry for the current
            // temperature, use the default one
            if (facility.getBiomes().isEmpty() || (facility.getBiomeTempMap().floorEntry(kelvinTemp) == null)) {
                facilityBiome = biomeManifest.getTempMap(StratconBiomeManifest.TERRAN_FACILITY_BIOME)
                        .floorEntry(kelvinTemp).getValue();
            } else {
                facilityBiome = facility.getBiomeTempMap().floorEntry(kelvinTemp).getValue();
            }
            terrainType = facilityBiome.allowedTerrainTypes
                    .get(randomInt(facilityBiome.allowedTerrainTypes.size()));
        } else {
            terrainType = track.getTerrainTile(coords);
        }

        var mapTypes = biomeManifest.getBiomeMapTypes();

        // don't have a map list for the given terrain, leave it alone
        if (!mapTypes.containsKey(terrainType)) {
            return;
        }

        // if we are in space, do not update the map; note that it's ok to do so in low
        // atmo
        if (backingScenario.getBoardType() != Scenario.T_SPACE) {
            var mapTypeList = mapTypes.get(terrainType).mapTypes;
            backingScenario.setHasTrack(true);
            backingScenario.setTerrainType(terrainType);
            // for now, if we're using a fixed map or in a facility, don't replace the
            // scenario
            // TODO: facility spaces will always have a relevant biome
            if (!backingScenario.isUsingFixedMap()) {
                backingScenario.setMap(mapTypeList.get(randomInt(mapTypeList.size())));
            }
            backingScenario.setLightConditions();
            backingScenario.setWeatherConditions();
        }
    }

    /**
     * Worker function that looks through the scenario's templates and swaps in
     * player units for "player or allied force" templates.
     */
    private static void swapInPlayerUnits(StratconScenario scenario, Campaign campaign, int explicitForceID) {
        for (ScenarioForceTemplate sft : scenario.getScenarioTemplate().getAllScenarioForces()) {
            if (sft.getGenerationMethod() == ForceGenerationMethod.PlayerOrFixedUnitCount.ordinal()) {
                int unitCount = (int) scenario.getBackingScenario().getBotUnitTemplates().values().stream()
                        .filter(template -> template.getForceName().equals(sft.getForceName()))
                        .count();

                // get all the units that have been generated for this template

                // or the units embedded in bot forces
                unitCount += scenario.getBackingScenario().getBotForceTemplates().entrySet().stream()
                        .filter(tuple -> tuple.getValue().getForceName().equals(sft.getForceName()))
                        .mapToInt(tuple -> tuple.getKey().getFullEntityList(campaign).size())
                        .sum();

                // now we have a unit count. Don't bother with the next step if we don't have
                // any substitutions to make
                if (unitCount == 0) {
                    continue;
                }

                Collection<Unit> potentialUnits = new HashSet<>();

                // find units in player's campaign by default, all units in the TO&E are eligible
                if (explicitForceID == FORCE_NONE) {
                    for (UUID unitId : campaign.getForces().getUnits()) {
                        try {
                            potentialUnits.add(campaign.getUnit(unitId));
                        } catch (Exception exception) {
                            logger.error(String.format("Error retrieving unit (%s): %s",
                                unitId, exception.getMessage()));
                        }
                    }
                // if we're using a seed force, then units transporting this force are eligible
                } else {
                    Force force = campaign.getForce(explicitForceID);
                    for (UUID unitID : force.getUnits()) {
                        Unit unit = campaign.getUnit(unitID);
                        if (unit.getTransportShipAssignment() != null) {
                            potentialUnits.add(unit.getTransportShipAssignment().getTransportShip());
                        }
                    }
                }
                for (Unit unit : potentialUnits) {
                    if ((sft.getAllowedUnitType() == 11) && (!campaign.getCampaignOptions().isUseDropShips())) {
                        continue;
                    }

                    // if it's the right type of unit and is around
                    if (forceCompositionMatchesDeclaredUnitType(unit.getEntity().getUnitType(),
                            sft.getAllowedUnitType()) &&
                            unit.isAvailable() && unit.isFunctional()) {

                        // add the unit to the scenario and bench the appropriate bot unit if one is
                        // present
                        scenario.addUnit(unit, sft.getForceName(), false);
                        AtBDynamicScenarioFactory.benchAllyUnit(unit.getId(), sft.getForceName(),
                                scenario.getBackingScenario());
                        unitCount--;

                        // once we've supplied enough units, end the process
                        if (unitCount == 0) {
                            break;
                        }
                    }
                }
            }
        }
    }

    /**
     * Generates a StratCon scenario for forces already existing at the given coordinates on the
     * provided track.
     *
     * @param scenarioCoords    The coordinates where the scenario will be placed on the track.
     * @param forceIDs          The set of force IDs (ideally for the forces already at the
     *                          specified location).
     * @param contract          The contract associated with the current scenario.
     * @param campaign          The current campaign.
     * @param track             The relevant StratCon track.
     * @return The newly generated {@link StratconScenario}.
     */
    public static @Nullable StratconScenario generateScenarioForExistingForces(StratconCoords scenarioCoords,
                                    Set<Integer> forceIDs, AtBContract contract, Campaign campaign,
                                    StratconTrackState track) {
        return generateScenarioForExistingForces(scenarioCoords, forceIDs, contract, campaign,
            track, null, null);
    }

    /**
     * Generates a StratCon scenario for forces already existing at the given coordinates on the
     * provided track. This method allows us to specify a specific scenario template.
     *
     * @param scenarioCoords    The coordinates where the scenario will be placed on the track.
     * @param forceIDs          The set of force IDs (ideally for the forces already at the
     *                          specified location).
     * @param contract          The contract associated with the current scenario.
     * @param campaign          The current campaign.
     * @param track             The relevant StratCon track.
     * @param template          A specific {@link ScenarioTemplate} to use, or {@code null} to
     *                          select a random template.
     * @param daysTilDeployment How many days until the scenario takes place, or {@code null} to
     *                         pick a random day within the next 7 days.
     * @return The newly generated {@link StratconScenario}.
     */
    public static @Nullable StratconScenario generateScenarioForExistingForces(StratconCoords scenarioCoords,
                                                                               Set<Integer> forceIDs,
                                                                               AtBContract contract,
                                                                               Campaign campaign,
                                                                               StratconTrackState track,
                                                                               @Nullable ScenarioTemplate template,
                                                                               @Nullable Integer daysTilDeployment) {
        boolean firstForce = true;
        StratconScenario scenario = null;

        for (int forceID : forceIDs) {
            if (firstForce) {
                scenario = setupScenario(scenarioCoords, forceID, campaign, contract, track,
                    template, false, daysTilDeployment);
                firstForce = false;

                if (scenario == null) {
                    return null;
                }
            } else {
                scenario.incrementRequiredPlayerLances();
                scenario.addPrimaryForce(forceID);
            }
        }

        // this is theoretically possible if forceIDs is empty - not likely in practice
        // but might as well, to future-proof.
        if (scenario != null) {
            scenario.setIgnoreForceAutoAssignment(true);
        }

        return scenario;
    }

    /**
     * Deploys a combat team (force) to a specified coordinate within the strategic track and performs the
     * associated deployment activities, including handling scenarios, facilities, scouting behavior,
     * and fog of war updates.
     *
     * <p>The method processes the deployment as follows:
     * <ol>
     *     <li>Reveals the fog of war at or near the deployment coordinates based on the force's role, using
     *     {@code processForceDeployment}.</li>
     *     <li>If the deployment coordinates contain an existing hostile facility, a scenario involving
     *     that facility is created.</li>
     *     <li>If the deployment coordinates are empty, a chance-based scenario may be created depending
     *     on the scenario odds.</li>
     *     <li>If a scenario is revealed (either from the facility or randomly):</li>
     *         <li>- The deployed force is assigned to that scenario.</li>
     *         <li>- The scenario is finalized and parameters are adjusted accordingly.</li>
     *     <li>If a deploying force is performing a scouting mission:</li>
     *         <li>- The target coordinates may be shifted to an unoccupied adjacent coordinate if available.</li>
     *     <li>If the coordinates contain a non-allied facility or qualify for a new scenario, a
     *     scenario is generated:</li>
     *         <li>- If forces are already deployed at the location, generate a scenario involving
     *         these forces.</li>
     *         <li>- If no forces are present, assign available forces from the campaign or randomly
     *         select a suitable combat team for the scenario.</li>
     *         <li>- If applicable, determine whether the scenario is under liaison command based on
     *             contract command rights, and update the scenario requirements.</li>
     * </ol>
     *
     * @param coords   the {@link StratconCoords} representing the deployment coordinates.
     * @param forceID  the unique identifier of the combat team (force) being deployed.
     * @param campaign the current {@link Campaign} context, which provides access to combat teams, facilities,
     *                 and other campaign-level data.
     * @param contract the {@link AtBContract} associated with the campaign, which determines rules
     *                 and command rights for the deployment.
     * @param track    the {@link StratconTrackState} representing the strategic track, including details
     *                 about scenarios, facilities, and force assignments.
     * @param sticky   a {@code boolean} flag indicating whether the deployment is "sticky," meaning
     *                 the forces remain at the deployment location without automatically updating
     *                 their position.
     */
    public static void deployForceToCoords(StratconCoords coords, int forceID, Campaign campaign,
                                           AtBContract contract, StratconTrackState track, boolean sticky) {
        CombatTeam combatTeam = campaign.getCombatTeamsTable().get(forceID);

        // This shouldn't be possible, but never hurts to have a little insurance
        if (combatTeam == null) {
            return;
        }

        boolean isPatrol = combatTeam.getRole().isPatrol();

        // the following things should happen:
        // 1. call to "process force deployment", which reveals fog of war in or around the coords,
        // depending on force role
        // 2. if coords are a hostile facility, we get a facility scenario
        // 3. if coords are empty, we *may* get a scenario
        processForceDeployment(coords, forceID, campaign, track, sticky);

        // we may stumble on a fixed objective scenario - in that case assign the force
        // to it and finalize we also will not be encountering any of the other stuff so bug out
        // afterward
        StratconScenario revealedScenario = track.getScenario(coords);
        if (revealedScenario != null) {
            if (!revealedScenario.getBackingScenario().isFinalized()) {
                finalizeScenario(revealedScenario.getBackingScenario(), contract, campaign);
                setScenarioParametersFromBiome(track, revealedScenario);
            }
            revealedScenario.addPrimaryForce(forceID);
            commitPrimaryForces(campaign, revealedScenario, track);
            return;
        }

        StratconFacility facility = track.getFacility(coords);
        boolean isNonAlliedFacility = (facility != null) && (facility.getOwner() != Allied);

        int targetNum = calculateScenarioOdds(track, contract, true);
        boolean spawnScenario = (facility == null) && (randomInt(100) <= targetNum);

        if (isNonAlliedFacility || spawnScenario) {
            StratconScenario scenario;

            // If we're not deploying on top of an enemy facility, migrate the scenario
            if (!isNonAlliedFacility && isPatrol) {
                StratconCoords newCoords = getUnoccupiedAdjacentCoords(coords, track);

                if (newCoords != null) {
                    coords = newCoords;
                }
            }

            // Patrols only get autoAssigned to the scenario if they're dropped on top of a non-allied facility
            boolean autoAssignLances = !isPatrol || isNonAlliedFacility;

            // Do we already have forces deployed to the target coordinates?
            // If so, assign them to the scenario.
            Set<Integer> preDeployedForce = track.getAssignedCoordForces().get(coords);

            if (preDeployedForce != null && !preDeployedForce.isEmpty()) {
                scenario = generateScenarioForExistingForces(coords,
                    track.getAssignedCoordForces().get(coords), contract, campaign, track);
            // Otherwise, pick a random force from those available
            } else {
                List<Integer> availableForceIDs = getAvailableForceIDs(campaign, contract);
                Collections.shuffle(availableForceIDs);

                // If the player doesn't have any available forces, we grab a force at random to
                // seed the scenario
                if (availableForceIDs.isEmpty()) {
                    ArrayList<CombatTeam> combatTeams = campaign.getAllCombatTeams();
                    if (!combatTeams.isEmpty()) {
                        combatTeam = getRandomItem(combatTeams);

                        forceID = combatTeam.getForceId();
                    } else {
                        // If the player doesn't have any combat teams (somehow), they get a free pass
                        return;
                    }
                }

                scenario = setupScenario(coords, forceID, campaign, contract, track);
            }

            finalizeBackingScenario(campaign, contract, track, autoAssignLances, scenario);
        }
    }

    /**
     * Finds an unoccupied coordinates adjacent to the given origin coordinates.
     *
     * <p>Adjacent coordinates are determined based on all possible directions defined by {@code ALL_DIRECTIONS}.
     * A coordinate is considered "unoccupied" if the following conditions are met:
     * <ul>
     *     <li>No scenario is assigned to the coordinate (using {@link StratconTrackState#getScenario})</li>
     *     <li>No facility exists at the coordinate (using {@link StratconTrackState#getFacility})</li>
     *     <li>The coordinate is not occupied by any assigned forces (using {@link StratconTrackState#getAssignedForceCoords})</li>
     *     <li>The coordinate is on the map</li>
     * </ul>
     * If multiple suitable coordinates are found, one is selected at random and returned.
     * If no suitable coordinates are available, the method returns {@code null}.
     *
     * @param originCoords the coordinate from which to search for unoccupied adjacent ones
     * @param trackState   the state of the track containing information about scenarios, facilities, and forces
     * @return a randomly selected unoccupied adjacent coordinate, or {@code null} if none are available
     */
    private static @Nullable StratconCoords getUnoccupiedAdjacentCoords(StratconCoords originCoords,
                                                                       StratconTrackState trackState) {
        // We need to reduce width/height by one because coordinates index from 0, not 1
        final int trackWidth = trackState.getWidth() - 1;
        final int trackHeight = trackState.getHeight() - 1;

        List<StratconCoords> suitableCoords = new ArrayList<>();
        for (int direction : ALL_DIRECTIONS) {
            StratconCoords newCoords = originCoords.translate(direction);

            if (trackState.getScenario(newCoords) != null) {
                continue;
            }

            if (trackState.getFacility(newCoords) != null) {
                continue;
            }

            if (trackState.getAssignedForceCoords().containsValue(newCoords)) {
                continue;
            }

            // This is to ensure we're not trying to place a scenario off the map
            if ((newCoords.getX() < 0)
                || (newCoords.getX() > trackWidth)
                || (newCoords.getY() < 0)
                || (newCoords.getY() > trackHeight)) {
                continue;
            }

            suitableCoords.add(newCoords);
        }

        if (suitableCoords.isEmpty()) {
            return null;
        }

        return getRandomItem(suitableCoords);
    }

    /**
     * Sets up a StratCon scenario with the given parameters.
     *
     * @param coords    The coordinates where the scenario is to be placed on the track.
     * @param forceID   The ID of the forces involved in the scenario.
     * @param campaign  The current campaign.
     * @param contract  The contract associated with the current scenario.
     * @param track     The relevant StratCon track.
     * @return The newly set up {@link StratconScenario}.
     */
    private static @Nullable StratconScenario setupScenario(StratconCoords coords, int forceID, Campaign campaign,
                                                  AtBContract contract, StratconTrackState track) {
        return setupScenario(coords, forceID, campaign, contract, track, null, false, null);
    }

    /**
     * Sets up a Stratcon scenario with the given parameters optionally allowing use a specific scenario template.
     * <p>
     * If a facility is already present at the provided coordinates, the scenario will be setup for that facility.
     * If there is no facility, a new scenario will be generated; if the ScenarioTemplate argument provided was non-null,
     * it will be used, else a randomly selected scenario will be generated.
     * In case the generated scenario turns out to be a facility scenario, a new facility will be added to the track at
     * the provided coordinates and setup for that facility.
     *
     * @param coords    The coordinates where the scenario is to be placed on the track.
     * @param forceID   The ID of the forces involved in the scenario.
     * @param campaign  The current campaign.
     * @param contract  The contract associated with the current scenario.
     * @param track     The relevant StratCon track.
     * @param template  A specific {@link ScenarioTemplate} to use for scenario setup, or
     *                  {@code null} to select the scenario template randomly.
     * @param ignoreFacilities  Whether we should ignore any facilities at the selected location
     * @param daysTilDeployment How many days until the scenario takes place, or {@code null} to
     *                         pick a random day within the next 7 days.
     * @return The newly set up {@link StratconScenario}.
     */
    private static @Nullable StratconScenario setupScenario(StratconCoords coords, int forceID,
                                                            Campaign campaign, AtBContract contract,
                                                            StratconTrackState track,
                                                            @Nullable ScenarioTemplate template,
                                                            boolean ignoreFacilities,
                                                            @Nullable Integer daysTilDeployment) {
        StratconScenario scenario;

        if (track.getFacilities().containsKey(coords) && !ignoreFacilities) {
            StratconFacility facility = track.getFacility(coords);
            boolean alliedFacility = facility.getOwner() == Allied;
            template = StratconScenarioFactory.getFacilityScenario(alliedFacility);
            scenario = generateScenario(campaign, contract, track, forceID, coords, template, daysTilDeployment);
            setupFacilityScenario(scenario, facility);
        } else {
            if (template != null) {
                scenario = generateScenario(campaign, contract, track, forceID, coords, template, daysTilDeployment);
            } else {
                scenario = generateScenario(campaign, contract, track, forceID, coords, daysTilDeployment);
            }

            if (scenario == null) {
                return null;
            }

            // we may generate a facility scenario randomly - if so, do the facility-related
            // stuff and add a new facility to the track
            if (scenario.getBackingScenario().getTemplate().isFacilityScenario()) {
                StratconFacility facility = scenario.getBackingScenario().getTemplate().isHostileFacility()
                        ? StratconFacilityFactory.getRandomHostileFacility()
                        : StratconFacilityFactory.getRandomAlliedFacility();
                facility.setVisible(true);
                track.addFacility(coords, facility);
                setupFacilityScenario(scenario, facility);
            }
        }

        return scenario;
    }

    /**
     * carries out tasks relevant to facility scenarios
     */
    private static void setupFacilityScenario(StratconScenario scenario, StratconFacility facility) {
        // this includes:
        // for hostile facilities
        // - add a destroy objective (always the option to level the facility)
        // - add a capture objective (always the option to capture the facility)
        // - if so indicated by parameter, roll a random hostile facility objective and
        // add it if not capture/destroy
        // for allied facilities
        // - add a defend objective (always the option to defend the facility)
        // - if so indicated by parameter, roll a random allied facility objective and
        // add it if not defend
        AtBScenarioModifier objectiveModifier = null;
        boolean alliedFacility = facility.getOwner() == Allied;

        objectiveModifier = alliedFacility ? AtBScenarioModifier.getRandomAlliedFacilityModifier()
                : AtBScenarioModifier.getRandomHostileFacilityModifier();

        if (objectiveModifier != null) {
            scenario.getBackingScenario().addScenarioModifier(objectiveModifier);
            scenario.getBackingScenario().setName(String.format("%s - %s - %s", facility.getFacilityType(),
                    alliedFacility ? "Allied" : "Hostile", objectiveModifier.getModifierName()));
        }

        // add the "fixed" hostile facility modifiers after the primary ones
        if (!alliedFacility) {
            for (AtBScenarioModifier modifier : AtBScenarioModifier.getRequiredHostileFacilityModifiers()) {
                if (!scenario.getBackingScenario().alreadyHasModifier(modifier)) {
                    scenario.getBackingScenario().addScenarioModifier(modifier);
                }
            }
        }
    }

    /**
     * Applies time-sensitive facility effects.
     */
    private static void processFacilityEffects(StratconTrackState track,
            StratconCampaignState campaignState, boolean isStartOfMonth) {
        for (StratconFacility facility : track.getFacilities().values()) {
            if (isStartOfMonth) {
                campaignState.changeSupportPoints(facility.getMonthlySPModifier());
            }
        }
    }

    /**
     * Processes the deployment of a force to the specified coordinates on the given track.
     *
     * <p>This includes revealing the deployed coordinates, identifying and revealing facilities
     * and scenarios within the scan range, and updating necessary game states such as fatigue
     * and force assignments. It does not include assigning the force to specific scenarios.</p>
     *
     * <strong>Behavior:</strong>
     * <ul>
     *   <li>If the force's deployment coordinates are unrevealed, fatigue is increased for the force.</li>
     *   <li>Ensures that fatigue is increased only once during the deployment process.</li>
     *   <li>Reveals all coordinates, facilities, and scenarios within the force's scan range.</li>
     *   <li>Handles cloaked scenarios by activating them and updating game states as necessary.</li>
     *   <li>Updates the track's revealed coordinates to include the deployment and adjacent areas within range.</li>
     *   <li>Assigns the deployed force to the specified coordinates and clears their previous track assignments.</li>
     * </ul>
     *
     * <strong>Notes:</strong>
     * <ul>
     *   <li>Scout or patrol roles may increase the scan range.</li>
     *   <li>The method uses a breadth-first search (BFS) approach to traverse the hex grid and reveal neighbors
     *       within the scan range efficiently, avoiding redundant processing using a visited set.</li>
     * </ul>
     *
     * @param coords    The coordinates where the force is being deployed.
     * @param forceID   The ID of the force being deployed.
     * @param campaign  The current campaign context, used to retrieve combat teams and update game events.
     * @param track     The current track state where the deployment is happening.
     * @param sticky    Whether the force should be persistently assigned to the track.
     *
     * @throws IllegalStateException if the force or the associated combat team is missing or invalid.
     */
    public static void processForceDeployment(StratconCoords coords, int forceID, Campaign campaign,
                                              StratconTrackState track, boolean sticky) {
        // we want to ensure we only increase Fatigue once
        boolean hasFatigueIncreased = false;

        // BFS queue for coordinates, tracks distance from the starting point
        Queue<Pair<StratconCoords, Integer>> queue = new LinkedList<>();
        // Keep a set of visited coordinates to avoid redundancy
        Set<StratconCoords> visited = new HashSet<>();

        // Start with the initial deployment coordinate at distance 0
        queue.add(new Pair<>(coords, 0));
        visited.add(coords);

        // Determine scan range
        int scanRange = track.getScanRangeIncrease();

        CombatTeam combatTeam = campaign.getCombatTeamsTable().get(forceID);

        if (combatTeam != null && combatTeam.getRole().isPatrol()) {
            scanRange++;
        }

        // Process starting point
        if (!track.getRevealedCoords().contains(coords)) {
            increaseFatigue(forceID, campaign);
            hasFatigueIncreased = true;
        }

        track.getRevealedCoords().add(coords);

        StratconFacility targetFacility = track.getFacility(coords);
        if (targetFacility != null) {
            targetFacility.setVisible(true);
        }

        StratconScenario scenario = track.getScenario(coords);

        if (scenario != null) {
            AtBDynamicScenario backingScenario = scenario.getBackingScenario();

            if (backingScenario != null) {
                if (backingScenario.isCloaked()) {
                    backingScenario.setCloaked(false);
                }

                if (backingScenario.getDate() == null) {
                    setScenarioDates(0, track, campaign, scenario);
                }

                MekHQ.triggerEvent(new ScenarioChangedEvent(backingScenario));
            }
        }

        // Traverse neighboring coordinates up to the specified distance
        while (!queue.isEmpty()) {
            Pair<StratconCoords, Integer> current = queue.poll();
            StratconCoords currentCoords = current.getKey();
            int distance = current.getValue();

            // Only process neighbors if they're within the max distance
            if (distance < scanRange) {
                for (int direction = 0; direction < 6; direction++) {
                    StratconCoords checkCoords = currentCoords.translate(direction);

                    // Skip already visited coordinates
                    if (visited.contains(checkCoords)) {
                        continue;
                    }

                    // Mark as visited
                    visited.add(checkCoords);
                    queue.add(new Pair<>(checkCoords, distance + 1)); // Add the neighbor with incremented distance

                    // Process facilities
                    targetFacility = track.getFacility(checkCoords);
                    if (targetFacility != null) {
                        targetFacility.setVisible(true);
                    }

                    // Increase fatigue only once
                    if (!track.getRevealedCoords().contains(checkCoords) && !hasFatigueIncreased) {
                        increaseFatigue(forceID, campaign);
                        hasFatigueIncreased = true;
                    }

                    // Mark the current coordinate as revealed
                    track.getRevealedCoords().add(checkCoords);
                }
            }
        }

        // the force may be located in other places on the track - clear it out
        track.unassignForce(forceID);
        track.assignForce(forceID, coords, campaign.getLocalDate(), sticky);
        MekHQ.triggerEvent(new StratconDeploymentEvent(campaign.getForce(forceID)));
    }

    /**
     * Increases the fatigue for all crew members per Unit in a force.
     *
     * @param forceID  the ID of the force
     * @param campaign the campaign
     */
    private static void increaseFatigue(int forceID, Campaign campaign) {
        for (UUID unit : campaign.getForce(forceID).getAllUnits(false)) {
            for (Person person : campaign.getUnit(unit).getCrew()) {
                person.changeFatigue(campaign.getCampaignOptions().getFatigueRate());

                if (campaign.getCampaignOptions().isUseFatigue()) {
                    Fatigue.processFatigueActions(campaign, person);
                }
            }
        }
    }

    /**
     * Processes the effects of deploying a reinforcement force to a scenario.
     * Based on the reinforcement type, the campaign state, and the results dice rolls, skills,
     * and intercept odds), this method determines whether the reinforcement deployment succeeds,
     * fails, is delayed, or is intercepted.
     *
     * <p>Key steps include:
     * <ul>
     *   <li>Checking if the reinforcement type is {@link ReinforcementEligibilityType#CHAINED_SCENARIO},
     *   which automatically succeeds.</li>
     *   <li>Calculating the results of dice rolls, optionally adjusted for skills such as Tactics,
     *       and comparing it against the target number to determine success or failure.</li>
     *   <li>Handling critical failures, interception attempts, and enemy routing.</li>
     *   <li>Generating follow-up scenarios for intercepted reinforcements or handling delays.</li>
     * </ul>
     *
     * @param force                     the {@link Force} being deployed as a reinforcement
     * @param reinforcementType         the type of reinforcement (e.g., auxiliary or chained scenario)
     * @param campaignState             the current state of the campaign
     * @param scenario                  the scenario to which the reinforcements are being deployed
     * @param campaign                  the overarching campaign instance managing the scenario
     * @param reinforcementTargetNumber the target number that the reinforcement roll must meet or exceed
     * @param isGMReinforcement         {@code true} if the player is using GM powers to bypass the
     *                                             reinforcement check, {@code false} otherwise.
     * @return a {@link ReinforcementResultsType} indicating the result of the reinforcement deployment:
     * <ul>
     *     <li>{@link ReinforcementResultsType#SUCCESS} - The reinforcement is deployed successfully.</li>
     *     <li>{@link ReinforcementResultsType#FAILED} - The reinforcement deployment fails.</li>
     *     <li>{@link ReinforcementResultsType#DELAYED} - The reinforcement is delayed.</li>
     *     <li>{@link ReinforcementResultsType#INTERCEPTED} - The reinforcement is intercepted,
     *     possibly resulting in a new scenario.</li>
     * </ul>
     */
    public static ReinforcementResultsType processReinforcementDeployment(Force force,
                                                                          ReinforcementEligibilityType reinforcementType,
                                                                          StratconCampaignState campaignState,
                                                                          StratconScenario scenario,
                                                                          Campaign campaign,
                                                                          int reinforcementTargetNumber,
                                                                          boolean isGMReinforcement) {
        final ResourceBundle resources = ResourceBundle.getBundle("mekhq.resources.AtBStratCon",
            MekHQ.getMHQOptions().getLocale());

        if (reinforcementType.equals(ReinforcementEligibilityType.CHAINED_SCENARIO)) {
            return SUCCESS;
        }

        AtBContract contract = campaignState.getContract();

        // Determine StratCon Track and other context for recalculation
        StratconTrackState track = null;
        for (StratconTrackState trackState : campaignState.getTracks()) {
            if (trackState.getScenarios().containsValue(scenario)) {
                track = trackState;
                break;
            }
        }

        // Make the roll
        int roll = d6(2);

        // If the formation is set to Maneuver or Auxiliary, use the highest of two rolls
        String maneuverRoleReport = "";
        if (reinforcementType == AUXILIARY) {
            int secondRoll = d6(2);
            roll = max(roll, secondRoll);
            maneuverRoleReport = String.format(" (%s)", roll);
        }

        StringBuilder reportStatus = new StringBuilder();

        if (isGMReinforcement) {
            reportStatus.append(String.format(resources.getString("reinforcementsAttempt.text.gm"),
                scenario.getName()));
            reportStatus.append(' ');
            reportStatus.append(String.format(resources.getString("reinforcementsAutomaticSuccess.text"),
                spanOpeningWithCustomColor(MekHQ.getMHQOptions().getFontColorPositiveHexColor()),
                CLOSING_SPAN_TAG));
            campaign.addReport(reportStatus.toString());
            return SUCCESS;
        } else {
            reportStatus.append(String.format(resources.getString("reinforcementsAttempt.text"),
                scenario.getName(), roll, maneuverRoleReport, reinforcementTargetNumber));
        }

        // Critical Failure
        if (roll == 2) {
            reportStatus.append(' ');
            reportStatus.append(String.format(resources.getString("reinforcementsCriticalFailure.text"),
                spanOpeningWithCustomColor(MekHQ.getMHQOptions().getFontColorNegativeHexColor()),
                CLOSING_SPAN_TAG));
            campaign.addReport(reportStatus.toString());
            return FAILED;
        }

        // Reinforcement successful
        if (roll >= reinforcementTargetNumber) {
            reportStatus.append(' ');
            reportStatus.append(String.format(resources.getString("reinforcementsSuccess.text"),
                spanOpeningWithCustomColor(MekHQ.getMHQOptions().getFontColorPositiveHexColor()),
                CLOSING_SPAN_TAG));
            campaign.addReport(reportStatus.toString());
            return SUCCESS;
        }

        // Reinforcement roll failed, make interception check
        int interceptionOdds = calculateScenarioOdds(track, campaignState.getContract(), true);
        int interceptionRoll = randomInt(100);

        // Check passed
        if (interceptionRoll >= interceptionOdds) {
            reportStatus.append(' ');
            reportStatus.append(String.format(resources.getString("reinforcementsCommandFailure.text"),
                spanOpeningWithCustomColor(MekHQ.getMHQOptions().getFontColorWarningHexColor()),
                CLOSING_SPAN_TAG));
            campaign.addReport(reportStatus.toString());
            return DELAYED;
        }

        // Check failed, but enemy is routed
        if (contract.getMoraleLevel().isRouted()) {
            reportStatus.append(' ');
            reportStatus.append(String.format(resources.getString("reinforcementsSuccessRouted.text"),
                spanOpeningWithCustomColor(MekHQ.getMHQOptions().getFontColorPositiveHexColor()),
                CLOSING_SPAN_TAG));
            campaign.addReport(reportStatus.toString());
            return SUCCESS;
        }

        // Check failed, enemy attempt interception
        reportStatus.append(' ');
        reportStatus.append(String.format(resources.getString("reinforcementsInterceptionAttempt.text"),
            spanOpeningWithCustomColor(MekHQ.getMHQOptions().getFontColorWarningHexColor()),
            CLOSING_SPAN_TAG));

        UUID commanderId = force.getForceCommanderID();

        if (commanderId == null) {
            logger.error("Force Commander ID is null.");

            reportStatus.append(' ');
            reportStatus.append(String.format(resources.getString("reinforcementsErrorNoCommander.text"),
                spanOpeningWithCustomColor(MekHQ.getMHQOptions().getFontColorNegativeHexColor()),
                CLOSING_SPAN_TAG));
            campaign.addReport(reportStatus.toString());
            return FAILED;
        }

        Person commander = campaign.getPerson(commanderId);

        if (commander == null) {
            logger.error("Failed to fetch commander from ID.");

            reportStatus.append(' ');
            reportStatus.append(String.format(resources.getString("reinforcementsErrorUnableToFetchCommander.text"),
                spanOpeningWithCustomColor(MekHQ.getMHQOptions().getFontColorNegativeHexColor()),
                CLOSING_SPAN_TAG));
            campaign.addReport(reportStatus.toString());
            return FAILED;
        }


        roll = d6(2);
        int targetNumber = 9;
        Skill tactics = commander.getSkill(S_TACTICS);

        if (tactics != null) {
            targetNumber -= tactics.getFinalSkillValue();
        } else {
            // Effectively a -1 penalty for being unskilled
            targetNumber++;
        }

        if (roll >= targetNumber) {
            reportStatus.append(' ');
            String reportString = tactics != null
                ? resources.getString("reinforcementEvasionSuccessful.text")
                :  resources.getString("reinforcementEvasionSuccessful.noSkill");
            reportStatus.append(String.format(reportString,
                spanOpeningWithCustomColor(MekHQ.getMHQOptions().getFontColorPositiveHexColor()),
                CLOSING_SPAN_TAG, roll, targetNumber));


            campaign.addReport(reportStatus.toString());

            if (campaign.getCampaignOptions().isUseFatigue()) {
                increaseFatigue(force.getId(), campaign);
            }

            return DELAYED;
        }

        reportStatus.append(' ');
        reportStatus.append(String.format(resources.getString("reinforcementEvasionUnsuccessful.text"),
            spanOpeningWithCustomColor(MekHQ.getMHQOptions().getFontColorNegativeHexColor()),
            CLOSING_SPAN_TAG, roll, targetNumber));
        campaign.addReport(reportStatus.toString());

        ScenarioTemplate scenarioTemplate = getInterceptionScenarioTemplate(force, campaign);

        generateReinforcementInterceptionScenario(campaign, scenario, contract, track, scenarioTemplate, force);

        return INTERCEPTED;
    }

    /**
     * Retrieves the appropriate {@link ScenarioTemplate} for an interception scenario based on the
     * provided {@link Force} and {@link Campaign}.
     * <p>
     * The method determines which scenario template file should be used by analyzing the primary unit
     * type of the {@link Force} within the given {@link Campaign}. It then deserializes the template
     * file into a {@link ScenarioTemplate} object.
     * <p>
     * Special cases:
     * <ul>
     *   <li>If the primary unit type is `CONV_FIGHTER` or `AEROSPACEFIGHTER` (and a random check passes),
     *       a "Low-Atmosphere" template is selected.</li>
     *   <li>If the primary unit type qualifies as an `AEROSPACEFIGHTER` or higher,
     *       a "Space" template is selected.</li>
     *   <li>Otherwise, the default template is used.</li>
     * </ul>
     *
     * @param force    The {@link Force} instance that the scenario is based on.
     *                 This is used to determine the primary unit type.
     * @param campaign The {@link Campaign} in which the interception is taking place.
     *                 Provides context for evaluating the {@link Force}.
     * @return A {@link ScenarioTemplate} instance based on the template file matching the logic above,
     *         or a default template if no specific case is matched.
     * @see ScenarioTemplate#Deserialize(String)
     */
    private static ScenarioTemplate getInterceptionScenarioTemplate(Force force, Campaign campaign) {
        String templateString = "data/scenariotemplates/%sReinforcements Intercepted.xml";

        ScenarioTemplate scenarioTemplate = ScenarioTemplate.Deserialize(String.format(templateString, ""));

        int primaryUnitType = force.getPrimaryUnitType(campaign);

        if ((primaryUnitType == CONV_FIGHTER)
            || (primaryUnitType == AEROSPACEFIGHTER) && (randomInt(3) == 0)) {
            scenarioTemplate = ScenarioTemplate.Deserialize(String.format(templateString, "Low-Atmosphere "));
        } else if (primaryUnitType >= AEROSPACEFIGHTER) {
            scenarioTemplate = ScenarioTemplate.Deserialize(String.format(templateString, "Space "));
        }
        return scenarioTemplate;
    }

    /**
     * Calculates the target roll required for determining reinforcements in a specific campaign scenario.
     *
     * <p>This method evaluates the reinforcement target number by considering various factors
     * such as the administrative skill of the command liaison, facility ownership influence,
     * contract-related skill levels, and command rights configurations. Multiple modifiers
     * are applied step-by-step to generate the final {@link TargetRoll}.</p>
     *
     * <strong>Steps in Calculation:</strong>
     * <ol>
     *     <li><b>Base Target Number:</b></li>
     *             <li>-- If the {@code commandLiaison} is provided and has administrative skill,
     *             it replaces the default base target number with their skill value.</li>
     *             <li>-- If no liaison is provided, or they lack administrative skill, the base target
     *             number remains at the default value.</li>
     *     <li><b>Facilities Modifier:</b></li>
     *             <li>-- Iterates through the facilities in the relevant track to determine their
     *             ownership.</li>
     *             <li>-- If a facility is owned by the player or allied forces, a negative modifier
     *             is applied, reducing the target number.</li>
     *             <li>-- If a facility is owned by non-allied forces, a positive modifier is applied,
     *             increasing the target number.</li>
     *     <li><b>Skill Modifier:</b></li>
     *             <li>-- The skill modifier reflects the ally and enemy skill adjustments from the contract.</li>
     *             <li>-- If the campaign is operating under an "Independent" rights condition, additional
     *             checks and adjustments are made based on ally and enemy skill levels.</li>
     *     <li><b>Liaison Command Modifier:</b></li>
     *             <li>-- If command rights indicate that a liaison is required, the modifier is adjusted.</li>
     * </ol>
     *
     * @param campaign         the {@link Campaign} instance representing the current operational campaign.
     * @param scenario         the {@link StratconScenario} for which reinforcement details are being determined.
     * @param commandLiaison   the {@link Person} acting as the command liaison, or {@code null} if no liaison exists.
     * @param campaignState    the {@link StratconCampaignState} representing the state of the overarching campaign.
     * @param contract         the {@link AtBContract} defining the terms of the contract for this scenario.
     * @return                 a {@link TargetRoll} object representing the calculated reinforcement target number,
     *                         with appropriate modifiers applied.
     */
    public static TargetRoll calculateReinforcementTargetNumber(Campaign campaign,
                                                                StratconScenario scenario,
                                                                @Nullable Person commandLiaison,
                                                                StratconCampaignState campaignState,
                                                                AtBContract contract) {
        // Create Target Roll
        TargetRoll reinforcementTargetNumber = new TargetRoll();

        // Base Target Number
        int skillTargetNumber = 12;
        SkillType skillType = getSkillHash().get(S_ADMIN);
        if (skillType != null) {
            skillTargetNumber = getSkillHash().get(S_ADMIN).getTarget();
        }

        if (commandLiaison != null) {
            Skill skill = commandLiaison.getSkill(S_ADMIN);

            if (skill != null) {
                skillTargetNumber = skill.getFinalSkillValue();
            }

            reinforcementTargetNumber.addModifier(skillTargetNumber,
                "Administration (" + commandLiaison.getFullTitle() +')');
        } else {
            reinforcementTargetNumber.addModifier(skillTargetNumber,
                "Administration (Unskilled)");
        }

        // Facilities Modifier
        StratconTrackState track = scenario.getTrackForScenario(campaign, campaignState);

        int facilityModifier = 0;
        if (track != null) {
            for (StratconFacility facility : track.getFacilities().values()) {
                if (facility.getOwner().equals(ForceAlignment.Player) || facility.getOwner().equals(Allied)) {
                    facilityModifier--;
                } else {
                    facilityModifier++;
                }
            }
        }

        reinforcementTargetNumber.addModifier(facilityModifier, "Facilities");

        // Skill Modifier
        int skillModifier = -contract.getAllySkill().getAdjustedValue();

        ContractCommandRights commandRights = contract.getCommandRights();
        if (commandRights.isIndependent()) {
            if (campaign.getCampaignOptions().getUnitRatingMethod().isCampaignOperations()) {
                skillModifier = -campaign.getReputation().getAverageSkillLevel().getAdjustedValue();
            }
        }

        skillModifier += contract.getEnemySkill().getAdjustedValue();

        reinforcementTargetNumber.addModifier(skillModifier, "Skill Modifier");

        // Liaison Modifier
         if (commandRights.isLiaison()) {
            int liaisonModifier = -1;
            reinforcementTargetNumber.addModifier(liaisonModifier, "Liaison Command Rights");
        }

        // Return final value
        return reinforcementTargetNumber;
    }

    /**
     * Assigns a force to the scenario such that the majority of the force can be
     * deployed
     */
    private static void assignAppropriateExtraForceToScenario(StratconScenario scenario,
            Map<MapLocation, List<Integer>> sortedAvailableForceIDs) {
        // the goal of this function is to avoid assigning ground units to air battles
        // and ground units/conventional fighters to space battle

        List<MapLocation> mapLocations = new ArrayList<>();
        mapLocations.add(Space); // can always add ASFs

        MapLocation scenarioMapLocation = scenario.getScenarioTemplate().mapParameters.getMapLocation();

        if (scenarioMapLocation == LowAtmosphere) {
            mapLocations.add(LowAtmosphere); // can add conventional fighters to ground or low atmo battles
        }

        if ((scenarioMapLocation == AllGroundTerrain)
                || (scenarioMapLocation == SpecificGroundTerrain)) {
            mapLocations.add(AllGroundTerrain); // can only add ground units to ground battles
        }

        MapLocation selectedLocation = mapLocations.get(randomInt(mapLocations.size()));
        List<Integer> forceIDs = sortedAvailableForceIDs.get(selectedLocation);
        int forceIndex = randomInt(forceIDs.size());
        int forceID = forceIDs.get(forceIndex);
        forceIDs.remove(forceIndex);

        scenario.addPrimaryForce(forceID);
    }

    /**
     * Worker function that "locks in" a scenario - Adds it to the campaign so it's
     * visible in the
     * briefing room, adds it to the track
     */
    public static void commitPrimaryForces(Campaign campaign, StratconScenario scenario,
            StratconTrackState trackState) {
        trackState.addScenario(scenario);

        // set up dates for the scenario if doesn't have them already
        if (scenario.getDeploymentDate() == null) {
            scenario.setDeploymentDate(campaign.getLocalDate());
        }

        if (scenario.getActionDate() == null) {
            scenario.setActionDate(campaign.getLocalDate());
        }

        if (scenario.getReturnDate() == null) {
            scenario.setReturnDate(campaign.getLocalDate().plusDays(trackState.getDeploymentTime()));
        }

        // set the # of rerolls based on the actual lance assigned.
        int tactics = scenario.getBackingScenario().getLanceCommanderSkill(S_TACTICS, campaign);
        scenario.getBackingScenario().setRerolls(tactics);
        // The number of defensive points available to a force entering a scenario is
        // 2 x tactics. By default, those points are spent on conventional minefields.
        if (commanderLanceHasDefensiveAssignment(scenario.getBackingScenario(), campaign)) {
            scenario.setNumDefensivePoints(tactics * 2);
            scenario.updateMinefieldCount(Minefield.TYPE_CONVENTIONAL, tactics * 2);
        }

        for (int forceID : scenario.getPlayerTemplateForceIDs()) {
            Force force = campaign.getForce(forceID);
            force.clearScenarioIds(campaign, true);
            force.setScenarioId(scenario.getBackingScenarioID(), campaign);
        }

        scenario.commitPrimaryForces();
    }

    /**
     * Utility method to determine if the current scenario's force commander's force
     * is on defence
     */
    private static boolean commanderLanceHasDefensiveAssignment(AtBDynamicScenario scenario, Campaign campaign) {
        Person lanceCommander = scenario.getLanceCommander(campaign);
        if (lanceCommander != null){
            Unit commanderUnit = lanceCommander.getUnit();
            if (commanderUnit != null) {
                CombatTeam lance = campaign.getCombatTeamsTable().get(commanderUnit.getForceId());

                return (lance != null) && lance.getRole().isFrontline();
            }
        }

        return false;
    }

    /**
     * A hackish worker function that takes the given list of force IDs and
     * separates it into three
     * sets; one of forces that can be "primary" on a ground map one of forces that
     * can be "primary" on
     * an atmospheric map one of forces that can be "primary" in a space map
     *
     * @param forceIDs List of force IDs to check
     * @return Sorted hash map
     */
    private static Map<MapLocation, List<Integer>> sortForcesByMapType(List<Integer> forceIDs, Campaign campaign) {
        Map<MapLocation, List<Integer>> retVal = new HashMap<>();

        retVal.put(AllGroundTerrain, new ArrayList<>());
        retVal.put(LowAtmosphere, new ArrayList<>());
        retVal.put(Space, new ArrayList<>());

        for (int forceID : forceIDs) {
            switch (campaign.getForce(forceID).getPrimaryUnitType(campaign)) {
                case BATTLE_ARMOR:
                case INFANTRY:
                case MEK:
                case TANK:
                case PROTOMEK:
                case VTOL:
                    retVal.get(AllGroundTerrain).add(forceID);
                    break;
                case AEROSPACEFIGHTER:
                    retVal.get(Space).add(forceID);
                    // intentional fallthrough here, ASFs can go to atmospheric maps too
                case CONV_FIGHTER:
                    retVal.get(LowAtmosphere).add(forceID);
                    break;
            }
        }
        return retVal;
    }

    /**
     * Generates a StratCon scenario at the specified coordinates for the given force on the specified track.
     * The scenario is determined based on a random template suitable for the unit type of the specified force,
     * and it is optionally configured with a deployment delay.
     *
     * <p>This method selects a random scenario template based on the primary unit type of the force,
     * then delegates the scenario creation and configuration to another overloaded {@code generateScenario} method
     * which handles specific template-based scenario generation.</p>
     *
     * @param campaign           the {@link Campaign} managing the overall gameplay state
     * @param contract           the {@link AtBContract} governing the StratCon campaign
     * @param track              the {@link StratconTrackState} where the scenario is placed
     * @param forceID            the ID of the force for which the scenario is generated
     * @param coords             the {@link StratconCoords} specifying where the scenario will be generated
     * @param daysTilDeployment  the number of days until the scenario is deployed; if {@code null},
     *                          deployment dates are determined dynamically
     * @return the generated {@link StratconScenario}, or {@code null} if scenario generation fails
     */
    private static @Nullable StratconScenario generateScenario(Campaign campaign, AtBContract contract,
                                                               StratconTrackState track, int forceID,
                                                               StratconCoords coords,
                                                               @Nullable Integer daysTilDeployment) {
        int unitType = campaign.getForce(forceID).getPrimaryUnitType(campaign);
        ScenarioTemplate template = StratconScenarioFactory.getRandomScenario(unitType);
        // useful for debugging specific scenario types
        // template = StratconScenarioFactory.getSpecificScenario("Defend Grounded
        // Dropship.xml");

        return generateScenario(campaign, contract, track, forceID, coords, template, daysTilDeployment);
    }

    /**
     * Generates a StratCon scenario at the specified coordinates for the given force on the specified track,
     * using the provided scenario template. The scenario is customized and registered with the campaign.
     *
     * <p>The generated scenario is configured as follows:
     * <ul>
     *     <li>If no template is provided, a random template is chosen based on the unit type of the given force.</li>
     *     <li>If provided, deployment dates are explicitly set. Otherwise, dates are determined dynamically.</li>
     *     <li>Global modifiers, facility modifiers, attached unit modifiers, and allied force modifiers
     *         are applied as appropriate.</li>
     *     <li>The scenario is marked as unresolved and is registered with the campaign and track.</li>
     * </ul>
     * This method also handles special conditions:
     * <ul>
     *     <li>Forces with specific command rights (House or Integrated) will mark the scenario as required.</li>
     *     <li>If no force is provided, the scenario is treated as part of contract initialization (e.g., allied forces).</li>
     * </ul>
     *
     * @param campaign           the {@link Campaign} managing the gameplay state
     * @param contract           the {@link AtBContract} governing the StratCon campaign
     * @param track              the {@link StratconTrackState} to which the scenario belongs
     * @param forceID            the ID of the force for which the scenario is generated, or
     * {@link Force#FORCE_NONE} if none
     * @param coords             the {@link StratconCoords} specifying where the scenario will be placed
     * @param template           the {@link ScenarioTemplate} to use for scenario generation; if
     * {@code null}, a random one is selected
     * @param daysTilDeployment  the number of days until the scenario is deployed; if {@code null},
     *                          dates will be dynamically set
     * @return the generated {@link StratconScenario}, or {@code null} if scenario generation failed
     */
    static @Nullable StratconScenario generateScenario(Campaign campaign, AtBContract contract,
                                                       StratconTrackState track, int forceID,
                                                       StratconCoords coords, ScenarioTemplate template,
                                                       @Nullable Integer daysTilDeployment) {
        StratconScenario scenario = new StratconScenario();

        if (template == null) {
            int unitType = MEK;

            try {
                unitType = campaign.getForce(forceID).getPrimaryUnitType(campaign);
            } catch (NullPointerException ignored) {
                // This just means the player has no units
            }

            template = StratconScenarioFactory.getRandomScenario(unitType);
        }

        if (template == null) {
            logger.error("Failed to fetch random scenario template. Aborting scenario generation.");
            return null;
        }

        AtBDynamicScenario backingScenario = AtBDynamicScenarioFactory.initializeScenarioFromTemplate(template,
                contract, campaign);
        scenario.setBackingScenario(backingScenario);
        scenario.setCoords(coords);

        // by default, certain conditions may make this bigger
        scenario.setRequiredPlayerLances(1);

        // do any facility or global modifiers
        applyFacilityModifiers(scenario, track, coords);
        applyGlobalModifiers(scenario, contract.getStratconCampaignState());

        AtBDynamicScenarioFactory.setScenarioModifiers(campaign.getCampaignOptions(),
            scenario.getBackingScenario());
        scenario.setCurrentState(ScenarioState.UNRESOLVED);

        if (daysTilDeployment == null) {
            setScenarioDates(track, campaign, scenario);
        } else {
            setScenarioDates(daysTilDeployment, track, campaign, scenario);
        }

        // the backing scenario ID must be updated after registering the backing
        // scenario
        // with the campaign, so that the stratcon - backing scenario association is
        // maintained
        // registering the scenario with the campaign should be done after setting
        // dates, otherwise, the report messages for new scenarios look weird
        // also, suppress the "new scenario" report if not generating a scenario
        // for a specific force, as this indicates a contract initialization
        campaign.addScenario(backingScenario, contract, forceID == FORCE_NONE);
        scenario.setBackingScenarioID(backingScenario.getId());

        if (forceID > FORCE_NONE) {
            scenario.addPrimaryForce(forceID);
        }

        return scenario;
    }

    /**
     * Apply global scenario modifiers from campaign state to given scenario.
     */
    private static void applyGlobalModifiers(StratconScenario scenario, StratconCampaignState campaignState) {
        for (String modifierName : campaignState.getGlobalScenarioModifiers()) {
            AtBScenarioModifier modifier = AtBScenarioModifier.getScenarioModifier(modifierName);

            if (modifier == null) {
                logger.error(String.format("Modifier %s not found; ignoring", modifierName));
                continue;
            }

            scenario.getBackingScenario().addScenarioModifier(modifier);
        }
    }

    /**
     * Applies scenario modifiers from the current track to the given scenario.
     */
    private static void applyFacilityModifiers(StratconScenario scenario, StratconTrackState track,
            StratconCoords coords) {
        // loop through all the facilities on the track
        // if a facility has been revealed, then it has a 100% chance to apply its
        // effect
        // if a facility has not been revealed, then it has a x% chance to apply its
        // effect
        // where x is the current "aggro rating"
        // if a facility is on the scenario coordinates, then it applies the local
        // effects
        for (StratconCoords facilityCoords : track.getFacilities().keySet()) {
            boolean scenarioAtFacility = facilityCoords.equals(coords);
            StratconFacility facility = track.getFacilities().get(facilityCoords);
            List<String> modifierIDs = new ArrayList<>();

            if (scenarioAtFacility) {
                modifierIDs = facility.getLocalModifiers();
            } else if (facility.isVisible() || (randomInt(100) <= 75)) {
                modifierIDs = facility.getSharedModifiers();
            }

            for (String modifierID : modifierIDs) {
                AtBScenarioModifier modifier = AtBScenarioModifier.getScenarioModifier(modifierID);
                if (modifier == null) {
                    logger.error(String.format("Modifier %s not found for facility %s", modifierID,
                            facility.getFormattedDisplayableName()));
                    continue;
                }

                modifier.setAdditionalBriefingText('(' + facility.getDisplayableName() + ") "
                    + modifier.getAdditionalBriefingText());
                scenario.getBackingScenario().addScenarioModifier(modifier);
            }
        }
    }

    /**
     * Set the 'attached' units modifier for the current scenario (integrated,
     * house, liaison), and make
     * sure we're not deploying ground units to an air scenario
     *
     * @param contract The scenario's contract
     */
    public static void setAttachedUnitsModifier(StratconScenario scenario, AtBContract contract) {
        AtBDynamicScenario backingScenario = scenario.getBackingScenario();
        boolean airBattle = (backingScenario.getTemplate().mapParameters.getMapLocation() == LowAtmosphere)
                || (backingScenario.getTemplate().mapParameters.getMapLocation() == Space);
        // if we're under non-independent command rights, a supervisor may come along
        switch (contract.getCommandRights()) {
            case INTEGRATED:
                backingScenario.addScenarioModifier(AtBScenarioModifier
                        .getScenarioModifier(airBattle ? MHQConstants.SCENARIO_MODIFIER_INTEGRATED_UNITS_AIR
                                : MHQConstants.SCENARIO_MODIFIER_INTEGRATED_UNITS_GROUND));
                break;
            case HOUSE:
                backingScenario.addScenarioModifier(
                        AtBScenarioModifier.getScenarioModifier(airBattle ? MHQConstants.SCENARIO_MODIFIER_HOUSE_CO_AIR
                                : MHQConstants.SCENARIO_MODIFIER_HOUSE_CO_GROUND));
                break;
            case LIAISON:
                if (scenario.isTurningPoint()) {
                    backingScenario.addScenarioModifier(
                            AtBScenarioModifier
                                    .getScenarioModifier(airBattle ? MHQConstants.SCENARIO_MODIFIER_LIAISON_AIR
                                            : MHQConstants.SCENARIO_MODIFIER_LIAISON_GROUND));
                }
                break;
            default:
                break;
        }
    }

    /**
     * Worker function that sets scenario deploy/battle/return dates based on the
     * track's properties and current campaign date
     */
    private static void setScenarioDates(StratconTrackState track, Campaign campaign, StratconScenario scenario) {
        int deploymentDay = track.getDeploymentTime() < 7 ? randomInt(7 - track.getDeploymentTime()) : 0;
        setScenarioDates(deploymentDay, track, campaign, scenario);
    }

    /**
     * Worker function that sets scenario deploy/battle/return dates based on the
     * track's properties and current campaign date. Takes a fixed deployment day of X days from
     * campaign's today date.
     */
    private static void setScenarioDates(int deploymentDay, StratconTrackState track, Campaign campaign,
            StratconScenario scenario) {
        // set up deployment day, battle day, return day here
        // safety code to prevent attempts to generate random int with upper bound of 0
        // which is apparently illegal
        int battleDay = deploymentDay
                + (track.getDeploymentTime() > 0 ? randomInt(track.getDeploymentTime()) : 0);
        int returnDay = deploymentDay + track.getDeploymentTime();

        LocalDate deploymentDate = campaign.getLocalDate().plusDays(deploymentDay);
        LocalDate battleDate = campaign.getLocalDate().plusDays(battleDay);
        LocalDate returnDate = campaign.getLocalDate().plusDays(returnDay);

        scenario.setDeploymentDate(deploymentDate);
        scenario.setActionDate(battleDate);
        scenario.setReturnDate(returnDate);
    }

    /**
     * Helper function that determines if the unit type specified in the given
     * scenario force template
     * would start out airborne on a ground map (hot dropped units aside)
     */
    private static boolean unitTypeIsAirborne(ScenarioForceTemplate template) {
        int unitType = template.getAllowedUnitType();

        return ((unitType == AEROSPACEFIGHTER) ||
                (unitType == CONV_FIGHTER) ||
                (unitType == DROPSHIP) ||
                (unitType == ScenarioForceTemplate.SPECIAL_UNIT_TYPE_ATB_MIX)) &&
                (template.getStartingAltitude() > 0);
    }

    /**
     * Determines whether the force in question has the same primary unit type as
     * the force template.
     *
     * @return Whether or not the unit types match.
     */
    public static boolean forceCompositionMatchesDeclaredUnitType(int primaryUnitType, int unitType) {
        // special cases are "ATB_MIX" and "ATB_AERO_MIX", which encompass multiple unit types
        if (unitType == ScenarioForceTemplate.SPECIAL_UNIT_TYPE_ATB_MIX) {
            return primaryUnitType < JUMPSHIP;
        } else if (unitType == ScenarioForceTemplate.SPECIAL_UNIT_TYPE_ATB_AERO_MIX) {
            return primaryUnitType >= CONV_FIGHTER;
        } else {
            return primaryUnitType == unitType;
        }
    }

    /**
     * Retrieves a list of force IDs for all combat teams that are both available and suitable for
     * deployment under a specific contract.
     *
     * <p>This method filters out combat teams that do not meet the following criteria:
     * <ul>
     *   <li>The combat team must be assigned to the specified contract.</li>
     *   <li>The combat team must not currently be deployed.</li>
     *   <li>The combat team must have a role other than "In Reserve".</li>
     * </ul>
     *
     * @param campaign The {@link Campaign} object containing all contracts, formations, and states.
     * @param contract The {@link AtBContract} under which the combat teams are evaluated for deployment.
     * @return A {@link List} of force IDs ({@link Integer}) corresponding to all suitable combat teams ready for deployment.
     */
    public static List<Integer> getAvailableForceIDs(Campaign campaign, AtBContract contract) {
        // First, build a list of all combat teams in the campaign
        ArrayList<CombatTeam> combatTeams = campaign.getAllCombatTeams();

        if (combatTeams.isEmpty()) {
            // If we don't have any combat teams, there is no point in continuing, so we exit early
            return Collections.emptyList();
        }

        // Finally, loop through the available combat teams adding those found to be suitable to
        // the appropriate list.
        List<Integer> suitableForces = new ArrayList<>();
        for (CombatTeam combatTeam : combatTeams) {
            // If the combat team isn't assigned to the current contract, it isn't eligible to be deployed
            if (!Objects.equals(contract, combatTeam.getContract(campaign))) {
                continue;
            }

            // So long as the combat team isn't In Reserve or Auxiliary, they are eligible to be deployed
            CombatRole combatRole = combatTeam.getRole();
            if (!combatRole.isReserve() && !combatRole.isAuxiliary()) {

                if (!combatRole.isTraining() || contract.getContractType().isCadreDuty()) {
                    suitableForces.add(combatTeam.getForceId());
                }
            }
        }

        return suitableForces;
    }

    /**
     * Retrieves a list of all force IDs eligible for deployment to a scenario.
     * <p>
     * This method evaluates all forces in the specified {@link Campaign} and identifies those that
     * meet the criteria for deployment.
     * <p>
     * The criteria ensure that the forces:
     * <ul>
     *   <li>Are combat-capable (i.e., not auxiliary or in reserve).</li>
     *   <li>Are not currently assigned to a track (except for the current track if deploying as
     *   reinforcements).</li>
     *   <li>Are not already deployed to a scenario.</li>
     *   <li>Have not previously failed to deploy (if deploying as reinforcements).</li>
     *   <li>Match the specified unit type.</li>
     * </ul>
     * Forces that meet all conditions are returned as a list of unique force IDs.
     *
     * @param unitType the desired type of unit to evaluate for deployment eligibility.
     * @param campaign the {@link Campaign} containing the forces to evaluate.
     * @param currentTrack the {@link StratconTrackState} representing the current track, used to
     *                    filter eligible forces.
     * @param reinforcements {@code true} if the forces are being deployed as reinforcements;
     *                                   otherwise {@code false}.
     * @param currentScenario the current {@link StratconScenario}, if any, used to exclude failed
     *                       reinforcements. Can be {@code null}.
     * @param campaignState the current {@link StratconCampaignState} representing the campaign
     *                      state for further filtering of eligible forces.
     * @return a {@link List} of unique force IDs that meet all deployment criteria.
     */
    public static List<Integer> getAvailableForceIDs(int unitType, Campaign campaign, StratconTrackState currentTrack,
            boolean reinforcements, @Nullable StratconScenario currentScenario, StratconCampaignState campaignState) {
        List<Integer> retVal = new ArrayList<>();

        // assemble a set of all force IDs that are currently assigned to tracks that are not this one
        Set<Integer> forcesInTracks = campaign.getActiveAtBContracts().stream()
                .flatMap(contract -> contract.getStratconCampaignState().getTracks().stream())
                .filter(track -> (!Objects.equals(track, currentTrack)) || !reinforcements)
                .flatMap(track -> track.getAssignedForceCoords().keySet().stream())
                .collect(Collectors.toSet());

        // if there's an existing scenario, and we're doing reinforcements,
        // prevent forces that failed to deploy from trying to deploy again
        if (reinforcements && (currentScenario != null)) {
            forcesInTracks.addAll(currentScenario.getFailedReinforcements());
        }

        for (CombatTeam formation : campaign.getCombatTeamsTable().values()) {
            Force force = campaign.getForce(formation.getForceId());

            if (force == null) {
                continue;
            }

            if (force.isDeployed()) {
                continue;
            }

            if (formation.getRole().isReserve()) {
                continue;
            }

            if (formation.getRole().isAuxiliary() && !reinforcements) {
                continue;
            }

            int primaryUnitType = force.getPrimaryUnitType(campaign);
            boolean noReinforcementRestriction = !reinforcements ||
                (getReinforcementType(force.getId(), currentTrack, campaign, campaignState) != ReinforcementEligibilityType.NONE);

            if ((force.getScenarioId() <= 0)
                && !force.getAllUnits(true).isEmpty()
                && !forcesInTracks.contains(force.getId())
                && forceCompositionMatchesDeclaredUnitType(primaryUnitType, unitType)
                && noReinforcementRestriction
                && !subElementsOrSelfDeployed(force, campaign)) {

                retVal.add(force.getId());
            }
        }

        return retVal;
    }

    /**
     * Returns true if any sub-element (unit or sub-force) of this force is
     * deployed.
     */
    private static boolean subElementsOrSelfDeployed(Force force, Campaign campaign) {
        if (force.isDeployed()) {
            return true;
        }

        if (force.getUnits().stream()
                .map(campaign::getUnit)
                .anyMatch(Unit::isDeployed)) {
            return true;
        }

        return force.getSubForces().stream()
                .anyMatch(child -> subElementsOrSelfDeployed(child, campaign));
    }

    /**
     * Returns a list of individual units eligible for deployment in scenarios run
     * by "Defend" lances
     *
     * @return List of unit IDs.
     */
    public static List<Unit> getEligibleDefensiveUnits(Campaign campaign) {
        List<Unit> retVal = new ArrayList<>();

        for (Unit u : campaign.getUnits()) {
            // "defensive" units are infantry, battle armor and (Weisman help you) gun
            // emplacements
            // and also said unit should be intact/alive/etc
            boolean isEligibleInfantry = ((u.getEntity().getUnitType() == INFANTRY)
                    || (u.getEntity().getUnitType() == BATTLE_ARMOR)) && !u.isUnmanned();

            boolean isEligibleGunEmplacement = u.getEntity().getUnitType() == GUN_EMPLACEMENT;

            if ((isEligibleInfantry || isEligibleGunEmplacement)
                    && !u.isDeployed()
                    && !u.isMothballed()
                    && (u.checkDeployment() == null)
                    && !isUnitDeployedToStratCon(u)) {

                // this is a little inefficient, but probably there aren't too many active AtB
                // contracts at a time
                for (AtBContract contract : campaign.getActiveAtBContracts()) {
                    if (contract.getStratconCampaignState().isForceDeployedHere(u.getForceId())) {
                        continue;
                    }
                }

                retVal.add(u);
            }
        }

        return retVal;
    }

    /**
     * Returns a list of individual units eligible for deployment in scenarios that
     * result from the
     * lance leader having a leadership score
     *
     * @return List of unit IDs.
     */
    public static List<Unit> getEligibleLeadershipUnits(Campaign campaign, ArrayList<Integer> forceIDs,
                                                        int leadershipSkill) {
        List<Unit> eligibleUnits = new ArrayList<>();

        // If there is no leadership skill, we shouldn't continue
        if (leadershipSkill <= 0) {
            return eligibleUnits;
        }

        // The criteria are as follows:
        // - unit is eligible to be spawned on the scenario type
        // - unit has a lower BV than the BV budget granted from Leadership
        // Leadership budget is capped at 5 levels
        int totalBudget = min(BASE_LEADERSHIP_BUDGET * leadershipSkill, BASE_LEADERSHIP_BUDGET * 5);

        int primaryUnitType = getPrimaryUnitType(campaign, forceIDs);

        // If there are no units (somehow), we've no reason to continue
        if (primaryUnitType == -1) {
            return eligibleUnits;
        }

        int generalUnitType = convertSpecificUnitTypeToGeneral(primaryUnitType);

        for (UUID unitId : campaign.getForce(0).getAllUnits(true)) {
            Unit unit = campaign.getUnit(unitId);
            if (unit == null) {
                continue;
            }

            // the general idea is that we want something that can be deployed to the scenario -
            // e.g., no infantry on air scenarios etc.
            boolean validUnitType = (forceCompositionMatchesDeclaredUnitType(unit.getEntity().getUnitType(),
                        generalUnitType));

            if (validUnitType
                && !unit.isDeployed()
                && !unit.isMothballed()
                && (unit.getEntity().calculateBattleValue(true, true) <= totalBudget)
                && (unit.checkDeployment() == null)
                && !isUnitDeployedToStratCon(unit)) {
                eligibleUnits.add(unit);
            }
        }

        return eligibleUnits;
    }

    /**
     * Check if the unit's force (if one exists) has been deployed to a StratCon
     * track
     */
    public static boolean isUnitDeployedToStratCon(Unit u) {
        if (!u.getCampaign().getCampaignOptions().isUseStratCon()) {
            return false;
        }

        // this is a little inefficient, but probably there aren't too many active AtB
        // contracts at a time
        return u.getCampaign().getActiveAtBContracts().stream()
                .anyMatch(contract -> (contract.getStratconCampaignState() != null) &&
                        contract.getStratconCampaignState().isForceDeployedHere(u.getForceId()));
    }

    /**
     * Calculates the majority unit type for the forces given the IDs.
     */
    private static int getPrimaryUnitType(Campaign campaign, ArrayList<Integer> forceIDs) {
        Map<Integer, Integer> unitTypeBuckets = new TreeMap<>();
        int biggestBucketID = -1;
        int biggestBucketCount = 0;

        for (int forceID : forceIDs) {
            Force force = campaign.getForce(forceID);
            if (force == null) {
                continue;
            }

            for (UUID id : force.getUnits()) {
                Unit unit = campaign.getUnit(id);
                if ((unit == null) || (unit.getEntity() == null)) {
                    continue;
                }

                int unitType = unit.getEntity().getUnitType();

                unitTypeBuckets.merge(unitType, 1, Integer::sum);

                if (unitTypeBuckets.get(unitType) > biggestBucketCount) {
                    biggestBucketCount = unitTypeBuckets.get(unitType);
                    biggestBucketID = unitType;
                }
            }
        }

        return biggestBucketID;
    }

    /**
     * Determines what rules to use when deploying a force for reinforcements to the
     * given track.
     */
    public static ReinforcementEligibilityType getReinforcementType(int forceID, StratconTrackState trackState,
            Campaign campaign, StratconCampaignState campaignState) {
        // if the force is deployed elsewhere, it cannot be deployed as reinforcements
        if (campaign.getActiveAtBContracts().stream()
                .flatMap(contract -> contract.getStratconCampaignState().getTracks().stream())
                .anyMatch(track -> !Objects.equals(track, trackState)
                        && track.getAssignedForceCoords().containsKey(forceID))) {
            return ReinforcementEligibilityType.NONE;
        }

        // TODO: If the force has completed a scenario which allows it,
        // it can deploy "for free" (ReinforcementEligibilityType.ChainedScenario)

        // if the force is in 'fight' stance, it'll be able to deploy using 'fight lance' rules
        if (campaign.getCombatTeamsTable().containsKey(forceID)) {
            Hashtable<Integer, CombatTeam> combatTeamsTable = campaign.getCombatTeamsTable();
            CombatTeam formation = combatTeamsTable.get(forceID);

            if (formation == null) {
                return ReinforcementEligibilityType.NONE;
            }

            if (campaignState.getSupportPoints() > 0) {
                if (formation.getRole().isManeuver() || formation.getRole().isAuxiliary()) {
                    return AUXILIARY;
                } else {
                    return ReinforcementEligibilityType.REGULAR;
                }
            }
        }

        return ReinforcementEligibilityType.NONE;
    }

    /**
     * Can any force be manually deployed to the given coordinates on the given
     * track
     * for the given contract?
     */
    public static boolean canManuallyDeployAnyForce(StratconCoords coords,
            StratconTrackState track, AtBContract contract) {
        // Rules: can't manually deploy under integrated command
        // can't manually deploy if there's already a force deployed there
        // exception: on allied facilities
        // can't manually deploy if there's a non-cloaked scenario

        if (contract.getCommandRights().isIntegrated()) {
            return false;
        }

        StratconScenario scenario = track.getScenario(coords);
        boolean nonCloakedOrNoscenario = (scenario == null) || scenario.getBackingScenario().isCloaked();

        StratconFacility facility = track.getFacility(coords);
        boolean alliedFacility = (facility != null) && (facility.getOwner() == Allied);

        return (!track.areAnyForceDeployedTo(coords) || alliedFacility) && nonCloakedOrNoscenario;
    }

    /**
     * Given a track and the current campaign state, and if the player is deploying
     * a force or not,
     * figure out the odds of a scenario occurring.
     */
    public static int calculateScenarioOdds(StratconTrackState track, AtBContract contract,
            boolean isReinforcements) {
        if (contract.getMoraleLevel().isRouted()) {
            return -1;
        }

        int moraleModifier = switch (contract.getMoraleLevel()) {
            case CRITICAL -> {
                if (isReinforcements) {
                    yield -10;
                } else {
                    yield 0;
                }
            }
            case WEAKENED -> -5;
            case ADVANCING -> 5;
            case DOMINATING -> {
                if (isReinforcements) {
                    yield 20;
                } else {
                    yield 10;
                }
            }
            case OVERWHELMING -> {
                if (isReinforcements) {
                    yield 50;
                } else {
                    yield 25;
                }
            }
            default -> 0;
        };

        int dataCenterModifier = track.getScenarioOddsAdjustment();

        return track.getScenarioOdds() + moraleModifier + dataCenterModifier;
    }

    /**
     * Removes the facility associated with the given scenario from the relevant
     * track
     */
    public static void updateFacilityForScenario(AtBScenario scenario, AtBContract contract, boolean destroy,
            boolean capture) {
        if (contract.getStratconCampaignState() == null) {
            return;
        }

        // this is kind of kludgy, but there's currently no way to link a scenario back
        // to its backing scenario
        // TODO: introduce mapping in contract or at least trackstate
        // basically, we're looping through all scenarios on all the contract's tracks
        // if we find one with the same ID as the one being resolved, that's our
        // facility: get rid of it.
        for (StratconTrackState trackState : contract.getStratconCampaignState().getTracks()) {
            for (StratconCoords coords : trackState.getScenarios().keySet()) {
                StratconScenario potentialScenario = trackState.getScenario(coords);
                if (potentialScenario.getBackingScenarioID() == scenario.getId()) {
                    if (destroy) {
                        trackState.removeFacility(coords);
                    } else {
                        StratconFacility facility = trackState.getFacility(coords);

                        if (facility == null) {
                            continue;
                        }

                        if (capture) {
                            facility.incrementOwnershipChangeScore();
                        } else {
                            facility.decrementOwnershipChangeScore();
                        }
                    }

                    break;
                }
            }
        }
    }

    /**
     * Processes completion of a Stratcon scenario, if the given tracker is
     * associated with a
     * stratcon-enabled mission. Intended to be called after
     * ResolveScenarioTracker.finish()
     * has been invoked.
     */
    public static void processScenarioCompletion(ResolveScenarioTracker tracker) {
        Campaign campaign = tracker.getCampaign();
        Mission mission = tracker.getMission();

        if (mission instanceof AtBContract) {
            StratconCampaignState campaignState = ((AtBContract) mission).getStratconCampaignState();
            if (campaignState == null) {
                return;
            }

            Scenario backingScenario = tracker.getScenario();

            boolean victory = backingScenario.getStatus().isOverallVictory();

            for (StratconTrackState track : campaignState.getTracks()) {
                if (track.getBackingScenariosMap().containsKey(backingScenario.getId())) {
                    // things that may potentially happen:
                    // scenario is removed from track - implemented
                    // track gets remaining forces added to reinforcement pool
                    // facility gets remaining forces stored in reinforcement pool
                    // process VP and SO

                    StratconScenario scenario = track.getBackingScenariosMap().get(backingScenario.getId());

                    StratconFacility facility = track.getFacility(scenario.getCoords());

                    if (scenario.isTurningPoint() && !backingScenario.getStatus().isDraw()) {
                        campaignState.updateVictoryPoints(victory ? 1 : -1);
                    }

                    // this must be done before removing the scenario from the track
                    // in case any objectives are linked to the scenario's coordinates
                    updateStrategicObjectives(victory, scenario, track);

                    if ((facility != null) && (facility.getOwnershipChangeScore() > 0)) {
                        switchFacilityOwner(facility);
                    }

                    processTrackForceReturnDates(track, campaign);

                    track.removeScenario(scenario);

                    if (backingScenario.getStratConScenarioType().isLosTech()) {
                        if (victory) {
                            int roll = randomInt(10);
                            StarLeagueCache cache = new StarLeagueCache(campaign, ((AtBContract) mission),
                                CacheType.TRASH_CACHE.ordinal());

                            // The rumor is a dud
//                            if (false) { // TODO replace placeholder value
//                                cache.createDudDialog(track, scenario);
//                            } else {
//                                if (Objects.equals(cache.getFaction().getShortName(), "SL")) {
//                                    cache.createProposalDialog();
//                                }
//                            }
                        }
                    }
                    break;
                }
            }
        }
    }

    /**
     * Processes completion of a Stratcon scenario that is linked to another scenario
<<<<<<< HEAD
     * pulls force off completed scenario, checks to see if entire force is moving on or subset of units
     * 
=======
     * pulls forces off completed scenario and moves them to linked one.
     *
>>>>>>> 0a223046
     * Should only be used after a scenario is resolved
     */
    public static void linkedScenarioProcessing(ResolveScenarioTracker tracker, HashMap<Integer, List<UUID>> linkedForces) {
        Scenario nextScenario = tracker.getCampaign().getScenario(tracker.getScenario().getLinkedScenario());
        Campaign campaign = tracker.getCampaign();
   
        if (nextScenario instanceof AtBScenario nextAtBScenario) {

            StratconCampaignState campaignState = nextAtBScenario.getContract(campaign).getStratconCampaignState();
            if (campaignState == null) {
                return;
                }

            for (StratconTrackState track : campaignState.getTracks()) {
                if (track.getBackingScenariosMap().containsKey(nextScenario.getId())) {
                    StratconScenario scenario = track.getBackingScenariosMap().get(nextScenario.getId());
        //Go through each force that was in previous scenario undeploy it and check to see if entire force is moving on
        //if so deploy whole force.  Otherwise just deploy selected units.
                    for(int forceId : linkedForces.keySet()){
                        track.unassignForce(forceId);
                
                        if(linkedForces.get(forceId).size() == campaign.getForce(forceId).getAllUnits(false).size()){
                            scenario.addForce(campaign.getForce(forceId), ScenarioForceTemplate.REINFORCEMENT_TEMPLATE_ID, campaign);
                        } else {
                            for( UUID unitId : linkedForces.get(forceId)){
                                scenario.addUnit(campaign.getUnit(unitId), ScenarioForceTemplate.REINFORCEMENT_TEMPLATE_ID, false);
                            }          
                        }
                    }
                }
            }
        }
    }


    /**
     * Worker function that updates strategic objectives relevant to the passed in
     * scenario, track and campaign state. For example, "win scenario A" or "win X
     * scenarios".
     */
    private static void updateStrategicObjectives(boolean victory, StratconScenario scenario,
            StratconTrackState track) {

        // first, we check if this scenario is associated with any specific scenario
        // objectives
        StratconStrategicObjective specificObjective = track.getObjectivesByCoords().get(scenario.getCoords());
        if ((specificObjective != null) &&
                (specificObjective.getObjectiveType() == StrategicObjectiveType.SpecificScenarioVictory)) {

            if (victory) {
                specificObjective.incrementCurrentObjectiveCount();
            } else {
                specificObjective.setCurrentObjectiveCount(StratconStrategicObjective.OBJECTIVE_FAILED);
            }
        }

        // "any scenario victory" is not linked to any specific coordinates, so we have
        // to
        // search through the track's objectives and update those.
        for (StratconStrategicObjective objective : track.getStrategicObjectives()) {
            if ((objective.getObjectiveType() == StrategicObjectiveType.AnyScenarioVictory) && victory) {
                objective.incrementCurrentObjectiveCount();
            }
        }
    }

    /**
     * Contains logic for what should happen when a facility gets captured:
     * modifier/type/alignment switches etc.
     */
    public static void switchFacilityOwner(StratconFacility facility) {
        if ((facility.getCapturedDefinition() != null) && !facility.getCapturedDefinition().isBlank()) {
            StratconFacility newOwnerData = StratconFacilityFactory.getFacilityByName(facility.getCapturedDefinition());

            if (newOwnerData != null) {
                facility.copyRulesDataFrom(newOwnerData);
                return;
            }
        }

        // if we the facility didn't have any data defined for what happens when it's
        // captured
        // fall back to the default of just switching the owner
        if (facility.getOwner() == Allied) {
            facility.setOwner(Opposing);
        } else {
            facility.setOwner(Allied);
        }
    }

    /**
     * Worker function that goes through a track and undeploys any forces where the
     * return date is on or before the given date.
     */
    public static void processTrackForceReturnDates(StratconTrackState track, Campaign campaign) {
        final ResourceBundle resources = ResourceBundle.getBundle("mekhq.resources.AtBStratCon",
            MekHQ.getMHQOptions().getLocale());

        List<Integer> forcesToUndeploy = new ArrayList<>();
        LocalDate date = campaign.getLocalDate();

        // for each force on the track, if the return date is today or in the past,
        // and the scenario has not yet occurred, undeploy it.
        // "return to base", unless it's been told to stay in the field
        for (int forceID : track.getAssignedForceReturnDates().keySet()) {
            Force force = campaign.getForce(forceID);

            if ((track.getAssignedForceReturnDates().get(forceID).equals(date)
                    || track.getAssignedForceReturnDates().get(forceID).isBefore(date))
                    && (force != null) && !track.getBackingScenariosMap().containsKey(force.getScenarioId())
                    && !track.getStickyForces().contains(forceID)) {
                forcesToUndeploy.add(forceID);

                campaign.addReport(String.format(resources.getString("force.undeployed"),
                    force.getName()));
            }
        }

        for (int forceID : forcesToUndeploy) {
            track.unassignForce(forceID);
        }
    }

    /**
     * Processes an ignored dynamic scenario - locates it on one of the tracks and
     * calls the standared
     * 'ignored scenario' routine.
     *
     * @return Whether or not we also need to get rid of the backing scenario from
     *         the campaign
     */
    public static boolean processIgnoredScenario(AtBDynamicScenario scenario, StratconCampaignState campaignState) {
        return campaignState.getTracks().stream()
                .filter(track -> track.getBackingScenariosMap().containsKey(scenario.getId()))
                .findFirst()
                .map(track -> processIgnoredScenario(track.getBackingScenariosMap().get(scenario.getId()),
                        campaignState))
                .orElse(true);

    }

    /**
     * Processes an ignored Stratcon scenario
     *
     * @return Whether or not we also need to get rid of the backing scenario from
     *         the campaign
     */
    public static boolean processIgnoredScenario(StratconScenario scenario, StratconCampaignState campaignState) {
        for (StratconTrackState track : campaignState.getTracks()) {
            if (track.getScenarios().containsKey(scenario.getCoords())) {
                // subtract VP if scenario is 'required'
                if (scenario.isTurningPoint()) {
                    campaignState.updateVictoryPoints(-1);
                }

                track.removeScenario(scenario);

                if (scenario.getBackingScenario().getStratConScenarioType().isResupply()) {
                    return true;
                }

                StratconFacility localFacility = track.getFacility(scenario.getCoords());
                if (localFacility != null) {
                    // if the ignored scenario was on top of an allied facility
                    // then it'll get captured, and the player will possibly lose a SO
                    if (localFacility.getOwner() == Allied) {
                        localFacility.setOwner(Opposing);
                    }

                    return true;
                } else {
                    // if it's an open-field
                    // move scenario towards nearest allied facility
                    StratconCoords closestAlliedFacilityCoords = track
                            .findClosestAlliedFacilityCoords(scenario.getCoords());

                    if (closestAlliedFacilityCoords != null) {
                        StratconCoords newCoords = scenario.getCoords()
                                .translate(scenario.getCoords().direction(closestAlliedFacilityCoords));

                        boolean objectiveMoved = track.moveObjective(scenario.getCoords(), newCoords);
                        if (!objectiveMoved) {
                            track.failObjective(scenario.getCoords());
                        }

                        scenario.setCoords(newCoords);

                        int daysForward = max(1, track.getDeploymentTime());

                        scenario.setDeploymentDate(scenario.getDeploymentDate().plusDays(daysForward));
                        scenario.setActionDate(scenario.getActionDate().plusDays(daysForward));
                        scenario.setReturnDate(scenario.getReturnDate().plusDays(daysForward));

                        // refresh the scenario's position on the track
                        track.addScenario(scenario);

                        // TODO: Write some functionality to "copy" a scenario's bot forces
                        // over between scenarios

                        // TODO: if the allied facility is in the new coords, replace this scenario
                        // with a facility defense, with the opfor coming directly from all hostiles
                        // assigned to this scenario

                        // update the scenario's biome
                        setScenarioParametersFromBiome(track, scenario);
                        scenario.setCurrentState(ScenarioState.UNRESOLVED);
                        return false;
                    } else {
                        track.failObjective(scenario.getCoords());
                        // TODO: if there's no allied facilities here, add its forces to track
                        // reinforcement pool
                        return true;
                    }
                }
            }
        }

        // if we couldn't find the scenario on any tracks, then let's just
        // rid of any underlying AtB scenarios as well
        return true;
    }

    public void startup() {
        MekHQ.registerHandler(this);
    }

    /**
     * Event handler for the new day event.
     */
    @Subscribe
    public void handleNewDay(NewDayEvent ev) {
        Campaign campaign = ev.getCampaign();

        // don't do any of this if StratCon isn't turned on
        if (!campaign.getCampaignOptions().isUseStratCon()) {
            return;
        }

        LocalDate today = campaign.getLocalDate();
        boolean isMonday = today.getDayOfWeek() == DayOfWeek.MONDAY;
        boolean isStartOfMonth = today.getDayOfMonth() == 1;

        // run scenario generation routine for every track attached to an active
        // contract
        for (AtBContract contract : campaign.getActiveAtBContracts()) {
            StratconCampaignState campaignState = contract.getStratconCampaignState();

            if (campaignState != null) {
                for (StratconTrackState track : campaignState.getTracks()) {
                    cleanupPhantomScenarios(track);

                    // check if some of the forces have finished deployment
                    // please do this before generating scenarios for track
                    // to avoid unintentionally cleaning out integrated force deployments on
                    // 0-deployment-length tracks
                    processTrackForceReturnDates(track, campaign);

                    processFacilityEffects(track, campaignState, isStartOfMonth);

                    // loop through scenarios - if we haven't deployed in time,
                    // fail it and apply consequences
                    for (StratconScenario scenario : track.getScenarios().values()) {
                        if ((scenario.getDeploymentDate() != null) &&
                                scenario.getDeploymentDate().isBefore(campaign.getLocalDate()) &&
                                scenario.getPrimaryForceIDs().isEmpty()) {
                            processIgnoredScenario(scenario, campaignState);
                        }
                    }

                    // on monday, generate new scenario dates
                    if (isMonday) {
                        generateScenariosDatesForWeek(campaign, campaignState, contract, track);
                    }
                }

                List<LocalDate> weeklyScenarioDates = campaignState.getWeeklyScenarios();

                if (weeklyScenarioDates.contains(today)) {
                    int scenarioCount = 0;
                    for (LocalDate date : weeklyScenarioDates) {
                        if (date.equals(today)) {
                            scenarioCount++;
                        }
                    }
                    weeklyScenarioDates.removeIf(date -> date.equals(today));

                    generateDailyScenariosForTrack(campaign, campaignState, contract, scenarioCount);
                }
            }
        }
    }

    /**
     * Worker function that goes through a track and cleans up scenarios missing
     * required data
     */
    private void cleanupPhantomScenarios(StratconTrackState track) {
        List<StratconScenario> cleanupList = track.getScenarios().values().stream()
                .filter(scenario -> (scenario.getDeploymentDate() == null)
                        && !scenario.isStrategicObjective())
                .collect(Collectors.toList());

        for (StratconScenario scenario : cleanupList) {
            track.removeScenario(scenario);
        }
    }

    public void shutdown() {
        MekHQ.unregisterHandler(this);
    }
}<|MERGE_RESOLUTION|>--- conflicted
+++ resolved
@@ -2651,13 +2651,8 @@
 
     /**
      * Processes completion of a Stratcon scenario that is linked to another scenario
-<<<<<<< HEAD
      * pulls force off completed scenario, checks to see if entire force is moving on or subset of units
      * 
-=======
-     * pulls forces off completed scenario and moves them to linked one.
-     *
->>>>>>> 0a223046
      * Should only be used after a scenario is resolved
      */
     public static void linkedScenarioProcessing(ResolveScenarioTracker tracker, HashMap<Integer, List<UUID>> linkedForces) {
