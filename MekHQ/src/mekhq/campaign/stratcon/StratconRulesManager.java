/*
 * Copyright (c) 2019-2024 - The MegaMek Team. All Rights Reserved.
 *
 * This file is part of MekHQ.
 *
 * MekHQ is free software: you can redistribute it and/or modify
 * it under the terms of the GNU General Public License as published by
 * the Free Software Foundation, either version 3 of the License, or
 * (at your option) any later version.
 *
 * MekHQ is distributed in the hope that it will be useful,
 * but WITHOUT ANY WARRANTY; without even the implied warranty of
 * MERCHANTABILITY or FITNESS FOR A PARTICULAR PURPOSE. See the
 * GNU General Public License for more details.
 *
 * You should have received a copy of the GNU General Public License
 * along with MekHQ. If not, see <http://www.gnu.org/licenses/>.
 */
package mekhq.campaign.stratcon;

import megamek.codeUtilities.ObjectUtility;
import megamek.common.*;
import megamek.common.annotations.Nullable;
import megamek.common.event.Subscribe;
import megamek.logging.MMLogger;
import mekhq.MHQConstants;
import mekhq.MekHQ;
import mekhq.campaign.Campaign;
import mekhq.campaign.ResolveScenarioTracker;
import mekhq.campaign.event.NewDayEvent;
import mekhq.campaign.event.ScenarioChangedEvent;
import mekhq.campaign.event.StratconDeploymentEvent;
import mekhq.campaign.force.Force;
import mekhq.campaign.force.StrategicFormation;
import mekhq.campaign.mission.*;
import mekhq.campaign.mission.ScenarioForceTemplate.ForceAlignment;
import mekhq.campaign.mission.ScenarioForceTemplate.ForceGenerationMethod;
import mekhq.campaign.mission.ScenarioMapParameters.MapLocation;
import mekhq.campaign.mission.atb.AtBScenarioModifier;
<<<<<<< HEAD
=======
import mekhq.campaign.mission.atb.AtBScenarioModifier.EventTiming;
import mekhq.campaign.mission.enums.AtBMoraleLevel;
>>>>>>> 0ffc0670
import mekhq.campaign.personnel.Person;
import mekhq.campaign.personnel.Skill;
import mekhq.campaign.personnel.SkillType;
import mekhq.campaign.personnel.turnoverAndRetention.Fatigue;
import mekhq.campaign.stratcon.StratconContractDefinition.StrategicObjectiveType;
import mekhq.campaign.stratcon.StratconScenario.ScenarioState;
import mekhq.campaign.unit.Unit;

import java.time.DayOfWeek;
import java.time.LocalDate;
import java.util.*;
import java.util.stream.Collectors;

<<<<<<< HEAD
import static java.lang.Math.max;
import static megamek.common.Compute.d6;
=======
import static java.lang.Math.round;
>>>>>>> 0ffc0670
import static mekhq.campaign.force.Force.FORCE_NONE;
import static mekhq.campaign.mission.ScenarioForceTemplate.ForceAlignment.Allied;
import static mekhq.campaign.mission.ScenarioForceTemplate.ForceAlignment.Opposing;
import static mekhq.campaign.mission.ScenarioForceTemplate.ForceAlignment.Player;
import static mekhq.campaign.mission.ScenarioMapParameters.MapLocation.AllGroundTerrain;
import static mekhq.campaign.mission.ScenarioMapParameters.MapLocation.LowAtmosphere;
import static mekhq.campaign.mission.ScenarioMapParameters.MapLocation.Space;
import static mekhq.campaign.mission.ScenarioMapParameters.MapLocation.SpecificGroundTerrain;
import static mekhq.campaign.personnel.SkillType.S_ADMIN;
import static mekhq.campaign.personnel.SkillType.S_TACTICS;
import static mekhq.campaign.stratcon.StratconContractInitializer.getUnoccupiedCoords;
import static mekhq.campaign.stratcon.StratconRulesManager.ReinforcementEligibilityType.FIGHT_LANCE;
import static mekhq.campaign.stratcon.StratconRulesManager.ReinforcementResultsType.DELAYED;
import static mekhq.campaign.stratcon.StratconRulesManager.ReinforcementResultsType.FAILED;
import static mekhq.campaign.stratcon.StratconRulesManager.ReinforcementResultsType.INTERCEPTED;
import static mekhq.campaign.stratcon.StratconRulesManager.ReinforcementResultsType.SUCCESS;
import static mekhq.utilities.ReportingUtilities.CLOSING_SPAN_TAG;
import static mekhq.utilities.ReportingUtilities.spanOpeningWithCustomColor;

/**
 * This class contains "rules" logic for the AtB-Stratcon state
 *
 * @author NickAragua
 */
public class StratconRulesManager {
    private static final MMLogger logger = MMLogger.create(StratconRulesManager.class);

    /**
     * What makes a particular lance eligible to be reinforcements for a scenario
     */
    public enum ReinforcementEligibilityType {
        /**
         * Nothing
         */
        NONE,

        /**
         * Lance is already deployed to the track
         */
        CHAINED_SCENARIO,

        /**
         * We pay a support point and make a regular roll
         */
        REGULAR,

        /**
         * The lance's deployment orders are "Fight". We pay a support point and make an enhanced roll
         */
        FIGHT_LANCE
    }

    /**
     * What were the results of the reinforcement roll?
     */
    public enum ReinforcementResultsType {
        /**
         * The reinforcement attempt was successful.
         */
        SUCCESS,

        /**
         * The reinforcements arrive later than normal.
         */
        DELAYED,

        /**
         * The attempt failed, nothing else happens.
         */
        FAILED,

        /**
         * The reinforcements were intercepted.
         */
        INTERCEPTED
    }

    /**
     * This function potentially generates non-player-initiated scenarios for the
     * given track.
     */
    public static void generateScenariosForTrack(Campaign campaign, AtBContract contract, StratconTrackState track) {
        // maps scenarios to force IDs
        List<StratconScenario> generatedScenarios = new ArrayList<>();
        final boolean autoAssignLances = contract.getCommandRights().isIntegrated();

        // get this list just so we have it available
        List<Integer> availableForceIDs = getAvailableForceIDs(campaign);
        Map<MapLocation, List<Integer>> sortedAvailableForceIDs = sortForcesByMapType(availableForceIDs, campaign);

        // make X rolls, where X is the number of required lances for the track
        // that's the chance to spawn a scenario.
        // if a scenario occurs, then we pick a random non-deployed lance and use it to
        // drive the opfor generation later
        // once we've determined that scenarios occur, we loop through the ones that we
        // generated
        // and use the random force to drive opfor generation (#required lances
        // multiplies the BV budget of all
        int scenarioRolls = track.getRequiredLanceCount();

        if (!autoAssignLances) {
            AtBMoraleLevel moraleLevel = contract.getMoraleLevel();

            switch (moraleLevel) {
                case STALEMATE -> scenarioRolls = (int) round(scenarioRolls * 1.25);
                case ADVANCING -> scenarioRolls = (int) round(scenarioRolls * 1.5);
                case DOMINATING -> scenarioRolls = scenarioRolls * 2;
                case OVERWHELMING -> scenarioRolls = scenarioRolls * 3;
            }
        }

        for (int scenarioIndex = 0; scenarioIndex < scenarioRolls; scenarioIndex++) {
            if (autoAssignLances && availableForceIDs.isEmpty()) {
                break;
            }

            int targetNum = calculateScenarioOdds(track, contract, false);
            int roll = Compute.randomInt(100);

            logger.info(String.format("StratCon Weekly Scenario Roll: %s vs. %s", roll, targetNum));

            // if we haven't already used all the player forces and are required to randomly
            // generate a scenario
            if (roll < targetNum) {
                // pick random coordinates and force to drive the scenario
                StratconCoords scenarioCoords = getUnoccupiedCoords(track, true);

                if (scenarioCoords == null) {
                    logger.warn("Target track is full, skipping scenario generation");
                    continue;
                }

                // if forces are already assigned to these coordinates, use those instead
                // of randomly-selected ones
                if (track.getAssignedCoordForces().containsKey(scenarioCoords)) {
                    StratconScenario scenario = generateScenarioForExistingForces(scenarioCoords,
                            track.getAssignedCoordForces().get(scenarioCoords), contract, campaign, track);

                    if (scenario != null) {
                        generatedScenarios.add(scenario);
                    }
                    continue;
                }

                // otherwise, pick a random force from the avail
                int randomForceIndex = Compute.randomInt(availableForceIDs.size());
                int randomForceID = availableForceIDs.get(randomForceIndex);

                // remove the force from the available lists, so we don't designate it as primary
                // twice
                if (autoAssignLances) {
                    availableForceIDs.remove(randomForceIndex);
                }

                // we want to remove the actual int with the value, not the value at the index
                sortedAvailableForceIDs.get(AllGroundTerrain).remove((Integer) randomForceID);
                sortedAvailableForceIDs.get(LowAtmosphere).remove((Integer) randomForceID);
                sortedAvailableForceIDs.get(Space).remove((Integer) randomForceID);

                // two scenarios on the same coordinates wind up increasing in size
                if (track.getScenarios().containsKey(scenarioCoords)) {
                    track.getScenarios().get(scenarioCoords).incrementRequiredPlayerLances();
                    assignAppropriateExtraForceToScenario(track.getScenarios().get(scenarioCoords),
                            sortedAvailableForceIDs);
                    continue;
                }

                StratconScenario scenario = setupScenario(scenarioCoords, randomForceID, campaign, contract, track);

                if (scenario != null) {
                    generatedScenarios.add(scenario);
                }
            }
        }

        // If we didn't generate any scenarios, we can just return here
        if (generatedScenarios.isEmpty()) {
            return;
        }

        // if under liaison command, pick a random scenario from the ones generated
        // to set as required and attach liaison
        if (contract.getCommandRights().isLiaison()) {
            StratconScenario randomScenario = ObjectUtility.getRandomItem(generatedScenarios);
            randomScenario.setRequiredScenario(true);
            setAttachedUnitsModifier(randomScenario, contract);
        }

        // now, we loop through all the scenarios we set up
        // and generate the opfors / events / etc
        // if not auto-assigning lances, we then back out the lance assignments.
        for (StratconScenario scenario : generatedScenarios) {
            finalizeBackingScenario(campaign, contract, track, autoAssignLances, scenario);
        }
    }

    /**
     * Generates a StratCon scenario.
     * This is a utility method that allows us to generate a scenario quickly without specifying
     * track state and scenario template.
     *
     * @param campaign The current campaign.
     * @param contract The contract associated with the scenario.
     * @return A newly generated {@link StratconScenario}, or {@code null} if scenario creation fails.
     */
    public static @Nullable StratconScenario generateExternalScenario(Campaign campaign, AtBContract contract) {
        return generateExternalScenario(campaign, contract, null, null,
            null, false);
    }

    /**
     * Generates a new StratCon scenario using advanced configuration.
     * It provides a scenario based on a given campaign, contract, track, template.
     * This is meant for scenario control on a higher level than the overloading methods.
     *
     * @param campaign The current campaign.
     * @param contract The contract associated with the scenario.
     * @param track    The {@link StratconTrackState} the scenario should be assigned to, or
     *                 {@code null} to select a random track.
     * @param scenarioCoords   The {@link StratconCoords} where in the track to place the scenario, or
     *                 {@code null} to select a random hex. If populated, {@code track} cannot be
     *                 {@code null}
     * @param template A specific {@link ScenarioTemplate} to use for scenario generation,
     *                 or {@code null} to select scenario template randomly.
     * @param allowPlayerFacilities Whether the scenario is allowed to spawn on top of
     *                             player-allied facilities.
     * @return A newly generated {@link StratconScenario}, or {@code null} if scenario creation fails.
     */
     public static @Nullable StratconScenario generateExternalScenario(Campaign campaign, AtBContract contract,
                                    @Nullable StratconTrackState track, @Nullable StratconCoords scenarioCoords,
                                    @Nullable ScenarioTemplate template, boolean allowPlayerFacilities) {
         // If we're not generating for a specific track, randomly pick one.
         if (track == null) {
             track = getRandomTrack(contract);

             if (track == null) {
                 logger.error("Failed to generate a random track, aborting scenario generation.");
                 return null;
             }
         }

         // Are we automatically assigning lances?
         boolean autoAssignLances = contract.getCommandRights().isIntegrated();

         // Grab the available lances and sort them by map type
         List<Integer> availableForceIDs = getAvailableForceIDs(campaign);
         Map<MapLocation, List<Integer>> sortedAvailableForceIDs = sortForcesByMapType(availableForceIDs, campaign);

         // Select the target coords.
         if (scenarioCoords == null) {
             scenarioCoords = getUnoccupiedCoords(track, allowPlayerFacilities);
         }

         if (scenarioCoords == null) {
             logger.warn("Target track is full, aborting scenario generation.");
             return null;
         }

         // If forces are already assigned to the target coordinates, use those instead of randomly
         // selected a new force
         StratconScenario scenario = null;
         if (track.getAssignedCoordForces().containsKey(scenarioCoords)) {
             scenario = generateScenarioForExistingForces(scenarioCoords,
                 track.getAssignedCoordForces().get(scenarioCoords), contract, campaign, track,
                 template);
         }

         // Otherwise, pick a random force from those available
         // If a template has been specified, remove forces that aren't appropriate for the
         // template.
         if (template != null) {
             MapLocation location = template.mapParameters.getMapLocation();

             switch (location) {
                 case AllGroundTerrain, SpecificGroundTerrain -> {
                     sortedAvailableForceIDs.get(LowAtmosphere).clear();
                     sortedAvailableForceIDs.get(Space).clear();
                 }
                 case LowAtmosphere -> {
                     sortedAvailableForceIDs.get(AllGroundTerrain).clear();
                     sortedAvailableForceIDs.get(Space).clear();
                 }
                 case Space -> {
                     sortedAvailableForceIDs.get(AllGroundTerrain).clear();
                     sortedAvailableForceIDs.get(LowAtmosphere).clear();
                 }
             }
         }

         // If we haven't generated a scenario yet, it's because we need to pick a random force.
         if (scenario == null) {
             int availableForces = availableForceIDs.size();
             int randomForceID = FORCE_NONE;

             if (availableForces > 0) {
                 int randomForceIndex = Compute.randomInt(availableForces);
                 randomForceID = availableForceIDs.get(randomForceIndex);
             }

             scenario = setupScenario(scenarioCoords, randomForceID, campaign, contract, track, template, false);
         }

         if (scenario == null) {
             return null;
         }

         // We end by finalizing the scenario
         finalizeBackingScenario(campaign, contract, track, autoAssignLances, scenario);

         // We return the scenario in case we want to make specific changes.
         return scenario;
     }
     public static @Nullable void generateReinforcementInterceptionScenario(
         Campaign campaign, AtBContract contract,
         StratconTrackState track, StratconCoords scenarioCoords,
         ScenarioTemplate template, Force interceptedForce) {
         StratconScenario scenario = setupScenario(scenarioCoords, interceptedForce.getId(), campaign,
             contract, track, template, true);

         if (scenario == null) {
             logger.error("Failed to generate a random interception scenario, aborting scenario generation.");
             return;
         }

         finalizeBackingScenario(campaign, contract, track, true, scenario);
     }

    /**
     * Adds a {@link StratconScenario} to the specified contract. This scenario is cloaked so will
     * not be visible until the player uncovers it.
     * If no {@link StratconTrackState} or {@link ScenarioTemplate} is provided, random one will be
     * picked.
     *
     * @param campaign   The current campaign.
     * @param contract   The {@link AtBContract} associated with the scenario.
     * @param trackState The {@link StratconTrackState} in which the scenario occurs.
     *                  If {@code null}, a random trackState is selected.
     * @param template   The {@link ScenarioTemplate} for the scenario.
     *                  If {@code null}, the default template is used.
     * @param allowPlayerFacilities Whether the scenario is allowed to spawn on top of
     *                             player-allied facilities.
     *
     * @return The created {@link StratconScenario} or @code null},
     * if no {@link ScenarioTemplate} is found or if all coordinates in the provided
     * {@link StratconTrackState} are occupied (and therefore, scenario placement is not possible).
     */
    public static @Nullable StratconScenario addHiddenExternalScenario(Campaign campaign, AtBContract contract,
                                                      @Nullable StratconTrackState trackState,
                                                      @Nullable ScenarioTemplate template,
                                                      boolean allowPlayerFacilities) {
        // If we're not generating for a specific track, randomly pick one.
        if (trackState == null) {
            trackState = getRandomTrack(contract);

            if (trackState == null) {
                logger.error("Failed to generate a random track, aborting scenario generation.");
                return null;
            }
        }

        StratconCoords coords = getUnoccupiedCoords(trackState, allowPlayerFacilities);

        if (coords == null) {
            logger.error(String.format("Unable to place objective scenario on track %s," +
                    " as all coords were occupied. Aborting.",
                trackState.getDisplayableName()));
            return null;
        }

        // create scenario - don't assign a force yet
        StratconScenario scenario = StratconRulesManager.generateScenario(campaign, contract,
            trackState, FORCE_NONE, coords, template);

        if (scenario == null) {
            return null;
        }

        // clear dates, because we don't want the scenario disappearing on us
        scenario.setDeploymentDate(null);
        scenario.setActionDate(null);
        scenario.setReturnDate(null);
        scenario.setStrategicObjective(true);
        scenario.getBackingScenario().setCloaked(true);

        trackState.addScenario(scenario);

        return scenario;
    }

    /**
     * Fetches a random {@link StratconTrackState} from the {@link StratconCampaignState}.
     * If no tracks are present, it logs an error message and returns {@code null}.
     *
     * @param contract The {@link AtBContract} from which the track state will be fetched.
     * @return The randomly chosen {@link StratconTrackState}, or {@code null} if no tracks are available.
     */
     public static @Nullable StratconTrackState getRandomTrack(AtBContract contract) {
          List<StratconTrackState> tracks = contract.getStratconCampaignState().getTracks();
          Random rand = new Random();

          if (!tracks.isEmpty()) {
               return tracks.get(rand.nextInt(tracks.size()));
          } else {
               logger.error("No tracks available. Unable to fetch random track");
               return null;
          }
     }

    /**
     * Finalizes the backing scenario, setting up the OpFor, scenario parameters, and other
     * necessary steps.
     *
     * @param campaign        The current campaign.
     * @param contract        The contract associated with the scenario.
     * @param track           The relevant {@link StratconTrackState}.
     * @param autoAssignLances  Flag indicating whether lances are to be auto-assigned.
     * @param scenario        The {@link StratconScenario} scenario to be finalized.
     */
    private static void finalizeBackingScenario(Campaign campaign, AtBContract contract,
                        @Nullable StratconTrackState track, boolean autoAssignLances,
                        StratconScenario scenario) {
        AtBDynamicScenarioFactory.finalizeScenario(scenario.getBackingScenario(), contract, campaign);
        setScenarioParametersFromBiome(track, scenario);
        swapInPlayerUnits(scenario, campaign, FORCE_NONE);

        if (!autoAssignLances && !scenario.ignoreForceAutoAssignment()) {
            for (int forceID : scenario.getPlayerTemplateForceIDs()) {
                scenario.getBackingScenario().removeForce(forceID);
            }

            scenario.setCurrentState(ScenarioState.UNRESOLVED);
            track.addScenario(scenario);
        } else {
            commitPrimaryForces(campaign, scenario, track);
            // if we're auto-assigning lances, deploy all assigned forces to the track as well
            for (int forceID : scenario.getPrimaryForceIDs()) {
                processForceDeployment(scenario.getCoords(), forceID, campaign, track, false);
            }
        }
    }

    /**
     * Picks the scenario terrain based on the scenario coordinates' biome
     * Note that "finalizeScenario" currently wipes out temperature/map info so this
     * method must be called afterward.
     */
    public static void setScenarioParametersFromBiome(StratconTrackState track, StratconScenario scenario) {
        StratconCoords coords = scenario.getCoords();
        AtBDynamicScenario backingScenario = scenario.getBackingScenario();
        StratconBiomeManifest biomeManifest = StratconBiomeManifest.getInstance();

        // for non-surface scenarios, we will skip the temperature update
        if (backingScenario.getBoardType() != Scenario.T_SPACE &&
                backingScenario.getBoardType() != Scenario.T_ATMOSPHERE) {
            backingScenario.setTemperature(track.getTemperature());
        }

        StratconFacility facility = track.getFacility(scenario.getCoords());
        String terrainType;

        // facilities have their own terrain lists
        if (facility != null) {
            int kelvinTemp = track.getTemperature() + StratconContractInitializer.ZERO_CELSIUS_IN_KELVIN;
            StratconBiome facilityBiome;

            // if facility doesn't have a biome temp map or no entry for the current
            // temperature, use the default one
            if (facility.getBiomes().isEmpty() || (facility.getBiomeTempMap().floorEntry(kelvinTemp) == null)) {
                facilityBiome = biomeManifest.getTempMap(StratconBiomeManifest.TERRAN_FACILITY_BIOME)
                        .floorEntry(kelvinTemp).getValue();
            } else {
                facilityBiome = facility.getBiomeTempMap().floorEntry(kelvinTemp).getValue();
            }
            terrainType = facilityBiome.allowedTerrainTypes
                    .get(Compute.randomInt(facilityBiome.allowedTerrainTypes.size()));
        } else {
            terrainType = track.getTerrainTile(coords);
        }

        var mapTypes = biomeManifest.getBiomeMapTypes();

        // don't have a map list for the given terrain, leave it alone
        if (!mapTypes.containsKey(terrainType)) {
            return;
        }

        // if we are in space, do not update the map; note that it's ok to do so in low
        // atmo
        if (backingScenario.getBoardType() != Scenario.T_SPACE) {
            var mapTypeList = mapTypes.get(terrainType).mapTypes;
            backingScenario.setHasTrack(true);
            backingScenario.setTerrainType(terrainType);
            // for now, if we're using a fixed map or in a facility, don't replace the
            // scenario
            // TODO: facility spaces will always have a relevant biome
            if (!backingScenario.isUsingFixedMap()) {
                backingScenario.setMap(mapTypeList.get(Compute.randomInt(mapTypeList.size())));
            }
            backingScenario.setLightConditions();
            backingScenario.setWeatherConditions();
        }
    }

    /**
     * Worker function that looks through the scenario's templates and swaps in
     * player units for "player or allied force" templates.
     */
    private static void swapInPlayerUnits(StratconScenario scenario, Campaign campaign, int explicitForceID) {
        for (ScenarioForceTemplate sft : scenario.getScenarioTemplate().getAllScenarioForces()) {
            if (sft.getGenerationMethod() == ForceGenerationMethod.PlayerOrFixedUnitCount.ordinal()) {
                int unitCount = (int) scenario.getBackingScenario().getBotUnitTemplates().values().stream()
                        .filter(template -> template.getForceName().equals(sft.getForceName()))
                        .count();

                // get all the units that have been generated for this template

                // or the units embedded in bot forces
                unitCount += scenario.getBackingScenario().getBotForceTemplates().entrySet().stream()
                        .filter(tuple -> tuple.getValue().getForceName().equals(sft.getForceName()))
                        .mapToInt(tuple -> tuple.getKey().getFullEntityList(campaign).size())
                        .sum();

                // now we have a unit count. Don't bother with the next step if we don't have
                // any substitutions to make
                if (unitCount == 0) {
                    continue;
                }

                Collection<Unit> potentialUnits = new HashSet<>();

                // find units in player's campaign by default, all units in the TO&E are eligible
                if (explicitForceID == FORCE_NONE) {
                    for (UUID unitId : campaign.getForces().getUnits()) {
                        try {
                            potentialUnits.add(campaign.getUnit(unitId));
                        } catch (Exception exception) {
                            logger.error(String.format("Error retrieving unit (%s): %s",
                                unitId, exception.getMessage()));
                        }
                    }
                // if we're using a seed force, then units transporting this force are eligible
                } else {
                    Force force = campaign.getForce(explicitForceID);
                    for (UUID unitID : force.getUnits()) {
                        Unit unit = campaign.getUnit(unitID);
                        if (unit.getTransportShipAssignment() != null) {
                            potentialUnits.add(unit.getTransportShipAssignment().getTransportShip());
                        }
                    }
                }
                for (Unit unit : potentialUnits) {
                    if ((sft.getAllowedUnitType() == 11) && (!campaign.getCampaignOptions().isUseDropShips())) {
                        continue;
                    }

                    // if it's the right type of unit and is around
                    if (forceCompositionMatchesDeclaredUnitType(unit.getEntity().getUnitType(),
                            sft.getAllowedUnitType(), false) &&
                            unit.isAvailable() && unit.isFunctional()) {

                        // add the unit to the scenario and bench the appropriate bot unit if one is
                        // present
                        scenario.addUnit(unit, sft.getForceName(), false);
                        AtBDynamicScenarioFactory.benchAllyUnit(unit.getId(), sft.getForceName(),
                                scenario.getBackingScenario());
                        unitCount--;

                        // once we've supplied enough units, end the process
                        if (unitCount == 0) {
                            break;
                        }
                    }
                }
            }
        }
    }

    /**
     * Generates a StratCon scenario for forces already existing at the given coordinates on the
     * provided track.
     *
     * @param scenarioCoords    The coordinates where the scenario will be placed on the track.
     * @param forceIDs          The set of force IDs (ideally for the forces already at the
     *                          specified location).
     * @param contract          The contract associated with the current scenario.
     * @param campaign          The current campaign.
     * @param track             The relevant StratCon track.
     * @return The newly generated {@link StratconScenario}.
     */
    public static @Nullable StratconScenario generateScenarioForExistingForces(StratconCoords scenarioCoords,
                                    Set<Integer> forceIDs, AtBContract contract, Campaign campaign,
                                    StratconTrackState track) {
        return generateScenarioForExistingForces(scenarioCoords, forceIDs, contract, campaign,
            track, null);
    }

    /**
     * Generates a StratCon scenario for forces already existing at the given coordinates on the
     * provided track. This method allows us to specify a specific scenario template.
     *
     * @param scenarioCoords    The coordinates where the scenario will be placed on the track.
     * @param forceIDs          The set of force IDs (ideally for the forces already at the
     *                          specified location).
     * @param contract          The contract associated with the current scenario.
     * @param campaign          The current campaign.
     * @param track             The relevant StratCon track.
     * @param template          A specific {@link ScenarioTemplate} to use, or {@code null} to
     *                          select a random template.
     * @return The newly generated {@link StratconScenario}.
     */
    public static @Nullable StratconScenario generateScenarioForExistingForces(StratconCoords scenarioCoords,
                                    Set<Integer> forceIDs, AtBContract contract, Campaign campaign,
                                    StratconTrackState track, @Nullable ScenarioTemplate template) {
        boolean firstForce = true;
        StratconScenario scenario = null;

        for (int forceID : forceIDs) {
            if (firstForce) {
                scenario = setupScenario(scenarioCoords, forceID, campaign, contract, track, template, false);
                firstForce = false;

                if (scenario == null) {
                    return null;
                }
            } else {
                scenario.incrementRequiredPlayerLances();
                scenario.addPrimaryForce(forceID);
            }
        }

        // this is theoretically possible if forceIDs is empty - not likely in practice
        // but might as well, to future-proof.
        if (scenario != null) {
            scenario.setIgnoreForceAutoAssignment(true);
        }

        return scenario;
    }

    /**
     * Deploys a force to the given coordinates on the given track as a result of
     * explicit player
     * action.
     */
    public static void deployForceToCoords(StratconCoords coords, int forceID, Campaign campaign, AtBContract contract,
            StratconTrackState track, boolean sticky) {
        // the following things should happen:
        // 1. call to "process force deployment", which reveals fog of war in or around
        // the coords, depending on force role
        // 2. if coords are a hostile facility, we get a facility scenario
        // 3. if coords are empty, we *may* get a scenario

        processForceDeployment(coords, forceID, campaign, track, sticky);

        // we may stumble on a fixed objective scenario - in that case assign the force
        // to it and finalize
        // we also will not be encountering any of the other stuff so bug out afterwards
        StratconScenario revealedScenario = track.getScenario(coords);
        if (revealedScenario != null) {
            revealedScenario.addPrimaryForce(forceID);
            AtBDynamicScenarioFactory.finalizeScenario(revealedScenario.getBackingScenario(), contract, campaign);
            setScenarioParametersFromBiome(track, revealedScenario);
            commitPrimaryForces(campaign, revealedScenario, track);
            return;
        }

        // don't create a scenario on top of allied facilities
        StratconFacility facility = track.getFacility(coords);
        boolean isNonAlliedFacility = (facility != null) && (facility.getOwner() != ForceAlignment.Allied);
        int targetNum = calculateScenarioOdds(track, contract, true);
        boolean spawnScenario = (facility == null) && (Compute.randomInt(100) <= targetNum);

        if (isNonAlliedFacility || spawnScenario) {
            StratconScenario scenario = setupScenario(coords, forceID, campaign, contract, track);
            // we deploy immediately in this case, since we deployed the force manually
            setScenarioDates(0, track, campaign, scenario);
            AtBDynamicScenarioFactory.finalizeScenario(scenario.getBackingScenario(), contract, campaign);
            setScenarioParametersFromBiome(track, scenario);

            // if we wound up with a field scenario, we may sub in dropships carrying
            // units of the force in question
            if (spawnScenario && !isNonAlliedFacility) {
                swapInPlayerUnits(scenario, campaign, forceID);
            }

            commitPrimaryForces(campaign, scenario, track);
        }
    }

    /**
     * Sets up a StratCon scenario with the given parameters.
     *
     * @param coords    The coordinates where the scenario is to be placed on the track.
     * @param forceID   The ID of the forces involved in the scenario.
     * @param campaign  The current campaign.
     * @param contract  The contract associated with the current scenario.
     * @param track     The relevant StratCon track.
     * @return The newly set up {@link StratconScenario}.
     */
    private static @Nullable StratconScenario setupScenario(StratconCoords coords, int forceID, Campaign campaign,
                                                  AtBContract contract, StratconTrackState track) {
        return setupScenario(coords, forceID, campaign, contract, track, null, false);
    }

    /**
     * Sets up a Stratcon scenario with the given parameters optionally allowing use a specific scenario template.
     * <p>
     * If a facility is already present at the provided coordinates, the scenario will be setup for that facility.
     * If there is no facility, a new scenario will be generated; if the ScenarioTemplate argument provided was non-null,
     * it will be used, else a randomly selected scenario will be generated.
     * In case the generated scenario turns out to be a facility scenario, a new facility will be added to the track at
     * the provided coordinates and setup for that facility.
     *
     * @param coords    The coordinates where the scenario is to be placed on the track.
     * @param forceID   The ID of the forces involved in the scenario.
     * @param campaign  The current campaign.
     * @param contract  The contract associated with the current scenario.
     * @param track     The relevant StratCon track.
     * @param template  A specific {@link ScenarioTemplate} to use for scenario setup, or
     *                  {@code null} to select the scenario template randomly.
     * @param ignoreFacilities  Whether we should ignore any facilities at the selected location
     * @return The newly set up {@link StratconScenario}.
     */
    private static @Nullable StratconScenario setupScenario(StratconCoords coords, int forceID, Campaign campaign,
                                                  AtBContract contract, StratconTrackState track,
                                                  @Nullable ScenarioTemplate template, boolean ignoreFacilities) {
        StratconScenario scenario;

        if (track.getFacilities().containsKey(coords) && !ignoreFacilities) {
            StratconFacility facility = track.getFacility(coords);
            boolean alliedFacility = facility.getOwner() == ForceAlignment.Allied;
            template = StratconScenarioFactory.getFacilityScenario(alliedFacility);
            scenario = generateScenario(campaign, contract, track, forceID, coords, template);
            setupFacilityScenario(scenario, facility);
        } else {
            if (template != null) {
                scenario = generateScenario(campaign, contract, track, forceID, coords, template);
            } else {
                scenario = generateScenario(campaign, contract, track, forceID, coords);
            }

            if (scenario == null) {
                return null;
            }

            // we may generate a facility scenario randomly - if so, do the facility-related
            // stuff and add a new facility to the track
            if (scenario.getBackingScenario().getTemplate().isFacilityScenario()) {
                StratconFacility facility = scenario.getBackingScenario().getTemplate().isHostileFacility()
                        ? StratconFacilityFactory.getRandomHostileFacility()
                        : StratconFacilityFactory.getRandomAlliedFacility();
                facility.setVisible(true);
                track.addFacility(coords, facility);
                setupFacilityScenario(scenario, facility);
            }
        }

        return scenario;
    }

    /**
     * carries out tasks relevant to facility scenarios
     */
    private static void setupFacilityScenario(StratconScenario scenario, StratconFacility facility) {
        // this includes:
        // for hostile facilities
        // - add a destroy objective (always the option to level the facility)
        // - add a capture objective (always the option to capture the facility)
        // - if so indicated by parameter, roll a random hostile facility objective and
        // add it if not capture/destroy
        // for allied facilities
        // - add a defend objective (always the option to defend the facility)
        // - if so indicated by parameter, roll a random allied facility objective and
        // add it if not defend
        AtBScenarioModifier objectiveModifier = null;
        boolean alliedFacility = facility.getOwner() == ForceAlignment.Allied;

        objectiveModifier = alliedFacility ? AtBScenarioModifier.getRandomAlliedFacilityModifier()
                : AtBScenarioModifier.getRandomHostileFacilityModifier();

        if (objectiveModifier != null) {
            scenario.getBackingScenario().addScenarioModifier(objectiveModifier);
            scenario.getBackingScenario().setName(String.format("%s - %s - %s", facility.getFacilityType(),
                    alliedFacility ? "Allied" : "Hostile", objectiveModifier.getModifierName()));
        }

        // add the "fixed" hostile facility modifiers after the primary ones
        if (!alliedFacility) {
            for (AtBScenarioModifier modifier : AtBScenarioModifier.getRequiredHostileFacilityModifiers()) {
                if (!scenario.getBackingScenario().alreadyHasModifier(modifier)) {
                    scenario.getBackingScenario().addScenarioModifier(modifier);
                }
            }
        }
    }

    /**
     * Applies time-sensitive facility effects.
     */
    private static void processFacilityEffects(StratconTrackState track,
            StratconCampaignState campaignState, boolean isStartOfMonth) {
        for (StratconFacility facility : track.getFacilities().values()) {
            if (isStartOfMonth) {
                campaignState.addSupportPoints(facility.getMonthlySPModifier());
            }
        }
    }

    /**
     * Process the deployment of a force to the given coordinates on the given
     * track.
     * This does not include assigning the force to any scenarios
     */
    public static void processForceDeployment(StratconCoords coords, int forceID, Campaign campaign,
            StratconTrackState track, boolean sticky) {
        // plan of action:
        // increase fatigue if the coordinates are not currently unrevealed
        // reveal deployed coordinates
        // reveal facility in deployed coordinates (and all adjacent coordinates for
        // scout lances)
        // reveal scenario in deployed coordinates (and all adjacent coordinates for
        // scout lances)

        // we want to ensure we only increase Fatigue once
        boolean hasFatigueIncreased = false;

        if (!track.getRevealedCoords().contains(coords)) {
            increaseFatigue(forceID, campaign);
            hasFatigueIncreased = true;
        }

        track.getRevealedCoords().add(coords);

        StratconFacility facility = track.getFacility(coords);
        if (facility != null) {
            facility.setVisible(true);
        }

        StratconScenario scenario = track.getScenario(coords);
        // if we're deploying on top of a scenario and it's "cloaked"
        // then we have to activate it
        if ((scenario != null) && scenario.getBackingScenario().isCloaked()) {
            scenario.getBackingScenario().setCloaked(false);
            setScenarioDates(0, track, campaign, scenario); // must be called before commitPrimaryForces
            MekHQ.triggerEvent(new ScenarioChangedEvent(scenario.getBackingScenario()));
        }

        if (campaign.getStrategicFormationsTable().get(forceID).getRole().isScouting()) {
            for (int direction = 0; direction < 6; direction++) {
                StratconCoords checkCoords = coords.translate(direction);

                facility = track.getFacility(checkCoords);
                if (facility != null) {
                    facility.setVisible(true);
                }

                scenario = track.getScenario(checkCoords);
                // if we've revealed a scenario and it's "cloaked"
                // we have to activate it
                if ((scenario != null) && scenario.getBackingScenario().isCloaked()) {
                    scenario.getBackingScenario().setCloaked(false);
                    setScenarioDates(0, track, campaign, scenario);
                    MekHQ.triggerEvent(new ScenarioChangedEvent(scenario.getBackingScenario()));
                }

                if ((!track.getRevealedCoords().contains(checkCoords)) && (!hasFatigueIncreased)) {
                    increaseFatigue(forceID, campaign);
                    hasFatigueIncreased = true;
                }

                track.getRevealedCoords().add(coords.translate(direction));
            }
        }

        // the force may be located in other places on the track - clear it out
        track.unassignForce(forceID);
        track.assignForce(forceID, coords, campaign.getLocalDate(), sticky);
        MekHQ.triggerEvent(new StratconDeploymentEvent(campaign.getForce(forceID)));
    }

    /**
     * Increases the fatigue for all crew members per Unit in a force.
     *
     * @param forceID  the ID of the force
     * @param campaign the campaign
     */
    private static void increaseFatigue(int forceID, Campaign campaign) {
        for (UUID unit : campaign.getForce(forceID).getAllUnits(false)) {
            for (Person person : campaign.getUnit(unit).getCrew()) {
                person.increaseFatigue(campaign.getCampaignOptions().getFatigueRate());

                if (campaign.getCampaignOptions().isUseFatigue()) {
                    Fatigue.processFatigueActions(campaign, person);
                }
            }
        }
    }

    /**
     * Worker function that processes the effects of deploying a reinforcement force to a scenario
     *
     * @param id
     * @param reinforcementType the type of reinforcement being deployed
     * @param campaignState     the state of the campaign
     * @param scenario          the current scenario
     * @param campaign          the campaign instance
     * @return {@code true} if the reinforcement deployment is successful, {@code false} otherwise
     */
    public static ReinforcementResultsType processReinforcementDeployment(
        Force force, ReinforcementEligibilityType reinforcementType, StratconCampaignState campaignState,
        StratconScenario scenario, Campaign campaign) {
        final ResourceBundle resources = ResourceBundle.getBundle("mekhq.resources.AtBStratCon",
            MekHQ.getMHQOptions().getLocale());

        if (reinforcementType.equals(ReinforcementEligibilityType.CHAINED_SCENARIO)) {
            return SUCCESS;
        }

        AtBContract contract = campaignState.getContract();

        // Start by determining who will be making the attempt
        Person commandLiaison = campaign.getSeniorAdminCommandPerson();

        if (commandLiaison == null) {
            campaign.addReport(String.format(resources.getString("reinforcementsNoAdmin.text"),
                scenario.getName(),
                spanOpeningWithCustomColor(MekHQ.getMHQOptions().getFontColorNegativeHexColor()),
                CLOSING_SPAN_TAG));
            return FAILED;
        }

        // Assuming we found a relevant character, spend the support point required for the attempt
        if (campaignState.getSupportPoints() >= 1) {
            campaignState.useSupportPoint();
        } else {
            campaign.addReport(String.format(resources.getString("reinforcementsNoSupportPoints.text"),
                scenario.getName(),
                spanOpeningWithCustomColor(MekHQ.getMHQOptions().getFontColorNegativeHexColor()),
                CLOSING_SPAN_TAG));
            return FAILED;
        }

        // Then calculate the target number and modifiers

        Skill skill = commandLiaison.getSkill(S_ADMIN);

        if (skill == null) {
            campaign.addReport(String.format(resources.getString("reinforcementsNoAdminSkill.text"),
                scenario.getName(),
                spanOpeningWithCustomColor(MekHQ.getMHQOptions().getFontColorNegativeHexColor()),
                CLOSING_SPAN_TAG), commandLiaison.getHyperlinkedFullTitle());
            return FAILED;
        }

        int skillTargetNumber = skill.getFinalSkillValue();

        TargetRoll reinforcementTargetNumber = new TargetRoll();

        // Base Target Number
        reinforcementTargetNumber.addModifier(skillTargetNumber, "Base TN");

        // Facilities Modifier
        StratconTrackState track = null;
        for (StratconTrackState trackState : campaignState.getTracks()) {
            if (trackState.getScenarios().containsValue(scenario)) {
                track = trackState;
                break;
            }
        }

        int facilityModifier = 0;
        if (track != null) {
            for (StratconFacility facility : track.getFacilities().values()) {
                if (facility.getOwner().equals(Player) || facility.getOwner().equals(Allied)) {
                    facilityModifier++;
                } else {
                    facilityModifier--;
                }
            }
        }

        reinforcementTargetNumber.addModifier(facilityModifier, "Facilities");

        // Skill Modifier
        int skillModifier = contract.getAllySkill().getAdjustedValue();

        if (contract.getCommandRights().isIndependent()) {
            if (campaign.getCampaignOptions().getUnitRatingMethod().isCampaignOperations()) {
                skillModifier = campaign.getReputation().getAverageSkillLevel().getAdjustedValue();
            }
        }

        skillModifier -= contract.getEnemySkill().getAdjustedValue();

        reinforcementTargetNumber.addModifier(skillModifier, "Skill");

        // Liaison Modifier
        int liaisonModifier = 0;
        if (contract.getCommandRights().isLiaison()) {
            liaisonModifier = 2;
        }

        reinforcementTargetNumber.addModifier(liaisonModifier, "Liaison Command Rights");

        // Make the roll
        int roll = d6(2);

        // If the formation is in Fight Stance, use the highest of two rolls
        String fightStanceReport = "";
        if (reinforcementType == FIGHT_LANCE) {
            int secondRoll = d6(2);
            roll = max(roll, secondRoll);
            fightStanceReport = String.format(" (%s)", roll);
        }

        StringBuilder modifierString = new StringBuilder();

        for (TargetRollModifier modifier : reinforcementTargetNumber.getModifiers()) {
            modifierString.append(modifier.getDesc()).append(' ').append(modifier.getValue()).append(' ');
        }

        logger.info(String.format("Reinforcement Roll Modifiers: %s", modifierString));

        StringBuilder reportStatus = new StringBuilder();
        reportStatus.append(String.format(resources.getString("reinforcementsAttempt.text"),
                scenario.getName(), roll, fightStanceReport, reinforcementTargetNumber.getValue()));

        if (roll == 2) {
            reportStatus.append(' ');
            reportStatus.append(String.format(resources.getString("reinforcementsCriticalFailure.text"),
                spanOpeningWithCustomColor(MekHQ.getMHQOptions().getFontColorNegativeHexColor()),
                CLOSING_SPAN_TAG));
            campaign.addReport(reportStatus.toString());
            return FAILED;
        }

        int interceptionOdds = calculateScenarioOdds(track, campaignState.getContract(), true);
        int interceptionRoll = Compute.randomInt(100);

        // Was the reinforcement attempt successful, or did the enemy choose not to intercept?
        if (roll >= reinforcementTargetNumber.getValue()) {
            reportStatus.append(' ');
            reportStatus.append(String.format(resources.getString("reinforcementsSuccess.text"),
                spanOpeningWithCustomColor(MekHQ.getMHQOptions().getFontColorPositiveHexColor()),
                CLOSING_SPAN_TAG));
            campaign.addReport(reportStatus.toString());
            return SUCCESS;
        }

        if (interceptionRoll >= interceptionOdds) {
            reportStatus.append(' ');
            reportStatus.append(String.format(resources.getString("reinforcementsSuccessNoInterception.text"),
                spanOpeningWithCustomColor(MekHQ.getMHQOptions().getFontColorPositiveHexColor()),
                CLOSING_SPAN_TAG));
            campaign.addReport(reportStatus.toString());
            return SUCCESS;
        }

        reportStatus.append(' ');
        reportStatus.append(String.format(resources.getString("reinforcementsInterceptionAttempt.text"),
            spanOpeningWithCustomColor(MekHQ.getMHQOptions().getFontColorWarningHexColor()),
            CLOSING_SPAN_TAG));

        UUID commanderId = force.getForceCommanderID();

        if (commanderId == null) {
            logger.error("Force Commander ID is null.");

            reportStatus.append(' ');
            reportStatus.append(String.format(resources.getString("reinforcementsErrorNoCommander.text"),
                spanOpeningWithCustomColor(MekHQ.getMHQOptions().getFontColorNegativeHexColor()),
                CLOSING_SPAN_TAG));
            campaign.addReport(reportStatus.toString());
            return FAILED;
        }

        Person commander = campaign.getPerson(commanderId);

        if (commander == null) {
            logger.error("Failed to fetch commander from ID.");

            reportStatus.append(' ');
            reportStatus.append(String.format(resources.getString("reinforcementsErrorUnableToFetchCommander.text"),
                spanOpeningWithCustomColor(MekHQ.getMHQOptions().getFontColorNegativeHexColor()),
                CLOSING_SPAN_TAG));
            campaign.addReport(reportStatus.toString());
            return FAILED;
        }

        Skill tactics = commander.getSkill(S_TACTICS);

        if (tactics == null) {
            reportStatus.append(' ');
            reportStatus.append(String.format(resources.getString("reinforcementCommanderNoSkill.text"),
                spanOpeningWithCustomColor(MekHQ.getMHQOptions().getFontColorNegativeHexColor()),
                CLOSING_SPAN_TAG));
            campaign.addReport(reportStatus.toString());

            StratconCoords scenarioCoords = scenario.getCoords();
            MapLocation mapLocation = scenario.getScenarioTemplate().mapParameters.getMapLocation();

            String templateString = "data/scenariotemplates/%sReinforcements Intercepted.xml";

            ScenarioTemplate scenarioTemplate = switch (mapLocation) {
                case AllGroundTerrain, SpecificGroundTerrain -> ScenarioTemplate.Deserialize(String.format(templateString, ""));
                case Space -> ScenarioTemplate.Deserialize(String.format(templateString, "Space "));
                case LowAtmosphere -> ScenarioTemplate.Deserialize(String.format(templateString, "Low-Atmosphere "));
            };

            generateReinforcementInterceptionScenario(campaign, contract, track, scenarioCoords, scenarioTemplate, force);

            return INTERCEPTED;
        }

        roll = d6(2);
        int targetNumber = 12 - tactics.getFinalSkillValue();

        if (roll >= targetNumber) {
            reportStatus.append(' ');
            reportStatus.append(String.format(resources.getString("reinforcementEvasionSuccessful.text"),
                spanOpeningWithCustomColor(MekHQ.getMHQOptions().getFontColorPositiveHexColor()),
                CLOSING_SPAN_TAG, roll, targetNumber));

            campaign.addReport(reportStatus.toString());

            return DELAYED;
        }

        reportStatus.append(' ');
        reportStatus.append(String.format(resources.getString("reinforcementEvasionUnsuccessful.text"),
            spanOpeningWithCustomColor(MekHQ.getMHQOptions().getFontColorNegativeHexColor()),
            CLOSING_SPAN_TAG, roll, targetNumber));
        campaign.addReport(reportStatus.toString());

        StratconCoords scenarioCoords = scenario.getCoords();
        MapLocation mapLocation = scenario.getScenarioTemplate().mapParameters.getMapLocation();

        String templateString = "data/scenariotemplates/%sReinforcements Intercepted.xml";

        ScenarioTemplate scenarioTemplate = switch (mapLocation) {
            case AllGroundTerrain, SpecificGroundTerrain -> ScenarioTemplate.Deserialize(String.format(templateString, ""));
            case Space -> ScenarioTemplate.Deserialize(String.format(templateString, "Space "));
            case LowAtmosphere -> ScenarioTemplate.Deserialize(String.format(templateString, "Low-Atmosphere "));
        };

        generateReinforcementInterceptionScenario(campaign, contract, track, scenarioCoords, scenarioTemplate, force);

        return INTERCEPTED;
    }

    /**
     * Assigns a force to the scenario such that the majority of the force can be
     * deployed
     */
    private static void assignAppropriateExtraForceToScenario(StratconScenario scenario,
            Map<MapLocation, List<Integer>> sortedAvailableForceIDs) {
        // the goal of this function is to avoid assigning ground units to air battles
        // and ground units/conventional fighters to space battle

        List<MapLocation> mapLocations = new ArrayList<>();
        mapLocations.add(Space); // can always add ASFs

        MapLocation scenarioMapLocation = scenario.getScenarioTemplate().mapParameters.getMapLocation();

        if (scenarioMapLocation == LowAtmosphere) {
            mapLocations.add(LowAtmosphere); // can add conventional fighters to ground or low atmo battles
        }

        if ((scenarioMapLocation == AllGroundTerrain)
                || (scenarioMapLocation == SpecificGroundTerrain)) {
            mapLocations.add(AllGroundTerrain); // can only add ground units to ground battles
        }

        MapLocation selectedLocation = mapLocations.get(Compute.randomInt(mapLocations.size()));
        List<Integer> forceIDs = sortedAvailableForceIDs.get(selectedLocation);
        int forceIndex = Compute.randomInt(forceIDs.size());
        int forceID = forceIDs.get(forceIndex);
        forceIDs.remove(forceIndex);

        scenario.addPrimaryForce(forceID);
    }

    /**
     * Worker function that "locks in" a scenario - Adds it to the campaign so it's
     * visible in the
     * briefing room, adds it to the track
     */
    public static void commitPrimaryForces(Campaign campaign, StratconScenario scenario,
            StratconTrackState trackState) {
        trackState.addScenario(scenario);

        // set up dates for the scenario if doesn't have them already
        if (scenario.getDeploymentDate() == null) {
            scenario.setDeploymentDate(campaign.getLocalDate());
        }

        if (scenario.getActionDate() == null) {
            scenario.setActionDate(campaign.getLocalDate());
        }

        if (scenario.getReturnDate() == null) {
            scenario.setReturnDate(campaign.getLocalDate().plusDays(trackState.getDeploymentTime()));
        }

        // set the # of rerolls based on the actual lance assigned.
        int tactics = scenario.getBackingScenario().getLanceCommanderSkill(SkillType.S_TACTICS, campaign);
        scenario.getBackingScenario().setRerolls(tactics);
        // The number of defensive points available to a force entering a scenario is
        // 2 x tactics. By default, those points are spent on conventional minefields.
        if (commanderLanceHasDefensiveAssignment(scenario.getBackingScenario(), campaign)) {
            scenario.setNumDefensivePoints(tactics * 2);
            scenario.updateMinefieldCount(Minefield.TYPE_CONVENTIONAL, tactics * 2);
        }

        for (int forceID : scenario.getPlayerTemplateForceIDs()) {
            Force force = campaign.getForce(forceID);
            force.clearScenarioIds(campaign, true);
            force.setScenarioId(scenario.getBackingScenarioID(), campaign);
        }

        scenario.commitPrimaryForces();
    }

    /**
     * Utility method to determine if the current scenario's force commander's force
     * is on defence
     */
    private static boolean commanderLanceHasDefensiveAssignment(AtBDynamicScenario scenario, Campaign campaign) {
        Person lanceCommander = scenario.getLanceCommander(campaign);
        if (lanceCommander != null){
            Unit commanderUnit = lanceCommander.getUnit();
            if (commanderUnit != null) {
                StrategicFormation lance = campaign.getStrategicFormationsTable().get(commanderUnit.getForceId());

                return (lance != null) && lance.getRole().isDefence();
            }
        }

        return false;
    }

    /**
     * A hackish worker function that takes the given list of force IDs and
     * separates it into three
     * sets; one of forces that can be "primary" on a ground map one of forces that
     * can be "primary" on
     * an atmospheric map one of forces that can be "primary" in a space map
     *
     * @param forceIDs List of force IDs to check
     * @return Sorted hash map
     */
    private static Map<MapLocation, List<Integer>> sortForcesByMapType(List<Integer> forceIDs, Campaign campaign) {
        Map<MapLocation, List<Integer>> retVal = new HashMap<>();

        retVal.put(AllGroundTerrain, new ArrayList<>());
        retVal.put(LowAtmosphere, new ArrayList<>());
        retVal.put(Space, new ArrayList<>());

        for (int forceID : forceIDs) {
            switch (campaign.getForce(forceID).getPrimaryUnitType(campaign)) {
                case UnitType.BATTLE_ARMOR:
                case UnitType.INFANTRY:
                case UnitType.MEK:
                case UnitType.TANK:
                case UnitType.PROTOMEK:
                case UnitType.VTOL:
                    retVal.get(AllGroundTerrain).add(forceID);
                    break;
                case UnitType.AEROSPACEFIGHTER:
                    retVal.get(Space).add(forceID);
                    // intentional fallthrough here, ASFs can go to atmospheric maps too
                case UnitType.CONV_FIGHTER:
                    retVal.get(LowAtmosphere).add(forceID);
                    break;
            }
        }
        return retVal;
    }

    /**
     * Worker function that generates stratcon scenario at the given coords, for the
     * given force, on the
     * given track. Also registers it with the track and campaign.
     */
    private static @Nullable StratconScenario generateScenario(Campaign campaign, AtBContract contract, StratconTrackState track,
            int forceID, StratconCoords coords) {
        int unitType = campaign.getForce(forceID).getPrimaryUnitType(campaign);
        ScenarioTemplate template = StratconScenarioFactory.getRandomScenario(unitType);
        // useful for debugging specific scenario types
        // template = StratconScenarioFactory.getSpecificScenario("Defend Grounded
        // Dropship.xml");

        return generateScenario(campaign, contract, track, forceID, coords, template);
    }

    /**
     * Worker function that generates stratcon scenario at the given coords, for the
     * given force, on the
     * given track, using the given template. Also registers it with the campaign.
     */
    static @Nullable StratconScenario generateScenario(Campaign campaign, AtBContract contract, StratconTrackState track,
            int forceID, StratconCoords coords, ScenarioTemplate template) {
        StratconScenario scenario = new StratconScenario();

        if (template == null) {
            int unitType = UnitType.MEK;

            try {
                unitType = campaign.getForce(forceID).getPrimaryUnitType(campaign);
            } catch (NullPointerException ignored) {
                // This just means the player has no units
            }

            template = StratconScenarioFactory.getRandomScenario(unitType);
        }

        if (template == null) {
            logger.error("Failed to fetch random scenario template. Aborting scenario generation.");
            return null;
        }

        AtBDynamicScenario backingScenario = AtBDynamicScenarioFactory.initializeScenarioFromTemplate(template,
                contract, campaign);
        scenario.setBackingScenario(backingScenario);
        scenario.setCoords(coords);

        // by default, certain conditions may make this bigger
        scenario.setRequiredPlayerLances(1);

        // do an appropriate allied force if the contract calls for it
        // do any attached or integrated units
        setAlliedForceModifier(scenario, contract);
        setAttachedUnitsModifier(scenario, contract);
        applyFacilityModifiers(scenario, track, coords);
        applyGlobalModifiers(scenario, contract.getStratconCampaignState());

        if (contract.getCommandRights().isHouse() || contract.getCommandRights().isIntegrated()) {
            scenario.setRequiredScenario(true);
        }

        AtBDynamicScenarioFactory.setScenarioModifiers(campaign.getCampaignOptions(), scenario.getBackingScenario());
        scenario.setCurrentState(ScenarioState.UNRESOLVED);
        setScenarioDates(track, campaign, scenario);

        // the backing scenario ID must be updated after registering the backing
        // scenario
        // with the campaign, so that the stratcon - backing scenario association is
        // maintained
        // registering the scenario with the campaign should be done after setting
        // dates, otherwise, the report messages for new scenarios look weird
        // also, suppress the "new scenario" report if not generating a scenario
        // for a specific force, as this indicates a contract initialization
        campaign.addScenario(backingScenario, contract, forceID == FORCE_NONE);
        scenario.setBackingScenarioID(backingScenario.getId());

        if (forceID > FORCE_NONE) {
            scenario.addPrimaryForce(forceID);
        }

        return scenario;
    }

    /**
     * Apply global scenario modifiers from campaign state to given scenario.
     */
    private static void applyGlobalModifiers(StratconScenario scenario, StratconCampaignState campaignState) {
        for (String modifierName : campaignState.getGlobalScenarioModifiers()) {
            AtBScenarioModifier modifier = AtBScenarioModifier.getScenarioModifier(modifierName);

            if (modifier == null) {
                logger.error(String.format("Modifier %s not found; ignoring", modifierName));
                continue;
            }

            scenario.getBackingScenario().addScenarioModifier(modifier);
        }
    }

    /**
     * Applies scenario modifiers from the current track to the given scenario.
     */
    private static void applyFacilityModifiers(StratconScenario scenario, StratconTrackState track,
            StratconCoords coords) {
        // loop through all the facilities on the track
        // if a facility has been revealed, then it has a 100% chance to apply its
        // effect
        // if a facility has not been revealed, then it has a x% chance to apply its
        // effect
        // where x is the current "aggro rating"
        // if a facility is on the scenario coordinates, then it applies the local
        // effects
        for (StratconCoords facilityCoords : track.getFacilities().keySet()) {
            boolean scenarioAtFacility = facilityCoords.equals(coords);
            StratconFacility facility = track.getFacilities().get(facilityCoords);
            List<String> modifierIDs = new ArrayList<>();

            if (scenarioAtFacility) {
                modifierIDs = facility.getLocalModifiers();
            } else if (facility.isVisible() || (Compute.randomInt(100) <= 75)) {
                modifierIDs = facility.getSharedModifiers();
            }

            for (String modifierID : modifierIDs) {
                AtBScenarioModifier modifier = AtBScenarioModifier.getScenarioModifier(modifierID);
                if (modifier == null) {
                    logger.error(String.format("Modifier %s not found for facility %s", modifierID,
                            facility.getFormattedDisplayableName()));
                    continue;
                }

                modifier.setAdditionalBriefingText(
                        "(from " + facility.getDisplayableName() + ") " +
                                modifier.getAdditionalBriefingText());
                scenario.getBackingScenario().addScenarioModifier(modifier);
            }
        }
    }

    /**
     * Set up the appropriate primary allied force modifier, if any
     *
     * @param contract The scenario's contract.
     */
    private static void setAlliedForceModifier(StratconScenario scenario, AtBContract contract) {
        int alliedUnitOdds = 0;

        // first, we determine the odds of having an allied unit present
        // TODO: move this override out to the contract definition
        if (contract.getContractType().isReliefDuty()) {
            alliedUnitOdds = 50;
        } else {
            switch (contract.getCommandRights()) {
                case INTEGRATED:
                    alliedUnitOdds = 50;
                    break;
                case HOUSE:
                    alliedUnitOdds = 30;
                    break;
                case LIAISON:
                    alliedUnitOdds = 10;
                    break;
                default:
                    break;
            }
        }

        AtBDynamicScenario backingScenario = scenario.getBackingScenario();

        // if an allied unit is present, then we want to make sure that
        // it's ground units for ground battles
        if (Compute.randomInt(100) <= alliedUnitOdds) {
            if ((backingScenario.getTemplate().mapParameters.getMapLocation() == LowAtmosphere)
                    || (backingScenario.getTemplate().mapParameters.getMapLocation() == Space)) {
                backingScenario.addScenarioModifier(
                        AtBScenarioModifier.getScenarioModifier(MHQConstants.SCENARIO_MODIFIER_ALLIED_AIR_UNITS));
            } else {
                backingScenario.addScenarioModifier(
                        AtBScenarioModifier.getScenarioModifier(MHQConstants.SCENARIO_MODIFIER_ALLIED_GROUND_UNITS));
            }
        }
    }

    /**
     * Set the 'attached' units modifier for the current scenario (integrated,
     * house, liaison), and make
     * sure we're not deploying ground units to an air scenario
     *
     * @param contract The scenario's contract
     */
    public static void setAttachedUnitsModifier(StratconScenario scenario, AtBContract contract) {
        AtBDynamicScenario backingScenario = scenario.getBackingScenario();
        boolean airBattle = (backingScenario.getTemplate().mapParameters.getMapLocation() == LowAtmosphere)
                || (backingScenario.getTemplate().mapParameters.getMapLocation() == Space);

        // if we're on cadre duty, we're getting three trainees, period
        if (contract.getContractType().isCadreDuty()) {
            if (airBattle) {
                backingScenario.addScenarioModifier(
                        AtBScenarioModifier.getScenarioModifier(MHQConstants.SCENARIO_MODIFIER_TRAINEES_AIR));
            } else {
                backingScenario.addScenarioModifier(
                        AtBScenarioModifier.getScenarioModifier(MHQConstants.SCENARIO_MODIFIER_TRAINEES_GROUND));
            }
            return;
        }

        // if we're under non-independent command rights, a supervisor may come along
        switch (contract.getCommandRights()) {
            case INTEGRATED:
                backingScenario.addScenarioModifier(AtBScenarioModifier
                        .getScenarioModifier(airBattle ? MHQConstants.SCENARIO_MODIFIER_INTEGRATED_UNITS_AIR
                                : MHQConstants.SCENARIO_MODIFIER_INTEGRATED_UNITS_GROUND));
                break;
            case HOUSE:
                backingScenario.addScenarioModifier(
                        AtBScenarioModifier.getScenarioModifier(airBattle ? MHQConstants.SCENARIO_MODIFIER_HOUSE_CO_AIR
                                : MHQConstants.SCENARIO_MODIFIER_HOUSE_CO_GROUND));
                break;
            case LIAISON:
                if (scenario.isRequiredScenario()) {
                    backingScenario.addScenarioModifier(
                            AtBScenarioModifier
                                    .getScenarioModifier(airBattle ? MHQConstants.SCENARIO_MODIFIER_LIAISON_AIR
                                            : MHQConstants.SCENARIO_MODIFIER_LIAISON_GROUND));
                }
                break;
            default:
                break;
        }
    }

    /**
     * Worker function that sets scenario deploy/battle/return dates based on the
     * track's properties and
     * current campaign date
     */
    private static void setScenarioDates(StratconTrackState track, Campaign campaign, StratconScenario scenario) {
        int deploymentDay = track.getDeploymentTime() < 7 ? Compute.randomInt(7 - track.getDeploymentTime()) : 0;
        setScenarioDates(deploymentDay, track, campaign, scenario);
    }

    /**
     * Worker function that sets scenario deploy/battle/return dates based on the
     * track's properties and
     * current campaign date. Takes a fixed deployment day of X days from campaign's
     * today date.
     */
    private static void setScenarioDates(int deploymentDay, StratconTrackState track, Campaign campaign,
            StratconScenario scenario) {
        // set up deployment day, battle day, return day here
        // safety code to prevent attempts to generate random int with upper bound of 0
        // which is apparently illegal
        int battleDay = deploymentDay
                + (track.getDeploymentTime() > 0 ? Compute.randomInt(track.getDeploymentTime()) : 0);
        int returnDay = deploymentDay + track.getDeploymentTime();

        LocalDate deploymentDate = campaign.getLocalDate().plusDays(deploymentDay);
        LocalDate battleDate = campaign.getLocalDate().plusDays(battleDay);
        LocalDate returnDate = campaign.getLocalDate().plusDays(returnDay);

        scenario.setDeploymentDate(deploymentDate);
        scenario.setActionDate(battleDate);
        scenario.setReturnDate(returnDate);
    }

    /**
     * Helper function that determines if the unit type specified in the given
     * scenario force template
     * would start out airborne on a ground map (hot dropped units aside)
     */
    private static boolean unitTypeIsAirborne(ScenarioForceTemplate template) {
        int unitType = template.getAllowedUnitType();

        return ((unitType == UnitType.AEROSPACEFIGHTER) ||
                (unitType == UnitType.CONV_FIGHTER) ||
                (unitType == UnitType.DROPSHIP) ||
                (unitType == ScenarioForceTemplate.SPECIAL_UNIT_TYPE_ATB_MIX)) &&
                (template.getStartingAltitude() > 0);
    }

    /**
     * Determines whether the force in question has the same primary unit type as
     * the force template.
     *
     * @return Whether or not the unit types match.
     */
    public static boolean forceCompositionMatchesDeclaredUnitType(int primaryUnitType, int unitType,
            boolean reinforcements) {
        // special cases are "ATB_MIX" and "ATB_AERO_MIX", which encompass multiple unit
        // types
        if (unitType == ScenarioForceTemplate.SPECIAL_UNIT_TYPE_ATB_MIX) {
            // "AtB mix" is usually ground units, but air units can sub in
            return (primaryUnitType == UnitType.MEK) || (primaryUnitType == UnitType.TANK)
                    || (primaryUnitType == UnitType.INFANTRY)
                    || (primaryUnitType == UnitType.BATTLE_ARMOR)
                    || (primaryUnitType == UnitType.PROTOMEK)
                    || (primaryUnitType == UnitType.VTOL)
                    || (primaryUnitType == UnitType.AEROSPACEFIGHTER) && reinforcements
                    || (primaryUnitType == UnitType.CONV_FIGHTER) && reinforcements;
        } else if (unitType == ScenarioForceTemplate.SPECIAL_UNIT_TYPE_ATB_AERO_MIX) {
            return (primaryUnitType == UnitType.AEROSPACEFIGHTER) || (primaryUnitType == UnitType.CONV_FIGHTER);
        } else {
            return primaryUnitType == unitType;
        }
    }

    /**
     * This is a set of all force IDs for forces that can be deployed to a scenario.
     *
     * @param campaign Current campaign
     * @return List of available force IDs.
     */
    public static List<Integer> getAvailableForceIDs(Campaign campaign) {
        // first, we gather a set of all forces that are already deployed to a track so
        // we eliminate those later
        Set<Integer> forcesInTracks = campaign.getActiveAtBContracts().stream()
                .flatMap(contract -> contract.getStratconCampaignState().getTracks().stream())
                .flatMap(track -> track.getAssignedForceCoords().keySet().stream())
                .collect(Collectors.toSet());

        // now, we get all the forces that qualify as "lances", and filter out those
        // that are
        // deployed to a scenario and not in a track already

        return campaign.getStrategicFormationsTable().keySet().stream()
                .mapToInt(key -> key)
                .mapToObj(campaign::getForce).filter(force -> (force != null)
                        && !force.isDeployed()
                        && force.isCombatForce()
                        && !forcesInTracks.contains(force.getId()))
                .map(Force::getId)
                .collect(Collectors.toList());
    }

    /**
     * This is a list of all force IDs for forces that can be deployed to a scenario
     * in the given force template a) have not been assigned to a track b) are combat-capable c) are
     * not deployed to a scenario d) if attempting to deploy as reinforcements, haven't already failed
     * to deploy
     */
    public static List<Integer> getAvailableForceIDs(int unitType, Campaign campaign, StratconTrackState currentTrack,
            boolean reinforcements, @Nullable StratconScenario currentScenario, StratconCampaignState campaignState) {
        List<Integer> retVal = new ArrayList<>();

        // assemble a set of all force IDs that are currently assigned to tracks that are not this one
        Set<Integer> forcesInTracks = campaign.getActiveAtBContracts().stream()
                .flatMap(contract -> contract.getStratconCampaignState().getTracks().stream())
                .filter(track -> (!Objects.equals(track, currentTrack)) || !reinforcements)
                .flatMap(track -> track.getAssignedForceCoords().keySet().stream())
                .collect(Collectors.toSet());

        // if there's an existing scenario, and we're doing reinforcements,
        // prevent forces that failed to deploy from trying to deploy again
        if (reinforcements && (currentScenario != null)) {
            forcesInTracks.addAll(currentScenario.getFailedReinforcements());
        }

        for (StrategicFormation formation : campaign.getStrategicFormationsTable().values()) {
            Force force = campaign.getForce(formation.getForceId());

            if (force == null) {
                continue;
            }

            int primaryUnitType = force.getPrimaryUnitType(campaign);
            boolean noReinforcementRestriction = !reinforcements ||
                (getReinforcementType(force.getId(), currentTrack, campaign, campaignState) != ReinforcementEligibilityType.NONE);

            if ((force.getScenarioId() <= 0)
                && !force.getAllUnits(true).isEmpty()
                && !forcesInTracks.contains(force.getId())
                && forceCompositionMatchesDeclaredUnitType(primaryUnitType, unitType, reinforcements)
                && noReinforcementRestriction
                && !subElementsOrSelfDeployed(force, campaign)) {

                retVal.add(force.getId());
            }
        }

        return retVal;
    }

    /**
     * Returns true if any sub-element (unit or sub-force) of this force is
     * deployed.
     */
    private static boolean subElementsOrSelfDeployed(Force force, Campaign campaign) {
        if (force.isDeployed()) {
            return true;
        }

        if (force.getUnits().stream()
                .map(campaign::getUnit)
                .anyMatch(Unit::isDeployed)) {
            return true;
        }

        return force.getSubForces().stream()
                .anyMatch(child -> subElementsOrSelfDeployed(child, campaign));
    }

    /**
     * Returns a list of individual units eligible for deployment in scenarios run
     * by "Defend" lances
     *
     * @return List of unit IDs.
     */
    public static List<Unit> getEligibleDefensiveUnits(Campaign campaign) {
        List<Unit> retVal = new ArrayList<>();

        for (Unit u : campaign.getUnits()) {
            // "defensive" units are infantry, battle armor and (Weisman help you) gun
            // emplacements
            // and also said unit should be intact/alive/etc
            boolean isEligibleInfantry = ((u.getEntity().getUnitType() == UnitType.INFANTRY)
                    || (u.getEntity().getUnitType() == UnitType.BATTLE_ARMOR)) && !u.isUnmanned();

            boolean isEligibleGunEmplacement = u.getEntity().getUnitType() == UnitType.GUN_EMPLACEMENT;

            if ((isEligibleInfantry || isEligibleGunEmplacement)
                    && !u.isDeployed()
                    && !u.isMothballed()
                    && (u.checkDeployment() == null)
                    && !isUnitDeployedToStratCon(u)) {

                // this is a little inefficient, but probably there aren't too many active AtB
                // contracts at a time
                for (AtBContract contract : campaign.getActiveAtBContracts()) {
                    if (contract.getStratconCampaignState().isForceDeployedHere(u.getForceId())) {
                        continue;
                    }
                }

                retVal.add(u);
            }
        }

        return retVal;
    }

    /**
     * Returns a list of individual units eligible for deployment in scenarios that
     * result from the
     * lance leader having a leadership score
     *
     * @return List of unit IDs.
     */
    public static List<Unit> getEligibleLeadershipUnits(Campaign campaign, Set<Integer> forceIDs) {
        List<Unit> retVal = new ArrayList<>();

        // The criteria are as follows:
        // - unit is of a different unit type than the primary unit type of the force
        // - unit has a lower BV than the force's lowest BV unit

        Integer lowestBV = getLowestBV(campaign, forceIDs);

        // no units assigned, the rest is meaningless.
        if (lowestBV == null) {
            return retVal;
        }

        int primaryUnitType = getPrimaryUnitType(campaign, forceIDs);
        int generalUnitType = StratconScenarioFactory.convertSpecificUnitTypeToGeneral(primaryUnitType);

        for (Unit u : campaign.getUnits()) {
            // the general idea is that we want a different unit type than the primary
            // but also something that can be deployed to the scenario -
            // e.g. no infantry on air scenarios etc.
            boolean validUnitType = (primaryUnitType != u.getEntity().getUnitType()) &&
                    forceCompositionMatchesDeclaredUnitType(u.getEntity().getUnitType(), generalUnitType, true);

            if (validUnitType && !u.isDeployed() && !u.isMothballed()
                    && (u.getEntity().calculateBattleValue() < lowestBV)
                    && (u.checkDeployment() == null)
                    && !isUnitDeployedToStratCon(u)) {
                retVal.add(u);
            }
        }

        return retVal;
    }

    /**
     * Check if the unit's force (if one exists) has been deployed to a StratCon
     * track
     */
    public static boolean isUnitDeployedToStratCon(Unit u) {
        if (!u.getCampaign().getCampaignOptions().isUseStratCon()) {
            return false;
        }

        // this is a little inefficient, but probably there aren't too many active AtB
        // contracts at a time
        return u.getCampaign().getActiveAtBContracts().stream()
                .anyMatch(contract -> (contract.getStratconCampaignState() != null) &&
                        contract.getStratconCampaignState().isForceDeployedHere(u.getForceId()));
    }

    /**
     * Given a campaign and a list of force IDs, calculate the unit with the lowest
     * BV.
     */
    private static Integer getLowestBV(Campaign campaign, Set<Integer> forceIDs) {
        Integer lowestBV = null;

        for (int forceID : forceIDs) {
            Force force = campaign.getForce(forceID);
            if (force == null) {
                continue;
            }

            for (UUID id : force.getUnits()) {
                if (campaign.getUnit(id) == null) {
                    continue;
                }

                int currentBV = campaign.getUnit(id).getEntity().calculateBattleValue();

                if ((lowestBV == null) || (currentBV < lowestBV)) {
                    lowestBV = currentBV;
                }
            }
        }

        return lowestBV;
    }

    /**
     * Calculates the majority unit type for the forces given the IDs.
     */
    private static int getPrimaryUnitType(Campaign campaign, Set<Integer> forceIDs) {
        Map<Integer, Integer> unitTypeBuckets = new TreeMap<>();
        int biggestBucketID = -1;
        int biggestBucketCount = 0;

        for (int forceID : forceIDs) {
            Force force = campaign.getForce(forceID);
            if (force == null) {
                continue;
            }

            for (UUID id : force.getUnits()) {
                Unit unit = campaign.getUnit(id);
                if ((unit == null) || (unit.getEntity() == null)) {
                    continue;
                }

                int unitType = unit.getEntity().getUnitType();

                unitTypeBuckets.merge(unitType, 1, Integer::sum);

                if (unitTypeBuckets.get(unitType) > biggestBucketCount) {
                    biggestBucketCount = unitTypeBuckets.get(unitType);
                    biggestBucketID = unitType;
                }
            }
        }

        return biggestBucketID;
    }

    /**
     * Determines what rules to use when deploying a force for reinforcements to the
     * given track.
     */
    public static ReinforcementEligibilityType getReinforcementType(int forceID, StratconTrackState trackState,
            Campaign campaign, StratconCampaignState campaignState) {
        // if the force is deployed elsewhere, it cannot be deployed as reinforcements
        if (campaign.getActiveAtBContracts().stream()
                .flatMap(contract -> contract.getStratconCampaignState().getTracks().stream())
                .anyMatch(track -> !Objects.equals(track, trackState)
                        && track.getAssignedForceCoords().containsKey(forceID))) {
            return ReinforcementEligibilityType.NONE;
        }

        // TODO: If the force has completed a scenario which allows it,
        // it can deploy "for free" (ReinforcementEligibilityType.ChainedScenario)

<<<<<<< HEAD
        // if the force is in 'fight' stance, it'll be able to deploy using 'fight lance' rules
        if (campaign.getStrategicFormations().containsKey(forceID)) {
            Hashtable<Integer, StrategicFormation> strategicFormations = campaign.getStrategicFormations();
            StrategicFormation formation = strategicFormations.get(forceID);

            if (formation == null) {
                return ReinforcementEligibilityType.NONE;
            }
=======
        // if the force is in 'fight' stance, it'll be able to deploy using 'fight
        // lance' rules
        if (campaign.getStrategicFormationsTable().containsKey(forceID)
                && (campaign.getStrategicFormationsTable().get(forceID).getRole().isFighting())) {
            return ReinforcementEligibilityType.FightLance;
        }
>>>>>>> 0ffc0670

            if (campaignState.getSupportPoints() > 0) {
                if (formation.getRole().isFighting()) {
                    return FIGHT_LANCE;
                } else {
                    return ReinforcementEligibilityType.REGULAR;
                }
            }
        }

        return ReinforcementEligibilityType.NONE;
    }

    /**
     * Can any force be manually deployed to the given coordinates on the given
     * track
     * for the given contract?
     */
    public static boolean canManuallyDeployAnyForce(StratconCoords coords,
            StratconTrackState track, AtBContract contract) {
        // Rules: can't manually deploy under integrated command
        // can't manually deploy if there's already a force deployed there
        // exception: on allied facilities
        // can't manually deploy if there's a non-cloaked scenario

        if (contract.getCommandRights().isIntegrated()) {
            return false;
        }

        StratconScenario scenario = track.getScenario(coords);
        boolean nonCloakedOrNoscenario = (scenario == null) || scenario.getBackingScenario().isCloaked();

        StratconFacility facility = track.getFacility(coords);
        boolean alliedFacility = (facility != null) && (facility.getOwner() == ForceAlignment.Allied);

        return (!track.areAnyForceDeployedTo(coords) || alliedFacility) && nonCloakedOrNoscenario;
    }

    /**
     * Given a track and the current campaign state, and if the player is deploying
     * a force or not,
     * figure out the odds of a scenario occurring.
     */
    public static int calculateScenarioOdds(StratconTrackState track, AtBContract contract,
            boolean isReinforcements) {
        if (contract.getMoraleLevel().isRouted()) {
            return 0;
        }

        int moraleModifier = switch (contract.getMoraleLevel()) {
            case CRITICAL -> {
                if (isReinforcements) {
                    yield -10;
                } else {
                    yield 0;
                }
            }
            case WEAKENED -> -5;
            case ADVANCING -> 5;
            case DOMINATING -> {
                if (isReinforcements) {
                    yield 20;
                } else {
                    yield 10;
                }
            }
            case OVERWHELMING -> {
                if (isReinforcements) {
                    yield 50;
                } else {
                    yield 25;
                }
            }
            default -> 0;
        };

        int dataCenterModifier = track.getScenarioOddsAdjustment();

        return track.getScenarioOdds() + moraleModifier + dataCenterModifier;
    }

    /**
     * Removes the facility associated with the given scenario from the relevant
     * track
     */
    public static void updateFacilityForScenario(AtBScenario scenario, AtBContract contract, boolean destroy,
            boolean capture) {
        if (contract.getStratconCampaignState() == null) {
            return;
        }

        // this is kind of kludgy, but there's currently no way to link a scenario back
        // to its backing scenario
        // TODO: introduce mapping in contract or at least trackstate
        // basically, we're looping through all scenarios on all the contract's tracks
        // if we find one with the same ID as the one being resolved, that's our
        // facility: get rid of it.
        for (StratconTrackState trackState : contract.getStratconCampaignState().getTracks()) {
            for (StratconCoords coords : trackState.getScenarios().keySet()) {
                StratconScenario potentialScenario = trackState.getScenario(coords);
                if (potentialScenario.getBackingScenarioID() == scenario.getId()) {
                    if (destroy) {
                        trackState.removeFacility(coords);
                    } else {
                        StratconFacility facility = trackState.getFacility(coords);

                        if (facility == null) {
                            continue;
                        }

                        if (capture) {
                            facility.incrementOwnershipChangeScore();
                        } else {
                            facility.decrementOwnershipChangeScore();
                        }
                    }

                    break;
                }
            }
        }
    }

    /**
     * Processes completion of a Stratcon scenario, if the given tracker is
     * associated with a
     * stratcon-enabled mission. Intended to be called after
     * ResolveScenarioTracker.finish()
     * has been invoked.
     */
    public static void processScenarioCompletion(ResolveScenarioTracker tracker) {
        Campaign campaign = tracker.getCampaign();
        Mission mission = tracker.getMission();

        if (mission instanceof AtBContract) {
            StratconCampaignState campaignState = ((AtBContract) mission).getStratconCampaignState();
            if (campaignState == null) {
                return;
            }

            Scenario backingScenario = tracker.getScenario();

            boolean victory = backingScenario.getStatus().isOverallVictory();

            for (StratconTrackState track : campaignState.getTracks()) {
                if (track.getBackingScenariosMap().containsKey(backingScenario.getId())) {
                    // things that may potentially happen:
                    // scenario is removed from track - implemented
                    // track gets remaining forces added to reinforcement pool
                    // facility gets remaining forces stored in reinforcement pool
                    // process VP and SO

                    StratconScenario scenario = track.getBackingScenariosMap().get(backingScenario.getId());

                    StratconFacility facility = track.getFacility(scenario.getCoords());

                    if (scenario.isRequiredScenario() && !backingScenario.getStatus().isDraw()) {
                        campaignState.updateVictoryPoints(victory ? 1 : -1);
                    }

                    // this must be done before removing the scenario from the track
                    // in case any objectives are linked to the scenario's coordinates
                    updateStrategicObjectives(victory, scenario, track);

                    if ((facility != null) && (facility.getOwnershipChangeScore() > 0)) {
                        switchFacilityOwner(facility);
                    }

                    processTrackForceReturnDates(track, campaign);

                    track.removeScenario(scenario);
                    break;
                }
            }
        }
    }

    /**
     * Worker function that updates strategic objectives relevant to the passed in
     * scenario, track and campaign state. For example, "win scenario A" or "win X
     * scenarios".
     */
    private static void updateStrategicObjectives(boolean victory, StratconScenario scenario,
            StratconTrackState track) {

        // first, we check if this scenario is associated with any specific scenario
        // objectives
        StratconStrategicObjective specificObjective = track.getObjectivesByCoords().get(scenario.getCoords());
        if ((specificObjective != null) &&
                (specificObjective.getObjectiveType() == StrategicObjectiveType.SpecificScenarioVictory)) {

            if (victory) {
                specificObjective.incrementCurrentObjectiveCount();
            } else {
                specificObjective.setCurrentObjectiveCount(StratconStrategicObjective.OBJECTIVE_FAILED);
            }
        }

        // "any scenario victory" is not linked to any specific coordinates, so we have
        // to
        // search through the track's objectives and update those.
        for (StratconStrategicObjective objective : track.getStrategicObjectives()) {
            if ((objective.getObjectiveType() == StrategicObjectiveType.AnyScenarioVictory) && victory) {
                objective.incrementCurrentObjectiveCount();
            }
        }
    }

    /**
     * Contains logic for what should happen when a facility gets captured:
     * modifier/type/alignment switches etc.
     */
    public static void switchFacilityOwner(StratconFacility facility) {
        if ((facility.getCapturedDefinition() != null) && !facility.getCapturedDefinition().isBlank()) {
            StratconFacility newOwnerData = StratconFacilityFactory.getFacilityByName(facility.getCapturedDefinition());

            if (newOwnerData != null) {
                facility.copyRulesDataFrom(newOwnerData);
                return;
            }
        }

        // if we the facility didn't have any data defined for what happens when it's
        // captured
        // fall back to the default of just switching the owner
        if (facility.getOwner() == ForceAlignment.Allied) {
            facility.setOwner(Opposing);
        } else {
            facility.setOwner(ForceAlignment.Allied);
        }
    }

    /**
     * Worker function that goes through a track and undeploys any forces where the
     * return date is on or before the given date.
     */
    public static void processTrackForceReturnDates(StratconTrackState track, Campaign campaign) {
        List<Integer> forcesToUndeploy = new ArrayList<>();
        LocalDate date = campaign.getLocalDate();

        // for each force on the track, if the return date is today or in the past,
        // and the scenario has not yet occurred, undeploy it.
        // "return to base", unless it's been told to stay in the field
        for (int forceID : track.getAssignedForceReturnDates().keySet()) {
            Force force = campaign.getForce(forceID);

            if ((track.getAssignedForceReturnDates().get(forceID).equals(date)
                    || track.getAssignedForceReturnDates().get(forceID).isBefore(date))
                    && (force != null) && !track.getBackingScenariosMap().containsKey(force.getScenarioId())
                    && !track.getStickyForces().contains(forceID)) {
                forcesToUndeploy.add(forceID);
            }
        }

        for (int forceID : forcesToUndeploy) {
            track.unassignForce(forceID);
        }
    }

    /**
     * Processes an ignored dynamic scenario - locates it on one of the tracks and
     * calls the standared
     * 'ignored scenario' routine.
     *
     * @return Whether or not we also need to get rid of the backing scenario from
     *         the campaign
     */
    public static boolean processIgnoredScenario(AtBDynamicScenario scenario, StratconCampaignState campaignState) {
        return campaignState.getTracks().stream()
                .filter(track -> track.getBackingScenariosMap().containsKey(scenario.getId()))
                .findFirst()
                .map(track -> processIgnoredScenario(track.getBackingScenariosMap().get(scenario.getId()),
                        campaignState))
                .orElse(true);

    }

    /**
     * Processes an ignored Stratcon scenario
     *
     * @return Whether or not we also need to get rid of the backing scenario from
     *         the campaign
     */
    public static boolean processIgnoredScenario(StratconScenario scenario, StratconCampaignState campaignState) {
        for (StratconTrackState track : campaignState.getTracks()) {
            if (track.getScenarios().containsKey(scenario.getCoords())) {
                // subtract VP if scenario is 'required'
                if (scenario.isRequiredScenario()) {
                    campaignState.updateVictoryPoints(-1);
                }

                track.removeScenario(scenario);

                StratconFacility localFacility = track.getFacility(scenario.getCoords());
                if (localFacility != null) {
                    // if the ignored scenario was on top of an allied facility
                    // then it'll get captured, and the player will possibly lose a SO
                    if (localFacility.getOwner() == ForceAlignment.Allied) {
                        localFacility.setOwner(Opposing);
                    }

                    return true;
                } else {
                    // if it's an open-field
                    // move scenario towards nearest allied facility
                    StratconCoords closestAlliedFacilityCoords = track
                            .findClosestAlliedFacilityCoords(scenario.getCoords());

                    if (closestAlliedFacilityCoords != null) {
                        StratconCoords newCoords = scenario.getCoords()
                                .translate(scenario.getCoords().direction(closestAlliedFacilityCoords));

                        boolean objectiveMoved = track.moveObjective(scenario.getCoords(), newCoords);
                        if (!objectiveMoved) {
                            track.failObjective(scenario.getCoords());
                        }

                        scenario.setCoords(newCoords);

                        int daysForward = max(1, track.getDeploymentTime());

                        scenario.setDeploymentDate(scenario.getDeploymentDate().plusDays(daysForward));
                        scenario.setActionDate(scenario.getActionDate().plusDays(daysForward));
                        scenario.setReturnDate(scenario.getReturnDate().plusDays(daysForward));

                        // refresh the scenario's position on the track
                        track.addScenario(scenario);

                        // TODO: Write some functionality to "copy" a scenario's bot forces
                        // over between scenarios

                        // TODO: if the allied facility is in the new coords, replace this scenario
                        // with a facility defense, with the opfor coming directly from all hostiles
                        // assigned to this scenario

                        // update the scenario's biome
                        setScenarioParametersFromBiome(track, scenario);
                        scenario.setCurrentState(ScenarioState.UNRESOLVED);
                        return false;
                    } else {
                        track.failObjective(scenario.getCoords());
                        // TODO: if there's no allied facilities here, add its forces to track
                        // reinforcement pool
                        return true;
                    }
                }
            }
        }

        // if we couldn't find the scenario on any tracks, then let's just
        // rid of any underlying AtB scenarios as well
        return true;
    }

    public void startup() {
        MekHQ.registerHandler(this);
    }

    /**
     * Event handler for the new day event.
     */
    @Subscribe
    public void handleNewDay(NewDayEvent ev) {
        // don't do any of this if StratCon isn't turned on
        if (!ev.getCampaign().getCampaignOptions().isUseStratCon()) {
            return;
        }
        boolean isMonday = ev.getCampaign().getLocalDate().getDayOfWeek() == DayOfWeek.MONDAY;
        boolean isStartOfMonth = ev.getCampaign().getLocalDate().getDayOfMonth() == 1;

        // run scenario generation routine for every track attached to an active
        // contract
        for (AtBContract contract : ev.getCampaign().getActiveAtBContracts()) {
            StratconCampaignState campaignState = contract.getStratconCampaignState();

            if (campaignState != null) {
                for (StratconTrackState track : campaignState.getTracks()) {
                    cleanupPhantomScenarios(track);

                    // check if some of the forces have finished deployment
                    // please do this before generating scenarios for track
                    // to avoid unintentionally cleaning out integrated force deployments on
                    // 0-deployment-length tracks
                    processTrackForceReturnDates(track, ev.getCampaign());

                    processFacilityEffects(track, campaignState, isStartOfMonth);

                    // loop through scenarios - if we haven't deployed in time,
                    // fail it and apply consequences
                    for (StratconScenario scenario : track.getScenarios().values()) {
                        if ((scenario.getDeploymentDate() != null) &&
                                scenario.getDeploymentDate().isBefore(ev.getCampaign().getLocalDate()) &&
                                scenario.getPrimaryForceIDs().isEmpty()) {
                            processIgnoredScenario(scenario, campaignState);
                        }
                    }

                    // on monday, generate new scenarios
                    if (isMonday) {
                        generateScenariosForTrack(ev.getCampaign(), contract, track);
                    }
                }
            }
        }
    }

    /**
     * Worker function that goes through a track and cleans up scenarios missing
     * required data
     */
    private void cleanupPhantomScenarios(StratconTrackState track) {
        List<StratconScenario> cleanupList = track.getScenarios().values().stream()
                .filter(scenario -> (scenario.getDeploymentDate() == null)
                        && !scenario.isStrategicObjective())
                .collect(Collectors.toList());

        for (StratconScenario scenario : cleanupList) {
            track.removeScenario(scenario);
        }
    }

    public void shutdown() {
        MekHQ.unregisterHandler(this);
    }
}<|MERGE_RESOLUTION|>--- conflicted
+++ resolved
@@ -19,7 +19,9 @@
 package mekhq.campaign.stratcon;
 
 import megamek.codeUtilities.ObjectUtility;
-import megamek.common.*;
+import megamek.common.Compute;
+import megamek.common.Minefield;
+import megamek.common.UnitType;
 import megamek.common.annotations.Nullable;
 import megamek.common.event.Subscribe;
 import megamek.logging.MMLogger;
@@ -37,13 +39,8 @@
 import mekhq.campaign.mission.ScenarioForceTemplate.ForceGenerationMethod;
 import mekhq.campaign.mission.ScenarioMapParameters.MapLocation;
 import mekhq.campaign.mission.atb.AtBScenarioModifier;
-<<<<<<< HEAD
-=======
 import mekhq.campaign.mission.atb.AtBScenarioModifier.EventTiming;
-import mekhq.campaign.mission.enums.AtBMoraleLevel;
->>>>>>> 0ffc0670
 import mekhq.campaign.personnel.Person;
-import mekhq.campaign.personnel.Skill;
 import mekhq.campaign.personnel.SkillType;
 import mekhq.campaign.personnel.turnoverAndRetention.Fatigue;
 import mekhq.campaign.stratcon.StratconContractDefinition.StrategicObjectiveType;
@@ -55,30 +52,12 @@
 import java.util.*;
 import java.util.stream.Collectors;
 
-<<<<<<< HEAD
-import static java.lang.Math.max;
-import static megamek.common.Compute.d6;
-=======
-import static java.lang.Math.round;
->>>>>>> 0ffc0670
 import static mekhq.campaign.force.Force.FORCE_NONE;
-import static mekhq.campaign.mission.ScenarioForceTemplate.ForceAlignment.Allied;
-import static mekhq.campaign.mission.ScenarioForceTemplate.ForceAlignment.Opposing;
-import static mekhq.campaign.mission.ScenarioForceTemplate.ForceAlignment.Player;
 import static mekhq.campaign.mission.ScenarioMapParameters.MapLocation.AllGroundTerrain;
 import static mekhq.campaign.mission.ScenarioMapParameters.MapLocation.LowAtmosphere;
 import static mekhq.campaign.mission.ScenarioMapParameters.MapLocation.Space;
 import static mekhq.campaign.mission.ScenarioMapParameters.MapLocation.SpecificGroundTerrain;
-import static mekhq.campaign.personnel.SkillType.S_ADMIN;
-import static mekhq.campaign.personnel.SkillType.S_TACTICS;
 import static mekhq.campaign.stratcon.StratconContractInitializer.getUnoccupiedCoords;
-import static mekhq.campaign.stratcon.StratconRulesManager.ReinforcementEligibilityType.FIGHT_LANCE;
-import static mekhq.campaign.stratcon.StratconRulesManager.ReinforcementResultsType.DELAYED;
-import static mekhq.campaign.stratcon.StratconRulesManager.ReinforcementResultsType.FAILED;
-import static mekhq.campaign.stratcon.StratconRulesManager.ReinforcementResultsType.INTERCEPTED;
-import static mekhq.campaign.stratcon.StratconRulesManager.ReinforcementResultsType.SUCCESS;
-import static mekhq.utilities.ReportingUtilities.CLOSING_SPAN_TAG;
-import static mekhq.utilities.ReportingUtilities.spanOpeningWithCustomColor;
 
 /**
  * This class contains "rules" logic for the AtB-Stratcon state
@@ -373,6 +352,7 @@
          // We return the scenario in case we want to make specific changes.
          return scenario;
      }
+
      public static @Nullable void generateReinforcementInterceptionScenario(
          Campaign campaign, AtBContract contract,
          StratconTrackState track, StratconCoords scenarioCoords,
@@ -962,7 +942,6 @@
     /**
      * Worker function that processes the effects of deploying a reinforcement force to a scenario
      *
-     * @param id
      * @param reinforcementType the type of reinforcement being deployed
      * @param campaignState     the state of the campaign
      * @param scenario          the current scenario
@@ -1919,23 +1898,14 @@
         // TODO: If the force has completed a scenario which allows it,
         // it can deploy "for free" (ReinforcementEligibilityType.ChainedScenario)
 
-<<<<<<< HEAD
         // if the force is in 'fight' stance, it'll be able to deploy using 'fight lance' rules
-        if (campaign.getStrategicFormations().containsKey(forceID)) {
+        if (campaign.getStrategicFormationsTable().containsKey(forceID)) {
             Hashtable<Integer, StrategicFormation> strategicFormations = campaign.getStrategicFormations();
             StrategicFormation formation = strategicFormations.get(forceID);
 
             if (formation == null) {
                 return ReinforcementEligibilityType.NONE;
             }
-=======
-        // if the force is in 'fight' stance, it'll be able to deploy using 'fight
-        // lance' rules
-        if (campaign.getStrategicFormationsTable().containsKey(forceID)
-                && (campaign.getStrategicFormationsTable().get(forceID).getRole().isFighting())) {
-            return ReinforcementEligibilityType.FightLance;
-        }
->>>>>>> 0ffc0670
 
             if (campaignState.getSupportPoints() > 0) {
                 if (formation.getRole().isFighting()) {
