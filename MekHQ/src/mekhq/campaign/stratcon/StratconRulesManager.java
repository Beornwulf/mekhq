--- conflicted
+++ resolved
@@ -11,19 +11,7 @@
 * FOR A PARTICULAR PURPOSE. See the GNU General Public License for more
 * details.
 */
-
 package mekhq.campaign.stratcon;
-
-import java.time.DayOfWeek;
-import java.time.LocalDate;
-import java.util.ArrayList;
-import java.util.HashMap;
-import java.util.HashSet;
-import java.util.List;
-import java.util.Map;
-import java.util.Set;
-import java.util.TreeMap;
-import java.util.UUID;
 
 import megamek.common.Compute;
 import megamek.common.Minefield;
@@ -44,17 +32,27 @@
 import mekhq.campaign.mission.AtBDynamicScenario;
 import mekhq.campaign.mission.AtBDynamicScenarioFactory;
 import mekhq.campaign.mission.AtBScenario;
-import mekhq.campaign.mission.Scenario;
 import mekhq.campaign.mission.ScenarioForceTemplate;
+import mekhq.campaign.mission.ScenarioForceTemplate.ForceAlignment;
 import mekhq.campaign.mission.ScenarioMapParameters.MapLocation;
 import mekhq.campaign.mission.ScenarioTemplate;
-import mekhq.campaign.mission.ScenarioForceTemplate.ForceAlignment;
 import mekhq.campaign.mission.atb.AtBScenarioModifier;
 import mekhq.campaign.mission.atb.AtBScenarioModifier.EventTiming;
 import mekhq.campaign.personnel.SkillType;
 import mekhq.campaign.stratcon.StratconFacility.FacilityType;
 import mekhq.campaign.stratcon.StratconScenario.ScenarioState;
 import mekhq.campaign.unit.Unit;
+
+import java.time.DayOfWeek;
+import java.time.LocalDate;
+import java.util.ArrayList;
+import java.util.HashMap;
+import java.util.HashSet;
+import java.util.List;
+import java.util.Map;
+import java.util.Set;
+import java.util.TreeMap;
+import java.util.UUID;
 
 /**
  * This class contains "rules" logic for the AtB-Stratcon state
@@ -419,13 +417,9 @@
                     campaign.addReport(reportStatus.toString());
                     return true;
                 }
-<<<<<<< HEAD
-            case None:
-=======
             case ChainedScenario:
                 return true;
-            case None: 
->>>>>>> b40a00e4
+            case None:
             default:
                 return false;
         }
