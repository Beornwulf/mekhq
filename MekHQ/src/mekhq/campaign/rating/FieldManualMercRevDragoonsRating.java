/*
 * FieldManualMercRevDragoonsRating.java
 *
 * Copyright (c) 2009 Jay Lawson <jaylawson39 at yahoo.com>. All rights reserved.
 *
 * This file is part of MekHQ.
 *
 * MekHQ is free software: you can redistribute it and/or modify
 * it under the terms of the GNU General Public License as published by
 * the Free Software Foundation, either version 3 of the License, or
 * (at your option) any later version.
 *
 * MekHQ is distributed in the hope that it will be useful,
 * but WITHOUT ANY WARRANTY; without even the implied warranty of
 * MERCHANTABILITY or FITNESS FOR A PARTICULAR PURPOSE.  See the
 * GNU General Public License for more details.
 *
 * You should have received a copy of the GNU General Public License
 * along with MekHQ.  If not, see <http://www.gnu.org/licenses/>.
 */
package mekhq.campaign.rating;

import java.math.BigDecimal;
import java.math.RoundingMode;
import java.util.Map;

import megamek.common.Aero;
import megamek.common.BattleArmor;
import megamek.common.ConvFighter;
import megamek.common.Crew;
import megamek.common.Dropship;
import megamek.common.Entity;
import megamek.common.Infantry;
import megamek.common.Jumpship;
import megamek.common.Mech;
import megamek.common.Protomech;
import megamek.common.SmallCraft;
import megamek.common.Tank;
import megamek.common.TechConstants;
import megamek.common.UnitType;
import megamek.common.VTOL;
import megamek.common.Warship;
import megamek.common.logging.LogLevel;
import mekhq.campaign.Campaign;
import mekhq.campaign.personnel.Person;
import mekhq.campaign.personnel.Skill;
import mekhq.campaign.personnel.SkillType;
import mekhq.campaign.unit.Unit;

/**
 * @author Deric Page (deric (dot) page (at) usa.net)
 * @version %Id%
 * @since 3/12/2012
 */
public class FieldManualMercRevDragoonsRating extends AbstractUnitRating {

    private BigDecimal highTechPercent = BigDecimal.ZERO;
    private BigDecimal numberIS2 = BigDecimal.ZERO;
    private BigDecimal numberClan = BigDecimal.ZERO;
    private int countIS2 = 0;
    private int countClan = 0;
    private int mechSupportNeeded = 0;
    private int tankSupportNeeded = 0;
    private int vtolSupportNeeded = 0;
    private int baSupportNeeded = 0;
    private int convFighterSupportNeeded = 0;
    private int aeroFighterSupportNeeded = 0;
    private int smallCraftSupportNeeded = 0;
    private int medSupportNeeded = 0;
    private int adminSupportNeeded = 0;
    private int dropJumpShipSupportNeeded = 0;
    private int techSupportHours = 0;
    private int medSupportHours = 0;
    private int adminSupportHours;

    public FieldManualMercRevDragoonsRating(Campaign campaign) {
        super(campaign);
    }

    @Override
    protected void initValues() {
        final String METHOD_NAME = "initValues()";

        if (isInitialized()) {
            return;
        }

        getLogger().methodBegin(getClass(), METHOD_NAME);

        super.initValues();
        setHighTechPercent(BigDecimal.ZERO);
        setNumberIS2(BigDecimal.ZERO);
        setNumberClan(BigDecimal.ZERO);
        setCountClan(0);
        setCountIS2(0);

        for (Unit u : getCampaign().getCopyOfUnits()) {
            if (null == u) {
                continue;
            }
            getLogger().log(getClass(), METHOD_NAME, LogLevel.DEBUG,
                            "Processing unit " + u.getName());
            if (u.isMothballed()) {
                getLogger().log(getClass(), METHOD_NAME, LogLevel.DEBUG,
                                "Unit " + u.getName() +
                                " is mothballed.  Skipping.");
                continue;
            }

            updateUnitCounts(u);
            BigDecimal value = getUnitValue(u);
            getLogger().log(getClass(), METHOD_NAME, LogLevel.DEBUG,
                            "Unit " + u.getName() + " -- Value = " +
                            value.toPlainString());
            setNumberUnits(getNumberUnits().add(value));

            Person p = u.getCommander();
            if (null != p) {
                getLogger().log(getClass(), METHOD_NAME, LogLevel.DEBUG,
                                "Unit " + u.getName() +
                                " -- Adding commander (" + p.getName() + "" +
                                ") to commander list.");
                getCommanderList().add(p);
            }

            updateAdvanceTechCount(u, value);

            updateSkillLevel(u, value);

            updateBayCount(u.getEntity());

            updateJumpships(u.getEntity());

            updateTechSupportNeeds(u);
        }

        updateAvailableSupport();
        calcMedicalSupportHoursNeeded();
        calcAdminSupportHoursNeeded();

        getLogger().methodEnd(getClass(), METHOD_NAME);
    }

    void updateAvailableSupport() {
        final String METHOD_NAME = "updateAvailableSupport()";

        getLogger().methodCalled(getClass(), METHOD_NAME);
        for (Person p : getCampaign().getActivePersonnel()) {
            if (p.isTech()) {
                updateTechSupportHours(p);
            } else if (p.isDoctor()) {
                updateMedicalSupportHours(p);
            } else if (p.isAdmin()) {
                updateAdministrativeSupportHours(p);
            }
        }
    }

    private void updateJumpships(Entity en) {
        if (en instanceof Warship) {
            if (en.getDocks() > 0) {
                setWarhipWithDocsOwner(true);
            } else {
                setWarshipOwner(true);
            }
        } else if (en instanceof Jumpship) {
            setJumpshipOwner(true);
        }
    }

    private void updateTechSupportNeeds(Unit u) {
        final String METHOD_NAME = "updateTechSupportNeeds(Unit)";

        if (u.isMothballed()) {
            return;
        }

        Entity en = u.getEntity();
        if (null == en) {
            return;
        }

        getLogger().log(getClass(), METHOD_NAME, LogLevel.DEBUG,
                        "Unit " + u.getName() +
                        " updating tech support needs.");

        double timeMult = 1;
        int needed = 0;
        if (getCampaign().getCampaignOptions().useQuirks()) {
            if (en.hasQuirk("easy_maintain")) {
                getLogger().log(getClass(), METHOD_NAME, LogLevel.DEBUG,
                                "Unit " + u.getName() +
                                " is easy to maintain.");
                timeMult = 0.8;
            } else if (en.hasQuirk("difficult_maintain")) {
                getLogger().log(getClass(), METHOD_NAME, LogLevel.DEBUG,
                                "Unit " + u.getName() +
                                " is difficult to maintain.");
                timeMult = 1.2;
            }
        }
        if (en instanceof Mech) {
            needed += (Math.floor(en.getWeight() / 5) + 40) * timeMult;
            getLogger().log(getClass(), METHOD_NAME, LogLevel.DEBUG,
                            "Unit " + u.getName() + " needs " +
                            needed + " mech tech hours.");
            mechSupportNeeded += needed;
        } else if (en instanceof Warship ||
                   en instanceof Jumpship ||
                   en instanceof Dropship) {
            // according to FMMR, this should be tracked separately because it only applies to admin support but not
            // technical support.
            updateDropJumpShipSupportNeeds(en);
        } else if ((en instanceof SmallCraft)) {
            if (en.getWeight() >= 50000) {
                needed += (Math.floor(en.getWeight() / 50) + 20) * timeMult;
            } else if (en.getWeight() >= 16000) {
                needed += (Math.floor(en.getWeight() / 25) + 40) * timeMult;
            } else {
                needed += (Math.floor(en.getWeight() / 10) + 80) * timeMult;
            }
            getLogger().log(getClass(), METHOD_NAME, LogLevel.DEBUG,
                            "Unit " + u.getName() + " needs " +
                            needed + " small craft tech hours.");
            smallCraftSupportNeeded += needed;
        } else if (en instanceof ConvFighter) {
            needed += (Math.floor(en.getWeight() / 2.5) + 20) * timeMult;
            getLogger().log(getClass(), METHOD_NAME, LogLevel.DEBUG,
                            "Unit " + u.getName() + " needs " +
                            needed + " conv. fighter tech hours.");
            convFighterSupportNeeded += needed;
        } else if (en instanceof Aero) {
            needed += (Math.floor(en.getWeight() / 2.5) + 40) * timeMult;
            getLogger().log(getClass(), METHOD_NAME, LogLevel.DEBUG,
                            "Unit " + u.getName() + " needs " +
                            needed + " aero tech hours.");
            aeroFighterSupportNeeded += needed;
        } else if (en instanceof VTOL) {
            needed += (Math.floor(en.getWeight() / 5) + 30) * timeMult;
            getLogger().log(getClass(), METHOD_NAME, LogLevel.DEBUG,
                            "Unit " + u.getName() + " needs " +
                            needed + " VTOL tech hours.");
            vtolSupportNeeded += needed;
        } else if (en instanceof Tank) {
            needed += (Math.floor(en.getWeight() / 5) + 20) * timeMult;
            getLogger().log(getClass(), METHOD_NAME, LogLevel.DEBUG,
                            "Unit " + u.getName() + " needs " +
                            needed + " tank tech hours.");
            tankSupportNeeded += needed;
        } else if (en instanceof BattleArmor) {
            needed += ((en.getTotalArmor() * 2) + 5) * timeMult;
            getLogger().log(getClass(), METHOD_NAME, LogLevel.DEBUG,
                            "Unit " + u.getName() + " needs " +
                            needed + " BA tech hours.");
            baSupportNeeded += needed;
        }

        // todo Decide if this should be an additional campaign option or if this is implicit in having Faction &
        // todo Era mods turned on for the campaign in the first place.
//        if (campaign.getCampaignOptions().useFactionModifiers() && en.isClan()) {
//            hoursNeeded *= 2;
//        } else if (campaign.getCampaignOptions().useEraMods() && (en.getTechLevel() > TechConstants.T_INTRO_BOXSET)) {
//            hoursNeeded *= 1.5;
//        }
    }

    private void updateDropJumpShipSupportNeeds(Entity en) {
        final String METHOD_NAME = "updateDropJumpShipSupportNeeds(Entity)";

        double hours = 0;
        if (en instanceof Warship) {
            hours += 5000;
        } else if (en instanceof Jumpship) {
            hours += 800;
        } else if (en instanceof Dropship) {
            if (en.getWeight() >= 50000) {
                hours = Math.floor(en.getWeight() / 50) + 20;
            } else if (en.getWeight() >= 16000) {
                hours = Math.floor(en.getWeight() / 25) + 40;
            } else {
                hours = Math.floor(en.getWeight() / 10) + 80;
            }
        }

        if (getCampaign().getCampaignOptions().useQuirks()) {
            if (en.hasQuirk("easy_maintain")) {
                hours *= 0.8;
            } else if (en.hasQuirk("difficult_maintain")) {
                hours *= 1.2;
            }
        }
        getLogger().log(getClass(), METHOD_NAME, LogLevel.DEBUG,
                        "Unit " + en.getId() + " needs " + hours +
                        " ship tech hours.");

        dropJumpShipSupportNeeded += hours;
    }

    // The wording on this in FM:Mr is rather confusing.  Near as I can parse
    // it out, you divide your total personnel into 7-man "squads".  These each
    // require 4 hours of medical support (3 + (7/5) = 3 + 1.4 = 4.4 rounds to
    // 4).   The left over personnel form a new "squad" which requires 3 hours
    // + (# left over / 5).  So, if you have 25 personnel that would be:
    //   25 / 7 = 3 squads of 7 and 1 squad of 4.
    //   3 * (3 + 7/5) = 3 * (3 + 1.4) = 3 * 4 = 12 hours
    //   3 + (4/5) = 3 + 0.8 = 3.8 = 4 hours.
    //   total = 16 hours.
    private void calcMedicalSupportHoursNeeded() {
        int activePersonnelCount = getCampaign().getActivePersonnel().size();

        // Calculated based on 7-person squads
        int numSquads = (int) (activePersonnelCount / 7); // integer division intended
        // each squad takes 4.4 hours (3 + 7/5) rounded to the nearest hour
        medSupportNeeded = numSquads * 4;
        int leftOver = activePersonnelCount - (numSquads * 7);
        if (leftOver > 0) {
            // the left overs form a squad which needs (3 + N / 5) rounded hours
            medSupportNeeded += (int) Math.round(3 + leftOver / 5.0);
        }
    }

    private int getMedicalSupportHoursNeeded() {
        return medSupportNeeded;
    }

    private void calcAdminSupportHoursNeeded() {
        int personnelCount = 0;
        for (Person p : getCampaign().getActivePersonnel()) {
            if ((p.getPrimaryRole() == Person.T_ADMIN_TRA) ||
                (p.getPrimaryRole() == Person.T_ADMIN_COM) ||
                (p.getPrimaryRole() == Person.T_ADMIN_LOG) ||
                (p.getPrimaryRole() == Person.T_ADMIN_HR) ||
                (p.getSecondaryRole() == Person.T_ADMIN_HR) ||
                (p.getSecondaryRole() == Person.T_ADMIN_TRA) ||
                (p.getSecondaryRole() == Person.T_ADMIN_COM) ||
                (p.getSecondaryRole() == Person.T_ADMIN_LOG)) {
                continue;
            }
            personnelCount++;
        }
        int totalSupport = personnelCount + getTechSupportNeeded() +
                           dropJumpShipSupportNeeded;
        adminSupportNeeded = new BigDecimal(totalSupport).divide(
                new BigDecimal(30), 0,
                RoundingMode.HALF_EVEN).intValue();
    }

    private static int getSupportHours(int skillLevel) {
        switch (skillLevel) {
            case (SkillType.EXP_ULTRA_GREEN):
                return 20;
            case (SkillType.EXP_GREEN):
                return 30;
            case (SkillType.EXP_REGULAR):
                return 40;
            case (SkillType.EXP_VETERAN):
                return 45;
            default:
                return 50;
        }
    }

    private void updateTechSupportHours(Person p) {
        final String METHOD_NAME = "updateTechSupportHours(Person)";

        String[] techSkills = new String[]{SkillType.S_TECH_MECH,
                                           SkillType.S_TECH_AERO,
                                           SkillType.S_TECH_BA,
                                           SkillType.S_TECH_VESSEL,
                                           SkillType.S_TECH_MECHANIC};

        // Get the highest tech skill this person has.
        int highestSkill = SkillType.EXP_ULTRA_GREEN;
        for (String s : techSkills) {
            if (p.hasSkill(s)) {
                int rank = p.getSkill(s).getExperienceLevel();
                if (rank > highestSkill) {
                    highestSkill = rank;
                }
            }
        }

        // Get the number of support hours this person contributes.
        int hours = getSupportHours(highestSkill);
        if (p.isTechSecondary()) {
            hours = (int) Math.floor(hours / 2.0);
        }
        getLogger().log(getClass(), METHOD_NAME, LogLevel.DEBUG,
                        "Person, " + p.getName() + ", provides " +
                        hours + " tech support hours.");
        techSupportHours += hours;
    }

    private void updateMedicalSupportHours(Person p) {
        final String METHOD_NAME = "updateMedicalSupportHours(Person)";

        Skill doctorSkill = p.getSkill(SkillType.S_DOCTOR);
        if (doctorSkill == null) {
            return;
        }
        int hours = getSupportHours(doctorSkill.getExperienceLevel());
        if (p.getSecondaryRole() == Person.T_DOCTOR) {
            hours = (int) Math.floor(hours / 2.0);
        }
        getLogger().log(getClass(), METHOD_NAME, LogLevel.DEBUG,
                        "Person, " + p.getName() + " provides " +
                        hours + " medical support hours.");
        medSupportHours += hours;
    }

    private void updateAdministrativeSupportHours(Person p) {
        final String METHOD_NAME = "updateAdministrativeSupportHours(Person)";

        Skill adminSkill = p.getSkill(SkillType.S_ADMIN);
        if (adminSkill == null) {
            return;
        }
        int hours = getSupportHours(adminSkill.getExperienceLevel());
        if (p.isAdminSecondary()) {
            hours = (int) Math.floor(hours / 2.0);
        }
        getLogger().log(getClass(), METHOD_NAME, LogLevel.DEBUG,
                        "Person, " + p.getName() + ", provides " +
                        hours + " admin support hours.");
        adminSupportHours += hours;
    }

    private void updateSkillLevel(Unit u, BigDecimal value) {
        final String METHOD_NAME = "updateSkillLevel(Unit, BigDecimal)";

        //Make sure this is a combat unit.
        if ((null == u.getEntity()) || (u.getCrew().size() == 0)) {
            return;
        }

        getLogger().log(getClass(), METHOD_NAME, LogLevel.DEBUG,
                        "Unit " + u.getName() +
                        " updating unit skill rating.");

        //Calculate the unit's average combat skill.
        Crew p = u.getEntity().getCrew();
        BigDecimal combatSkillAverage;

        //Infantry and Protos do not have a piloting skill.
        if ((u.getEntity() instanceof Infantry) ||
            (u.getEntity() instanceof Protomech)) {
            combatSkillAverage = new BigDecimal(p.getGunnery());

            //All other units use an average of piloting and gunnery.
        } else {
            combatSkillAverage = BigDecimal.valueOf(p.getGunnery() +
                                                    p.getPiloting())
                                           .divide(BigDecimal.valueOf(2),
                                                   PRECISION,
                                                   HALF_EVEN);
        }

        String experience = getExperienceLevelName(combatSkillAverage);
        getLogger().log(getClass(), METHOD_NAME, LogLevel.DEBUG,
                        "Unit " + u.getName() +
                        " combat skill average = " +
                        combatSkillAverage.toPlainString() +
                        "(" + experience + ")");

        //Add to the running total.
        setTotalSkillLevels(getTotalSkillLevels()
                                    .add(value.multiply(combatSkillAverage)));
        incrementSkillRatingCounts(experience);
    }

    @Override
    public void reInitialize() {
        mechSupportNeeded = 0;
        tankSupportNeeded = 0;
        vtolSupportNeeded = 0;
        baSupportNeeded = 0;
        convFighterSupportNeeded = 0;
        aeroFighterSupportNeeded = 0;
        smallCraftSupportNeeded = 0;
        medSupportNeeded = 0;
        adminSupportNeeded = 0;
        dropJumpShipSupportNeeded = 0;
        techSupportHours = 0;
        medSupportHours = 0;
        adminSupportHours = 0;

        super.reInitialize();
    }

    @Override
    protected int calculateUnitRatingScore() {
        initValues();

        int score = 0;

        score += getExperienceValue();
        score += getCommanderValue();
        score += getCombatRecordValue();
        score += getSupportValue();
        score += getTransportValue();
        score += getTechValue();
        score += getFinancialValue();

        return score;
    }

    public int getExperienceValue() {
        BigDecimal averageExperience = calcAverageExperience();
        if (averageExperience.compareTo(greenThreshold) >= 0) {
            return 5;
        } else if (averageExperience.compareTo(regularThreshold) >= 0) {
            return 10;
        } else if (averageExperience.compareTo(veteranThreshold) >= 0) {
            return 20;
        }
        return 40;
    }

    public int getCommanderValue() {
        if (getCommander() == null) {
            return 0;
        }

        int skillTotal = getCommanderSkillLevelWithBonus(SkillType.S_LEADER);
        skillTotal += getCommanderSkillLevelWithBonus(SkillType.S_TACTICS);
        skillTotal += getCommanderSkillLevelWithBonus(SkillType.S_STRATEGY);
        skillTotal += getCommanderSkillLevelWithBonus(SkillType.S_NEG);

        /*
          todo consider adding rpg traits in MekHQ (they would have no impact
          todo on MegaMek).
          value += (total positive - total negative)
          See FM: Mercs (rev) pg 154 for a full list.
         */

        return skillTotal;
    }

    private int getMedicPoolHours() {
        return (getCampaign().getMedicPool() +
                getCampaign().getNumberMedics()) * 20;
    }

    int getMedicalSupportAvailable() {
        return medSupportHours + getMedicPoolHours();
    }

    private int getAstechPoolHours() {
        return getCampaign().getNumberAstechs() * 20;
    }

    int getTechSupportHours() {
        return techSupportHours + getAstechPoolHours();
    }

    private BigDecimal getMedicalSupportPercentage() {
        if (getMedicalSupportHoursNeeded() <= 0) {
            //returns 100% if there is no need for medical support
            return HUNDRED;
        } else if (getMedicalSupportAvailable() <= 0) {
            //returns 0% if there are hours needed and no support available
            return BigDecimal.ZERO;
        }

        BigDecimal percent = new BigDecimal(getMedicalSupportAvailable())
                .divide(new BigDecimal(getMedicalSupportHoursNeeded()),
                        PRECISION, HALF_EVEN)
                .multiply(HUNDRED).setScale(0, RoundingMode.DOWN);

        return (percent.compareTo(HUNDRED) > 0 ? HUNDRED : percent);
    }

    private int getMedicalSupportValue() {
        BigDecimal percent = getMedicalSupportPercentage();
        BigDecimal threshold = new BigDecimal(75);
        if (percent.compareTo(threshold) < 0) {
            return 0;
        }

        percent = percent.subtract(threshold).divide(new BigDecimal(5),
                                                     PRECISION, HALF_EVEN);
        return percent.setScale(0, RoundingMode.DOWN).intValue() * 2;
    }

    private BigDecimal getAdminSupportPercentage() {
        if (adminSupportNeeded <= 0) {
            //returns 100% if there is no need for administrative support
            return HUNDRED;
        } else if (adminSupportHours <= 0) {
            //returns 0% if there are hours needed and no support available
            return BigDecimal.ZERO;
        }
        BigDecimal percent =
                new BigDecimal(adminSupportHours).divide(
                        new BigDecimal(adminSupportNeeded),
                        PRECISION,
                        HALF_EVEN).multiply(HUNDRED).setScale(0,
                                                              RoundingMode.DOWN);

        return (percent.compareTo(HUNDRED) > 0 ? HUNDRED : percent);
    }

    private int getAdminValue() {
        BigDecimal percent = getAdminSupportPercentage();
        BigDecimal threshold = new BigDecimal(60);
        if (percent.compareTo(threshold) < 0) {
            return 0;
        }

        percent = percent.subtract(threshold).divide(new BigDecimal(10),
                                                     PRECISION, HALF_EVEN);
        return percent.setScale(0, RoundingMode.DOWN).intValue();
    }

    private int getTechSupportNeeded() {
        return mechSupportNeeded + tankSupportNeeded + vtolSupportNeeded +
               baSupportNeeded + convFighterSupportNeeded +
               aeroFighterSupportNeeded + smallCraftSupportNeeded;
    }

    private BigDecimal getTechSupportPercentage() {
        int techSupportNeeded = getTechSupportNeeded();
        if (techSupportNeeded <= 0) {
            //returns 100% if there is no need for tech support
            return HUNDRED;
        } else if (getTechSupportHours() <= 0) {
            //returns 0% if there are hours needed and no support available
            return BigDecimal.ZERO;
        }

        BigDecimal percent = BigDecimal.valueOf(getTechSupportHours())
                                       .divide(BigDecimal.valueOf(techSupportNeeded),
                                               PRECISION, HALF_EVEN)
                                       .multiply(HUNDRED)
                                       .setScale(0, RoundingMode.DOWN);

        return (percent.compareTo(HUNDRED) > 0 ? HUNDRED : percent);
    }

    private int getTechSupportValue() {
        BigDecimal percent = getTechSupportPercentage();
        BigDecimal threshold = new BigDecimal(60);
        if (percent.compareTo(threshold) < 0) {
            return 0;
        }

        percent = percent.subtract(threshold).divide(new BigDecimal(10),
                                                     PRECISION, HALF_EVEN);
        return percent.setScale(0, RoundingMode.DOWN).intValue() * 5;
    }

    public int getSupportValue() {
        return getTechSupportValue() + getMedicalSupportValue() + getAdminValue();
    }

    private int getYearsInDebt() {
        int yearsInDebt = getCampaign().getFinances()
                                       .getFullYearsInDebt(getCampaign().getCalendar());
        yearsInDebt += getCampaign().getFinances()
                                    .getPartialYearsInDebt(getCampaign().getCalendar());
        return yearsInDebt;
    }

    /*
    public int getYearsInDebt(boolean recalculate) {
        if (!recalculate) {
            return yearsInDebt;
        }

        //If we're not in debt, no penalty.
        if (!campaign.getFinances().isInDebt()) {
            return 0;
        }

        //Sort the transactions in reverse date order.
        List<Transaction> transactions = campaign.getFinances().getAllTransactions();
        Comparator<Transaction> transactionDateCompare = new Comparator<Transaction>() {
            @Override
            public int compare(Transaction t1, Transaction t2) {
                return (t2.getDate()).compareTo(t1.getDate());
            }
        };
        Collections.sort(transactions, Collections.reverseOrder(transactionDateCompare));

        //Loop through the transaction list, counting all consecutive years in debt.
        int years = 1;
        for (Transaction t : transactions) {

            //Only count yearly carryovers.
            if (!"Carryover from previous year".equalsIgnoreCase(t.getDescription())) {
                continue;
            }

            //If the carryover was negative, count it.  If not, end the cycle.  We only care about the number
            //of years since we were last in the black.
            if (t.getAmount() < 0) {
                years++;
            } else {
                break;
            }
        }

        yearsInDebt = years;
        return years;
    }
    */

    public int getFinancialValue() {
        int score = getYearsInDebt() * -10;
        score -= 25 * getCampaign().getFinances().getLoanDefaults();
        score -= 10 * getCampaign().getFinances().getFailedCollateral();

        return score;
    }

    private String getQualityDetails() {
        StringBuilder out = new StringBuilder();
        out.append(String.format("%-" + HEADER_LENGTH + "s %3d", "Quality:",
                                 getExperienceValue())).append("\n");
        out.append(String.format("    %-" + SUBHEADER_LENGTH + "s %s",
                                 "Average Skill Rating:",
                                 getAverageExperience())).append("\n");

        final String TEMPLATE = "        #%-" + CATEGORY_LENGTH + "s %3d";
        Map<String, Integer> skillRatingCounts = getSkillRatingCounts();
        boolean first = true;
        for (String nm : SkillType.SKILL_LEVEL_NAMES) {
            if (skillRatingCounts.containsKey(nm)) {
                if (!first) {
                    out.append("\n");
                }
                out.append(String.format(TEMPLATE, nm + ":",
                                         skillRatingCounts.get(nm)));
                first = false;
            }
        }
        return out.toString();
    }

    private String getCommandDetails() {
        StringBuilder out = new StringBuilder();
        Person commander = getCommander();
        String commanderName = (null == commander) ? "" :
                               " (" + commander.getName() + ")";
        out.append(String.format("%-" + HEADER_LENGTH + "s %3d %s",
                                 "Command:", getCommanderValue(),
                                 commanderName)).append("\n");

        final String TEMPLATE = "    %-" + SUBHEADER_LENGTH + "s %3d";
        out.append(String.format(TEMPLATE, "Leadership:",
                                 getCommanderSkillLevelWithBonus(SkillType.S_LEADER)))
           .append("\n");
        out.append(String.format(TEMPLATE, "Negotiation:",
                                 getCommanderSkillLevelWithBonus(SkillType.S_NEG)))
           .append("\n");
        out.append(String.format(TEMPLATE, "Strategy:",
                                 getCommanderSkillLevelWithBonus(SkillType.S_STRATEGY)))
           .append("\n");
        out.append(String.format(TEMPLATE, "Tactics:",
                                 getCommanderSkillLevelWithBonus(SkillType.S_TACTICS)));

        return out.toString();
    }

    private String getCombatRecordDetails() {
        final String TEMPLATE = "    %-" + SUBHEADER_LENGTH + "s %3d";
        return String.format("%-" + HEADER_LENGTH + "s %3d", "Combat Record:",
                             getCombatRecordValue()) + "\n" +
               String.format(TEMPLATE, "Successful Missions:",
                             getSuccessCount()) + "\n" +
               String.format(TEMPLATE, "Failed Missions:",
                             getFailCount()) + "\n" +
               String.format(TEMPLATE, "Contract Breaches:", getBreachCount());
    }

    String getTransportationDetails() {
        StringBuilder out = new StringBuilder();
        final String TEMPLATE = "    %-" + SUBHEADER_LENGTH + "s %3s";
        final String TEMPLATE_TWO = "        #%-" + CATEGORY_LENGTH + "s %3d needed / %3d available";

        out.append(String.format("%-" + HEADER_LENGTH + "s %3d", "Transportation", getTransportValue())).append("\n");

        int excessSmallCraftBays = Math.max(0, getSmallCraftBayCount() - getSmallCraftCount());
        int excessHeavyVeeBays = Math.max(0, getHeavyVeeBayCount() - getHeavyVeeCount());

        out.append(String.format(TEMPLATE, "Dropship Capacity:", getTransportPercent().toPlainString() + "%"))
        .append("\n").append(String.format(TEMPLATE_TWO, "Mech Bays:", getMechCount(), getMechBayCount()))
        .append("\n").append(String.format(TEMPLATE_TWO, "Fighter Bays:", getFighterCount(), getFighterBayCount()))
        .append(" (plus ").append(excessSmallCraftBays).append(" excess small craft)")
        .append("\n").append(String.format(TEMPLATE_TWO, "Small Craft Bays:", getSmallCraftCount(), getSmallCraftBayCount()))
        .append("\n").append(String.format(TEMPLATE_TWO, "Protomech Bays:", getProtoCount(), getProtoBayCount()))
        .append("\n").append(String.format(TEMPLATE_TWO, "Heavy Vehicle Bays:", getHeavyVeeCount(), getHeavyVeeBayCount()))
        .append("\n").append(String.format(TEMPLATE_TWO, "Light Vehicle Bays:", getLightVeeCount(), getLightVeeBayCount()))
        .append(" (plus ").append(excessHeavyVeeBays).append(" excess heavy)")
        .append("\n").append(String.format(TEMPLATE_TWO, "BA Bays:", getNumberBaSquads(), getBaBayCount()))
        .append("\n").append(String.format(TEMPLATE_TWO, "Infantry Bays:", calcInfantryPlatoons(), getInfantryBayCount()))
        .append("\n").append(String.format(TEMPLATE, "Jumpship?", (isJumpshipOwner() ? "Yes" : "No")))
        .append("\n").append(String.format(TEMPLATE, "Warship w/out Collar?", (isWarshipOwner() ? "Yes" : "No")))
        .append("\n").append(String.format(TEMPLATE, "Warship w/ Collar?", (isWarhipWithDocsOwner() ? "Yes" : "No")));

        return out.toString();
    }

    private String getTechnologyDetails() {
        StringBuilder out = new StringBuilder();
        out.append(String.format("%-" + HEADER_LENGTH + "s %3d",
                                 "Technology:", getTechValue()));

        int totalUnits = getTechRatedUnits();
        final String TEMPLATE = "    %-" + SUBHEADER_LENGTH + "s %3d";
        out.append("\n").append(String.format(TEMPLATE, "#Clan Units:",
                                              getCountClan()));
        out.append("\n").append(String.format(TEMPLATE, "#IS2 Units:",
                                              getCountIS2()));
        out.append("\n").append(String.format(TEMPLATE, "Total # Units:",
                                              totalUnits));

        return out.toString();
    }

    private String getSupportDetails() {
        final String TEMPLATE_SUB = "    %-" + SUBHEADER_LENGTH + "s %3s";
        final String TEMPLATE_CAT = "        %-" + CATEGORY_LENGTH + "s %8s";
        final String TEMPLATE_SUBCAT = "          %-" + (SUBCATEGORY_LENGTH) +
                                       "s %4s";
        return String.format("%-" + HEADER_LENGTH + "s %3d", "Support:",
                             getSupportValue()) +
               "\n" + String.format(TEMPLATE_SUB,
                                    "Tech Support:",
                                    getTechSupportPercentage().toPlainString()) +
               "%" +
               "\n" + String.format(TEMPLATE_CAT, "Total Hours Needed:",
                                    getTechSupportNeeded()) +
               "\n" + String.format(TEMPLATE_SUBCAT, "Mech:",
                                    mechSupportNeeded) +
               "\n" + String.format(TEMPLATE_SUBCAT, "Tank:",
                                    tankSupportNeeded) +
               "\n" + String.format(TEMPLATE_SUBCAT, "VTOL:",
                                    vtolSupportNeeded) +
               "\n" + String.format(TEMPLATE_SUBCAT, "BA:",
                                    baSupportNeeded) +
               "\n" + String.format(TEMPLATE_SUBCAT, "Conv. Fighter:",
                                    convFighterSupportNeeded) +
               "\n" + String.format(TEMPLATE_SUBCAT, "Aero. Fighter:",
                                    aeroFighterSupportNeeded) +
               "\n" + String.format(TEMPLATE_SUBCAT, "Small Craft:",
                                    smallCraftSupportNeeded) +
               "\n" + String.format(TEMPLATE_CAT, "Available:",
                                    getTechSupportHours()) +
               "\n" + String.format(TEMPLATE_SUBCAT, "Techs:",
                                    techSupportHours) +
               "\n" + String.format(TEMPLATE_SUBCAT, "Astechs:",
                                    getAstechPoolHours()) +
               "\n" + String.format(TEMPLATE_SUB,
                                    "Medical Support:",
                                    getMedicalSupportPercentage().toPlainString()) +
               "%" +
               "\n" + String.format(TEMPLATE_CAT, "Total Hours Needed:",
                                    getMedicalSupportHoursNeeded()) +
               "\n" + String.format(TEMPLATE_CAT, "Available:",
                                    getMedicalSupportAvailable()) +
               "\n" + String.format(TEMPLATE_SUBCAT, "Doctors:",
                                    medSupportHours) +
               "\n" + String.format(TEMPLATE_SUBCAT, "Medics:",
                                    getMedicPoolHours()) +
               "\n" + String.format(TEMPLATE_SUB,
                                    "HR Support:",
                                    getAdminSupportPercentage().toPlainString()) +
               "%" +
               "\n" + String.format(TEMPLATE_CAT, "Total Hours Needed:",
                                    adminSupportNeeded) +
               "\n" + String.format(TEMPLATE_CAT, "Available:",
                                    adminSupportHours);
    }

    private String getFinancialDetails() {
        final String TEMPLATE = "    %-" + SUBHEADER_LENGTH + "s %3s";
        return String.format("%-" + HEADER_LENGTH + "s %3d", "Financial:",
                             getFinancialValue()) +
               "\n" + String.format(TEMPLATE, "Years in Debt:",
                                    getYearsInDebt()) +
               "\n" + String.format(TEMPLATE,
                                    "Loan Defaults:",
                                    getCampaign().getFinances()
                                                 .getLoanDefaults()) +
               "\n" + String.format(TEMPLATE,
                                    "No Collateral Payment:",
                                    getCampaign().getFinances()
                                                 .getFailedCollateral());
    }

    public String getDetails() {
        return String.format("%-" + HEADER_LENGTH + "s %s", "Dragoons Rating:",
                             getUnitRating()) + "\n" +
               "    Method: FM: Mercenaries (rev)\n\n" +
               getQualityDetails() + "\n\n" +
               getCommandDetails() + "\n\n" +
               getCombatRecordDetails() + "\n\n" +
               getTransportationDetails() + "\n\n" +
               getTechnologyDetails() + "\n\n" +
               getSupportDetails() + "\n\n" +
               getFinancialDetails();
    }

    public String getHelpText() {
        return "Method: FM: Mercenaries (rev)\n" +
               "An attempt to match the FM: Mercenaries (rev) method for " +
               "calculating the Dragoon's rating as closely as possible.\n" +
               "Known differences include the following:\n" +
               "+ Command: Does not incorporate any positive or negative " +
               "traits from AToW or BRPG3." +
               "+ Transportation: This is computed by individual unit rather " +
               "than by lance/star/squadron.\n" +
               "    Auxiliary vessels are not accounted for.\n" +
               "+ Support: Artillery weapons & Naval vessels are not accounted " +
               "for.\n" +
               "Note: The Dragoons Rating, RAW, does not account for Protomechs " +
               "at all and Infantry only require admin & medical support, not " +
               "tech support.";
    }

    public BigDecimal getTransportPercent() {
        // todo Superheavys.
<<<<<<< HEAD
        //Find out how short of transport bays we are.
        int excessHeavyVeeBays = Math.max(getHeavyVeeBayCount() - getHeavyVeeCount(), 0); //removes any filled heavy vehicle bays, rest can be used to store light vehicles
        int excessSmallCraftBays = Math.max(getSmallCraftBayCount() - getSmallCraftCount(), 0); //removes any filled small craft bays, rest can be used to store fighters

        int numberWithoutTransport = Math.max((getMechCount() - getMechBayCount()), 0);
        numberWithoutTransport += Math.max(getProtoCount() - getProtoBayCount(), 0);
        numberWithoutTransport += Math.max(getHeavyVeeCount() - getHeavyVeeBayCount() - excessHeavyVeeBays, 0);
        numberWithoutTransport += Math.max(getLightVeeCount() - getLightVeeBayCount() + excessHeavyVeeBays, 0);
        numberWithoutTransport += Math.max(getSmallCraftCount() - getSmallCraftBayCount() - excessSmallCraftBays, 0);
        numberWithoutTransport += Math.max(getFighterCount() - getFighterBayCount() + excessSmallCraftBays, 0);
        numberWithoutTransport += Math.max(calcInfantryPlatoons() - getInfantryBayCount(), 0);

=======

        //Find the current number of units that might require transport
        BigDecimal totalUnits = new BigDecimal(getMechCount() +
                getLightVeeCount() +
                getHeavyVeeCount() +
                getFighterCount() +
                getNumberBaSquads() +
                calcInfantryPlatoons());
        if (totalUnits.compareTo(BigDecimal.ZERO) == 0) {
            //if you have no units, you don't need to transport them, return 100%
            return HUNDRED;
        }

        //Find out if we are short on transport bays
        int heavyVeeBays = getHeavyVeeBayCount();
        int numberWithoutTransport = Math.max((getMechCount() -
                                               getMechBayCount()), 0);
        numberWithoutTransport += Math.max(getProtoCount() -
                                           getProtoBayCount(), 0);
        numberWithoutTransport += Math.max(getHeavyVeeCount() -
                                           heavyVeeBays, 0);
        heavyVeeBays -= getHeavyVeeCount();
        numberWithoutTransport += Math.max((getLightVeeCount() -
                                            (getLightVeeBayCount() +
                                             heavyVeeBays)), 0);
        numberWithoutTransport += Math.max((getFighterCount() -
                                            getFighterBayCount()), 0);
        numberWithoutTransport += Math.max((getNumberBaSquads() -
                                            getBaBayCount()), 0);
        numberWithoutTransport += Math.max((calcInfantryPlatoons() -
                                            getInfantryBayCount()), 0);
        numberWithoutTransport += Math.max((getSmallCraftCount() -
                                            getSmallCraftBayCount()), 0);
>>>>>>> 3ab95978
        BigDecimal transportNeeded = new BigDecimal(numberWithoutTransport);

        if (transportNeeded.compareTo(BigDecimal.ZERO) == 0){
            //If all units are transported, return 100%
            return HUNDRED;
        }
        BigDecimal percentUntransported = transportNeeded.divide(totalUnits,
                                                                 PRECISION,
                                                                 HALF_EVEN);
        setTransportPercent(BigDecimal.ONE.subtract(percentUntransported)
                                          .multiply(HUNDRED)
                                          .setScale(0, HALF_EVEN));

        return super.getTransportPercent();
    }

    @Override
    protected String getExperienceLevelName(BigDecimal experience) {
        if (experience.compareTo(greenThreshold) >= 0) {
            return SkillType.getExperienceLevelName(SkillType.EXP_GREEN);
        }
        if (experience.compareTo(regularThreshold) >= 0) {
            return SkillType.getExperienceLevelName(SkillType.EXP_REGULAR);
        }
        if (experience.compareTo(veteranThreshold) >= 0) {
            return SkillType.getExperienceLevelName(SkillType.EXP_VETERAN);
        }

        return SkillType.getExperienceLevelName(SkillType.EXP_ELITE);
    }

    private int getTechRatedUnits() {
        return getMechCount() + getProtoCount() + getFighterCount() +
               getLightVeeCount() +
               getHeavyVeeCount() + getSuperHeavyVeeCount() +
               getNumberBaSquads() + getSmallCraftCount() +
               getDropshipCount() + getWarshipCount() + getJumpshipCount();
    }

    @Override
    public int getTechValue() {
        //Make sure we have units.
        if (getNumberUnits().compareTo(BigDecimal.ZERO) == 0) {
            return 0;
        }

        //Number of high-tech units is equal to the number of IS2 units plus
        // twice the number of Clan units.
        BigDecimal highTechNumber = new BigDecimal(getCountIS2() +
                                                   (getCountClan() * 2));

        //Conventional infantry does not count.
        int numberUnits = getTechRatedUnits();
        if (numberUnits <= 0) {
            return 0;
        }

        //Calculate the percentage of high-tech units.
        setHighTechPercent(highTechNumber.divide(new BigDecimal(numberUnits),
                                                 PRECISION, HALF_EVEN));
        setHighTechPercent(getHighTechPercent().multiply(ONE_HUNDRED));

        //Cannot go above 100 percent.
        if (getHighTechPercent().compareTo(ONE_HUNDRED) > 0) {
            setHighTechPercent(ONE_HUNDRED);
        }

        //Score is calculated from percentage above 30%.
        BigDecimal scoredPercent = getHighTechPercent().subtract(
                new BigDecimal(30));

        //If we have a negative value (hi-tech percent was < 30%) return a
        // value of zero.
        if (scoredPercent.compareTo(BigDecimal.ZERO) <= 0) {
            return 0;
        }

        //Round down to the nearest whole percentage.
        scoredPercent = scoredPercent.setScale(0, RoundingMode.DOWN);

        //Add +5 points for every 10% remaining.
        BigDecimal oneTenth = scoredPercent.divide(new BigDecimal(10),
                                                   PRECISION, HALF_EVEN);
        BigDecimal score = oneTenth.multiply(new BigDecimal(5));

        return score.intValue();
    }

    private void setHighTechPercent(BigDecimal highTechPercent) {
        this.highTechPercent = highTechPercent;
    }

    private BigDecimal getHighTechPercent() {
        return highTechPercent;
    }

    /**
     * Adds the tech level of the passed unit to the number of Clan or IS
     * Advanced units in the list (as appropriate).
     *
     * @param u     The {@code Unit} to be evaluated.
     * @param value The unit's value.  Most have a value of '1' but infantry
     *              and battle armor are less.
     */
    private void updateAdvanceTechCount(Unit u, BigDecimal value) {
        final String METHOD_NAME = "updateAdvanceTechCount(Unit, BigDecimal)";

        if (u.isMothballed()) {
            return;
        }
        getLogger().log(getClass(), METHOD_NAME, LogLevel.DEBUG,
                        "Unit " + u.getName() +
                        " updating advanced tech count.");

        int unitType = u.getEntity().getUnitType();
        switch (unitType) {
            case UnitType.MEK:
            case UnitType.PROTOMEK:
            case UnitType.CONV_FIGHTER:
            case UnitType.AERO:
            case UnitType.TANK:
            case UnitType.VTOL:
            case UnitType.BATTLE_ARMOR:
            case UnitType.SMALL_CRAFT:
            case UnitType.DROPSHIP:
            case UnitType.WARSHIP:
            case UnitType.JUMPSHIP:
                int techLevel = u.getEntity().getTechLevel();
                getLogger().log(getClass(), METHOD_NAME, LogLevel.DEBUG,
                                "Unit " + u.getName() + " TL = " +
                                TechConstants.getLevelDisplayableName(techLevel));
                if (techLevel > TechConstants.T_INTRO_BOXSET) {
                    if (TechConstants.isClan(techLevel)) {
                        setNumberClan(getNumberClan().add(value));
                        if (!isConventionalInfanry(u)) {
                            setCountClan(getCountClan() + 1);
                        }
                    } else {
                        setNumberIS2(getNumberIS2().add(value));
                        if (!isConventionalInfanry(u)) {
                            setCountIS2(getCountIS2() + 1);
                        }
                    }
                }
                break;
            default:
                // not counted for tech level purposes.
                getLogger().log(getClass(), METHOD_NAME, LogLevel.DEBUG,
                                "Unit " + u.getName() +
                                " not counted for tech level.");
        }
    }

    private void setNumberClan(BigDecimal numberClan) {
        this.numberClan = numberClan;
    }

    private BigDecimal getNumberClan() {
        return numberClan;
    }

    private void setCountClan(int countClan) {
        this.countClan = countClan;
    }

    private void setNumberIS2(BigDecimal numberIS2) {
        this.numberIS2 = numberIS2;
    }

    private BigDecimal getNumberIS2() {
        return numberIS2;
    }

    private void setCountIS2(int countIS2) {
        this.countIS2 = countIS2;
    }

    private int getCountIS2() {
        return countIS2;
    }

    private int getCountClan() {
        return countClan;
    }

    public UnitRatingMethod getUnitRatingMethod() {
        return UnitRatingMethod.FLD_MAN_MERCS_REV;
    }
}<|MERGE_RESOLUTION|>--- conflicted
+++ resolved
@@ -921,20 +921,6 @@
 
     public BigDecimal getTransportPercent() {
         // todo Superheavys.
-<<<<<<< HEAD
-        //Find out how short of transport bays we are.
-        int excessHeavyVeeBays = Math.max(getHeavyVeeBayCount() - getHeavyVeeCount(), 0); //removes any filled heavy vehicle bays, rest can be used to store light vehicles
-        int excessSmallCraftBays = Math.max(getSmallCraftBayCount() - getSmallCraftCount(), 0); //removes any filled small craft bays, rest can be used to store fighters
-
-        int numberWithoutTransport = Math.max((getMechCount() - getMechBayCount()), 0);
-        numberWithoutTransport += Math.max(getProtoCount() - getProtoBayCount(), 0);
-        numberWithoutTransport += Math.max(getHeavyVeeCount() - getHeavyVeeBayCount() - excessHeavyVeeBays, 0);
-        numberWithoutTransport += Math.max(getLightVeeCount() - getLightVeeBayCount() + excessHeavyVeeBays, 0);
-        numberWithoutTransport += Math.max(getSmallCraftCount() - getSmallCraftBayCount() - excessSmallCraftBays, 0);
-        numberWithoutTransport += Math.max(getFighterCount() - getFighterBayCount() + excessSmallCraftBays, 0);
-        numberWithoutTransport += Math.max(calcInfantryPlatoons() - getInfantryBayCount(), 0);
-
-=======
 
         //Find the current number of units that might require transport
         BigDecimal totalUnits = new BigDecimal(getMechCount() +
@@ -948,27 +934,18 @@
             return HUNDRED;
         }
 
-        //Find out if we are short on transport bays
-        int heavyVeeBays = getHeavyVeeBayCount();
-        int numberWithoutTransport = Math.max((getMechCount() -
-                                               getMechBayCount()), 0);
-        numberWithoutTransport += Math.max(getProtoCount() -
-                                           getProtoBayCount(), 0);
-        numberWithoutTransport += Math.max(getHeavyVeeCount() -
-                                           heavyVeeBays, 0);
-        heavyVeeBays -= getHeavyVeeCount();
-        numberWithoutTransport += Math.max((getLightVeeCount() -
-                                            (getLightVeeBayCount() +
-                                             heavyVeeBays)), 0);
-        numberWithoutTransport += Math.max((getFighterCount() -
-                                            getFighterBayCount()), 0);
-        numberWithoutTransport += Math.max((getNumberBaSquads() -
-                                            getBaBayCount()), 0);
-        numberWithoutTransport += Math.max((calcInfantryPlatoons() -
-                                            getInfantryBayCount()), 0);
-        numberWithoutTransport += Math.max((getSmallCraftCount() -
-                                            getSmallCraftBayCount()), 0);
->>>>>>> 3ab95978
+        //Find out how short of transport bays we are.
+        int excessHeavyVeeBays = Math.max(getHeavyVeeBayCount() - getHeavyVeeCount(), 0); //removes any filled heavy vehicle bays, rest can be used to store light vehicles
+        int excessSmallCraftBays = Math.max(getSmallCraftBayCount() - getSmallCraftCount(), 0); //removes any filled small craft bays, rest can be used to store fighters
+
+        int numberWithoutTransport = Math.max((getMechCount() - getMechBayCount()), 0);
+        numberWithoutTransport += Math.max(getProtoCount() - getProtoBayCount(), 0);
+        numberWithoutTransport += Math.max(getHeavyVeeCount() - getHeavyVeeBayCount() - excessHeavyVeeBays, 0);
+        numberWithoutTransport += Math.max(getLightVeeCount() - getLightVeeBayCount() + excessHeavyVeeBays, 0);
+        numberWithoutTransport += Math.max(getSmallCraftCount() - getSmallCraftBayCount() - excessSmallCraftBays, 0);
+        numberWithoutTransport += Math.max(getFighterCount() - getFighterBayCount() + excessSmallCraftBays, 0);
+        numberWithoutTransport += Math.max(calcInfantryPlatoons() - getInfantryBayCount(), 0);
+
         BigDecimal transportNeeded = new BigDecimal(numberWithoutTransport);
 
         if (transportNeeded.compareTo(BigDecimal.ZERO) == 0){
