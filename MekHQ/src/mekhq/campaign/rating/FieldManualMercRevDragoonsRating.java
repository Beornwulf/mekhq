--- conflicted
+++ resolved
@@ -95,11 +95,7 @@
             }
             MekHQ.getLogger().debug(this, "Processing unit " + u.getName());
             if (u.isMothballed()) {
-<<<<<<< HEAD
                 MekHQ.getLogger().debug(this, "Unit " + u.getName() + " is mothballed. Skipping.");
-=======
-                MekHQ.getLogger().debug(this, "Unit " + u.getName() + " is mothballed.  Skipping.");
->>>>>>> c9f1760d
                 continue;
             }
 
@@ -129,10 +125,6 @@
         updateAvailableSupport();
         calcMedicalSupportHoursNeeded();
         calcAdminSupportHoursNeeded();
-<<<<<<< HEAD
-=======
-
->>>>>>> c9f1760d
     }
 
     void updateAvailableSupport() {
