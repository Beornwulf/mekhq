/*
 * ContractMarket.java
 *
 * Copyright (c) 2014 Carl Spain. All rights reserved.
 *
 * This file is part of MekHQ.
 *
 * MekHQ is free software: you can redistribute it and/or modify
 * it under the terms of the GNU General Public License as published by
 * the Free Software Foundation, either version 3 of the License, or
 * (at your option) any later version.
 *
 * MekHQ is distributed in the hope that it will be useful,
 * but WITHOUT ANY WARRANTY; without even the implied warranty of
 * MERCHANTABILITY or FITNESS FOR A PARTICULAR PURPOSE. See the
 * GNU General Public License for more details.
 *
 * You should have received a copy of the GNU General Public License
 * along with MekHQ. If not, see <http://www.gnu.org/licenses/>.
 */
package mekhq.campaign.market.contractMarket;

import megamek.common.Compute;
import megamek.common.annotations.Nullable;
import megamek.common.enums.SkillLevel;
import megamek.logging.MMLogger;
import mekhq.MekHQ;
import mekhq.campaign.Campaign;
import mekhq.campaign.JumpPath;
import mekhq.campaign.market.enums.ContractMarketMethod;
import mekhq.campaign.mission.AtBContract;
import mekhq.campaign.mission.enums.AtBContractType;
import mekhq.campaign.mission.enums.ContractCommandRights;
import mekhq.campaign.personnel.Person;
import mekhq.campaign.personnel.SkillType;
import mekhq.campaign.personnel.enums.PersonnelRole;
import mekhq.campaign.rating.IUnitRating;
import mekhq.campaign.universe.*;

import java.time.format.DateTimeFormatter;
import java.util.ArrayList;
import java.util.Set;

import static java.lang.Math.floor;
<<<<<<< HEAD
import static megamek.codeUtilities.MathUtility.clamp;
=======
>>>>>>> d9d5adc6
import static mekhq.campaign.mission.AtBContract.getEffectiveNumUnits;

/**
 * Contract offers that are generated monthly under AtB rules.
 *
 * Based on PersonnelMarket
 *
 * @author Neoancient
 */
public class AtbMonthlyContractMarket extends AbstractContractMarket {
    private static final MMLogger logger = MMLogger.create(AtbMonthlyContractMarket.class);

    public AtbMonthlyContractMarket() {
        super(ContractMarketMethod.ATB_MONTHLY);
    }

    @Override
    public AtBContract addAtBContract(Campaign campaign) {
        AtBContract c = generateAtBContract(campaign, campaign.getAtBUnitRatingMod());
        if (c != null) {
            contracts.add(c);
        }
        return c;
    }

    @Override
    public void generateContractOffers(Campaign campaign, boolean newCampaign) {
        if (((campaign.getLocalDate().getDayOfMonth() == 1)) || newCampaign) {
            // need to copy to prevent concurrent modification errors
            new ArrayList<>(contracts).forEach(this::removeContract);

            int unitRatingMod = campaign.getAtBUnitRatingMod();

            for (AtBContract contract : campaign.getActiveAtBContracts()) {
                checkForSubcontracts(campaign, contract, unitRatingMod);
            }

            int numContracts = Compute.d6() - 4 + unitRatingMod;

            Set<Faction> currentFactions = campaign.getCurrentSystem().getFactionSet(campaign.getLocalDate());
            final boolean inMinorFaction = currentFactions.stream()
                    .noneMatch(faction -> faction.isISMajorOrSuperPower() || faction.isClan());
            if (inMinorFaction) {
                numContracts--;
            }

            boolean inBackwater = true;
            if (currentFactions.size() > 1) {
                // More than one faction, if any is *not* periphery, we're not in backwater either
                for (Faction f : currentFactions) {
                    if (!f.isPeriphery()) {
                        inBackwater = false;
                    }
                }
            } else if (!currentFactions.isEmpty()) {
                // Just one faction. Are there any others nearby?
                Faction onlyFaction = currentFactions.iterator().next();
                if (!onlyFaction.isPeriphery()) {
                    for (PlanetarySystem key : Systems.getInstance().getNearbySystems(campaign.getCurrentSystem(), 30)) {
                        for (Faction f : key.getFactionSet(campaign.getLocalDate())) {
                            if (!onlyFaction.equals(f)) {
                                inBackwater = false;
                                break;
                            }
                        }
                        if (!inBackwater) {
                            break;
                        }
                    }
                }
            } else {
                logger.warn(
                        "Unable to find any factions around "
                                + campaign.getCurrentSystem().getName(campaign.getLocalDate())
                                + " on "
                                + campaign.getLocalDate());
            }

            if (inBackwater) {
                numContracts--;
            }

            if (campaign.getFaction().isMercenary() || campaign.getFaction().isPirate()) {
                if (campaign.getCurrentSystem().isHiringHall(campaign.getLocalDate())) {
                    numContracts++;
                    /* Though the rules do not state these modifiers are mutually exclusive, the fact that the
                     * distance of Galatea from a border means that it has no advantage for Mercs over border
                     * worlds. Common sense dictates that worlds with hiring halls should not be
                     * subject to the -1 for backwater/interior.
                     */
                    if (inBackwater) {
                        numContracts++;
                    }
                }
            } else {
                /* Per IOps Beta, government units determine number of contracts as on a system with a great hall */
                numContracts++;
            }

            /*
             * If located on a faction's capital (interpreted as the starting planet for that faction),
             * generate one contract offer for that faction.
             */
            for (Faction f : campaign.getCurrentSystem().getFactionSet(campaign.getLocalDate())) {
                try {
                    if (f.getStartingPlanet(campaign.getLocalDate()).equals(campaign.getCurrentSystem().getId())
                            && RandomFactionGenerator.getInstance().getEmployerSet().contains(f.getShortName())) {
                        AtBContract c = generateAtBContract(campaign, f.getShortName(), unitRatingMod);
                        if (c != null) {
                            contracts.add(c);
                            break;
                        }
                    }
                } catch (ArrayIndexOutOfBoundsException e) {
                    // no starting planet in current era; continue to next faction
                }
            }

            if (newCampaign) {
                numContracts = Math.max(numContracts, 2);
            }

            for (int i = 0; i < numContracts; i++) {
                AtBContract c = generateAtBContract(campaign, unitRatingMod);
                if (c != null) {
                    contracts.add(c);
                }
            }
            updateReport(campaign);
        }
    }

    private void checkForSubcontracts(Campaign campaign, AtBContract contract, int unitRatingMod) {
        if (contract.getContractType().isGarrisonDuty()) {
            int numSubcontracts = 0;
            for (AtBContract c : campaign.getAtBContracts()) {
                if (contract.equals(c.getParentContract())) {
                    numSubcontracts++;
                }
            }
            for (int i = numSubcontracts; i < unitRatingMod - 1; i++) {
                int roll = Compute.d6(2);
                if (roll >= 10) {
                    AtBContract sub = generateAtBSubcontract(campaign, contract, unitRatingMod);
                    if (sub.getEndingDate().isBefore(contract.getEndingDate())) {
                        contracts.add(sub);
                    }
                }
            }
        }
    }

    /*
     * If no suitable planet can be found or no jump path to the planet can be
     * calculated after the indicated number of retries, this will return null.
     */
    private @Nullable AtBContract generateAtBContract(Campaign campaign, int unitRatingMod) {
        if (campaign.getFaction().isMercenary()) {
            if (null == campaign.getRetainerEmployerCode()) {
                int retries = MAXIMUM_GENERATION_RETRIES;
                AtBContract retVal = null;
                while ((retries > 0) && (retVal == null)) {
                    // Send only 1 retry down because we're handling retries in our loop
                    retVal = generateAtBContract(campaign, RandomFactionGenerator.getInstance().getEmployer(),
                            unitRatingMod, 1);
                    retries--;
                }
                return retVal;
            } else {
                return generateAtBContract(campaign, campaign.getRetainerEmployerCode(), unitRatingMod);
            }
        } else {
            return generateAtBContract(campaign, campaign.getFaction().getShortName(), unitRatingMod);
        }
    }

    private @Nullable AtBContract generateAtBContract(Campaign campaign, @Nullable String employer, int unitRatingMod) {
        return generateAtBContract(campaign, employer, unitRatingMod, MAXIMUM_GENERATION_RETRIES);
    }

    private @Nullable AtBContract generateAtBContract(Campaign campaign, @Nullable String employer, int unitRatingMod, int retries) {
        if (employer == null) {
            logger.warn("Could not generate an AtB Contract because there was no employer!");
            return null;
        } else if (retries <= 0) {
            logger.warn("Could not generate an AtB Contract because we ran out of retries!");
            return null;
        }

        AtBContract contract = new AtBContract("UnnamedContract");
        lastId++;
        contract.setId(lastId);
        contractIds.put(lastId, contract);

        if (Factions.getInstance().getFaction(employer).isMercenary()) {
            contract.setMercSubcontract(true);
            for (int attempts = 0; attempts < MAXIMUM_ATTEMPTS_TO_FIND_NON_MERC_EMPLOYER; ++attempts) {
                employer = RandomFactionGenerator.getInstance().getEmployer();
                if ((employer != null) && !Factions.getInstance().getFaction(employer).isMercenary()) {
                    break;
                }
            }

            if ((employer == null) || Factions.getInstance().getFaction(employer).isMercenary()) {
                logger.warn("Could not generate an AtB Contract because we could not find a non-MERC employer!");
                return null;
            }
        }
        contract.setEmployerCode(employer, campaign.getGameYear());
        contract.setContractType(findMissionType(unitRatingMod,
                Factions.getInstance().getFaction(contract.getEmployerCode()).isISMajorOrSuperPower()));

        setEnemyCode(contract);
        setIsRiotDuty(contract);

        /*
         * Addition to AtB rules: factions which are generally neutral
         * (ComStar, Mercs not under contract) are more likely to have garrison-type
         * contracts and less likely to have battle-type contracts unless at war.
         */
        if (RandomFactionGenerator.getInstance().getFactionHints().isNeutral(Factions.getInstance().getFaction(employer)) &&
                !RandomFactionGenerator.getInstance().getFactionHints().isAtWarWith(Factions.getInstance().getFaction(employer),
                        Factions.getInstance().getFaction(contract.getEnemyCode()), campaign.getLocalDate())) {
            if (contract.getContractType().isPlanetaryAssault()) {
                contract.setContractType(AtBContractType.GARRISON_DUTY);
            } else if (contract.getContractType().isReliefDuty()) {
                contract.setContractType(AtBContractType.SECURITY_DUTY);
            }
        }
        setAttacker(contract);
        try {
            setSystemId(contract);
        } catch (NoContractLocationFoundException ex) {
            return generateAtBContract(campaign, employer, unitRatingMod, retries - 1);
        }
        JumpPath jp = null;
        try {
            jp = contract.getJumpPath(campaign);
        } catch (NullPointerException ex) {
            // could not calculate jump path; leave jp null
            logger.warn("Could not calculate jump path to contract location: "
                    + contract.getSystem().getName(campaign.getLocalDate()), ex);
        }

        if (jp == null) {
            return generateAtBContract(campaign, employer, unitRatingMod, retries - 1);
        }

        setAllyRating(contract, campaign.getGameYear());
        setEnemyRating(contract, campaign.getGameYear());

        if (contract.getContractType().isCadreDuty()) {
            contract.setAllySkill(SkillLevel.GREEN);
            contract.setAllyQuality(IUnitRating.DRAGOON_F);
        }

        contract.calculateLength(campaign.getCampaignOptions().isVariableContractLength());
        setContractClauses(contract, unitRatingMod, campaign);

        contract.setRequiredCombatTeams(calculateRequiredCombatTeams(campaign, contract, false));
        contract.setMultiplier(calculatePaymentMultiplier(campaign, contract));

        contract.setPartsAvailabilityLevel(contract.getContractType().calculatePartsAvailabilityLevel());

        contract.initContractDetails(campaign);
        contract.calculateContract(campaign);

        contract.setName(String.format("%s - %s - %s %s",
                contract.getStartDate().format(DateTimeFormatter.ofPattern("yyyy")
                        .withLocale(MekHQ.getMHQOptions().getDateLocale())), employer,
                        contract.getSystem().getName(contract.getStartDate()), contract.getContractType()));

        return contract;
    }

    protected AtBContract generateAtBSubcontract(Campaign campaign,
            AtBContract parent, int unitRatingMod) {
        AtBContract contract = new AtBContract("New Subcontract");
        contract.setEmployerCode(parent.getEmployerCode(), campaign.getGameYear());
        contract.setContractType(findMissionType(unitRatingMod,
                Factions.getInstance().getFaction(contract.getEmployerCode()).isISMajorOrSuperPower()));

        if (contract.getContractType().isPirateHunting()) {
            contract.setEnemyCode("PIR");
        } else if (contract.getContractType().isRiotDuty()) {
            contract.setEnemyCode("REB");
        } else {
            contract.setEnemyCode(RandomFactionGenerator.getInstance().getEnemy(contract.getEmployerCode(),
                    contract.getContractType().isGarrisonType()));
        }
        if (contract.getContractType().isGarrisonDuty() && contract.getEnemy().isRebel()) {
            contract.setContractType(AtBContractType.RIOT_DUTY);
        }

        contract.setParentContract(parent);
        contract.initContractDetails(campaign);
        lastId++;
        contract.setId(lastId);
        contractIds.put(lastId, contract);

        /*
         * The AtB rules say to roll the enemy, but also that the subcontract
         * takes place in the same planet/sector. Rebels and pirates can
         * appear anywhere, but others should be limited to what's within a
         * jump.
         */

        // TODO : When MekHQ gets the capability of splitting the unit to different
        // locations, this restriction can be lessened or lifted.
        if (!contract.getEnemy().isRebelOrPirate()) {
            boolean factionValid = false;
            for (PlanetarySystem p : Systems.getInstance().getNearbySystems(campaign.getCurrentSystem(), 30)) {
                if (factionValid) {
                    break;
                }

                for (Faction f : p.getFactionSet(campaign.getLocalDate())) {
                    if (f.getShortName().equals(contract.getEnemyCode())) {
                        factionValid = true;
                        break;
                    }
                }
            }
            if (!factionValid) {
                contract.setEnemyCode(parent.getEnemyCode());
            }
        }

        setAttacker(contract);
        contract.setSystemId(parent.getSystemId());
        setAllyRating(contract, campaign.getGameYear());
        setEnemyRating(contract, campaign.getGameYear());

        if (contract.getContractType().isCadreDuty()) {
            contract.setAllySkill(SkillLevel.GREEN);
            contract.setAllyQuality(IUnitRating.DRAGOON_F);
        }
        contract.calculateLength(campaign.getCampaignOptions().isVariableContractLength());

        contract.setCommandRights(ContractCommandRights.values()[Math.max(parent.getCommandRights().ordinal() - 1, 0)]);
        contract.setSalvageExchange(parent.isSalvageExchange());
        contract.setSalvagePct(Math.max(parent.getSalvagePct() - 10, 0));
        contract.setStraightSupport(Math.max(parent.getStraightSupport() - 20,
                0));
        if (parent.getBattleLossComp() <= 10) {
            contract.setBattleLossComp(0);
        } else if (parent.getBattleLossComp() <= 20) {
            contract.setBattleLossComp(10);
        } else {
            contract.setBattleLossComp(parent.getBattleLossComp() - 20);
        }
        contract.setTransportComp(100);

        contract.setRequiredCombatTeams(calculateRequiredCombatTeams(campaign, contract, false));
        contract.setMultiplier(calculatePaymentMultiplier(campaign, contract));
        contract.setPartsAvailabilityLevel(contract.getContractType().calculatePartsAvailabilityLevel());
        contract.calculateContract(campaign);

        contract.setName(String.format("%s - %s - %s Subcontract %s",
                contract.getStartDate().format(DateTimeFormatter.ofPattern("yyyy")
                        .withLocale(MekHQ.getMHQOptions().getDateLocale())), contract.getEmployer(),
                contract.getSystem().getName(parent.getStartDate()), contract.getContractType()));

        return contract;
    }

    /**
     * Creates and adds a follow-up contract based on the just concluded contract.
     * <p>
     * This method generates a new contract (`AtBContract`) as a follow-up to the provided `contract`.
     * Certain properties of the original contract, such as employer, enemy, skill, system location,
     * and other details, are carried over or modified as necessary based on the contract type.
     * The method ensures that the follow-up contract contains all necessary details and is
     * correctly initialized.
     * </p>
     *
     * <p>
     * <b>Order Dependency:</b> The operations in this method must match the order specified in
     * `generateAtBContract` to maintain compatibility and consistency.
     * </p>
     *
     * @param campaign the {@link Campaign} to which the follow-up contract belongs.
     *                 This is used for retrieving campaign-wide settings and applying modifiers.
     * @param contract the {@link AtBContract} that serves as the base for generating the follow-up contract.
     *                 Key details from this contract are reused or adapted for the follow-up.
     */
    private void addFollowup(Campaign campaign,
            AtBContract contract) {
        if (followupContracts.containsValue(contract.getId())) {
            return;
        }

        // The order in this method needs to match generateAtBContract

        AtBContract followup = new AtBContract("Followup Contract");
        lastId++;
        followup.setId(lastId);
        contractIds.put(lastId, followup);

        followup.setEmployerCode(contract.getEmployerCode(), campaign.getGameYear());
        switch (contract.getContractType()) {
            case DIVERSIONARY_RAID:
                followup.setContractType(AtBContractType.OBJECTIVE_RAID);
                break;
            case RECON_RAID:
                followup.setContractType(AtBContractType.PLANETARY_ASSAULT);
                break;
            case RIOT_DUTY:
                followup.setContractType(AtBContractType.GARRISON_DUTY);
                break;
            default:
                break;
        }

        followup.setEnemyCode(contract.getEnemyCode());
        followup.setEnemySkill(contract.getEnemySkill());
        followup.setEnemyQuality(contract.getEnemyQuality());
        setAttacker(followup);
        followup.setSystemId(contract.getSystemId());
        followup.setAllySkill(contract.getAllySkill());
        followup.setAllyQuality(contract.getAllyQuality());
        followup.calculateLength(campaign.getCampaignOptions().isVariableContractLength());
        setContractClauses(followup, campaign.getAtBUnitRatingMod(), campaign);
        followup.setRequiredCombatTeams(calculateRequiredCombatTeams(campaign, followup, false));
        followup.setMultiplier(calculatePaymentMultiplier(campaign, followup));
        followup.setPartsAvailabilityLevel(followup.getContractType().calculatePartsAvailabilityLevel());
        followup.initContractDetails(campaign);
        followup.calculateContract(campaign);

        contracts.add(followup);
        followupContracts.put(followup.getId(), contract.getId());
    }

    @Override
    public double calculatePaymentMultiplier(Campaign campaign, AtBContract contract) {
        double multiplier = 1.0;

        // Operations tempo
        multiplier *= contract.getContractType().getOperationsTempoMultiplier();

<<<<<<< HEAD
        // Reputation multiplier
        if (campaign.getCampaignOptions().getUnitRatingMethod().isCampaignOperations()) {
            multiplier *= (campaign.getReputation().getReputationRating() * 0.2) + 0.5;
=======
        // Employer multiplier
        final Faction employer = Factions.getInstance().getFaction(contract.getEmployerCode());
        final Faction enemy = contract.getEnemy();
        if (employer.isISMajorOrSuperPower() || employer.isClan()) {
            multiplier *= 1.2;
        } else if (enemy.isIndependent()) {
            multiplier *= 1.0;
        } else {
            multiplier *= 1.1;
        }

        // Reputation multiplier
        if (campaign.getCampaignOptions().getUnitRatingMethod().isCampaignOperations()) {
            multiplier *= (campaign.getReputation().getReputationModifier() * 0.2) + 0.5;
>>>>>>> d9d5adc6
        } else {
            int unitRatingMod = campaign.getAtBUnitRatingMod();
            if (unitRatingMod >= IUnitRating.DRAGOON_A) {
                multiplier *= 2.0;
            } else if (unitRatingMod == IUnitRating.DRAGOON_B) {
                multiplier *= 1.5;
            } else if (unitRatingMod == IUnitRating.DRAGOON_D) {
                multiplier *= 0.8;
            } else if (unitRatingMod == IUnitRating.DRAGOON_F) {
                multiplier *= 0.5;
            }
        }

<<<<<<< HEAD
        // Employer multiplier
        final Faction employer = Factions.getInstance().getFaction(contract.getEmployerCode());
        final Faction enemy = contract.getEnemy();
        if (employer.isISMajorOrSuperPower() || employer.isClan()) {
            multiplier *= 1.2;
        } else if (enemy.isIndependent()) {
            multiplier *= 1.0;
        } else {
            multiplier *= 1.1;
=======
        // Unofficial modifiers
        double unofficialMultiplier = getUnofficialMultiplier(campaign, contract);

        if (unofficialMultiplier > 0) {
            multiplier *= (1.0 + unofficialMultiplier);
        } else if (unofficialMultiplier < 0) {
            multiplier *= (1.0 - unofficialMultiplier);
>>>>>>> d9d5adc6
        }

        return multiplier;
    }

    private static double getUnofficialMultiplier(Campaign campaign, AtBContract contract) {
        double modifier = 0; // we apply these modifiers all together to avoid spiking the final pay

        // Adjust pay based on the percentage of the players' forces required by the contract
        int maximumLanceCount = campaign.getAllCombatTeams().size();
        int reserveLanceCount = (int) floor(maximumLanceCount / COMBAT_FORCE_DIVIDER);
        int requiredCombatTeams = contract.getRequiredCombatTeams();

        if (reserveLanceCount > 0) { // Ensure we don't divide by zero
            double reservesDifference = ((requiredCombatTeams - reserveLanceCount) / (double) reserveLanceCount);

            modifier += reservesDifference;
        }

<<<<<<< HEAD
        // Unofficial modifiers
        double unofficialMultiplier = getUnofficialMultiplier(campaign, contract);

        if (unofficialMultiplier > 0) {
            multiplier *= (1.0 + unofficialMultiplier);
        } else if (unofficialMultiplier < 0) {
            multiplier *= (1.0 - unofficialMultiplier);
=======
        // Adjust pay based on difficulty if FG3 is enabled
        if (campaign.getCampaignOptions().isUseGenericBattleValue()) {
            int difficulty = contract.calculateContractDifficulty(campaign);
            int baseDifficulty = 5; // 2.5 skulls

            if (difficulty > 0) {
                double difficultyDifference = ((difficulty - baseDifficulty) / (double) baseDifficulty);

                modifier += difficultyDifference;
            }
>>>>>>> d9d5adc6
        }

        return modifier;
    }

    private static double getUnofficialMultiplier(Campaign campaign, AtBContract contract) {
        double modifier = 0; // we apply these modifiers all together to avoid spiking the final pay

        // Adjust pay based on the percentage of the players' forces required by the contract
        int maximumLanceCount = campaign.getAllCombatTeams().size();
        int reserveLanceCount = (int) floor(maximumLanceCount / COMBAT_FORCE_DIVIDER);
        int requiredCombatTeams = contract.getRequiredCombatTeams();

        if (reserveLanceCount > 0) { // Ensure we don't divide by zero
            double reservesDifference = ((requiredCombatTeams - reserveLanceCount) / (double) reserveLanceCount);

            modifier += reservesDifference;
        }

        // Adjust pay based on difficulty if FG3 is enabled
        if (campaign.getCampaignOptions().isUseGenericBattleValue()) {
            int difficulty = clamp(contract.calculateContractDifficulty(campaign), 0, 10);
            int baseDifficulty = 5; // 2.5 skulls

            double difficultyDifference = ((difficulty - baseDifficulty) / (double) baseDifficulty);

            modifier += difficultyDifference;
        }

        return modifier;
    }

    @Override
    public void checkForFollowup(Campaign campaign, AtBContract contract) {
        AtBContractType type = contract.getContractType();
        if (type.isDiversionaryRaid() || type.isReconRaid()
            || type.isRiotDuty()) {
            int roll = Compute.d6();
            if (roll == 6) {
                addFollowup(campaign, contract);
                campaign.addReport(
                    "Your employer has offered a follow-up contract (available on the <a href=\"CONTRACT_MARKET\">contract market</a>).");
            }
        }
    }

    private void setContractClauses(AtBContract contract, int unitRatingMod, Campaign campaign) {
        ClauseMods mods = new ClauseMods();
        clauseMods.put(contract.getId(), mods);

        /*
         * AtB rules seem to indicate one admin in each role (though this
         * is not explicitly stated that I have seen) but MekHQ allows
         * assignment of multiple admins to each role. Therefore we go
         * through all the admins and for each role select the one with
         * the highest admin skill, or higher negotiation if the admin
         * skills are equal.
         */
        Person adminCommand = campaign.findBestInRole(PersonnelRole.ADMINISTRATOR_COMMAND, SkillType.S_ADMIN, SkillType.S_NEG);
        Person adminTransport = campaign.findBestInRole(PersonnelRole.ADMINISTRATOR_TRANSPORT, SkillType.S_ADMIN, SkillType.S_NEG);
        Person adminLogistics = campaign.findBestInRole(PersonnelRole.ADMINISTRATOR_LOGISTICS, SkillType.S_ADMIN, SkillType.S_NEG);
        int adminCommandExp = (adminCommand == null) ? SkillType.EXP_ULTRA_GREEN : adminCommand.getSkill(SkillType.S_ADMIN).getExperienceLevel();
        int adminTransportExp = (adminTransport == null) ? SkillType.EXP_ULTRA_GREEN : adminTransport.getSkill(SkillType.S_ADMIN).getExperienceLevel();
        int adminLogisticsExp = (adminLogistics == null) ? SkillType.EXP_ULTRA_GREEN : adminLogistics.getSkill(SkillType.S_ADMIN).getExperienceLevel();

        /* Treat government units like merc units that have a retainer contract */
        if ((!campaign.getFaction().isMercenary() && !campaign.getFaction().isPirate())
                || (null != campaign.getRetainerEmployerCode())) {
            for (int i = 0; i < CLAUSE_NUM; i++) {
                mods.mods[i]++;
            }
        }

        if (campaign.getCampaignOptions().isMercSizeLimited() &&
                campaign.getFaction().isMercenary()) {
            int max = (unitRatingMod + 1) * 12;
            int numMods = (getEffectiveNumUnits(campaign) - max) / 2;
            while (numMods > 0) {
                mods.mods[Compute.randomInt(4)]--;
                numMods--;
            }
        }

        mods.mods[CLAUSE_COMMAND] = adminCommandExp - SkillType.EXP_REGULAR;
        mods.mods[CLAUSE_SALVAGE] = adminLogisticsExp - SkillType.EXP_REGULAR;
        mods.mods[CLAUSE_TRANSPORT] = adminTransportExp - SkillType.EXP_REGULAR;
        mods.mods[CLAUSE_SUPPORT] = adminLogisticsExp - SkillType.EXP_REGULAR;
        if (unitRatingMod >= IUnitRating.DRAGOON_A) {
            mods.mods[Compute.randomInt(4)] += 2;
            mods.mods[Compute.randomInt(4)] += 2;
        } else if (unitRatingMod == IUnitRating.DRAGOON_B) {
            mods.mods[Compute.randomInt(4)] += 1;
            mods.mods[Compute.randomInt(4)] += 1;
        } else if (unitRatingMod == IUnitRating.DRAGOON_C) {
            mods.mods[Compute.randomInt(4)] += 1;
        } else if (unitRatingMod <= IUnitRating.DRAGOON_F) {
            mods.mods[Compute.randomInt(4)] -= 1;
        }

        if (Factions.getInstance().getFaction(contract.getEnemyCode()).isClan() &&
                !Factions.getInstance().getFaction(contract.getEmployerCode()).isClan()) {
            for (int i = 0; i < 4; i++) {
                if (i == CLAUSE_SALVAGE) {
                    mods.mods[i] -= 2;
                } else {
                    mods.mods[i] += 1;
                }
            }
        } else {
            if (contract.getEnemySkill().isVeteranOrGreater()) {
                mods.mods[Compute.randomInt(4)] += 1;
            }

            if (contract.getEnemySkill().isEliteOrGreater()) {
                mods.mods[Compute.randomInt(4)] += 1;
            }
        }

        int[][] missionMods = {
                { 1, 0, 1, 0 }, { 0, 1, -1, -3 }, { -3, 0, 2, 1 }, { -2, 1, -1, -1 },
                { -2, 0, 2, 3 }, { -1, 1, 1, 1 }, { -2, 3, -2, -1 }, { 2, 2, -1, -1 },
                { 0, 2, 2, 1 }, { -1, 0, 1, 2 }, { -1, -2, 1, -1 }, { -1, -1, 2, 1 }
        };
        for (int i = 0; i < 4; i++) {
            mods.mods[i] += missionMods[contract.getContractType().ordinal()][i];
        }

        if (Factions.getInstance().getFaction(contract.getEmployerCode()).isISMajorOrSuperPower()) {
            mods.mods[CLAUSE_SALVAGE] += -1;
            mods.mods[CLAUSE_TRANSPORT] += 1;
        }
        if (AtBContract.isMinorPower(contract.getEmployerCode())) {
            mods.mods[CLAUSE_SALVAGE] += -2;
        }
        if (contract.getEmployerFaction().isMercenary()) {
            mods.mods[CLAUSE_COMMAND] += -1;
            mods.mods[CLAUSE_SALVAGE] += 2;
            mods.mods[CLAUSE_SUPPORT] += 1;
            mods.mods[CLAUSE_TRANSPORT] += 1;
        }
        if (contract.getEmployerCode().equals("IND")) {
            mods.mods[CLAUSE_COMMAND] += 0;
            mods.mods[CLAUSE_SALVAGE] += -1;
            mods.mods[CLAUSE_SUPPORT] += -1;
            mods.mods[CLAUSE_TRANSPORT] += 0;
        }

        if (campaign.getFaction().isMercenary()) {
            rollCommandClause(contract, mods.mods[CLAUSE_COMMAND]);
        } else {
            contract.setCommandRights(ContractCommandRights.INTEGRATED);
        }
        rollSalvageClause(contract, mods.mods[CLAUSE_SALVAGE],
                campaign.getCampaignOptions().getContractMaxSalvagePercentage());
        rollSupportClause(contract, mods.mods[CLAUSE_SUPPORT]);
        rollTransportClause(contract, mods.mods[CLAUSE_TRANSPORT]);
    }
}<|MERGE_RESOLUTION|>--- conflicted
+++ resolved
@@ -42,10 +42,6 @@
 import java.util.Set;
 
 import static java.lang.Math.floor;
-<<<<<<< HEAD
-import static megamek.codeUtilities.MathUtility.clamp;
-=======
->>>>>>> d9d5adc6
 import static mekhq.campaign.mission.AtBContract.getEffectiveNumUnits;
 
 /**
@@ -94,7 +90,8 @@
 
             boolean inBackwater = true;
             if (currentFactions.size() > 1) {
-                // More than one faction, if any is *not* periphery, we're not in backwater either
+                // More than one faction, if any is *not* periphery, we're not in backwater
+                // either
                 for (Faction f : currentFactions) {
                     if (!f.isPeriphery()) {
                         inBackwater = false;
@@ -104,7 +101,8 @@
                 // Just one faction. Are there any others nearby?
                 Faction onlyFaction = currentFactions.iterator().next();
                 if (!onlyFaction.isPeriphery()) {
-                    for (PlanetarySystem key : Systems.getInstance().getNearbySystems(campaign.getCurrentSystem(), 30)) {
+                    for (PlanetarySystem key : Systems.getInstance().getNearbySystems(campaign.getCurrentSystem(),
+                            30)) {
                         for (Faction f : key.getFactionSet(campaign.getLocalDate())) {
                             if (!onlyFaction.equals(f)) {
                                 inBackwater = false;
@@ -131,8 +129,11 @@
             if (campaign.getFaction().isMercenary() || campaign.getFaction().isPirate()) {
                 if (campaign.getCurrentSystem().isHiringHall(campaign.getLocalDate())) {
                     numContracts++;
-                    /* Though the rules do not state these modifiers are mutually exclusive, the fact that the
-                     * distance of Galatea from a border means that it has no advantage for Mercs over border
+                    /*
+                     * Though the rules do not state these modifiers are mutually exclusive, the
+                     * fact that the
+                     * distance of Galatea from a border means that it has no advantage for Mercs
+                     * over border
                      * worlds. Common sense dictates that worlds with hiring halls should not be
                      * subject to the -1 for backwater/interior.
                      */
@@ -141,12 +142,16 @@
                     }
                 }
             } else {
-                /* Per IOps Beta, government units determine number of contracts as on a system with a great hall */
+                /*
+                 * Per IOps Beta, government units determine number of contracts as on a system
+                 * with a great hall
+                 */
                 numContracts++;
             }
 
             /*
-             * If located on a faction's capital (interpreted as the starting planet for that faction),
+             * If located on a faction's capital (interpreted as the starting planet for
+             * that faction),
              * generate one contract offer for that faction.
              */
             for (Faction f : campaign.getCurrentSystem().getFactionSet(campaign.getLocalDate())) {
@@ -226,7 +231,8 @@
         return generateAtBContract(campaign, employer, unitRatingMod, MAXIMUM_GENERATION_RETRIES);
     }
 
-    private @Nullable AtBContract generateAtBContract(Campaign campaign, @Nullable String employer, int unitRatingMod, int retries) {
+    private @Nullable AtBContract generateAtBContract(Campaign campaign, @Nullable String employer, int unitRatingMod,
+            int retries) {
         if (employer == null) {
             logger.warn("Could not generate an AtB Contract because there was no employer!");
             return null;
@@ -266,8 +272,10 @@
          * (ComStar, Mercs not under contract) are more likely to have garrison-type
          * contracts and less likely to have battle-type contracts unless at war.
          */
-        if (RandomFactionGenerator.getInstance().getFactionHints().isNeutral(Factions.getInstance().getFaction(employer)) &&
-                !RandomFactionGenerator.getInstance().getFactionHints().isAtWarWith(Factions.getInstance().getFaction(employer),
+        if (RandomFactionGenerator.getInstance().getFactionHints()
+                .isNeutral(Factions.getInstance().getFaction(employer)) &&
+                !RandomFactionGenerator.getInstance().getFactionHints().isAtWarWith(
+                        Factions.getInstance().getFaction(employer),
                         Factions.getInstance().getFaction(contract.getEnemyCode()), campaign.getLocalDate())) {
             if (contract.getContractType().isPlanetaryAssault()) {
                 contract.setContractType(AtBContractType.GARRISON_DUTY);
@@ -315,8 +323,9 @@
 
         contract.setName(String.format("%s - %s - %s %s",
                 contract.getStartDate().format(DateTimeFormatter.ofPattern("yyyy")
-                        .withLocale(MekHQ.getMHQOptions().getDateLocale())), employer,
-                        contract.getSystem().getName(contract.getStartDate()), contract.getContractType()));
+                        .withLocale(MekHQ.getMHQOptions().getDateLocale())),
+                employer,
+                contract.getSystem().getName(contract.getStartDate()), contract.getContractType()));
 
         return contract;
     }
@@ -406,7 +415,8 @@
 
         contract.setName(String.format("%s - %s - %s Subcontract %s",
                 contract.getStartDate().format(DateTimeFormatter.ofPattern("yyyy")
-                        .withLocale(MekHQ.getMHQOptions().getDateLocale())), contract.getEmployer(),
+                        .withLocale(MekHQ.getMHQOptions().getDateLocale())),
+                contract.getEmployer(),
                 contract.getSystem().getName(parent.getStartDate()), contract.getContractType()));
 
         return contract;
@@ -415,22 +425,30 @@
     /**
      * Creates and adds a follow-up contract based on the just concluded contract.
      * <p>
-     * This method generates a new contract (`AtBContract`) as a follow-up to the provided `contract`.
-     * Certain properties of the original contract, such as employer, enemy, skill, system location,
-     * and other details, are carried over or modified as necessary based on the contract type.
-     * The method ensures that the follow-up contract contains all necessary details and is
+     * This method generates a new contract (`AtBContract`) as a follow-up to the
+     * provided `contract`.
+     * Certain properties of the original contract, such as employer, enemy, skill,
+     * system location,
+     * and other details, are carried over or modified as necessary based on the
+     * contract type.
+     * The method ensures that the follow-up contract contains all necessary details
+     * and is
      * correctly initialized.
      * </p>
      *
      * <p>
-     * <b>Order Dependency:</b> The operations in this method must match the order specified in
+     * <b>Order Dependency:</b> The operations in this method must match the order
+     * specified in
      * `generateAtBContract` to maintain compatibility and consistency.
      * </p>
      *
      * @param campaign the {@link Campaign} to which the follow-up contract belongs.
-     *                 This is used for retrieving campaign-wide settings and applying modifiers.
-     * @param contract the {@link AtBContract} that serves as the base for generating the follow-up contract.
-     *                 Key details from this contract are reused or adapted for the follow-up.
+     *                 This is used for retrieving campaign-wide settings and
+     *                 applying modifiers.
+     * @param contract the {@link AtBContract} that serves as the base for
+     *                 generating the follow-up contract.
+     *                 Key details from this contract are reused or adapted for the
+     *                 follow-up.
      */
     private void addFollowup(Campaign campaign,
             AtBContract contract) {
@@ -486,11 +504,6 @@
         // Operations tempo
         multiplier *= contract.getContractType().getOperationsTempoMultiplier();
 
-<<<<<<< HEAD
-        // Reputation multiplier
-        if (campaign.getCampaignOptions().getUnitRatingMethod().isCampaignOperations()) {
-            multiplier *= (campaign.getReputation().getReputationRating() * 0.2) + 0.5;
-=======
         // Employer multiplier
         final Faction employer = Factions.getInstance().getFaction(contract.getEmployerCode());
         final Faction enemy = contract.getEnemy();
@@ -505,7 +518,6 @@
         // Reputation multiplier
         if (campaign.getCampaignOptions().getUnitRatingMethod().isCampaignOperations()) {
             multiplier *= (campaign.getReputation().getReputationModifier() * 0.2) + 0.5;
->>>>>>> d9d5adc6
         } else {
             int unitRatingMod = campaign.getAtBUnitRatingMod();
             if (unitRatingMod >= IUnitRating.DRAGOON_A) {
@@ -519,17 +531,6 @@
             }
         }
 
-<<<<<<< HEAD
-        // Employer multiplier
-        final Faction employer = Factions.getInstance().getFaction(contract.getEmployerCode());
-        final Faction enemy = contract.getEnemy();
-        if (employer.isISMajorOrSuperPower() || employer.isClan()) {
-            multiplier *= 1.2;
-        } else if (enemy.isIndependent()) {
-            multiplier *= 1.0;
-        } else {
-            multiplier *= 1.1;
-=======
         // Unofficial modifiers
         double unofficialMultiplier = getUnofficialMultiplier(campaign, contract);
 
@@ -537,7 +538,6 @@
             multiplier *= (1.0 + unofficialMultiplier);
         } else if (unofficialMultiplier < 0) {
             multiplier *= (1.0 - unofficialMultiplier);
->>>>>>> d9d5adc6
         }
 
         return multiplier;
@@ -546,7 +546,8 @@
     private static double getUnofficialMultiplier(Campaign campaign, AtBContract contract) {
         double modifier = 0; // we apply these modifiers all together to avoid spiking the final pay
 
-        // Adjust pay based on the percentage of the players' forces required by the contract
+        // Adjust pay based on the percentage of the players' forces required by the
+        // contract
         int maximumLanceCount = campaign.getAllCombatTeams().size();
         int reserveLanceCount = (int) floor(maximumLanceCount / COMBAT_FORCE_DIVIDER);
         int requiredCombatTeams = contract.getRequiredCombatTeams();
@@ -557,15 +558,6 @@
             modifier += reservesDifference;
         }
 
-<<<<<<< HEAD
-        // Unofficial modifiers
-        double unofficialMultiplier = getUnofficialMultiplier(campaign, contract);
-
-        if (unofficialMultiplier > 0) {
-            multiplier *= (1.0 + unofficialMultiplier);
-        } else if (unofficialMultiplier < 0) {
-            multiplier *= (1.0 - unofficialMultiplier);
-=======
         // Adjust pay based on difficulty if FG3 is enabled
         if (campaign.getCampaignOptions().isUseGenericBattleValue()) {
             int difficulty = contract.calculateContractDifficulty(campaign);
@@ -576,34 +568,6 @@
 
                 modifier += difficultyDifference;
             }
->>>>>>> d9d5adc6
-        }
-
-        return modifier;
-    }
-
-    private static double getUnofficialMultiplier(Campaign campaign, AtBContract contract) {
-        double modifier = 0; // we apply these modifiers all together to avoid spiking the final pay
-
-        // Adjust pay based on the percentage of the players' forces required by the contract
-        int maximumLanceCount = campaign.getAllCombatTeams().size();
-        int reserveLanceCount = (int) floor(maximumLanceCount / COMBAT_FORCE_DIVIDER);
-        int requiredCombatTeams = contract.getRequiredCombatTeams();
-
-        if (reserveLanceCount > 0) { // Ensure we don't divide by zero
-            double reservesDifference = ((requiredCombatTeams - reserveLanceCount) / (double) reserveLanceCount);
-
-            modifier += reservesDifference;
-        }
-
-        // Adjust pay based on difficulty if FG3 is enabled
-        if (campaign.getCampaignOptions().isUseGenericBattleValue()) {
-            int difficulty = clamp(contract.calculateContractDifficulty(campaign), 0, 10);
-            int baseDifficulty = 5; // 2.5 skulls
-
-            double difficultyDifference = ((difficulty - baseDifficulty) / (double) baseDifficulty);
-
-            modifier += difficultyDifference;
         }
 
         return modifier;
@@ -613,12 +577,12 @@
     public void checkForFollowup(Campaign campaign, AtBContract contract) {
         AtBContractType type = contract.getContractType();
         if (type.isDiversionaryRaid() || type.isReconRaid()
-            || type.isRiotDuty()) {
+                || type.isRiotDuty()) {
             int roll = Compute.d6();
             if (roll == 6) {
                 addFollowup(campaign, contract);
                 campaign.addReport(
-                    "Your employer has offered a follow-up contract (available on the <a href=\"CONTRACT_MARKET\">contract market</a>).");
+                        "Your employer has offered a follow-up contract (available on the <a href=\"CONTRACT_MARKET\">contract market</a>).");
             }
         }
     }
@@ -635,12 +599,18 @@
          * the highest admin skill, or higher negotiation if the admin
          * skills are equal.
          */
-        Person adminCommand = campaign.findBestInRole(PersonnelRole.ADMINISTRATOR_COMMAND, SkillType.S_ADMIN, SkillType.S_NEG);
-        Person adminTransport = campaign.findBestInRole(PersonnelRole.ADMINISTRATOR_TRANSPORT, SkillType.S_ADMIN, SkillType.S_NEG);
-        Person adminLogistics = campaign.findBestInRole(PersonnelRole.ADMINISTRATOR_LOGISTICS, SkillType.S_ADMIN, SkillType.S_NEG);
-        int adminCommandExp = (adminCommand == null) ? SkillType.EXP_ULTRA_GREEN : adminCommand.getSkill(SkillType.S_ADMIN).getExperienceLevel();
-        int adminTransportExp = (adminTransport == null) ? SkillType.EXP_ULTRA_GREEN : adminTransport.getSkill(SkillType.S_ADMIN).getExperienceLevel();
-        int adminLogisticsExp = (adminLogistics == null) ? SkillType.EXP_ULTRA_GREEN : adminLogistics.getSkill(SkillType.S_ADMIN).getExperienceLevel();
+        Person adminCommand = campaign.findBestInRole(PersonnelRole.ADMINISTRATOR_COMMAND, SkillType.S_ADMIN,
+                SkillType.S_NEG);
+        Person adminTransport = campaign.findBestInRole(PersonnelRole.ADMINISTRATOR_TRANSPORT, SkillType.S_ADMIN,
+                SkillType.S_NEG);
+        Person adminLogistics = campaign.findBestInRole(PersonnelRole.ADMINISTRATOR_LOGISTICS, SkillType.S_ADMIN,
+                SkillType.S_NEG);
+        int adminCommandExp = (adminCommand == null) ? SkillType.EXP_ULTRA_GREEN
+                : adminCommand.getSkill(SkillType.S_ADMIN).getExperienceLevel();
+        int adminTransportExp = (adminTransport == null) ? SkillType.EXP_ULTRA_GREEN
+                : adminTransport.getSkill(SkillType.S_ADMIN).getExperienceLevel();
+        int adminLogisticsExp = (adminLogistics == null) ? SkillType.EXP_ULTRA_GREEN
+                : adminLogistics.getSkill(SkillType.S_ADMIN).getExperienceLevel();
 
         /* Treat government units like merc units that have a retainer contract */
         if ((!campaign.getFaction().isMercenary() && !campaign.getFaction().isPirate())
