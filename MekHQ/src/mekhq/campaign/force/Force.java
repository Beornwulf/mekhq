--- conflicted
+++ resolved
@@ -619,21 +619,6 @@
         return Objects.hash(getId(), getFullName());
     }
 
-<<<<<<< HEAD
-    public void fixIdReferences(Map<Integer, UUID> uHash) {
-        for (int oid : oldUnits) {
-            UUID nid = uHash.get(oid);
-            if (null != nid) {
-                units.add(nid);
-            }
-        }
-        for (Force sub : subForces) {
-            sub.fixIdReferences(uHash);
-        }
-    }
-
-=======
->>>>>>> a6e64cef
     /**
      * Calculates the force's total BV, including sub forces.
      * @param c The working campaign.
@@ -672,11 +657,7 @@
         for (UUID id : getUnits()) {
             int unitType = c.getUnit(id).getEntity().getUnitType();
 
-<<<<<<< HEAD
-            unitTypeBuckets.merge(unitType, 1, (oldCount, value) -> oldCount + value);
-=======
             unitTypeBuckets.merge(unitType, 1, Integer::sum);
->>>>>>> a6e64cef
 
             if (unitTypeBuckets.get(unitType) > biggestBucketCount) {
                 biggestBucketCount = unitTypeBuckets.get(unitType);
