/*
 * Force.java
 *
 * Copyright (c) 2011 - Jay Lawson (jaylawson39 at yahoo.com). All Rights Reserved.
 * Copyright (c) 2020-2025 - The MegaMek Team. All Rights Reserved.
 *
 * This file is part of MekHQ.
 *
 * MekHQ is free software: you can redistribute it and/or modify
 * it under the terms of the GNU General Public License as published by
 * the Free Software Foundation, either version 3 of the License, or
 * (at your option) any later version.
 *
 * MekHQ is distributed in the hope that it will be useful,
 * but WITHOUT ANY WARRANTY; without even the implied warranty of
 * MERCHANTABILITY or FITNESS FOR A PARTICULAR PURPOSE. See the
 * GNU General Public License for more details.
 *
 * You should have received a copy of the GNU General Public License
 * along with MekHQ. If not, see <http://www.gnu.org/licenses/>.
 */
package mekhq.campaign.force;

import megamek.Version;
import megamek.common.Entity;
import megamek.common.annotations.Nullable;
import megamek.common.icons.Camouflage;
import megamek.logging.MMLogger;
import mekhq.MekHQ;
import mekhq.campaign.Campaign;
import mekhq.campaign.event.OrganizationChangedEvent;
import mekhq.campaign.icons.ForcePieceIcon;
import mekhq.campaign.icons.LayeredForceIcon;
import mekhq.campaign.icons.StandardForceIcon;
import mekhq.campaign.icons.enums.LayeredForceIconLayer;
import mekhq.campaign.icons.enums.OperationalStatus;
import mekhq.campaign.log.ServiceLogger;
import mekhq.campaign.mission.Scenario;
import mekhq.campaign.personnel.Person;
import mekhq.campaign.unit.Unit;
import mekhq.utilities.MHQXMLUtility;
import org.w3c.dom.NamedNodeMap;
import org.w3c.dom.Node;
import org.w3c.dom.NodeList;

import java.io.PrintWriter;
import java.util.*;
import java.util.stream.Collectors;

import static java.lang.Math.round;

/**
 * This is a hierarchical object to define forces for TO&amp;E. Each Force
 * object can have a parent force object and a vector of child force objects.
 * Each force can also have a vector of PilotPerson objects. The idea
 * is that any time TOE is refreshed in MekHQView, the force object can be
 * traversed
 * to generate a set of TreeNodes that can be applied to the JTree showing the
 * force
 * TO&amp;E.
 *
 * @author Jay Lawson (jaylawson39 at yahoo.com)
 */
public class Force {
    private static final MMLogger logger = MMLogger.create(Force.class);

    // region Variable Declarations
    // pathway to force icon
    public static final int FORCE_NONE = -1;

    public static final int COMBAT_TEAM_OVERRIDE_NONE = -1;
    public static final int COMBAT_TEAM_OVERRIDE_FALSE = 0;
    public static final int COMBAT_TEAM_OVERRIDE_TRUE = 1;

    private String name;
    private StandardForceIcon forceIcon;
    private Camouflage camouflage;
    private String desc;
    private ForceType forceType;
    private boolean isCombatTeam;
    private int overrideCombatTeam;
    private FormationLevel formationLevel;
    private FormationLevel overrideFormationLevel;
    private Force parentForce;
    private final Vector<Force> subForces;
    private final Vector<UUID> units;
    private int scenarioId;
    private UUID forceCommanderID;
    private UUID overrideForceCommanderID;
    protected UUID techId;

    // an ID so that forces can be tracked in Campaign hash
    private int id;
    // endregion Variable Declarations

    // region Constructors
    public Force(String name) {
        setName(name);
        setForceIcon(new LayeredForceIcon());
        setCamouflage(new Camouflage());
        setDescription("");
        this.forceType = ForceType.STANDARD;
        this.isCombatTeam = false;
        this.overrideCombatTeam = COMBAT_TEAM_OVERRIDE_NONE;
        this.formationLevel = FormationLevel.NONE;
        this.overrideFormationLevel = FormationLevel.NONE;
        this.parentForce = null;
        this.subForces = new Vector<>();
        this.units = new Vector<>();
        this.scenarioId = -1;
    }
    // endregion Constructors

    public String getName() {
        return name;
    }

    public void setName(String n) {
        this.name = n;
    }

    public StandardForceIcon getForceIcon() {
        return forceIcon;
    }

    public void setForceIcon(final StandardForceIcon forceIcon) {
        setForceIcon(forceIcon, false);
    }

    public void setForceIcon(final StandardForceIcon forceIcon, final boolean setForSubForces) {
        this.forceIcon = forceIcon;
        if (setForSubForces) {
            for (final Force force : subForces) {
                force.setForceIcon(forceIcon.clone(), true);
            }
        }
    }

    public Camouflage getCamouflage() {
        return camouflage;
    }

    public Camouflage getCamouflageOrElse(final Camouflage camouflage) {
        return getCamouflage().hasDefaultCategory()
                ? ((getParentForce() == null) ? camouflage : getParentForce().getCamouflageOrElse(camouflage))
                : getCamouflage();
    }

    public void setCamouflage(Camouflage camouflage) {
        this.camouflage = camouflage;
    }

    public String getDescription() {
        return desc;
    }

    public void setDescription(String d) {
        this.desc = d;
    }

    /**
     * @return The {@code ForceType} currently assigned to this instance.
     */
    public ForceType getForceType() {
        return forceType;
    }

    /**
     * This method compares the provided {@code forceType} with the current instance's
     * {@code ForceType} to determine if they match.
     *
     * @param forceType The {@code ForceType} to compare against.
     * @return {@code true} if the current instance matches the specified {@code forceType};
     *         otherwise, {@code false}.
     */
    public boolean isForceType(ForceType forceType) {
        return this.forceType == forceType;
    }

    /**
     * Updates the {@code ForceType} for this instance and optionally propagates the change
     * to all sub-forces.
     *
     * <p>If the {@code setForSubForces} flag is {@code true}, the method recursively sets the
     * provided {@code forceType} for all sub-forces of this instance.</p>
     *
     * @param forceType The new {@code ForceType} to assign to this instance.
     * @param setForSubForces A flag indicating whether the change should also apply to sub-forces.
     */
    public void setForceType(ForceType forceType, boolean setForSubForces) {
        this.forceType = forceType;
        if (setForSubForces) {
            for (Force force : subForces) {
                force.setForceType(forceType, true);
            }
        }
    }

    public boolean isCombatTeam() {
        return isCombatTeam;
    }

    public void setCombatTeamStatus(final boolean isCombatTeam) {
        this.isCombatTeam = isCombatTeam;
    }

    public int getOverrideCombatTeam() {
        return overrideCombatTeam;
    }

    public void setOverrideCombatTeam(final int overrideCombatTeam) {
        this.overrideCombatTeam = overrideCombatTeam;
    }

    public FormationLevel getFormationLevel() {
        return formationLevel;
    }

    public void setFormationLevel(final FormationLevel formationLevel) {
        this.formationLevel = formationLevel;
    }

    public FormationLevel getOverrideFormationLevel() {
        return overrideFormationLevel;
    }

    public void setOverrideFormationLevel(final FormationLevel overrideFormationLevel) {
        this.overrideFormationLevel = overrideFormationLevel;
    }

    public int getScenarioId() {
        return scenarioId;
    }

    /**
     * Set scenario ID (e.g. deploy to scenario) for a force and all of its subforces and units
     * @param scenarioId scenario to deploy to
     * @param campaign campaign - required to update units
     */
    public void setScenarioId(int scenarioId, Campaign campaign) {
        this.scenarioId = scenarioId;
        for (Force sub : getSubForces()) {
            sub.setScenarioId(scenarioId, campaign);
        }
        for (UUID uid : getUnits()) {
            Unit unit = campaign.getUnit(uid);
            if (null != unit) {
                unit.setScenarioId(scenarioId);
            }
        }
    }

    public void setTechID(UUID tech) {
        techId = tech;
    }

    public UUID getTechID() {
        return techId;
    }

    public boolean isDeployed() {
        // forces are deployed if their parent force is
        if ((null != parentForce) && parentForce.isDeployed()) {
            return true;
        }
        return scenarioId != -1;
    }

    public @Nullable Force getParentForce() {
        return parentForce;
    }

    /**
     * This method generates a list of all parent forces for the current force object in the
     * hierarchy. It repeatedly fetches the parent force of the current force and adds it to a list
     * until no more parent forces can be found (i.e., until the top of the force hierarchy is reached).
     *
     * @return A list of {@link Force} objects representing all the parent forces of the current
     * force object in the hierarchy. The list will be empty if there are no parent forces.
     */
    public List<Force> getAllParents() {
        List<Force> parentForces = new ArrayList<>();

        Force parentFormation = parentForce;

        if (parentForce != null) {
            parentForces.add(parentForce);
        }

        while (parentFormation != null) {
            parentFormation = parentFormation.getParentForce();

            if (parentFormation != null) {
                parentForces.add(parentFormation);
            }
        }

        return parentForces;
    }

    public void setParentForce(final @Nullable Force parent) {
        this.parentForce = parent;
    }

    public Vector<Force> getSubForces() {
        return subForces;
    }

    /**
     * Returns a list of all of this forces' descendant forces.
     * This includes direct child forces and their descendents recursively.
     * <p>
     * This method works by first adding all direct child forces to the list, and
     * then recursively adding their descendants by calling this method on each child
     * force.
     *
     * @return A list of {@link Force} objects representing all descendant forces.
     *         If there are no descendant forces, this method will return an empty list.
     */
    public List<Force> getAllSubForces() {
        List<Force> allSubForces = new ArrayList<>();

        for (Force subForce : subForces) {
            allSubForces.add(subForce);

            allSubForces.addAll(subForce.getAllSubForces());
        }

        return allSubForces;
    }

    public boolean isAncestorOf(Force otherForce) {
        Force pForce = otherForce.getParentForce();
        while (pForce != null) {
            if (pForce.getId() == getId()) {
                return true;
            }
            pForce = pForce.getParentForce();
        }
        return false;
    }

    /**
     * @return the full hierarchical name of the force, including all parents
     */
    public String getFullName() {
        String toReturn = getName();
        if (null != parentForce) {
            toReturn += ", " + parentForce.getFullName();
        }
        return toReturn;
    }

    /**
     * @return A String representation of the full hierarchical force including ID
     *         for MM export
     */
    public String getFullMMName() {
        var ancestors = new ArrayList<Force>();
        ancestors.add(this);
        var p = parentForce;
        while (p != null) {
            ancestors.add(p);
            p = p.parentForce;
        }

        StringBuilder result = new StringBuilder();
        int id = 0;
        for (int i = ancestors.size() - 1; i >= 0; i--) {
            Force ancestor = ancestors.get(i);
            id = 17 * id + ancestor.id + 1;
            result.append(ancestor.getName()).append('|').append(id);
            if (!ancestor.getCamouflage().isDefault()) {
                result.append('|').append(ancestor.getCamouflage().getCategory()).append('|')
                        .append(ancestor.getCamouflage().getFilename());
            }
            result.append("||");
        }
        return result.toString();
    }

    /**
     * Add a subforce to the subforce vector. In general, this
     * should not be called directly to add forces to the campaign
     * because they will not be assigned an id. Use
     * {@link Campaign#addForce(Force, Force)}
     * instead
     * The boolean assignParent here is set to false when assigning forces from the
     * TOE to a scenario, because we don't want to switch this forces real parent
     *
     * @param sub the subforce to add, which may be null from a load failure. This
     *            returns without
     *            adding in that case
     */
    public void addSubForce(final @Nullable Force sub, boolean assignParent) {
        if (sub == null) {
            return;
        }

        if (assignParent) {
            sub.setParentForce(this);
        }
        subForces.add(sub);
    }

    public Vector<UUID> getUnits() {
        return units;
    }

    /**
     * @param standardForcesOnly to only include combat forces or to also include
     *                         support forces
     * @return all the unit ids in this force and all of its subforces
     */
    public Vector<UUID> getAllUnits(boolean standardForcesOnly) {
        Vector<UUID> allUnits = new Vector<>();

<<<<<<< HEAD
        if (standardForcesOnly && !forceType.isStandard()) {
            allUnits = new Vector<>();
        } else {
            allUnits = new Vector<>(units);
=======
        if (!standardForcesOnly || forceType.isStandard()) {
            allUnits.addAll(units);
>>>>>>> 212f2213
        }

        for (Force force : subForces) {
            allUnits.addAll(force.getAllUnits(standardForcesOnly));
        }

        return allUnits;
    }

    /**
     * Add a unit id to the units vector. In general, this
     * should not be called directly to add unid because they will
     * not be assigned a force id. Use {@link Campaign#addUnitToForce(Unit, int)}
     * instead
     *
     * @param uid
     */
    public void addUnit(UUID uid) {
        addUnit(null, uid, false, null);
    }

    public void addUnit(Campaign campaign, UUID uid, boolean useTransfers, Force oldForce) {
        units.add(uid);

        if (campaign == null) {
            return;
        }

        Unit unit = campaign.getUnit(uid);
        if (unit != null) {
            for (Person person : unit.getCrew()) {
                if (useTransfers) {
                    ServiceLogger.reassignedTOEForce(campaign, person, campaign.getLocalDate(), oldForce, this);
                } else {
                    ServiceLogger.addedToTOEForce(campaign, person, campaign.getLocalDate(), this);
                }
            }
        }

        updateCommander(campaign);
    }

    /**
     * This should not be directly called except by
     * {@link Campaign#removeUnitFromForce(Unit)}
     * instead
     *
     * @param id
     */
    public void removeUnit(Campaign campaign, UUID id, boolean log) {
        int idx = 0;
        boolean found = false;
        for (UUID uid : getUnits()) {
            if (uid.equals(id)) {
                found = true;
                break;
            }
            idx++;
        }
        if (found) {
            units.remove(idx);

            if (log) {
                Unit unit = campaign.getUnit(id);
                if (unit != null) {
                    for (Person person : unit.getCrew()) {
                        ServiceLogger.removedFromTOEForce(campaign, person, campaign.getLocalDate(), this);
                    }
                }
            }

            updateCommander(campaign);
        }
    }

    public void clearScenarioIds(Campaign c) {
        clearScenarioIds(c, true);
    }

    public void clearScenarioIds(Campaign c, boolean killSub) {
        if (killSub) {
            for (UUID uid : getUnits()) {
                Unit u = c.getUnit(uid);
                if (null != u) {
                    u.undeploy();
                }
            }
            // We only need to clear the subForces if we're killing everything.
            for (Force sub : getSubForces()) {
                Scenario s = c.getScenario(sub.getScenarioId());
                if (s != null) {
                    s.removeForce(sub.getId());
                }
                sub.clearScenarioIds(c);
            }
        } else {
            // If we're not killing the units from the scenario, then we need to assign them
            // with the
            // scenario ID and add them to the scenario.
            for (UUID uid : getUnits()) {
                c.getUnit(uid).setScenarioId(getScenarioId());
                c.getScenario(getScenarioId()).addUnit(uid);
            }
        }
        setScenarioId(-1,c);
    }

    public int getId() {
        return id;
    }

    public void setId(int i) {
        this.id = i;
    }

    public UUID getForceCommanderID() {
        return forceCommanderID;
    }

    /**
     * Sets the force commander ID to the provided UUID.
     * You probably want to use
     * setOverrideForceCommanderID(UUID) followed by
     * updateCommander(campaign).
     * @see #setOverrideForceCommanderID(UUID)
     * @see #updateCommander(Campaign)
     * @param commanderID UUID of the commander
     */
    private void setForceCommanderID(UUID commanderID) {
        forceCommanderID = commanderID;
    }

    public UUID getOverrideForceCommanderID() {
        return overrideForceCommanderID;
    }

    public void setOverrideForceCommanderID(UUID overrideForceCommanderID) {
        this.overrideForceCommanderID = overrideForceCommanderID;
    }

    /**
     * Returns a list of unit or force commanders eligible to be considered for the
     * position of force commander.
     *
     * @param campaign the campaign to get eligible commanders from
     * @return a list of UUIDs representing the eligible commanders
     */
    public List<UUID> getEligibleCommanders(Campaign campaign) {
        List<UUID> eligibleCommanders = new ArrayList<>();

        // don't use a stream here, it's not worth the added risk of an NPE
        for (UUID unitId : getUnits()) {
            Unit unit = campaign.getUnit(unitId);

            if ((unit != null) && (unit.getCommander() != null)) {
                eligibleCommanders.add(unit.getCommander().getId());
            }
        }

        // this means the force contains no Units, so we check against the leaders of
        // the sub-forces
        if (eligibleCommanders.isEmpty()) {
            for (Force force : getSubForces()) {
                UUID forceCommander = force.getForceCommanderID();

                if (forceCommander != null) {
                    eligibleCommanders.add(forceCommander);
                }
            }
        }

        return eligibleCommanders;
    }

    /**
     * Updates the commander for a force based on the ranking of eligible
     * commanders.
     *
     * @param campaign the current campaign
     */
    public void updateCommander(Campaign campaign) {
        List<UUID> eligibleCommanders = getEligibleCommanders(campaign);

        if (eligibleCommanders.isEmpty()) {
            forceCommanderID = null;
            overrideForceCommanderID = null;
            updateCombatTeamCommanderIfCombatTeam(campaign);
            return;
        }

        if (overrideForceCommanderID != null) {
            if (eligibleCommanders.contains(overrideForceCommanderID)) {
                forceCommanderID = overrideForceCommanderID;
                updateCombatTeamCommanderIfCombatTeam(campaign);

                if (getParentForce() != null) {
                    getParentForce().updateCommander(campaign);
                }
                return;
            } else {
                overrideForceCommanderID = null;
            }
        }

        Collections.shuffle(eligibleCommanders);
        Person highestRankedPerson = campaign.getPerson(eligibleCommanders.get(0));

        for (UUID eligibleCommanderId : eligibleCommanders) {
            Person eligibleCommander = campaign.getPerson(eligibleCommanderId);
            if (eligibleCommander == null) {
                continue;
            }

            if (eligibleCommander.outRanksUsingSkillTiebreaker(campaign, highestRankedPerson)) {
                highestRankedPerson = eligibleCommander;
            }
        }

        forceCommanderID = highestRankedPerson.getId();
        updateCombatTeamCommanderIfCombatTeam(campaign);

        if (getParentForce() != null) {
            getParentForce().updateCommander(campaign);
        }
    }

    private void updateCombatTeamCommanderIfCombatTeam(Campaign campaign) {
        if (isCombatTeam()) {
            CombatTeam combatTeam = campaign.getCombatTeamsTable().getOrDefault(getId(), null);
            if (combatTeam != null) {
                combatTeam.setCommander(getForceCommanderID());
            }
        }
    }

    public void removeSubForce(int id) {
        int idx = 0;
        boolean found = false;
        for (Force sforce : getSubForces()) {
            if (sforce.getId() == id) {
                found = true;
                break;
            }
            idx++;
        }
        if (found) {
            subForces.remove(idx);
        }
    }

    /**
     * This determines the proper operational status icon to use for this force and
     * sets it.
     *
     * @param campaign the campaign to determine the operational status of this
     *                 force using
     * @return a list of the operational statuses for units in this force and in all
     *         of its subForces.
     */
    public List<OperationalStatus> updateForceIconOperationalStatus(final Campaign campaign) {
        // First, update all subForces, collecting their unit statuses into a single
        // list
        final List<OperationalStatus> statuses = getSubForces().stream()
                .flatMap(subForce -> subForce.updateForceIconOperationalStatus(campaign).stream())
                .collect(Collectors.toList());

        // Then, Add the units assigned to this force
        statuses.addAll(getUnits().stream()
                .map(campaign::getUnit)
                .filter(Objects::nonNull)
                .map(OperationalStatus::determineLayeredForceIconOperationalStatus)
                .toList());

        // Can only update the icon for LayeredForceIcons, but still need to return the
        // processed
        // units for parent force updates
        if (!(getForceIcon() instanceof LayeredForceIcon)) {
            return statuses;
        }

        if (statuses.isEmpty()) {
            // No special modifier for empty forces
            ((LayeredForceIcon) getForceIcon()).getPieces().remove(LayeredForceIconLayer.SPECIAL_MODIFIER);
        } else {
            // Sum the unit status ordinals, then divide by the overall number of statuses,
            // to get
            // the ordinal of the force's status. Then assign the operational status to
            // this.
            final int index = (int) round(statuses.stream().mapToInt(Enum::ordinal).sum() / (statuses.size() * 1.0));
            final OperationalStatus status = OperationalStatus.values()[index];
            ((LayeredForceIcon) getForceIcon()).getPieces().put(LayeredForceIconLayer.SPECIAL_MODIFIER,
                    new ArrayList<>());
            ((LayeredForceIcon) getForceIcon()).getPieces().get(LayeredForceIconLayer.SPECIAL_MODIFIER)
                    .add(new ForcePieceIcon(
                            LayeredForceIconLayer.SPECIAL_MODIFIER,
                            MekHQ.getMHQOptions().getNewDayForceIconOperationalStatusStyle().getPath(),
                            status.getFilename()));
        }

        return statuses;
    }

    public void writeToXML(PrintWriter pw1, int indent) {
        pw1.println(MHQXMLUtility.indentStr(indent++) + "<force id=\"" + id + "\" type=\"" + this.getClass().getName()
                + "\">");
        MHQXMLUtility.writeSimpleXMLTag(pw1, indent, "name", name);
        getForceIcon().writeToXML(pw1, indent);
        getCamouflage().writeToXML(pw1, indent);
        if (!getDescription().isBlank()) {
            MHQXMLUtility.writeSimpleXMLTag(pw1, indent, "desc", desc);
        }
        MHQXMLUtility.writeSimpleXMLTag(pw1, indent, "forceType", forceType.ordinal());
        MHQXMLUtility.writeSimpleXMLTag(pw1, indent, "overrideCombatTeam", overrideCombatTeam);
        MHQXMLUtility.writeSimpleXMLTag(pw1, indent, "formationLevel", formationLevel.toString());
        MHQXMLUtility.writeSimpleXMLTag(pw1, indent, "populateOriginNode", overrideFormationLevel.toString());
        MHQXMLUtility.writeSimpleXMLTag(pw1, indent, "scenarioId", scenarioId);
        MHQXMLUtility.writeSimpleXMLTag(pw1, indent, "techId", techId);
        MHQXMLUtility.writeSimpleXMLTag(pw1, indent, "overrideForceCommanderID", overrideForceCommanderID);
        MHQXMLUtility.writeSimpleXMLTag(pw1, indent, "forceCommanderID", forceCommanderID);
        if (!units.isEmpty()) {
            MHQXMLUtility.writeSimpleXMLOpenTag(pw1, indent++, "units");
            for (UUID uid : units) {
                pw1.println(MHQXMLUtility.indentStr(indent) + "<unit id=\"" + uid + "\"/>");
            }
            MHQXMLUtility.writeSimpleXMLCloseTag(pw1, --indent, "units");
        }

        if (!subForces.isEmpty()) {
            MHQXMLUtility.writeSimpleXMLOpenTag(pw1, indent++, "subforces");
            for (Force sub : subForces) {
                sub.writeToXML(pw1, indent);
            }
            MHQXMLUtility.writeSimpleXMLCloseTag(pw1, --indent, "subforces");
        }
        MHQXMLUtility.writeSimpleXMLCloseTag(pw1, --indent, "force");
    }

    public static @Nullable Force generateInstanceFromXML(Node workingNode, Campaign campaign, Version version) {
        Force force = new Force("");
        NamedNodeMap attributes = workingNode.getAttributes();
        Node idNameNode = attributes.getNamedItem("id");
        String idString = idNameNode.getTextContent();

        try {
            NodeList childNodes = workingNode.getChildNodes();
            force.id = Integer.parseInt(idString);

            for (int x = 0; x < childNodes.getLength(); x++) {
                Node wn2 = childNodes.item(x);
                if (wn2.getNodeName().equalsIgnoreCase("name")) {
                    force.setName(wn2.getTextContent().trim());
                } else if (wn2.getNodeName().equalsIgnoreCase(StandardForceIcon.XML_TAG)) {
                    force.setForceIcon(StandardForceIcon.parseFromXML(wn2));
                } else if (wn2.getNodeName().equalsIgnoreCase(LayeredForceIcon.XML_TAG)) {
                    force.setForceIcon(LayeredForceIcon.parseFromXML(wn2));
                } else if (wn2.getNodeName().equalsIgnoreCase(Camouflage.XML_TAG)) {
                    force.setCamouflage(Camouflage.parseFromXML(wn2));
                } else if (wn2.getNodeName().equalsIgnoreCase("desc")) {
                    force.setDescription(wn2.getTextContent().trim());
                } else if (wn2.getNodeName().equalsIgnoreCase("forceType")) {
                    force.setForceType(ForceType.fromOrdinal(
                        Integer.parseInt(wn2.getTextContent().trim())), false);
                } else if (wn2.getNodeName().equalsIgnoreCase("overrideCombatTeam")) {
                    force.setOverrideCombatTeam(Integer.parseInt(wn2.getTextContent().trim()));
                } else if (wn2.getNodeName().equalsIgnoreCase("formationLevel")) {
                    force.setFormationLevel(FormationLevel.parseFromString(wn2.getTextContent().trim()));
                } else if (wn2.getNodeName().equalsIgnoreCase("populateOriginNode")) {
                    force.setOverrideFormationLevel(FormationLevel.parseFromString(wn2.getTextContent().trim()));
                } else if (wn2.getNodeName().equalsIgnoreCase("scenarioId")) {
                    force.scenarioId = Integer.parseInt(wn2.getTextContent());
                } else if (wn2.getNodeName().equalsIgnoreCase("techId")) {
                    force.techId = UUID.fromString(wn2.getTextContent());
                } else if (wn2.getNodeName().equalsIgnoreCase("overrideForceCommanderID")) {
                    force.overrideForceCommanderID = UUID.fromString(wn2.getTextContent());
                } else if (wn2.getNodeName().equalsIgnoreCase("forceCommanderID")) {
                    force.forceCommanderID = UUID.fromString(wn2.getTextContent());
                } else if (wn2.getNodeName().equalsIgnoreCase("units")) {
                    processUnitNodes(force, wn2, version);
                } else if (wn2.getNodeName().equalsIgnoreCase("subforces")) {
                    NodeList nl2 = wn2.getChildNodes();
                    for (int y = 0; y < nl2.getLength(); y++) {
                        Node wn3 = nl2.item(y);
                        // If it's not an element node, we ignore it.
                        if (wn3.getNodeType() != Node.ELEMENT_NODE) {
                            continue;
                        }

                        if (!wn3.getNodeName().equalsIgnoreCase("force")) {
                            String message = String.format("Unknown node type not loaded in Forces nodes: %s",
                                    wn3.getNodeName());
                            logger.error(message);
                            continue;
                        }

                        force.addSubForce(generateInstanceFromXML(wn3, campaign, version), true);
                    }
                }
            }
            campaign.importForce(force);
        } catch (Exception ex) {
            logger.error("", ex);
            return null;
        }

        return force;
    }

    private static void processUnitNodes(Force retVal, Node wn, Version version) {
        NodeList nl = wn.getChildNodes();
        for (int x = 0; x < nl.getLength(); x++) {
            Node wn2 = nl.item(x);
            if (wn2.getNodeType() != Node.ELEMENT_NODE) {
                continue;
            }
            NamedNodeMap attrs = wn2.getAttributes();
            Node classNameNode = attrs.getNamedItem("id");
            String idString = classNameNode.getTextContent();
            retVal.addUnit(UUID.fromString(idString));
        }
    }

    public Vector<Object> getAllChildren(Campaign campaign) {
        Vector<Object> children = new Vector<>(subForces);
        // add any units
        Enumeration<UUID> uids = getUnits().elements();
        // put them into a temporary array so I can sort it by rank
        List<Unit> units = new ArrayList<>();
        List<Unit> unmannedUnits = new ArrayList<>();
        while (uids.hasMoreElements()) {
            Unit u = campaign.getUnit(uids.nextElement());
            if (null != u) {
                if (null == u.getCommander()) {
                    unmannedUnits.add(u);
                } else {
                    units.add(u);
                }
            }
        }
        units.sort((u1, u2) -> ((Comparable<Integer>) u2.getCommander().getRankNumeric())
                .compareTo(u1.getCommander().getRankNumeric()));

        children.addAll(units);
        children.addAll(unmannedUnits);
        return children;
    }

    @Override
    public String toString() {
        return name;
    }

    @Override
    public boolean equals(Object o) {
        return (o instanceof Force) && (((Force) o).getId() == id) && ((Force) o).getFullName().equals(getFullName());
    }

    @Override
    public int hashCode() {
        return Objects.hash(getId(), getFullName());
    }

    /**
     * Calculates the force's total BV, including sub forces.
     *
     * @param campaign The working campaign. This is the campaign object that the force belongs to.
     * @param forceStandardBattleValue Flag indicating whether to override campaign settings that
     *                                 call for the use of Generic BV
     * @return The total battle value (BV) of the force.
     */
    public int getTotalBV(Campaign campaign, boolean forceStandardBattleValue) {
        int bvTotal = 0;

        for (UUID unitId : getAllUnits(false)) {
            // no idea how this would happen, but sometimes a unit in a forces unit ID list
            // has an invalid ID?
            if (campaign.getUnit(unitId) == null) {
                continue;
            }

            if (campaign.getCampaignOptions().isUseGenericBattleValue() && !forceStandardBattleValue) {
                bvTotal += campaign.getUnit(unitId).getEntity().getGenericBattleValue();
            } else {
                bvTotal += campaign.getUnit(unitId).getEntity().calculateBattleValue();
            }
        }

        return bvTotal;
    }

    /**
     * Calculates the total count of units in the given force, including all sub forces.
     *
     * @param campaign the current campaign
     * @param isClanBidding flag to indicate whether clan bidding is being performed
     * @return the total count of units in the force (including sub forces)
     */
    public int getTotalUnitCount(Campaign campaign, boolean isClanBidding) {
        int unitTotal = 0;

        for (Force subforce : getSubForces()) {
            unitTotal += subforce.getTotalUnitCount(campaign, isClanBidding);
        }

        // If we're getting the unit count specifically for Clan Bidding, we don't want to count
        // Conventional Infantry, and we only count Battle Armor as half a unit.
        // If we're not performing Clan Bidding, we just need the total count of units.
        if (isClanBidding) {
            double rollingCount = 0;

            for (UUID unitId : getUnits()) {
                Entity unit = campaign.getUnit(unitId).getEntity();

                if (unit.isBattleArmor()) {
                    rollingCount += 0.5;
                } else if (!unit.isConventionalInfantry()) {
                    rollingCount++;
                }
            }

            unitTotal += (int) round(rollingCount);
        } else {
            unitTotal += getUnits().size();
        }

        return unitTotal;
    }

    /**
     * Calculates the unit type most represented in this force
     * and all subforces.
     *
     * @param campaign Working campaign
     * @return Majority unit type.
     */
    public int getPrimaryUnitType(Campaign campaign) {
        Map<Integer, Integer> unitTypeBuckets = new TreeMap<>();
        int biggestBucketID = -1;
        int biggestBucketCount = 0;

        for (UUID id : getAllUnits(false)) {
            int unitType = campaign.getUnit(id).getEntity().getUnitType();

            unitTypeBuckets.merge(unitType, 1, Integer::sum);

            if (unitTypeBuckets.get(unitType) > biggestBucketCount) {
                biggestBucketCount = unitTypeBuckets.get(unitType);
                biggestBucketID = unitType;
            }
        }

        return biggestBucketID;
    }

    /**
     * Finds the distance (depth) from the origin force
     *
     * @param force the force to get depth for
     */
    public static int getDepth(Force force) {
        int depth = 0;

        Force parent = force.getParentForce();

        while (parent != null) {
            depth++;
            force = parent;
            parent = force.getParentForce();
        }

        return depth;
    }

    /**
     * Uses a recursive search to find the maximum distance (depth) from the origin
     * force
     *
     * @param force the current force. Should always equal campaign.getForce(0), if
     *              called remotely
     * @param depth the current recursive depth.
     */
    public static int getMaximumDepth(Force force, Integer depth) {
        int maximumDepth = depth;

        for (Force subforce : force.getSubForces()) {
            int nextDepth = getMaximumDepth(subforce, depth + 1);

            if (nextDepth > maximumDepth) {
                maximumDepth = nextDepth;
            }
        }

        return maximumDepth;
    }

    /**
     * Populates the formation levels of a force hierarchy starting from the origin
     * force.
     * For all subforces of the given force, it sets the formation level to one
     * level lower than the current level.
     * If the resulting formation level is below the lower boundary determined by
     * available formation level enums,
     * it sets the formation level to INVALID.
     *
     * @param campaign the campaign to determine the lower boundary
     */
    public static void populateFormationLevelsFromOrigin(Campaign campaign) {
        Force force = campaign.getForce(0);

        int currentFormationLevel = populateOriginNode(campaign, force);

        // we then set lower boundaries (i.e., how far we can decrease formation level)
        int lowerBoundary = getLowerBoundary(campaign);

        changeFormationLevel(force, currentFormationLevel, lowerBoundary);
    }

    /**
     * Changes the formation level of a force and its sub-forces.
     *
     * @param force                 the force whose formation level is to be changed
     * @param currentFormationLevel the current formation level of the force
     * @param lowerBoundary         the lower boundary for the formation level
     */
    private static void changeFormationLevel(Force force, int currentFormationLevel, int lowerBoundary) {
        for (Force subforce : force.getSubForces()) {
            if (currentFormationLevel - 1 < lowerBoundary) {
                subforce.setFormationLevel(FormationLevel.INVALID);
            } else {
                subforce.setFormationLevel(FormationLevel.parseFromInt(currentFormationLevel - 1));
            }

            MekHQ.triggerEvent(new OrganizationChangedEvent(force));

            changeFormationLevel(subforce, currentFormationLevel - 1, lowerBoundary);
        }
    }

    /**
     * Retrieves the lower boundary value based on the given campaign.
     *
     * @param campaign the campaign object to retrieve the lower boundary for
     * @return the lower boundary value as an integer
     */
    private static int getLowerBoundary(Campaign campaign) {
        int lowerBoundary = FormationLevel.values().length;

        for (FormationLevel level : FormationLevel.values()) {
            if (level.isNone() || level.isInvalid() || level.isRemoveOverride()) {
                continue;
            }

            boolean isValid = false;

            if (campaign.getFaction().isClan() && level.isClan()) {
                isValid = true;
            } else if (campaign.getFaction().isComStarOrWoB()) {
                isValid = true;
            }
            if (!campaign.getFaction().isClan() && !campaign.getFaction().isComStarOrWoB()) {
                isValid = level.isInnerSphere();
            }

            if (isValid) {
                lowerBoundary = level.parseToInt() < lowerBoundary ? level.parseToInt() : lowerBoundary;
            }
        }
        return lowerBoundary;
    }

    /**
     * Populates the origin node (the force normally named after the campaign) with
     * an appropriate Formation Level.
     *
     * @param campaign the current campaign
     * @param origin   the origin node
     * @return the parsed integer value of the origin node's formation level
     */
    private static int populateOriginNode(Campaign campaign, Force origin) {
        FormationLevel overrideFormationLevel = origin.getOverrideFormationLevel();
        int maximumDepth = getMaximumDepth(origin, 0);

        if (!overrideFormationLevel.isNone() && !overrideFormationLevel.isRemoveOverride()) {
            origin.setFormationLevel(overrideFormationLevel);
        } else {
            origin.setFormationLevel(FormationLevel.parseFromDepth(campaign, maximumDepth));
            origin.setOverrideFormationLevel(FormationLevel.NONE);
        }

        MekHQ.triggerEvent(new OrganizationChangedEvent(origin));

        return origin.getFormationLevel().parseToInt();
    }
}<|MERGE_RESOLUTION|>--- conflicted
+++ resolved
@@ -415,15 +415,8 @@
     public Vector<UUID> getAllUnits(boolean standardForcesOnly) {
         Vector<UUID> allUnits = new Vector<>();
 
-<<<<<<< HEAD
-        if (standardForcesOnly && !forceType.isStandard()) {
-            allUnits = new Vector<>();
-        } else {
-            allUnits = new Vector<>(units);
-=======
         if (!standardForcesOnly || forceType.isStandard()) {
             allUnits.addAll(units);
->>>>>>> 212f2213
         }
 
         for (Force force : subForces) {
