--- conflicted
+++ resolved
@@ -77,12 +77,9 @@
     private Camouflage camouflage;
     private String desc;
     private boolean combatForce;
-<<<<<<< HEAD
     private boolean convoyForce;
-=======
     private boolean isStrategicFormation;
     private int overrideStrategicFormation;
->>>>>>> 3d3fc7ce
     private FormationLevel formationLevel;
     private FormationLevel overrideFormationLevel;
     private Force parentForce;
@@ -104,12 +101,9 @@
         setCamouflage(new Camouflage());
         setDescription("");
         this.combatForce = true;
-<<<<<<< HEAD
         this.convoyForce = false;
-=======
         this.isStrategicFormation = false;
         this.overrideStrategicFormation = STRATEGIC_FORMATION_OVERRIDE_NONE;
->>>>>>> 3d3fc7ce
         this.formationLevel = FormationLevel.NONE;
         this.overrideFormationLevel = FormationLevel.NONE;
         this.parentForce = null;
@@ -179,7 +173,6 @@
         }
     }
 
-<<<<<<< HEAD
     /**
      * @return {@code true} if this is a convoy force, {@code false} otherwise.
      */
@@ -203,7 +196,8 @@
                 force.setConvoyForce(convoyForce, true);
             }
         }
-=======
+    }
+
     public boolean isStrategicFormation() {
         return isStrategicFormation;
     }
@@ -218,7 +212,6 @@
 
     public void setOverrideStrategicFormation(final int overrideStrategicFormation) {
         this.overrideStrategicFormation = overrideStrategicFormation;
->>>>>>> 3d3fc7ce
     }
 
     public FormationLevel getFormationLevel() {
@@ -423,12 +416,8 @@
      */
     public Vector<UUID> getAllUnits(boolean combatForcesOnly) {
         Vector<UUID> allUnits;
-<<<<<<< HEAD
+
         if (combatForcesOnly && !isCombatForce() && !isConvoyForce()) {
-=======
-
-        if (combatForcesOnly && !isCombatForce()) {
->>>>>>> 3d3fc7ce
             allUnits = new Vector<>();
         } else {
             allUnits = new Vector<>(units);
@@ -723,11 +712,8 @@
             MHQXMLUtility.writeSimpleXMLTag(pw1, indent, "desc", desc);
         }
         MHQXMLUtility.writeSimpleXMLTag(pw1, indent, "combatForce", combatForce);
-<<<<<<< HEAD
         MHQXMLUtility.writeSimpleXMLTag(pw1, indent, "convoyForce", convoyForce);
-=======
         MHQXMLUtility.writeSimpleXMLTag(pw1, indent, "overrideStrategicFormation", overrideStrategicFormation);
->>>>>>> 3d3fc7ce
         MHQXMLUtility.writeSimpleXMLTag(pw1, indent, "formationLevel", formationLevel.toString());
         MHQXMLUtility.writeSimpleXMLTag(pw1, indent, "populateOriginNode", overrideFormationLevel.toString());
         MHQXMLUtility.writeSimpleXMLTag(pw1, indent, "scenarioId", scenarioId);
@@ -775,13 +761,10 @@
                     retVal.setDescription(wn2.getTextContent().trim());
                 } else if (wn2.getNodeName().equalsIgnoreCase("combatForce")) {
                     retVal.setCombatForce(Boolean.parseBoolean(wn2.getTextContent().trim()), false);
-<<<<<<< HEAD
                 } else if (wn2.getNodeName().equalsIgnoreCase("convoyForce")) {
                     retVal.setConvoyForce(Boolean.parseBoolean(wn2.getTextContent().trim()), false);
-=======
                 } else if (wn2.getNodeName().equalsIgnoreCase("overrideStrategicFormation")) {
                     retVal.setOverrideStrategicFormation(Integer.parseInt(wn2.getTextContent().trim()));
->>>>>>> 3d3fc7ce
                 } else if (wn2.getNodeName().equalsIgnoreCase("formationLevel")) {
                     retVal.setFormationLevel(FormationLevel.parseFromString(wn2.getTextContent().trim()));
                 } else if (wn2.getNodeName().equalsIgnoreCase("populateOriginNode")) {
