/*
 * Lance.java
 *
 * Copyright (c) 2011 - Carl Spain. All rights reserved.
 * Copyright (c) 2020-2025 - The MegaMek Team. All Rights Reserved.
 *
 * This file is part of MekHQ.
 *
 * MekHQ is free software: you can redistribute it and/or modify
 * it under the terms of the GNU General Public License as published by
 * the Free Software Foundation, either version 3 of the License, or
 * (at your option) any later version.
 *
 * MekHQ is distributed in the hope that it will be useful,
 * but WITHOUT ANY WARRANTY; without even the implied warranty of
 * MERCHANTABILITY or FITNESS FOR A PARTICULAR PURPOSE. See the
 * GNU General Public License for more details.
 *
 * You should have received a copy of the GNU General Public License
 * along with MekHQ. If not, see <http://www.gnu.org/licenses/>.
 */
package mekhq.campaign.force;

import megamek.common.Compute;
import megamek.common.Entity;
import megamek.common.EntityWeightClass;
import megamek.common.Infantry;
import megamek.common.annotations.Nullable;
import megamek.logging.MMLogger;
import mekhq.MekHQ;
import mekhq.campaign.Campaign;
import mekhq.campaign.event.OrganizationChangedEvent;
import mekhq.campaign.mission.AtBContract;
import mekhq.campaign.mission.AtBScenario;
import mekhq.campaign.mission.atb.AtBScenarioFactory;
import mekhq.campaign.mission.enums.AtBMoraleLevel;
import mekhq.campaign.mission.enums.CombatRole;
import mekhq.campaign.personnel.Person;
import mekhq.campaign.unit.Unit;
import mekhq.campaign.universe.Faction;
import mekhq.utilities.MHQXMLUtility;
import org.w3c.dom.NamedNodeMap;
import org.w3c.dom.Node;
import org.w3c.dom.NodeList;

import java.io.PrintWriter;
import java.time.LocalDate;
import java.util.Hashtable;
import java.util.List;
import java.util.UUID;

import static megamek.common.Entity.ETYPE_AEROSPACEFIGHTER;
import static megamek.common.Entity.ETYPE_MEK;
import static megamek.common.Entity.ETYPE_PROTOMEK;
import static megamek.common.Entity.ETYPE_TANK;
import static megamek.common.EntityWeightClass.WEIGHT_ULTRA_LIGHT;
import static mekhq.campaign.force.Force.COMBAT_TEAM_OVERRIDE_NONE;
import static mekhq.campaign.force.Force.COMBAT_TEAM_OVERRIDE_TRUE;
import static mekhq.campaign.force.ForceType.STANDARD;
import static mekhq.campaign.force.FormationLevel.LANCE;

/**
 * Used by Against the Bot &amp; StratCon to track additional information about each force
 * on the TO&amp;E that has at least one unit assigned. Extra info includes whether
 * the force counts as a Combat Team eligible for assignment to a scenario role
 * and what the assignment is on which contract.
 *
 * @author Neoancient
 */
public class CombatTeam {
    private static final MMLogger logger = MMLogger.create(CombatTeam.class);

    public static final int LANCE_SIZE = 4;
    public static final int STAR_SIZE = 5;
    public static final int LEVEL_II_SIZE = 6;

    /** Indicates a lance has no assigned mission */
    public static final int NO_MISSION = -1;

    private int forceId;
    private int missionId;
    private CombatRole role;
    private UUID commanderId;

    /**
     * Determines the standard size for a given faction. The size varies depending on whether the
     * faction is a Clan, ComStar/WoB, or others (Inner Sphere). This overloaded method defaults to
     * Lance/Star/Level II
     *
     * @param faction The {@link Faction} object for which the standard force size is to be calculated.
     * @return The standard force size, at the provided formation level, for the provided faction
     */
    public static int getStandardForceSize(Faction faction) {
        return getStandardForceSize(faction, LANCE.getDepth());
    }

    /**
     * Determines the standard size for a given faction. The size varies depending on whether the
     * faction is a Clan, ComStar/WoB, or others (Inner Sphere).
     *
     * @param faction The {@link Faction} object for which the standard force size is to be calculated.
     * @param formationLevelDepth The {@link FormationLevel} {@code Depth} from which the standard
     *                           force size is to be calculated.
     * @return The standard force size, at the provided formation level, for the provided faction
     */
    public static int getStandardForceSize(Faction faction, int formationLevelDepth) {
        int formationSize;
        if (faction.isClan() || faction.isMarianHegemony()) {
            formationSize = STAR_SIZE;
        } else if (faction.isComStarOrWoB()) {
            formationSize = LEVEL_II_SIZE;
        } else {
            formationSize = LANCE_SIZE;
        }

        if (formationLevelDepth == LANCE.getDepth()) {
            return formationSize;
        }

        formationLevelDepth++; // Lance is depth 0, so we need to add +1 to get the number of iterations

        for (int i = 0; i < formationLevelDepth; i++) {

            if (faction.isComStarOrWoB()) {
                formationSize *= 6;
            } else {
                formationSize *= 3;
            }
        }

        return formationSize;
    }

    /**
     * Default constructor
     */
    public CombatTeam() {}

    public CombatTeam(int forceId, Campaign campaign) {
        this.forceId = forceId;
        role = CombatRole.RESERVE;
        missionId = -1;
        for (AtBContract contract : campaign.getActiveAtBContracts()) {
            missionId = ((contract.getParentContract() == null)
                    ? contract
                    : contract.getParentContract()).getId();
        }
        commanderId = findCommander(this.forceId, campaign);
    }

    public int getForceId() {
        return forceId;
    }

    public int getMissionId() {
        return missionId;
    }

    public AtBContract getContract(Campaign campaign) {
        return (AtBContract) campaign.getMission(missionId);
    }

    public void setContract(AtBContract atBContract) {
        if (null == atBContract) {
            missionId = NO_MISSION;
        } else {
            missionId = atBContract.getId();
        }
    }

    public CombatRole getRole() {
        return role;
    }

    public void setRole(CombatRole role) {
        this.role = role;
    }

    public UUID getCommanderId() {
        return commanderId;
    }

    public Person getCommander(Campaign campaign) {
        return campaign.getPerson(commanderId);
    }

    public void setCommander(UUID id) {
        commanderId = id;
    }

    public void setCommander(Person p) {
        commanderId = p.getId();
    }

    public void refreshCommander(Campaign campaign) {
        commanderId = findCommander(forceId, campaign);
    }

    public int getSize(Campaign campaign) {
        if (campaign.getFaction().isClan()) {
            return (int) Math.ceil(getEffectivePoints(campaign));
        }
        if (campaign.getForce(forceId) != null) {
            return campaign.getForce(forceId).getUnits().size();
        } else {
            return 0;
        }
    }

    public double getEffectivePoints(Campaign campaign) {
        /*
         * Used to check against force size limits; for this purpose we
         * consider a 'Mek and a Point of BA to be a single Point so that
         * a Nova that has 10 actual Points is calculated as 5 effective
         * Points. We also count Points of vehicles with 'Meks and
         * conventional infantry with BA to account for CHH vehicle Novas.
         */
        double armor = 0.0;
        double infantry = 0.0;
        double other = 0.0;
        for (UUID id : campaign.getForce(forceId).getUnits()) {
            Unit unit = campaign.getUnit(id);
            if (null != unit) {
                Entity entity = unit.getEntity();
                if (null != entity) {
                    if ((entity.getEntityType() & ETYPE_MEK) != 0) {
                        armor += 1;
                    } else if ((entity.getEntityType() & ETYPE_AEROSPACEFIGHTER) != 0) {
                        other += 0.5;
                    } else if ((entity.getEntityType() & ETYPE_TANK) != 0) {
                        armor += 0.5;
                    } else if ((entity.getEntityType() & ETYPE_PROTOMEK) != 0) {
                        other += 0.2;
                    } else if ((entity.getEntityType() & Entity.ETYPE_INFANTRY) != 0) {
                        infantry += ((Infantry) entity).isSquad() ? 0.2 : 1;
                    }
                }
            }
        }
        return Math.max(armor, infantry) + other;
    }

    public int getWeightClass(Campaign campaign) {
        /*
         * Clan units only count half the weight of ASF and vehicles
         * (2/Point). IS units only count half the weight of vehicles
         * if the option is enabled, possibly dropping the lance to a lower
         * weight class and decreasing the enemy force against vehicle/combined
         * lances.
         */
        double weight = calculateTotalWeight(campaign, forceId);

        Force originForce = campaign.getForce(forceId);

        if (originForce == null) {
            return WEIGHT_ULTRA_LIGHT;
        }

        List<Force> subForces = originForce.getSubForces();
        int subForcesCount = subForces.size();

        for (Force childForce : subForces) {
            double childForceWeight = calculateTotalWeight(campaign, childForce.getId());

            if (childForceWeight > 0) {
                weight += childForceWeight;
            } else {
                subForcesCount--;
            }
        }

        if (subForcesCount > 0) {
            weight = weight / subForcesCount;
        }

        int standardForceSize = getStandardForceSize(campaign.getFaction());

        weight = weight / standardForceSize;

        final int CATEGORY_ULTRA_LIGHT = 20;
        final int CATEGORY_LIGHT = 35;
        final int CATEGORY_MEDIUM = 55;
        final int CATEGORY_HEAVY = 75;
        final int CATEGORY_ASSAULT = 100;

        if (weight < CATEGORY_ULTRA_LIGHT) {
            return WEIGHT_ULTRA_LIGHT;
        }
        if (weight <= CATEGORY_LIGHT) {
            return EntityWeightClass.WEIGHT_LIGHT;
        }
        if (weight <= CATEGORY_MEDIUM) {
            return EntityWeightClass.WEIGHT_MEDIUM;
        }
        if (weight <= CATEGORY_HEAVY) {
            return EntityWeightClass.WEIGHT_HEAVY;
        }
        if (weight <= CATEGORY_ASSAULT) {
            return EntityWeightClass.WEIGHT_ASSAULT;
        }
        return EntityWeightClass.WEIGHT_SUPER_HEAVY;
    }

    public boolean isEligible(Campaign campaign) {
        // ensure the lance is marked as a combat force
        final Force force = campaign.getForce(forceId);

        if (force == null) {
            return false;
        }

<<<<<<< HEAD
        if (!force.getForceType().isStandard()) {
=======
        if (!force.isForceType(STANDARD)) {
>>>>>>> ceb988aa
            force.setCombatTeamStatus(false);
            return false;
        }

        /*
         * Check that the number of units and weight are within the limits.
         */
        if (campaign.getCampaignOptions().isLimitLanceNumUnits()) {
            int size = getSize(campaign);
            if (size < getStandardForceSize(campaign.getFaction()) - 1 ||
                    size > getStandardForceSize(campaign.getFaction()) + 2) {
                force.setCombatTeamStatus(false);
                return false;
            }
        }

        if (campaign.getCampaignOptions().isLimitLanceWeight() &&
                getWeightClass(campaign) > EntityWeightClass.WEIGHT_ASSAULT) {
            force.setCombatTeamStatus(false);
            return false;
        }

        int isOverridden = force.getOverrideCombatTeam();
        if (isOverridden != COMBAT_TEAM_OVERRIDE_NONE) {
            boolean overrideState = isOverridden == COMBAT_TEAM_OVERRIDE_TRUE;
            force.setCombatTeamStatus(overrideState);

            List<Force> associatedForces = force.getAllParents();
            associatedForces.addAll(force.getAllSubForces());

            for (Force associatedForce : associatedForces) {
                associatedForce.setCombatTeamStatus(false);
            }

            return overrideState;
        }

        // This should never be getAllUnits() as otherwise parent nodes will be assessed as being
        // automatically eligible to be Combat Teams preventing child nodes from being Combat Teams
        if (force.getUnits().isEmpty()) {
            force.setCombatTeamStatus(false);
            return false;
        }

        List<Force> childForces = force.getAllSubForces();

        for (Force childForce : childForces) {
            if (childForce.isCombatTeam()) {
                force.setCombatTeamStatus(false);
                return false;
            }
        }

        List<Force> parentForces = force.getAllParents();

        for (Force parentForce : parentForces) {
            if (parentForce.isCombatTeam()) {
                force.setCombatTeamStatus(false);
                return false;
            }

<<<<<<< HEAD
            if (!parentForce.getForceType().isStandard()) {
=======
            if (!parentForce.isForceType(STANDARD)) {
>>>>>>> ceb988aa
                force.setCombatTeamStatus(false);
                return false;
            }
        }

        force.setCombatTeamStatus(true);
        return true;
    }

    /* Code to find unit commander from ForceViewPanel */
    public static UUID findCommander(int forceId, Campaign campaign) {
        return campaign.getForce(forceId).getForceCommanderID();
    }

    public static LocalDate getBattleDate(LocalDate today) {
        return today.plusDays(Compute.randomInt(7));
    }

    public AtBScenario checkForBattle(Campaign campaign) {
        // Make sure there is a battle first
        if ((campaign.getCampaignOptions().getAtBBattleChance(role, true) == 0)
                || (Compute.randomInt(100) > campaign.getCampaignOptions().getAtBBattleChance(role, true))) {
            // No battle
            return null;
        }

        // if we are using StratCon, don't *also* generate legacy scenarios
        if (campaign.getCampaignOptions().isUseStratCon() &&
                (getContract(campaign).getStratconCampaignState() != null)) {
            return null;
        }

        int roll;
        // thresholds are coded from charts with 1-100 range, so we add 1 to mod to
        // adjust 0-based random int
        int battleTypeMod = 1 + (AtBMoraleLevel.STALEMATE.ordinal() - getContract(campaign).getMoraleLevel().ordinal()) * 5;
        battleTypeMod += getContract(campaign).getBattleTypeMod();

        // debugging code that will allow you to force the generation of a particular
        // scenario.
        // when generating a lance-based scenario (Standup, Probe, etc), the second
        // parameter in
        // createScenario is "this" (the lance). Otherwise, it should be null.

        /*
         * if (true) {
         * AtBScenario scenario = AtBScenarioFactory.createScenario(campaign, this,
         * AtBScenario.BASEATTACK, true, getBattleDate(campaign.getLocalDate()));
         * scenario.setMissionId(this.getMissionId());
         * return scenario;
         * }
         */

        switch (role) {
            case MANEUVER: {
                roll = Compute.randomInt(40) + battleTypeMod;
                if (roll < 1) {
                    return AtBScenarioFactory.createScenario(campaign, this,
                            AtBScenario.BASEATTACK, false,
                            getBattleDate(campaign.getLocalDate()));
                } else if (roll < 9) {
                    return AtBScenarioFactory.createScenario(campaign, this,
                            AtBScenario.BREAKTHROUGH, true,
                            getBattleDate(campaign.getLocalDate()));
                } else if (roll < 17) {
                    return AtBScenarioFactory.createScenario(campaign, this,
                            AtBScenario.STANDUP, true,
                            getBattleDate(campaign.getLocalDate()));
                } else if (roll < 25) {
                    return AtBScenarioFactory.createScenario(campaign, this,
                            AtBScenario.STANDUP, false,
                            getBattleDate(campaign.getLocalDate()));
                } else if (roll < 33) {
                    if (campaign.getCampaignOptions().isGenerateChases()) {
                        return AtBScenarioFactory.createScenario(campaign, this,
                                AtBScenario.CHASE, false,
                                getBattleDate(campaign.getLocalDate()));
                    } else {
                        return AtBScenarioFactory.createScenario(campaign, this,
                                AtBScenario.HOLDTHELINE, false,
                                getBattleDate(campaign.getLocalDate()));
                    }
                } else if (roll < 41) {
                    return AtBScenarioFactory.createScenario(campaign, this,
                            AtBScenario.HOLDTHELINE, true,
                            getBattleDate(campaign.getLocalDate()));
                } else {
                    return AtBScenarioFactory.createScenario(campaign, this,
                            AtBScenario.BASEATTACK, true,
                            getBattleDate(campaign.getLocalDate()));
                }
            }
            case PATROL: {
                roll = Compute.randomInt(60) + battleTypeMod;
                if (roll < 1) {
                    return AtBScenarioFactory.createScenario(campaign, this,
                            AtBScenario.BASEATTACK, false,
                            getBattleDate(campaign.getLocalDate()));
                } else if (roll < 11) {
                    if (campaign.getCampaignOptions().isGenerateChases()) {
                        return AtBScenarioFactory.createScenario(campaign, this,
                                AtBScenario.CHASE, true,
                                getBattleDate(campaign.getLocalDate()));
                    } else {
                        return AtBScenarioFactory.createScenario(campaign, this,
                                AtBScenario.HIDEANDSEEK, false,
                                getBattleDate(campaign.getLocalDate()));
                    }
                } else if (roll < 21) {
                    return AtBScenarioFactory.createScenario(campaign, this,
                            AtBScenario.HIDEANDSEEK, true,
                            getBattleDate(campaign.getLocalDate()));
                } else if (roll < 31) {
                    return AtBScenarioFactory.createScenario(campaign, this,
                            AtBScenario.PROBE, true,
                            getBattleDate(campaign.getLocalDate()));
                } else if (roll < 41) {
                    return AtBScenarioFactory.createScenario(campaign, this,
                            AtBScenario.PROBE, false,
                            getBattleDate(campaign.getLocalDate()));
                } else if (roll < 51) {
                    return AtBScenarioFactory.createScenario(campaign, this,
                            AtBScenario.EXTRACTION, true,
                            getBattleDate(campaign.getLocalDate()));
                } else {
                    return AtBScenarioFactory.createScenario(campaign, this,
                            AtBScenario.RECONRAID, true,
                            getBattleDate(campaign.getLocalDate()));
                }
            }
            case FRONTLINE: {
                roll = Compute.randomInt(20) + battleTypeMod;
                if (roll < 1) {
                    return AtBScenarioFactory.createScenario(campaign, this,
                            AtBScenario.BASEATTACK, false,
                            getBattleDate(campaign.getLocalDate()));
                } else if (roll < 5) {
                    return AtBScenarioFactory.createScenario(campaign, this,
                            AtBScenario.HOLDTHELINE, false,
                            getBattleDate(campaign.getLocalDate()));
                } else if (roll < 9) {
                    return AtBScenarioFactory.createScenario(campaign, this,
                            AtBScenario.RECONRAID, false,
                            getBattleDate(campaign.getLocalDate()));
                } else if (roll < 13) {
                    return AtBScenarioFactory.createScenario(campaign, this,
                            AtBScenario.EXTRACTION, false,
                            getBattleDate(campaign.getLocalDate()));
                } else if (roll < 17) {
                    return AtBScenarioFactory.createScenario(campaign, this,
                            AtBScenario.HIDEANDSEEK, true,
                            getBattleDate(campaign.getLocalDate()));
                } else {
                    return AtBScenarioFactory.createScenario(campaign, this,
                            AtBScenario.BREAKTHROUGH, false,
                            getBattleDate(campaign.getLocalDate()));
                }
            }
            case TRAINING: {
                roll = Compute.randomInt(10) + battleTypeMod;
                if (roll < 1) {
                    return AtBScenarioFactory.createScenario(campaign, this,
                            AtBScenario.BASEATTACK, false,
                            getBattleDate(campaign.getLocalDate()));
                } else if (roll < 3) {
                    return AtBScenarioFactory.createScenario(campaign, this,
                            AtBScenario.HOLDTHELINE, false,
                            getBattleDate(campaign.getLocalDate()));
                } else if (roll < 5) {
                    return AtBScenarioFactory.createScenario(campaign, this,
                            AtBScenario.BREAKTHROUGH, true,
                            getBattleDate(campaign.getLocalDate()));
                } else if (roll < 7) {
                    if (campaign.getCampaignOptions().isGenerateChases()) {
                        return AtBScenarioFactory.createScenario(campaign, this,
                                AtBScenario.CHASE, true,
                                getBattleDate(campaign.getLocalDate()));
                    } else {
                        return AtBScenarioFactory.createScenario(campaign, this,
                                AtBScenario.BREAKTHROUGH, false,
                                getBattleDate(campaign.getLocalDate()));
                    }
                } else if (roll < 9) {
                    return AtBScenarioFactory.createScenario(campaign, this,
                            AtBScenario.HIDEANDSEEK, false,
                            getBattleDate(campaign.getLocalDate()));
                } else {
                    if (campaign.getCampaignOptions().isGenerateChases()) {
                        return AtBScenarioFactory.createScenario(campaign, this,
                                AtBScenario.CHASE, false,
                                getBattleDate(campaign.getLocalDate()));
                    } else {
                        return AtBScenarioFactory.createScenario(campaign, this,
                                AtBScenario.HOLDTHELINE, false,
                                getBattleDate(campaign.getLocalDate()));
                    }
                }
            }
            default: {
                return null;
            }
        }
    }

    public void writeToXML(final PrintWriter pw, int indent) {
        MHQXMLUtility.writeSimpleXMLOpenTag(pw, indent++, "lance", "type", getClass());
        MHQXMLUtility.writeSimpleXMLTag(pw, indent, "forceId", forceId);
        MHQXMLUtility.writeSimpleXMLTag(pw, indent, "missionId", missionId);
        MHQXMLUtility.writeSimpleXMLTag(pw, indent, "role", role.name());
        MHQXMLUtility.writeSimpleXMLTag(pw, indent, "commanderId", commanderId);
        MHQXMLUtility.writeSimpleXMLCloseTag(pw, --indent, "lance");
    }

    public static CombatTeam generateInstanceFromXML(Node wn) {
        CombatTeam retVal = null;
        NamedNodeMap attrs = wn.getAttributes();
        Node classNameNode = attrs.getNamedItem("type");
        String className = classNameNode.getTextContent();
        try {
            retVal = (CombatTeam) Class.forName(className).newInstance();
            NodeList nl = wn.getChildNodes();

            for (int x = 0; x < nl.getLength(); x++) {
                Node wn2 = nl.item(x);

                if (wn2.getNodeName().equalsIgnoreCase("forceId")) {
                    retVal.forceId = Integer.parseInt(wn2.getTextContent());
                } else if (wn2.getNodeName().equalsIgnoreCase("missionId")) {
                    retVal.missionId = Integer.parseInt(wn2.getTextContent());
                } else if (wn2.getNodeName().equalsIgnoreCase("role")) {
                    retVal.setRole(CombatRole.parseFromString(wn2.getTextContent().trim()));
                } else if (wn2.getNodeName().equalsIgnoreCase("commanderId")) {
                    retVal.commanderId = UUID.fromString(wn2.getTextContent());
                }
            }
        } catch (Exception ex) {
            logger.error("", ex);
        }
        return retVal;
    }

    /**
     * Worker function that calculates the total weight of a force with the given ID
     *
     * @param campaign       Campaign in which the force resides
     * @param forceId        Force for which to calculate weight
     * @return Total force weight
     */
    public static double calculateTotalWeight(Campaign campaign, int forceId) {
        double weight = 0.0;

        for (UUID id : campaign.getForce(forceId).getUnits()) {
            try {
                Unit unit = campaign.getUnit(id);
                Entity entity = unit.getEntity();

                boolean isClan = campaign.getFaction().isClan();
                long entityType = entity.getEntityType();

                if (entityType == ETYPE_TANK) {
                    if (isClan || campaign.getCampaignOptions().isAdjustPlayerVehicles()) {
                        weight += entity.getWeight() * 0.5;
                    } else {
                        weight += entity.getWeight();
                    }
                } else if (entityType == ETYPE_AEROSPACEFIGHTER) {
                    if (isClan) {
                        weight += entity.getWeight() * 0.5;
                    } else {
                        weight += entity.getWeight();
                    }
                } else {
                    weight += entity.getWeight();
                }
            } catch (Exception exception) {
                logger.error(String.format("Failed to parse unit ID %s: %s", forceId, exception));
            }
        }

        return weight;
    }

    /**
     * This static method updates the combat teams across the campaign.
     * It starts at the top level force, and calculates the combat teams for each sub-force.
     * It keeps only the eligible combat teams and imports them into the campaign.
     * After every formation is processed, an 'OrganizationChangedEvent' is triggered by that force.
     *
     * @param campaign the current campaign.
     */
    public static void recalculateCombatTeams(Campaign campaign) {
        Hashtable<Integer, CombatTeam> combatTeamsTable = campaign.getCombatTeamsTable();
        CombatTeam combatTeam = combatTeamsTable.get(0); // This is the origin node
        Force force = campaign.getForce(0);

        // Does the force already exist in our hashtable? If so, update it accordingly
        if (combatTeam != null) {
            boolean isEligible = combatTeam.isEligible(campaign);

            if (!isEligible) {
                campaign.removeCombatTeam(0);
            }

            force.setCombatTeamStatus(isEligible);
        // Otherwise, create a new formation and then add it to the table, if appropriate
        } else {
            combatTeam = new CombatTeam(0, campaign);
            boolean isEligible = combatTeam.isEligible(campaign);

            if (isEligible) {
                campaign.addCombatTeam(combatTeam);
            }

            force.setCombatTeamStatus(isEligible);
        }

        // Update the TO&E and then begin recursively walking it
        MekHQ.triggerEvent(new OrganizationChangedEvent(force));
        recalculateSubForceStrategicStatus(campaign, campaign.getCombatTeamsTable(), force);
    }

    /**
     * This method is used to update the combat teams for the campaign working downwards
     * from a specified node, through all of its sub-forces.
     * It creates a new {@link CombatTeam} for each sub-force and checks its eligibility.
     * Eligible formations are imported into the campaign, and the combat team status of
     * the respective force is set to {@code true}.
     * After every force is processed, an 'OrganizationChangedEvent' is triggered.
     * This function runs recursively on each sub-force, effectively traversing the complete TO&E.
     *
     * @param campaign the current {@link Campaign}.
     * @param workingNode the {@link Force} node from which the method starts working down through
     *                   all its sub-forces.
     */
    private static void recalculateSubForceStrategicStatus(Campaign campaign,
                                                           Hashtable<Integer, CombatTeam> combatTeamsTable,
                                                           Force workingNode) {

        for (Force force : workingNode.getSubForces()) {
            int forceId = force.getId();
            CombatTeam combatTeam = combatTeamsTable.get(forceId);

            // Does the force already exist in our hashtable? If so, update it accordingly
            if (combatTeam != null) {
                boolean isEligible = combatTeam.isEligible(campaign);

                if (!isEligible) {
                    campaign.removeCombatTeam(forceId);
                }

                force.setCombatTeamStatus(isEligible);
            // Otherwise, create a new formation and then add it to the table, if appropriate
            } else {
                combatTeam = new CombatTeam(forceId, campaign);
                boolean isEligible = combatTeam.isEligible(campaign);

                if (isEligible) {
                    campaign.addCombatTeam(combatTeam);
                }

                force.setCombatTeamStatus(isEligible);
            }

            // Update the TO&E and then continue recursively walking it
            MekHQ.triggerEvent(new OrganizationChangedEvent(force));
            recalculateSubForceStrategicStatus(campaign, campaign.getCombatTeamsTable(), force);
        }
    }

    /**
     * Retrieves the force associated with the given campaign using the stored force ID.
     *
     * <p>
     * This method returns a {@link Force} object corresponding to the stored {@code forceId},
     * if it exists within the specified campaign. If no matching force is found, {@code null}
     * is returned.
     * </p>
     *
     * @param campaign the campaign containing the forces to search for the specified {@code forceId}
     * @return the {@link Force} object associated with the {@code forceId}, or {@code null} if not found
     */
    public @Nullable Force getForce(Campaign campaign) {
        return campaign.getForce(forceId);
    }
}<|MERGE_RESOLUTION|>--- conflicted
+++ resolved
@@ -309,11 +309,7 @@
             return false;
         }
 
-<<<<<<< HEAD
-        if (!force.getForceType().isStandard()) {
-=======
         if (!force.isForceType(STANDARD)) {
->>>>>>> ceb988aa
             force.setCombatTeamStatus(false);
             return false;
         }
@@ -375,11 +371,7 @@
                 return false;
             }
 
-<<<<<<< HEAD
-            if (!parentForce.getForceType().isStandard()) {
-=======
             if (!parentForce.isForceType(STANDARD)) {
->>>>>>> ceb988aa
                 force.setCombatTeamStatus(false);
                 return false;
             }
