--- conflicted
+++ resolved
@@ -92,11 +92,7 @@
         Collection<Injury> newInjuries = genInjuries(c, person, hits);
         newInjuries.forEach((inj) -> person.addInjury(inj));
         if (newInjuries.size() > 0) {
-<<<<<<< HEAD
-            MedicalLogger.getInstance().returnedWithInjuries(person, c.getDate(), newInjuries);
-=======
             MedicalLogger.returnedWithInjuries(person, c.getDate(), newInjuries);
->>>>>>> 261f578f
         }
     }
     
@@ -296,11 +292,7 @@
                         rnd -> {
                             int time = i.getTime();
                             i.setTime((int) Math.max(Math.ceil(time * 1.2), time + 5));
-<<<<<<< HEAD
-                            MedicalLogger.getInstance().docMadeAMistake(doc, p, i, c.getDate());
-=======
                             MedicalLogger.docMadeAMistake(doc, p, i, c.getDate());
->>>>>>> 261f578f
                             if(rnd.applyAsInt(100) < (fumbleLimit / 4)) {
                                 // TODO: Add in special handling of the critical
                                 // injuries like broken back (make perm),
@@ -314,11 +306,7 @@
                             doc.getHyperlinkedFullTitle(), i.getName(), p.getHyperlinkedName(), critTimeReduction),
                         rnd -> {
                             i.setTime(i.getTime() - critTimeReduction);
-<<<<<<< HEAD
-                            MedicalLogger.getInstance().docAmazingWork(doc, p, i, c.getDate(), critTimeReduction);
-=======
                             MedicalLogger.docAmazingWork(doc, p, i, c.getDate(), critTimeReduction);
->>>>>>> 261f578f
                         }));
                 } else {
                     final int xpChance = (int) Math.round(100.0 / c.getCampaignOptions().getNTasksXP());
@@ -332,20 +320,12 @@
                                 doc.setXp(doc.getXp() + taskXP);
                                 doc.setNTasks(0);
 
-<<<<<<< HEAD
-                                ServiceLogger.getInstance().gainedXpFromMedWork(doc, c.getDate(), taskXP);
-=======
                                 ServiceLogger.gainedXpFromMedWork(doc, c.getDate(), taskXP);
->>>>>>> 261f578f
                             } else {
                                 doc.setNTasks(doc.getNTasks() + 1);
                             }
                             i.setWorkedOn(true);
-<<<<<<< HEAD
-                            MedicalLogger.getInstance().successfullyTreated(doc, p, c.getDate(), i);
-=======
                             MedicalLogger.successfullyTreated(doc, p, c.getDate(), i);
->>>>>>> 261f578f
                             Unit u = c.getUnit(p.getUnitId());
                             if(null != u) {
                                 u.resetPilotAndEntity();
@@ -383,15 +363,9 @@
                 rnd -> {
                     if(xp > 0) {
                         doc.setXp(doc.getXp() + xp);
-<<<<<<< HEAD
-                        ServiceLogger.getInstance().successfullyTreatedWithXp(doc, p, c.getDate(), injuries, xp);
-                    } else {
-                        ServiceLogger.getInstance().successfullyTreated(doc, p, c.getDate(), injuries);
-=======
                         ServiceLogger.successfullyTreatedWithXp(doc, p, c.getDate(), injuries, xp);
                     } else {
                         ServiceLogger.successfullyTreated(doc, p, c.getDate(), injuries);
->>>>>>> 261f578f
                     }
                     p.setDaysToWaitForHealing(c.getCampaignOptions().getHealingWaitingPeriod());
                 }));
@@ -424,17 +398,10 @@
                             i.setTime(0);
                             if(rnd.applyAsInt(6) == 0) {
                                 i.setPermanent(true);
-<<<<<<< HEAD
-                                MedicalLogger.getInstance().injuryDidntHealProperly(p, c.getDate(), i);
-                            } else {
-                                p.removeInjury(i);
-                                MedicalLogger.getInstance().injuryHealed(p, c.getDate(), i);
-=======
                                 MedicalLogger.injuryDidntHealProperly(p, c.getDate(), i);
                             } else {
                                 p.removeInjury(i);
                                 MedicalLogger.injuryHealed(p, c.getDate(), i);
->>>>>>> 261f578f
                             }
                         }));
                 } else {
@@ -443,11 +410,7 @@
                         rnd -> {
                             i.setTime(0);
                             p.removeInjury(i);
-<<<<<<< HEAD
-                            MedicalLogger.getInstance().injuryHealed(p, c.getDate(), i);
-=======
                             MedicalLogger.injuryHealed(p, c.getDate(), i);
->>>>>>> 261f578f
                         }));
                 }
             } else if(i.getTime() > 1) {
@@ -461,11 +424,7 @@
                     String.format("%s becomes permanent", i.getName()),
                     rnd -> {
                         i.setTime(0);
-<<<<<<< HEAD
-                        MedicalLogger.getInstance().injuryBecamePermanent(p, c.getDate(), i);
-=======
                         MedicalLogger.injuryBecamePermanent(p, c.getDate(), i);
->>>>>>> 261f578f
                     }));
             }
         });
@@ -475,19 +434,6 @@
                     boolean dismissed = false;
                     if(p.getStatus() == Person.S_KIA) {
                         dismissed = true;
-<<<<<<< HEAD
-                        MedicalLogger.getInstance().diedInInfirmary(p, c.getDate());
-                    } else if(p.getStatus() == Person.S_MIA) {
-                        // What? How?
-                        dismissed = true;
-                        MedicalLogger.getInstance().abductedFromInfirmary(p, c.getDate());
-                    } else if(p.getStatus() == Person.S_RETIRED) {
-                        dismissed = true;
-                        MedicalLogger.getInstance().retiredAndTransferedFromInfirmary(p, c.getDate());
-                    } else if(!p.needsFixing()) {
-                        dismissed = true;
-                        MedicalLogger.getInstance().dismissedFromInfirmary(p, c.getDate());
-=======
                         MedicalLogger.diedInInfirmary(p, c.getDate());
                     } else if(p.getStatus() == Person.S_MIA) {
                         // What? How?
@@ -499,7 +445,6 @@
                     } else if(!p.needsFixing()) {
                         dismissed = true;
                         MedicalLogger.dismissedFromInfirmary(p, c.getDate());
->>>>>>> 261f578f
                     }
                     
                     if(dismissed) {
