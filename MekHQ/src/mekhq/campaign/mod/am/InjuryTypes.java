--- conflicted
+++ resolved
@@ -177,13 +177,8 @@
                         new GameEffect(
                                 "certain death",
                                 rnd -> {
-<<<<<<< HEAD
-                                    p.setStatus(PersonnelStatus.KIA);
+                                    p.changeStatus(c, PersonnelStatus.WOUNDS);
                                     MedicalLogEntry entry = MedicalLogger.diedDueToBrainTrauma(p, c.getLocalDate());
-=======
-                                    p.changeStatus(c, PersonnelStatus.WOUNDS);
-                                    MedicalLogEntry entry = MedicalLogger.diedDueToBrainTrauma(p, c.getDate());
->>>>>>> d22d2c9f
                                     MekHQ.getLogger().log(getClass(), METHOD_NAME, LogLevel.INFO, entry.toString());
                                 }));
             } else {
@@ -192,15 +187,9 @@
                     newResetRecoveryTimeAction(i),
                     new GameEffect(deathChance + "% chance of death",
                         rnd -> {
-<<<<<<< HEAD
-                            if(rnd.applyAsInt(6) + hits >= 5) {
-                                p.setStatus(PersonnelStatus.KIA);
-                                MedicalLogEntry entry = MedicalLogger.diedDueToBrainTrauma(p, c.getLocalDate());
-=======
                             if (rnd.applyAsInt(6) + hits >= 5) {
                                 p.changeStatus(c, PersonnelStatus.WOUNDS);
-                                MedicalLogEntry entry = MedicalLogger.diedDueToBrainTrauma(p, c.getDate());
->>>>>>> d22d2c9f
+                                MedicalLogEntry entry = MedicalLogger.diedDueToBrainTrauma(p, c.getLocalDate());
                                 MekHQ.getLogger().log(getClass(), METHOD_NAME, LogLevel.INFO, entry.toString());
                         }
                     }));
@@ -374,13 +363,8 @@
                         new GameEffect(
                                 "certain death",
                                 rnd -> {
-<<<<<<< HEAD
-                                    p.setStatus(PersonnelStatus.KIA);
+                                    p.changeStatus(c, PersonnelStatus.WOUNDS);
                                     MedicalLogEntry entry = MedicalLogger.diedOfInternalBleeding(p, c.getLocalDate());
-=======
-                                    p.changeStatus(c, PersonnelStatus.WOUNDS);
-                                    MedicalLogEntry entry = MedicalLogger.diedOfInternalBleeding(p, c.getDate());
->>>>>>> d22d2c9f
                                     MekHQ.getLogger().log(getClass(), METHOD_NAME, LogLevel.INFO, entry.toString());
                                 })
                 );
@@ -397,13 +381,8 @@
                                     MedicalLogEntry entry = MedicalLogger.internalBleedingWorsened(p, c.getLocalDate());
                                     MekHQ.getLogger().log(getClass(), METHOD_NAME, LogLevel.INFO, entry.toString());
                                 } else {
-<<<<<<< HEAD
-                                    p.setStatus(PersonnelStatus.KIA);
+                                    p.changeStatus(c, PersonnelStatus.WOUNDS);
                                     MedicalLogEntry entry = MedicalLogger.diedOfInternalBleeding(p, c.getLocalDate());
-=======
-                                    p.changeStatus(c, PersonnelStatus.WOUNDS);
-                                    MedicalLogEntry entry = MedicalLogger.diedOfInternalBleeding(p, c.getDate());
->>>>>>> d22d2c9f
                                     MekHQ.getLogger().log(getClass(), METHOD_NAME, LogLevel.INFO, entry.toString());
                                 }
                             }
@@ -515,13 +494,8 @@
                     rnd -> {
                         int rib = rnd.applyAsInt(100);
                         if (rib < 1) {
-<<<<<<< HEAD
-                            p.changeStatus(PersonnelStatus.KIA);
+                            p.changeStatus(c, PersonnelStatus.WOUNDS);
                             MedicalLogEntry entry = MedicalLogger.brokenRibPunctureDead(p, c.getLocalDate());
-=======
-                            p.changeStatus(c, PersonnelStatus.WOUNDS);
-                            MedicalLogEntry entry = MedicalLogger.brokenRibPunctureDead(p, c.getDate());
->>>>>>> d22d2c9f
                             MekHQ.getLogger().log(getClass(), METHOD_NAME, LogLevel.INFO, entry.toString());
                         } else if (rib < 10) {
                             Injury puncturedLung = PUNCTURED_LUNG.newInjury(c, p, BodyLocation.CHEST, 1);
