/*
 * Copyright (c) 2018-2020 - The MegaMek Team. All Rights Reserved.
 *
 * This file is part of MekHQ.
 *
 * MekHQ is free software: you can redistribute it and/or modify
 * it under the terms of the GNU General Public License as published by
 * the Free Software Foundation, either version 3 of the License, or
 * (at your option) any later version.
 *
 * MekHQ is distributed in the hope that it will be useful,
 * but WITHOUT ANY WARRANTY; without even the implied warranty of
 * MERCHANTABILITY or FITNESS FOR A PARTICULAR PURPOSE. See the
 * GNU General Public License for more details.
 *
 * You should have received a copy of the GNU General Public License
 * along with MekHQ. If not, see <http://www.gnu.org/licenses/>.
 */
package mekhq.campaign.io;

import megamek.client.generator.RandomGenderGenerator;
import megamek.client.generator.RandomNameGenerator;
import megamek.client.ui.swing.util.PlayerColour;
import megamek.common.Entity;
import megamek.common.EntityMovementMode;
import megamek.common.EquipmentType;
import megamek.common.Jumpship;
import megamek.common.Mech;
import megamek.common.MechSummaryCache;
import megamek.common.MiscType;
import megamek.common.Mounted;
import megamek.common.SmallCraft;
import megamek.common.Tank;
import megamek.common.TechConstants;
import megamek.common.icons.Camouflage;
import megamek.common.options.IOption;
import megamek.common.options.PilotOptions;
import megamek.common.weapons.bayweapons.BayWeapon;
import mekhq.MekHQ;
import mekhq.MekHqXmlUtil;
import mekhq.MhqFileUtil;
import mekhq.NullEntityException;
import mekhq.Utilities;
import mekhq.Version;
import mekhq.campaign.Campaign;
import mekhq.campaign.CampaignOptions;
import mekhq.campaign.CurrentLocation;
import mekhq.campaign.Kill;
import mekhq.campaign.RandomSkillPreferences;
import mekhq.campaign.Warehouse;
import mekhq.campaign.againstTheBot.AtBConfiguration;
import mekhq.campaign.finances.Finances;
import mekhq.campaign.force.Force;
import mekhq.campaign.force.Lance;
import mekhq.campaign.io.Migration.CamouflageMigrator;
import mekhq.campaign.market.ContractMarket;
import mekhq.campaign.market.PersonnelMarket;
import mekhq.campaign.market.ShoppingList;
import mekhq.campaign.market.UnitMarket;
import mekhq.campaign.mission.AtBContract;
import mekhq.campaign.mission.Mission;
import mekhq.campaign.mission.Scenario;
import mekhq.campaign.mod.am.InjuryTypes;
import mekhq.campaign.parts.EnginePart;
import mekhq.campaign.parts.MekActuator;
import mekhq.campaign.parts.MekLocation;
import mekhq.campaign.parts.MissingEnginePart;
import mekhq.campaign.parts.MissingMekActuator;
import mekhq.campaign.parts.MissingMekLocation;
import mekhq.campaign.parts.MissingPart;
import mekhq.campaign.parts.Part;
import mekhq.campaign.parts.equipment.AmmoBin;
import mekhq.campaign.parts.equipment.EquipmentPart;
import mekhq.campaign.parts.equipment.HeatSink;
import mekhq.campaign.parts.equipment.LargeCraftAmmoBin;
import mekhq.campaign.parts.equipment.MASC;
import mekhq.campaign.parts.equipment.MissingAmmoBin;
import mekhq.campaign.parts.equipment.MissingEquipmentPart;
import mekhq.campaign.parts.equipment.MissingLargeCraftAmmoBin;
import mekhq.campaign.parts.equipment.MissingMASC;
import mekhq.campaign.personnel.Person;
import mekhq.campaign.personnel.RetirementDefectionTracker;
import mekhq.campaign.personnel.SkillType;
import mekhq.campaign.personnel.SpecialAbility;
import mekhq.campaign.personnel.enums.FamilialRelationshipType;
import mekhq.campaign.personnel.ranks.RankSystem;
import mekhq.campaign.personnel.ranks.RankValidator;
import mekhq.campaign.unit.Unit;
import mekhq.campaign.universe.Planet;
import mekhq.campaign.universe.Planet.PlanetaryEvent;
import mekhq.campaign.universe.PlanetarySystem;
import mekhq.campaign.universe.Systems;
import mekhq.io.idReferenceClasses.PersonIdReference;
import mekhq.module.atb.AtBEventProcessor;
import org.apache.commons.lang3.StringUtils;
import org.w3c.dom.DOMException;
import org.w3c.dom.Document;
import org.w3c.dom.Element;
import org.w3c.dom.Node;
import org.w3c.dom.NodeList;

import javax.xml.parsers.DocumentBuilder;
import java.io.File;
import java.io.FileOutputStream;
import java.io.IOException;
import java.io.InputStream;
import java.io.OutputStream;
import java.io.PrintStream;
import java.util.ArrayList;
import java.util.HashMap;
import java.util.Hashtable;
import java.util.Iterator;
import java.util.List;
import java.util.Map;
import java.util.UUID;

public class CampaignXmlParser {
    private InputStream is;
    private MekHQ app;

    public CampaignXmlParser(InputStream is, MekHQ app) {
        this.is = is;
        this.app = app;
    }

    public void close() throws IOException {
        this.is.close();
    }

    /**
     * Designed to create a campaign object from an input stream containing an XML structure.
     *
     * @return The created Campaign object, or null if there was a problem.
     * @throws CampaignXmlParseException Thrown when there was a problem parsing the CPNX file
     * @throws NullEntityException Thrown when an entity is referenced but cannot be loaded or found
     */
    public Campaign parse() throws CampaignXmlParseException, NullEntityException {
        MekHQ.getLogger().info("Starting load of campaign file from XML...");
        // Initialize variables.
        Campaign retVal = new Campaign();
        retVal.setApp(app);

        Document xmlDoc;

        try {
            // Using factory get an instance of document builder
            DocumentBuilder db = MekHqXmlUtil.newSafeDocumentBuilder();

            // Parse using builder to get DOM representation of the XML file
            xmlDoc = db.parse(is);
        } catch (Exception ex) {
            MekHQ.getLogger().error(ex);

            throw new CampaignXmlParseException(ex);
        }

        Element campaignEle = xmlDoc.getDocumentElement();
        NodeList nl = campaignEle.getChildNodes();

        // Get rid of empty text nodes and adjacent text nodes...
        // Stupid weird parsing of XML. At least this cleans it up.
        campaignEle.normalize();

        Version version = new Version(campaignEle.getAttribute("version"));

        // Indicates whether or not new units were written to disk while
        // loading the Campaign file. If so, we need to kick back off loading
        // all of the unit data from disk.
        boolean reloadUnitData = false;

        // we need to iterate through three times, the first time to collect
        // any custom units that might not be written yet
        for (int x = 0; x < nl.getLength(); x++) {
            Node wn = nl.item(x);

            if (!wn.getParentNode().equals(campaignEle)) {
                continue;
            }

            int xc = wn.getNodeType();

            if (xc == Node.ELEMENT_NODE) {
                // This is what we really care about.
                // All the meat of our document is in this node type, at this
                // level.
                // Okay, so what element is it?
                String xn = wn.getNodeName();

                if (xn.equalsIgnoreCase("info")) { // This is needed so that the campaign name gets set in retVal
                    try {
                        processInfoNode(retVal, wn, version);
                    } catch (DOMException e) {
                        throw new CampaignXmlParseException(e);
                    }
                } else if (xn.equalsIgnoreCase("custom")) {
                    reloadUnitData |= processCustom(retVal, wn);
                }
            } else {
                // If it's a text node or attribute or whatever at this level,
                // it's probably white-space.
                // We can safely ignore it even if it isn't, for now.
                continue;
            }
        }

        // Only reload unit data if we updated files on disk
        if (reloadUnitData) {
            MechSummaryCache.getInstance().loadMechData();
        }

        // the second time to check for any null entities
        for (int x = 0; x < nl.getLength(); x++) {
            Node wn = nl.item(x);

            if (!wn.getParentNode().equals(campaignEle)) {
                continue;
            }

            int xc = wn.getNodeType();

            if (xc == Node.ELEMENT_NODE) {
                // This is what we really care about.
                // All the meat of our document is in this node type, at this
                // level.
                // Okay, so what element is it?
                String xn = wn.getNodeName();

                if (xn.equalsIgnoreCase("units")) {
                    String missingList = checkUnits(wn);
                    if (null != missingList) {
                        throw new NullEntityException(missingList);
                    }
                }
            } else {
                // If it's a text node or attribute or whatever at this level,
                // it's probably white-space.
                // We can safely ignore it even if it isn't, for now.
                continue;
            }
        }

        boolean foundPersonnelMarket = false;
        boolean foundContractMarket = false;
        boolean foundUnitMarket = false;

        // Okay, lets iterate through the children, eh?
        for (int x = 0; x < nl.getLength(); x++) {
            Node wn = nl.item(x);

            if (!wn.getParentNode().equals(campaignEle)) {
                continue;
            }

            int xc = wn.getNodeType();

            if (xc == Node.ELEMENT_NODE) {
                // This is what we really care about.
                // All the meat of our document is in this node type, at this
                // level.
                // Okay, so what element is it?
                String xn = wn.getNodeName();

                if (xn.equalsIgnoreCase("campaignOptions")) {
                    retVal.setCampaignOptions(CampaignOptions.generateCampaignOptionsFromXml(wn, version));
                } else if (xn.equalsIgnoreCase("randomSkillPreferences")) {
                    retVal.setRandomSkillPreferences(RandomSkillPreferences.generateRandomSkillPreferencesFromXml(wn, version));
                } /* We don't need this since info is processed above in the first iteration...
                else if (xn.equalsIgnoreCase("info")) {
                    processInfoNode(retVal, wn, version);
                }*/ else if (xn.equalsIgnoreCase("parts")) {
                    processPartNodes(retVal, wn, version);
                } else if (xn.equalsIgnoreCase("personnel")) {
                    // TODO: Make this depending on campaign options
                    // TODO: hoist registerAll out of this
                    InjuryTypes.registerAll();
                    processPersonnelNodes(retVal, wn, version);
                } else if (xn.equalsIgnoreCase("ancestors")) { // Legacy
                    migrateAncestorNodes(retVal, wn);
                } else if (xn.equalsIgnoreCase("units")) {
                    processUnitNodes(retVal, wn, version);
                } else if (xn.equalsIgnoreCase("missions")) {
                    processMissionNodes(retVal, wn, version);
                } else if (xn.equalsIgnoreCase("forces")) {
                    processForces(retVal, wn, version);
                } else if (xn.equalsIgnoreCase("finances")) {
                    processFinances(retVal, wn);
                } else if (xn.equalsIgnoreCase("location")) {
                    retVal.setLocation(CurrentLocation.generateInstanceFromXML(wn, retVal));
                } else if (xn.equalsIgnoreCase("skillTypes")) {
                    processSkillTypeNodes(retVal, wn, version);
                } else if (xn.equalsIgnoreCase("specialAbilities")) {
                    processSpecialAbilityNodes(retVal, wn, version);
                } else if (xn.equalsIgnoreCase("gameOptions")) {
                    processGameOptionNodes(retVal, wn);
                } else if (xn.equalsIgnoreCase("kills")) {
                    processKillNodes(retVal, wn, version);
                } else if (xn.equalsIgnoreCase("shoppingList")) {
                    retVal.setShoppingList(ShoppingList.generateInstanceFromXML(wn, retVal, version));
                } else if (xn.equalsIgnoreCase("personnelMarket")) {
                    retVal.setPersonnelMarket(PersonnelMarket.generateInstanceFromXML(wn, retVal, version));
                    foundPersonnelMarket = true;
                } else if (xn.equalsIgnoreCase("contractMarket")) {
                    // CAW: implicit DEPENDS-ON to the <missions> node
                    retVal.setContractMarket(ContractMarket.generateInstanceFromXML(wn, retVal, version));
                    foundContractMarket = true;
                } else if (xn.equalsIgnoreCase("unitMarket")) {
                    retVal.setUnitMarket(UnitMarket.generateInstanceFromXML(wn, retVal, version));
                    foundUnitMarket = true;
                } else if (xn.equalsIgnoreCase("lances")) {
                    processLanceNodes(retVal, wn);
                } else if (xn.equalsIgnoreCase("retirementDefectionTracker")) {
                    retVal.setRetirementDefectionTracker(RetirementDefectionTracker.generateInstanceFromXML(wn, retVal));
                } else if (xn.equalsIgnoreCase("shipSearchStart")) {
                    retVal.setShipSearchStart(MekHqXmlUtil.parseDate(wn.getTextContent().trim()));
                } else if (xn.equalsIgnoreCase("shipSearchType")) {
                    retVal.setShipSearchType(Integer.parseInt(wn.getTextContent()));
                } else if (xn.equalsIgnoreCase("shipSearchResult")) {
                    retVal.setShipSearchResult(wn.getTextContent());
                } else if (xn.equalsIgnoreCase("shipSearchExpiration")) {
                    retVal.setShipSearchExpiration(MekHqXmlUtil.parseDate(wn.getTextContent().trim()));
                } else if (xn.equalsIgnoreCase("customPlanetaryEvents")) {
                    updatePlanetaryEventsFromXML(wn);
                }

            } else {
                // If it's a text node or attribute or whatever at this level,
                // it's probably white-space.
                // We can safely ignore it even if it isn't, for now.
            }
        }

        // Okay, after we've gone through all the nodes and constructed the
        // Campaign object...
<<<<<<< HEAD
        final CampaignOptions options = retVal.getCampaignOptions();
=======
        // Apply Migration
        if (version.isLowerThan("0.49.3")) {
            CamouflageMigrator.migrateCamouflage(retVal.getCamouflage());
        }
>>>>>>> ac90643a

        // We need to do a post-process pass to restore a number of references.
        // Fix any Person Id References
        PersonIdReference.fixPersonIdReferences(retVal);

        // Fixup any ghost kills
        cleanupGhostKills(retVal);

        // Update the Personnel Modules
        retVal.setProcreation(options.getRandomProcreationMethod().getMethod(options));

        long timestamp = System.currentTimeMillis();

        // loop through forces to set force id
        for (Force f : retVal.getAllForces()) {
            Scenario s = retVal.getScenario(f.getScenarioId());
            if (null != s
                    && (null == f.getParentForce() || !f.getParentForce().isDeployed())) {
                s.addForces(f.getId());
            }
            // some units may need force id set for backwards compatibility
            // some may also need scenario id set
            for (UUID uid : f.getUnits()) {
                Unit u = retVal.getUnit(uid);
                if (null != u) {
                    u.setForceId(f.getId());
                    if (f.isDeployed()) {
                        u.setScenarioId(f.getScenarioId());
                    }
                }
            }
        }

        // determine if we've missed any lances and add those back into the campaign
        if (retVal.getCampaignOptions().getUseAtB()) {
            Hashtable<Integer, Lance> lances = retVal.getLances();
            for (Force f : retVal.getAllForces()) {
                if ((f.getUnits().size() > 0) && (null == lances.get(f.getId()))) {
                    lances.put(f.getId(), new Lance(f.getId(), retVal));
                    MekHQ.getLogger().warning(String.format("Added missing Lance %s to AtB list", f.getName()));
                }
            }
        }

        MekHQ.getLogger().info(String.format("[Campaign Load] Force IDs set in %dms",
            System.currentTimeMillis() - timestamp));
        timestamp = System.currentTimeMillis();

        // Process parts...
        postProcessParts(retVal, version);

        MekHQ.getLogger().info(String.format("[Campaign Load] Parts processed in %dms",
            System.currentTimeMillis() - timestamp));
        timestamp = System.currentTimeMillis();

        for (Person psn : retVal.getPersonnel()) {
            // skill types might need resetting
            psn.resetSkillTypes();
        }

        MekHQ.getLogger().info(String.format("[Campaign Load] Rank references fixed in %dms",
            System.currentTimeMillis() - timestamp));
        timestamp = System.currentTimeMillis();

        // Okay, Units, need their pilot references fixed.
        retVal.getHangar().forEachUnit(unit -> {
            // Also, the unit should have its campaign set.
            unit.setCampaign(retVal);
            unit.fixReferences(retVal);

            // reset the pilot and entity, to reflect newly assigned personnel
            unit.resetPilotAndEntity();

            if (null != unit.getRefit()) {
                unit.getRefit().fixReferences(retVal);

                unit.getRefit().reCalc();
                if (!unit.getRefit().isCustomJob()
                        && !unit.getRefit().kitFound()) {
                    retVal.getShoppingList().addShoppingItemWithoutChecking(unit
                            .getRefit());
                }
            }

            // lets make sure the force id set actually corresponds to a force
            // TODO: we have some reports of force id relics - need to fix
            if (unit.getForceId() > 0
                    && null == retVal.getForce(unit.getForceId())) {
                unit.setForceId(-1);
            }

            // Its annoying to have to do this, but this helps to ensure
            // that equipment numbers correspond to the right parts - its
            // possible that these might have changed if changes were made to
            // the
            // ordering of equipment in the underlying data file for the unit
            // We're not checking for refit here.
            Utilities.unscrambleEquipmentNumbers(unit, false);

            // some units might need to be assigned to scenarios
            Scenario s = retVal.getScenario(unit.getScenarioId());
            if (null != s) {
                // most units will be properly assigned through their
                // force, so check to make sure they aren't already here
                if (!s.isAssigned(unit, retVal)) {
                    s.addUnit(unit.getId());
                }
            }
        });

        MekHQ.getLogger().info(String.format("[Campaign Load] Pilot references fixed in %dms",
            System.currentTimeMillis() - timestamp));
        timestamp = System.currentTimeMillis();

        retVal.getHangar().forEachUnit(unit -> {
            // Some units have been incorrectly assigned a null C3UUID as a string. This should correct that by setting a new C3UUID
            if ((unit.getEntity().hasC3() || unit.getEntity().hasC3i() || unit.getEntity().hasNavalC3())
                    && (unit.getEntity().getC3UUIDAsString() == null || unit.getEntity().getC3UUIDAsString().equals("null"))) {
                unit.getEntity().setC3UUID();
                unit.getEntity().setC3NetIdSelf();
            }
        });
        retVal.refreshNetworks();

        MekHQ.getLogger().info(String.format("[Campaign Load] C3 networks refreshed in %dms",
            System.currentTimeMillis() - timestamp));
        timestamp = System.currentTimeMillis();

        // ok, once we are sure that campaign has been set for all units, we can
        // now go through and initializeParts and run diagnostics
        List<Unit> removeUnits = new ArrayList<>();
        retVal.getHangar().forEachUnit(unit -> {
            // just in case parts are missing (i.e. because they weren't tracked
            // in previous versions)
            unit.initializeParts(true);
            unit.runDiagnostic(false);
            if (!unit.isRepairable()) {
                if (!unit.hasSalvageableParts()) {
                    // we shouldnt get here but some units seem to stick around
                    // for some reason
                    removeUnits.add(unit);
                } else {
                    unit.setSalvage(true);
                }
            }
        });
        for (Unit unit : removeUnits) {
            retVal.removeUnit(unit.getId());
        }

        MekHQ.getLogger().info(String.format("[Campaign Load] Units initialized in %dms",
                System.currentTimeMillis() - timestamp));
        timestamp = System.currentTimeMillis();

        for (Person person : retVal.getPersonnel()) {
            person.fixReferences(retVal);
        }

        MekHQ.getLogger().info(String.format("[Campaign Load] Personnel initialized in %dms",
                System.currentTimeMillis() - timestamp));
        timestamp = System.currentTimeMillis();

        retVal.reloadNews();

        MekHQ.getLogger().info(String.format("[Campaign Load] News loaded in %dms",
                System.currentTimeMillis() - timestamp));
        timestamp = System.currentTimeMillis();

        // If we don't have a personnel market, create one.
        if (!foundPersonnelMarket) {
            retVal.setPersonnelMarket(new PersonnelMarket(retVal));
        }
        if (!foundContractMarket) {
            retVal.setContractMarket(new ContractMarket());
        }
        if (!foundUnitMarket) {
            retVal.setUnitMarket(new UnitMarket());
        }
        if (null == retVal.getRetirementDefectionTracker()) {
            retVal.setRetirementDefectionTracker(new RetirementDefectionTracker());
        }
        if (retVal.getCampaignOptions().getUseAtB()) {
            retVal.setHasActiveContract();
            retVal.setAtBConfig(AtBConfiguration.loadFromXml());
            retVal.setAtBEventProcessor(new AtBEventProcessor(retVal));
        }

        //**EVERYTHING HAS BEEN LOADED. NOW FOR SANITY CHECKS**//

        fixupUnitTechProblems(retVal);

        //unload any ammo bins in the warehouse
        List<AmmoBin> binsToUnload = new ArrayList<>();
        retVal.getWarehouse().forEachSparePart(prt -> {
            if (prt instanceof AmmoBin && !prt.isReservedForRefit() && ((AmmoBin) prt).getShotsNeeded() == 0) {
                binsToUnload.add((AmmoBin) prt);
            }
        });
        for (AmmoBin bin : binsToUnload) {
            bin.unload();
        }

        MekHQ.getLogger().info(String.format("[Campaign Load] Ammo bins cleared in %dms",
                System.currentTimeMillis() - timestamp));
        timestamp = System.currentTimeMillis();


        //Check all parts that are reserved for refit and if the refit id unit
        //is not refitting or is gone then unreserve
        for (Part part : retVal.getWarehouse().getParts()) {
            if (part.isReservedForRefit()) {
                Unit u = part.getRefitUnit();
                if ((null == u) || !u.isRefitting()) {
                    part.setRefitUnit(null);
                }
            }
        }

        MekHQ.getLogger().info(String.format("[Campaign Load] Reserved refit parts fixed in %dms",
                System.currentTimeMillis() - timestamp));
        timestamp = System.currentTimeMillis();

        // Build a new, clean warehouse from the current parts
        Warehouse warehouse = new Warehouse();
        for (Part part : retVal.getWarehouse().getParts()) {
            warehouse.addPart(part, true);
        }

        // This will have aggregated all of the possible spare parts together
        retVal.setWarehouse(warehouse);

        MekHQ.getLogger().info(String.format("[Campaign Load] Warehouse cleaned up in %dms",
                System.currentTimeMillis() - timestamp));

        retVal.setUnitRating(null);

        MekHQ.getLogger().info("Load of campaign file complete!");

        return retVal;
    }

    /**
     * This will fixup unit-tech problems seen in some save games, such as techs
     * having been double-assigned or being assigned to mothballed units.
     */
    private void fixupUnitTechProblems(Campaign retVal) {
        // Cleanup problems with techs and units
        for (Person tech : retVal.getTechs()) {
            for (Unit u : new ArrayList<>(tech.getTechUnits())) {
                String reason = null;
                String unitDesc = u.getId().toString();
                if (null == u.getTech()) {
                    reason = "was not referenced by unit";
                    u.setTech(tech);
                } else if (u.isMothballed()) {
                    reason = "referenced mothballed unit";
                    unitDesc = u.getName();
                    tech.removeTechUnit(u);
                } else if (u.getTech() != null && !tech.getId().equals(u.getTech().getId())) {
                    reason = String.format("referenced tech %s's maintained unit", u.getTech().getFullName());
                    unitDesc = u.getName();
                    tech.removeTechUnit(u);
                }
                if (null != reason) {
                    MekHQ.getLogger().warning(String.format("Tech %s %s %s (fixed)", tech.getFullName(), reason, unitDesc));
                }
            }
        }
    }

    /**
     * Pulled out purely for encapsulation. Makes the code neater and easier to
     * read.
     *
     * @param retVal The Campaign object that is being populated.
     * @param wni    The XML node we're working from.
     * @throws DOMException
     */
    private static void processInfoNode(Campaign retVal, Node wni, Version version) throws DOMException {
        NodeList nl = wni.getChildNodes();

        // Okay, lets iterate through the children, eh?
        for (int x = 0; x < nl.getLength(); x++) {
            Node wn = nl.item(x);
            int xc = wn.getNodeType();

            // If it's not an element, again, we're ignoring it.
            if (xc == Node.ELEMENT_NODE) {
                String xn = wn.getNodeName();

                // Yeah, long if/then clauses suck.
                // I really couldn't think of a significantly better way to
                // handle it.
                // They're all primitives anyway...
                if (xn.equalsIgnoreCase("calendar")) {
                    retVal.setLocalDate(MekHqXmlUtil.parseDate(wn.getTextContent().trim()));
                } else if (xn.equalsIgnoreCase(Camouflage.XML_TAG)) {
                    retVal.setCamouflage(Camouflage.parseFromXML(wn));
                } else if (xn.equalsIgnoreCase("camoCategory")) {
                    String val = wn.getTextContent().trim();

                    if (!val.equals("null")) {
                        retVal.getCamouflage().setCategory(val);
                    }
                } else if (xn.equalsIgnoreCase("camoFileName")) {
                    String val = wn.getTextContent().trim();

                    if (!val.equals("null")) {
                        retVal.getCamouflage().setFilename(val);
                    }
                } else if (xn.equalsIgnoreCase("colour")) {
                    retVal.setColour(PlayerColour.parseFromString(wn.getTextContent().trim()));
                } else if (xn.equalsIgnoreCase("colorIndex")) { // Legacy - 0.47.15 removal
                    retVal.setColour(PlayerColour.parseFromString(wn.getTextContent().trim()));
                    if (Camouflage.NO_CAMOUFLAGE.equals(retVal.getCamouflage().getCategory())) {
                        retVal.getCamouflage().setCategory(Camouflage.COLOUR_CAMOUFLAGE);
                        retVal.getCamouflage().setFilename(retVal.getColour().name());
                    }
                } else if (xn.equalsIgnoreCase("iconCategory")) {
                    String val = wn.getTextContent().trim();

                    if (val.equals("null")) {
                        retVal.setIconCategory(null);
                    } else {
                        retVal.setIconCategory(val);
                    }
                } else if (xn.equalsIgnoreCase("iconFileName")) {
                    String val = wn.getTextContent().trim();

                    if (val.equals("null")) {
                        retVal.setIconFileName(null);
                    } else {
                        retVal.setIconFileName(val);
                    }
                } else if (xn.equalsIgnoreCase("nameGen")) {
                    // First, get all the child nodes;
                    NodeList nl2 = wn.getChildNodes();
                    for (int x2 = 0; x2 < nl2.getLength(); x2++) {
                        Node wn2 = nl2.item(x2);
                        if (wn2.getParentNode() != wn) {
                            continue;
                        }
                        if (wn2.getNodeName().equalsIgnoreCase("faction")) {
                            RandomNameGenerator.getInstance().setChosenFaction(wn2.getTextContent().trim());
                        } else if (wn2.getNodeName().equalsIgnoreCase("percentFemale")) {
                            RandomGenderGenerator.setPercentFemale(Integer.parseInt(wn2.getTextContent().trim()));
                        }
                    }
                } else if (xn.equalsIgnoreCase("currentReport")) {
                    // First, get all the child nodes;
                    NodeList nl2 = wn.getChildNodes();

                    // Then, make sure the report is empty. *just* in case.
                    // ...That is, creating a new campaign throws in a date line
                    // for us...
                    // So make sure it's cleared out.
                    retVal.getCurrentReport().clear();

                    for (int x2 = 0; x2 < nl2.getLength(); x2++) {
                        Node wn2 = nl2.item(x2);

                        if (wn2.getParentNode() != wn) {
                            continue;
                        }

                        if (wn2.getNodeName().equalsIgnoreCase("reportLine")) {
                            retVal.getCurrentReport().add(wn2.getTextContent());
                        }
                    }
                } else if (xn.equalsIgnoreCase("faction")) {
                    retVal.setFactionCode(wn.getTextContent());
                    retVal.updateTechFactionCode();
                } else if (xn.equalsIgnoreCase("retainerEmployerCode")) {
                    retVal.setRetainerEmployerCode(wn.getTextContent());
                } else if (xn.equalsIgnoreCase("rankSystem")) {
                    if (!wn.hasChildNodes()) { // we need there to be child nodes to parse from
                        continue;
                    }
                    final RankSystem rankSystem = RankSystem.generateInstanceFromXML(wn.getChildNodes(), version);
                    // If the system is valid (either not campaign or validates), set it. Otherwise,
                    // keep the default
                    if (!rankSystem.getType().isCampaign() || new RankValidator().validate(rankSystem, true)) {
                        retVal.setRankSystemDirect(rankSystem);
                    }
                } else if (xn.equalsIgnoreCase("gmMode")) {
                    retVal.setGMMode(Boolean.parseBoolean(wn.getTextContent().trim()));
                } else if (xn.equalsIgnoreCase("showOverview")) {
                    retVal.setOverviewLoadingValue(Boolean.parseBoolean(wn.getTextContent().trim()));
                } else if (xn.equalsIgnoreCase("name")) {
                    String val = wn.getTextContent().trim();

                    if (val.equals("null")) {
                        retVal.setName(null);
                    } else {
                        retVal.setName(val);
                    }
                } else if (xn.equalsIgnoreCase("overtime")) {
                    retVal.setOvertime(Boolean.parseBoolean(wn.getTextContent().trim()));
                } else if (xn.equalsIgnoreCase("astechPool")) {
                    retVal.setAstechPool(Integer.parseInt(wn.getTextContent().trim()));
                } else if (xn.equalsIgnoreCase("astechPoolMinutes")) {
                    retVal.setAstechPoolMinutes(Integer.parseInt(wn.getTextContent().trim()));
                } else if (xn.equalsIgnoreCase("astechPoolOvertime")) {
                    retVal.setAstechPoolOvertime(Integer.parseInt(wn.getTextContent().trim()));
                } else if (xn.equalsIgnoreCase("medicPool")) {
                    retVal.setMedicPool(Integer.parseInt(wn.getTextContent().trim()));
                } else if (xn.equalsIgnoreCase("fatigueLevel")) {
                    retVal.setFatigueLevel(Integer.parseInt(wn.getTextContent().trim()));
                } else if (xn.equalsIgnoreCase("id")) {
                    retVal.setId(UUID.fromString(wn.getTextContent().trim()));
                }
            }
        }

        // TODO: this could probably be better
        retVal.setCurrentReportHTML(Utilities.combineString(retVal.getCurrentReport(), Campaign.REPORT_LINEBREAK));

        // Everything's new
        List<String> newReports = new ArrayList<>(retVal.getCurrentReport().size() * 2);
        boolean firstReport = true;
        for (String report : retVal.getCurrentReport()) {
            if (firstReport) {
                firstReport = false;
            } else {
                newReports.add(Campaign.REPORT_LINEBREAK);
            }
            newReports.add(report);
        }
        retVal.setNewReports(newReports);
    }

    private static void processLanceNodes(Campaign retVal, Node wn) {
        NodeList wList = wn.getChildNodes();

        // Okay, lets iterate through the children, eh?
        for (int x = 0; x < wList.getLength(); x++) {
            Node wn2 = wList.item(x);

            // If it's not an element node, we ignore it.
            if (wn2.getNodeType() != Node.ELEMENT_NODE) {
                continue;
            }

            if (!wn2.getNodeName().equalsIgnoreCase("lance")) {
                // Error condition of sorts!
                // Errr, what should we do here?
                MekHQ.getLogger().error("Unknown node type not loaded in Lance nodes: " + wn2.getNodeName());
                continue;
            }

            Lance l = Lance.generateInstanceFromXML(wn2);

            if (l != null) {
                retVal.importLance(l);
            }
        }
    }

    private static void cleanupGhostKills(Campaign retVal) {
        // check for kills with missing person references
        List<Kill> ghostKills = new ArrayList<>();
        for (Kill k : retVal.getKills()) {
            if (null == k.getPilotId()) {
                ghostKills.add(k);
            }
        }

        for (Kill k : ghostKills) {
            if (null == k.getPilotId()) {
                retVal.removeKill(k);
            }
        }
    }

    private static void processFinances(Campaign retVal, Node wn) {
        MekHQ.getLogger().info("Loading Finances from XML...");
        retVal.setFinances(Finances.generateInstanceFromXML(wn));
        MekHQ.getLogger().info("Load of Finances complete!");
    }

    private static void processForces(Campaign retVal, Node wn, Version version) {
        MekHQ.getLogger().info("Loading Force Organization from XML...");

        NodeList wList = wn.getChildNodes();

        boolean foundForceAlready = false;
        // Okay, lets iterate through the children, eh?
        for (int x = 0; x < wList.getLength(); x++) {
            Node wn2 = wList.item(x);

            // If it's not an element node, we ignore it.
            if (wn2.getNodeType() != Node.ELEMENT_NODE) {
                continue;
            }

            if (!wn2.getNodeName().equalsIgnoreCase("force")) {
                // Error condition of sorts!
                // Errr, what should we do here?
                MekHQ.getLogger().error("Unknown node type not loaded in Forces nodes: " + wn2.getNodeName());

                continue;
            }

            if (!foundForceAlready) {
                Force f = Force.generateInstanceFromXML(wn2, retVal, version);
                if (null != f) {
                    retVal.setForces(f);
                    foundForceAlready = true;
                }
            } else {
                MekHQ.getLogger().error("More than one type-level force found");
            }
        }

        MekHQ.getLogger().info("Load of Force Organization complete!");
    }

    private static void processPersonnelNodes(Campaign retVal, Node wn, Version version) {
        MekHQ.getLogger().info("Loading Personnel Nodes from XML...");

        NodeList wList = wn.getChildNodes();

        // Okay, lets iterate through the children, eh?
        for (int x = 0; x < wList.getLength(); x++) {
            Node wn2 = wList.item(x);

            // If it's not an element node, we ignore it.
            if (wn2.getNodeType() != Node.ELEMENT_NODE) {
                continue;
            }

            if (!wn2.getNodeName().equalsIgnoreCase("person")) {
                // Error condition of sorts!
                // Errr, what should we do here?
                MekHQ.getLogger().error("Unknown node type not loaded in Personnel nodes: " + wn2.getNodeName());

                continue;
            }

            Person p = Person.generateInstanceFromXML(wn2, retVal, version);

            if (p != null) {
                retVal.importPerson(p);
            }
        }

        MekHQ.getLogger().info("Load Personnel Nodes Complete!");
    }

    private static void processSkillTypeNodes(Campaign retVal, Node wn, Version version) {
        MekHQ.getLogger().info("Loading Skill Type Nodes from XML...");

        NodeList wList = wn.getChildNodes();

        // Okay, lets iterate through the children, eh?
        for (int x = 0; x < wList.getLength(); x++) {
            Node wn2 = wList.item(x);

            // If it's not an element node, we ignore it.
            if (wn2.getNodeType() != Node.ELEMENT_NODE) {
                continue;
            }

            if (wn2.getNodeName().startsWith("ability-")) {
                continue;
            } else if (!wn2.getNodeName().equalsIgnoreCase("skillType")) {
                // Error condition of sorts!
                // Errr, what should we do here?
                MekHQ.getLogger().error("Unknown node type not loaded in Skill Type nodes: " + wn2.getNodeName());
                continue;
            }

            // TODO: make SkillType a Campaign instance
            SkillType.generateInstanceFromXML(wn2, version);
        }

        MekHQ.getLogger().info("Load Skill Type Nodes Complete!");
    }

    private static void processSpecialAbilityNodes(Campaign retVal, Node wn, Version version) {
        MekHQ.getLogger().info("Loading Special Ability Nodes from XML...");

        PilotOptions options = new PilotOptions();

        // TODO: make SpecialAbility a Campaign instance
        SpecialAbility.clearSPA();

        NodeList wList = wn.getChildNodes();

        // Okay, lets iterate through the children, eh?
        for (int x = 0; x < wList.getLength(); x++) {
            Node wn2 = wList.item(x);

            // If it's not an element node, we ignore it.
            if (wn2.getNodeType() != Node.ELEMENT_NODE) {
                continue;
            }

            if (!wn2.getNodeName().equalsIgnoreCase("ability")) {
                // Error condition of sorts!
                // Errr, what should we do here?
                MekHQ.getLogger().error("Unknown node type not loaded in Special Ability nodes: " + wn2.getNodeName());
                continue;
            }
            SpecialAbility.generateInstanceFromXML(wn2, options, version);
        }

        MekHQ.getLogger().info("Load Special Ability Nodes Complete!");
    }

    private static void processKillNodes(Campaign retVal, Node wn, Version version) {
        MekHQ.getLogger().info("Loading Kill Nodes from XML...");

        NodeList wList = wn.getChildNodes();

        // Okay, lets iterate through the children, eh?
        for (int x = 0; x < wList.getLength(); x++) {
            Node wn2 = wList.item(x);

            // If it's not an element node, we ignore it.
            if (wn2.getNodeType() != Node.ELEMENT_NODE) {
                continue;
            } else if (!wn2.getNodeName().equalsIgnoreCase("kill")) {
                // Error condition of sorts!
                // Errr, what should we do here?
                MekHQ.getLogger().error("Unknown node type not loaded in Kill nodes: " + wn2.getNodeName());
                continue;
            }

            Kill kill = Kill.generateInstanceFromXML(wn2, version);
            if (kill != null) {
                retVal.importKill(kill);
            }
        }

        MekHQ.getLogger().info("Load Kill Nodes Complete!");
    }

    private static void processGameOptionNodes(Campaign retVal, Node wn) {
        MekHQ.getLogger().info("Loading GameOption Nodes from XML...");

        NodeList wList = wn.getChildNodes();

        // Okay, lets iterate through the children, eh?
        for (int x = 0; x < wList.getLength(); x++) {
            Node wn2 = wList.item(x);

            // If it's not an element node, we ignore it.
            if (wn2.getNodeType() != Node.ELEMENT_NODE) {
                continue;
            } else if (!wn2.getNodeName().equalsIgnoreCase("gameoption")) {
                // Error condition of sorts!
                // Errr, what should we do here?
                MekHQ.getLogger().error("Unknown node type not loaded in Game Option nodes: " + wn2.getNodeName());

                continue;
            }
            NodeList nl = wn2.getChildNodes();

            String name = null;
            String value = null;
            for (int y = 0; y < nl.getLength(); y++) {
                Node wn3 = nl.item(y);
                if (wn3.getNodeName().equalsIgnoreCase("name")) {
                    name = wn3.getTextContent();
                } else if (wn3.getNodeName().equalsIgnoreCase("value")) {
                    value = wn3.getTextContent();
                }
            }
            if ((null != name) && (null != value)) {
                IOption option = retVal.getGameOptions().getOption(name);
                if (null != option) {
                    if (!option.getValue().toString().equals(value)) {
                        try {
                            switch (option.getType()) {
                                case IOption.STRING:
                                case IOption.CHOICE:
                                    option.setValue(value);
                                    break;
                                case IOption.BOOLEAN:
                                    option.setValue(Boolean.valueOf(value));
                                    break;
                                case IOption.INTEGER:
                                    option.setValue(Integer.valueOf(value));
                                    break;
                                case IOption.FLOAT:
                                    option.setValue(Float.valueOf(value));
                                    break;
                            }
                        } catch (IllegalArgumentException iaEx) {
                            MekHQ.getLogger().error("Error trying to load option '" + name
                                    + "' with a value of '" + value + "'.");
                        }
                    }
                } else {
                    MekHQ.getLogger().error("Invalid option '" + name + "' when trying to load options file.");
                }
            }
        }

        MekHQ.getLogger().info(CampaignXmlParser.class, "Load Game Option Nodes Complete!");
    }

    /**
     * Processes a custom unit in a campaign.
     * @param retVal The {@see Campaign} being parsed.
     * @param wn The current XML element representing a custom unit.
     * @return A value indicating whether or not a new custom unit
     *         file was added to disk.
     */
    private static boolean processCustom(Campaign retVal, Node wn) {
        String sCustomsDir = "data" + File.separator + "mechfiles"
                + File.separator + "customs";
        String sCustomsDirCampaign = sCustomsDir + File.separator + retVal.getName();
        File customsDir = new File(sCustomsDir);
        if (!customsDir.exists()) {
            customsDir.mkdir();
        }
        File customsDirCampaign = new File(sCustomsDirCampaign);
        if (!customsDirCampaign.exists()) {
            customsDirCampaign.mkdir();
        }

        NodeList wList = wn.getChildNodes();

        String name = null;
        String mtf = null;
        String blk = null;

        // Okay, lets iterate through the children, eh?
        for (int x = 0; x < wList.getLength(); x++) {
            Node wn2 = wList.item(x);

            // If it's not an element node, we ignore it.
            if (wn2.getNodeType() != Node.ELEMENT_NODE) {
                continue;
            }

            if (wn2.getNodeName().equalsIgnoreCase("name")) {
                name = wn2.getTextContent().trim();
            } else if (wn2.getNodeName().equalsIgnoreCase("mtf")) {
                mtf = wn2.getTextContent();
            } else if (wn2.getNodeName().equalsIgnoreCase("blk")) {
                blk = wn2.getTextContent();
            }
        }

        if (StringUtils.isNotBlank(name)) {
            String ext;
            String contents;

            if (StringUtils.isNotBlank(mtf)) {
                ext = ".mtf";
                contents = mtf;
            } else if (StringUtils.isNotBlank(blk)) {
                ext = ".blk";
                contents = blk;
            } else {
                return false;
            }

            // If this file already exists then don't overwrite it or we will end up with a bunch of copies
            String safeName = MhqFileUtil.escapeReservedCharacters(name);
            String fileName = sCustomsDir + File.separator + safeName + ext;
            String fileNameCampaign = sCustomsDirCampaign + File.separator + safeName + ext;

            // TODO: get a hash or something to validate and overwrite if we updated this
            if ((new File(fileName)).exists()
                    || (new File(fileNameCampaign)).exists()) {
                return false;
            }

            if (tryWriteCustomToFile(fileNameCampaign, contents)) {
                retVal.addCustom(name);
                return true;
            }
        }

        return false;
    }

    private static boolean tryWriteCustomToFile(String fileName, String contents) {
        MekHQ.getLogger().info("Writing custom unit from inline data to " + fileName);

        try (OutputStream out = new FileOutputStream(fileName);
            PrintStream p = new PrintStream(out)) {

            p.println(contents);

            MekHQ.getLogger().info("Wrote custom unit from inline data to: " + fileName);

            return true;
        } catch (Exception ex) {
            MekHQ.getLogger().error("Error writing custom unit from inline data to: " + fileName, ex);
            return false;
        }
    }

    private static void processMissionNodes(Campaign retVal, Node wn, Version version) {
        MekHQ.getLogger().info("Loading Mission Nodes from XML...");

        NodeList wList = wn.getChildNodes();

        // Okay, lets iterate through the children, eh?
        for (int x = 0; x < wList.getLength(); x++) {
            Node wn2 = wList.item(x);

            // If it's not an element node, we ignore it.
            if (wn2.getNodeType() != Node.ELEMENT_NODE) {
                continue;
            }

            if (!wn2.getNodeName().equalsIgnoreCase("mission")) {
                // Error condition of sorts!
                // Errr, what should we do here?
                MekHQ.getLogger().warning("Unknown node type not loaded in Mission nodes: " + wn2.getNodeName());
                continue;
            }

            Mission m = Mission.generateInstanceFromXML(wn2, retVal, version);

            if (m != null) {
                retVal.importMission(m);
            }
        }

        // Restore references on AtBContracts
        for (AtBContract contract : retVal.getAtBContracts()) {
            contract.restore(retVal);
        }

        MekHQ.getLogger().info("Load Mission Nodes Complete!");
    }

    private static String checkUnits(Node wn) {
        MekHQ.getLogger().info("Checking for missing entities...");

        List<String> unitList = new ArrayList<>();
        NodeList wList = wn.getChildNodes();

        // Okay, lets iterate through the children, eh?
        for (int x = 0; x < wList.getLength(); x++) {
            Node wn2 = wList.item(x);

            // If it's not an element node, we ignore it.
            if (wn2.getNodeType() != Node.ELEMENT_NODE) {
                continue;
            }

            if (!wn2.getNodeName().equalsIgnoreCase("unit")) {
                continue;
            }

            NodeList nl = wn2.getChildNodes();

            for (int y = 0; y < nl.getLength(); y++) {
                Node wn3 = nl.item(y);
                if (wn3.getNodeName().equalsIgnoreCase("entity")) {
                    try {
                        if (null == MekHqXmlUtil.getEntityFromXmlString(wn3)) {
                            String name = MekHqXmlUtil.getEntityNameFromXmlString(wn3);
                            if (!unitList.contains(name)) {
                                unitList.add(name);
                            }
                        }
                    } catch (Exception e) {
                        MekHQ.getLogger().error(CampaignXmlParser.class, "Could not read entity from XML");
                        MekHQ.getLogger().error(CampaignXmlParser.class, e);
                    }
                }
            }
        }
        MekHQ.getLogger().info("Finished checking for missing entities!");

        if (unitList.isEmpty()) {
            return null;
        } else {
            StringBuilder unitListString = new StringBuilder();
            for (String s : unitList) {
                unitListString.append("\n").append(s);
            }
            MekHQ.getLogger().error(String.format("Could not load the following units: %s", unitListString.toString()));
            return unitListString.toString();
        }
    }

    private static void processUnitNodes(Campaign retVal, Node wn, Version version) {
        MekHQ.getLogger().info("Loading Unit Nodes from XML...");

        NodeList wList = wn.getChildNodes();

        // Okay, lets iterate through the children, eh?
        for (int x = 0; x < wList.getLength(); x++) {
            Node wn2 = wList.item(x);

            // If it's not an element node, we ignore it.
            if (wn2.getNodeType() != Node.ELEMENT_NODE) {
                continue;
            }

            if (!wn2.getNodeName().equalsIgnoreCase("unit")) {
                // Error condition of sorts!
                // Errr, what should we do here?
                MekHQ.getLogger().error("Unknown node type not loaded in Unit nodes: " + wn2.getNodeName());

                continue;
            }

            Unit u = Unit.generateInstanceFromXML(wn2, version);

            if (u != null) {
                retVal.importUnit(u);
            }
        }

        MekHQ.getLogger().info("Load Unit Nodes Complete!");
    }

    private static void processPartNodes(Campaign retVal, Node wn, Version version) {
        MekHQ.getLogger().info("Loading Part Nodes from XML...");

        NodeList wList = wn.getChildNodes();

        // Okay, lets iterate through the children, eh?
        List<Part> parts = new ArrayList<>();
        for (int x = 0; x < wList.getLength(); x++) {
            Node wn2 = wList.item(x);

            // If it's not an element node, we ignore it.
            if (wn2.getNodeType() != Node.ELEMENT_NODE) {
                continue;
            }

            if (!wn2.getNodeName().equalsIgnoreCase("part")) {
                // Error condition of sorts!
                // Errr, what should we do here?
                MekHQ.getLogger().error("Unknown node type not loaded in Part nodes: " + wn2.getNodeName());

                continue;
            }

            Part p = Part.generateInstanceFromXML(wn2, version);

            if (p != null) {
                parts.add(p);
            }
        }

        retVal.importParts(parts);

        MekHQ.getLogger().info("Load Part Nodes Complete!");
    }

    private static void postProcessParts(Campaign retVal, Version version) {
        Map<Integer, Part> replaceParts = new HashMap<>();
        List<Part> removeParts = new ArrayList<>();
        for (Part prt : retVal.getWarehouse().getParts()) {
            prt.fixReferences(retVal);

            // Remove fundamentally broken equipment parts
            if (((prt instanceof EquipmentPart) && ((EquipmentPart) prt).getType() == null)
                    || ((prt instanceof MissingEquipmentPart) && ((MissingEquipmentPart) prt).getType() == null)) {
                MekHQ.getLogger().warning("Could not find matching EquipmentType for part " + prt.getName());
                removeParts.add(prt);
                continue;
            }

            // deal with equipmentparts that are now subtyped
            if (isLegacyMASC(prt)) {
                Part replacement = new MASC(prt.getUnitTonnage(), ((EquipmentPart) prt).getType(),
                        ((EquipmentPart) prt).getEquipmentNum(), retVal, 0, prt.isOmniPodded());
                replacement.setId(prt.getId());
                replacement.setUnit(prt.getUnit());
                replaceParts.put(prt.getId(), replacement);
            }

            if (isLegacyMissingMASC(prt)) {
                Part replacement = new MissingMASC(prt.getUnitTonnage(),
                        ((MissingEquipmentPart) prt).getType(), ((MissingEquipmentPart) prt).getEquipmentNum(), retVal,
                        prt.getTonnage(), 0, prt.isOmniPodded());
                replacement.setId(prt.getId());
                replacement.setUnit(prt.getUnit());
                replaceParts.put(prt.getId(), replacement);
            }

            // Fixup LargeCraftAmmoBins from old versions
            if ((prt.getUnit() != null) && (prt.getUnit().getEntity() != null)
                    && ((version.getMinorVersion() < 43)
                            || ((version.getMinorVersion() == 43) && (version.getSnapshot() < 5)))
                    && ((prt instanceof AmmoBin) || (prt instanceof MissingAmmoBin))) {
                if (prt.getUnit().getEntity().usesWeaponBays()) {
                    Mounted ammo;
                    if (prt instanceof EquipmentPart) {
                        ammo = prt.getUnit().getEntity().getEquipment(((EquipmentPart) prt).getEquipmentNum());
                    } else {
                        ammo = prt.getUnit().getEntity().getEquipment(((MissingEquipmentPart) prt).getEquipmentNum());
                    }
                    if (null != ammo) {
                        if (prt instanceof AmmoBin) {
                            LargeCraftAmmoBin replacement = new LargeCraftAmmoBin(prt.getUnitTonnage(),
                                    ((AmmoBin) prt).getType(),
                                    ((AmmoBin) prt).getEquipmentNum(),
                                    ((AmmoBin) prt).getShotsNeeded(),
                                    ammo.getSize(), retVal);
                            replacement.setId(prt.getId());
                            replacement.setUnit(prt.getUnit());
                            replacement.setBay(prt.getUnit().getEntity().getBayByAmmo(ammo));
                            replaceParts.put(prt.getId(), replacement);
                        } else {
                            MissingLargeCraftAmmoBin replacement = new MissingLargeCraftAmmoBin(prt.getUnitTonnage(),
                                    ((MissingAmmoBin) prt).getType(),
                                    ((MissingAmmoBin) prt).getEquipmentNum(),
                                    ammo.getSize(), retVal);
                            replacement.setId(prt.getId());
                            replacement.setUnit(prt.getUnit());
                            replacement.setBay(prt.getUnit().getEntity().getBayByAmmo(ammo));
                            replaceParts.put(prt.getId(), replacement);
                        }
                    }
                }
            }
        }

        // Replace parts that need to be replaced
        for (Map.Entry<Integer, Part> entry : replaceParts.entrySet()) {
            int partId = entry.getKey();
            Part oldPart = retVal.getWarehouse().getPart(partId);
            if (oldPart != null) {
                retVal.getWarehouse().removePart(oldPart);
            }

            retVal.getWarehouse().addPart(entry.getValue());
        }

        // After replacing parts, go back through and remove more broken parts
        for (Part prt : retVal.getWarehouse().getParts()) {
            // deal with the Weapon as Heat Sink problem from earlier versions
            if ((prt instanceof HeatSink) && !prt.getName().contains("Heat Sink")) {
                removeParts.add(prt);
                continue;
            }

            Unit u = prt.getUnit();
            if (u != null) {
                // get rid of any equipmentparts without locations or mounteds
                if (prt instanceof EquipmentPart) {
                    EquipmentPart ePart = (EquipmentPart) prt;
                    Mounted m = u.getEntity().getEquipment(ePart.getEquipmentNum());

                    // Remove equipment parts missing mounts
                    if (m == null) {
                        removeParts.add(prt);
                        continue;
                    }

                    // Remove equipment parts without a valid location, unless they're an ammo bin as they may not have a location
                    if ((m.getLocation() == Entity.LOC_NONE) && !(prt instanceof AmmoBin)) {
                        removeParts.add(prt);
                        continue;
                    }

                    // Remove existing duplicate parts.
                    Part duplicatePart = u.getPartForEquipmentNum(ePart.getEquipmentNum(), prt.getLocation());
                    if ((duplicatePart instanceof EquipmentPart)
                            && ePart.getType().equals(((EquipmentPart) duplicatePart).getType())) {
                        removeParts.add(prt);
                        continue;
                    }
                }
                if (prt instanceof MissingEquipmentPart) {
                    Mounted m = u.getEntity().getEquipment(((MissingEquipmentPart) prt).getEquipmentNum());

                    // Remove equipment parts missing mounts
                    if (m == null) {
                        removeParts.add(prt);
                        continue;
                    }

                    // Remove missing equipment parts without a valid location, unless they're an ammo bin as they may not have a location
                    if ((m.getLocation() == Entity.LOC_NONE) && !(prt instanceof MissingAmmoBin)) {
                        removeParts.add(prt);
                        continue;
                    }
                }

                // if the type is a BayWeapon, remove
                if ((prt instanceof EquipmentPart)
                        && (((EquipmentPart) prt).getType() instanceof BayWeapon)) {
                    removeParts.add(prt);
                    continue;
                }

                if ((prt instanceof MissingEquipmentPart)
                        && (((MissingEquipmentPart) prt).getType() instanceof BayWeapon)) {
                    removeParts.add(prt);
                    continue;
                }

                // if actuators on units have no location (on version 1.23 and
                // earlier) then remove them and let initializeParts (called
                // later) create new ones
                if ((prt instanceof MekActuator) && (prt.getLocation() == Entity.LOC_NONE)) {
                    removeParts.add(prt);
                } else if ((prt instanceof MissingMekActuator) && (prt.getLocation() == Entity.LOC_NONE)) {
                    removeParts.add(prt);
                } else if (((u.getEntity() instanceof SmallCraft) || (u.getEntity() instanceof Jumpship))
                        && ((prt instanceof EnginePart) || (prt instanceof MissingEnginePart))) {
                    //units from earlier versions might have the wrong kind of engine
                    removeParts.add(prt);
                } else {
                    u.addPart(prt);
                }
            }

            // deal with true values for sensor and life support on non-Mech heads
            if ((prt instanceof MekLocation)
                    && (((MekLocation) prt).getLoc() != Mech.LOC_HEAD)) {
                ((MekLocation) prt).setSensors(false);
                ((MekLocation) prt).setLifeSupport(false);
            }

            if (prt instanceof MissingPart) {
                // Missing Parts should only exist on units, but there have
                // been cases where they continue to float around outside of units
                // so this should clean that up
                if (null == u) {
                    removeParts.add(prt);
                } else {
                    // run this to make sure that slots for missing parts are set as
                    // unrepairable
                    // because they will not be in missing locations
                    prt.updateConditionFromPart();
                }
            }

            // old versions didnt distinguish tank engines
            if ((prt instanceof EnginePart) && prt.getName().contains("Vehicle")) {
                boolean isHover = null != u
                        && u.getEntity().getMovementMode() == EntityMovementMode.HOVER && u.getEntity() instanceof Tank;
                ((EnginePart) prt).fixTankFlag(isHover);
            }

            // clan flag might not have been properly set in early versions
            if ((prt instanceof EnginePart) && prt.getName().contains("(Clan")
                    && (prt.getTechBase() != Part.T_CLAN)) {
                ((EnginePart) prt).fixClanFlag();
            }
            if ((prt instanceof MissingEnginePart) && (null != u)
                    && (u.getEntity() instanceof Tank)) {
                boolean isHover = u.getEntity().getMovementMode() == EntityMovementMode.HOVER;
                ((MissingEnginePart) prt).fixTankFlag(isHover);
            }
            if ((prt instanceof MissingEnginePart)
                    && prt.getName().contains("(Clan") && (prt.getTechBase() != Part.T_CLAN)) {
                ((MissingEnginePart) prt).fixClanFlag();
            }

            if ((version.getMajorVersion() == 0)
                    && ((version.getMinorVersion() < 44)
                            || ((version.getMinorVersion() == 43) && (version.getSnapshot() < 7)))) {
                if ((prt instanceof MekLocation)
                        && (((MekLocation) prt).getStructureType() == EquipmentType.T_STRUCTURE_ENDO_STEEL)) {
                    if (null != u) {
                        ((MekLocation) prt).setClan(TechConstants.isClan(u.getEntity().getStructureTechLevel()));
                    } else {
                        ((MekLocation) prt).setClan(retVal.getFaction().isClan());
                    }
                } else if ((prt instanceof MissingMekLocation)
                        && (((MissingMekLocation) prt).getStructureType() == EquipmentType.T_STRUCTURE_ENDO_STEEL)) {
                    if (null != u) {
                        ((MissingMekLocation) prt).setClan(TechConstants.isClan(u.getEntity().getStructureTechLevel()));
                    }
                }
            }

            // Spare Ammo bins are useless
            if ((prt instanceof AmmoBin) && prt.isSpare()) {
                removeParts.add(prt);
            }
        }
        for (Part prt : removeParts) {
            MekHQ.getLogger().debug("Removing part #" + prt.getId() + " " + prt.getName());
            retVal.getWarehouse().removePart(prt);
        }
    }

    /**
     * Determines if the supplied part is a MASC from an older save. This means that it needs to be converted
     * to an actual MASC part.
     * @param p The part to check.
     * @return Whether it's an old MASC.
     */
    private static boolean isLegacyMASC(Part p) {
        return (p instanceof EquipmentPart) &&
                !(p instanceof MASC) &&
                ((EquipmentPart) p).getType().hasFlag(MiscType.F_MASC) &&
                (((EquipmentPart) p).getType() instanceof MiscType);
    }

    /**
     * Determines if the supplied part is a "missing" MASC from an older save. This means that it needs to be converted
     * to an actual "missing" MASC part.
     * @param p The part to check.
     * @return Whether it's an old "missing" MASC.
     */
    private static boolean isLegacyMissingMASC(Part p) {
        return (p instanceof MissingEquipmentPart) &&
                !(p instanceof MissingMASC) &&
                ((MissingEquipmentPart) p).getType().hasFlag(MiscType.F_MASC) &&
                (((MissingEquipmentPart) p).getType() instanceof MiscType);
    }

    private static void updatePlanetaryEventsFromXML(Node wn) {
        List<Planet.PlanetaryEvent> events;
        Map<Integer, List<Planet.PlanetaryEvent>> eventsMap = new HashMap<>();

        NodeList wList = wn.getChildNodes();
        for (int x = 0; x < wList.getLength(); x++) {
            Node wn2 = wList.item(x);

            // If it's not an element node, we ignore it.
            if (wn2.getNodeType() != Node.ELEMENT_NODE) {
                continue;
            }

            if (wn2.getNodeName().equalsIgnoreCase("system")) {
                NodeList systemNodes = wn2.getChildNodes();
                String systemId = null;
                List<PlanetarySystem.PlanetarySystemEvent> sysEvents = new ArrayList<>();
                eventsMap.clear();
                for (int n = 0; n < systemNodes.getLength(); ++n) {
                    Node systemNode = systemNodes.item(n);
                    if (systemNode.getNodeType() != Node.ELEMENT_NODE) {
                        continue;
                    }
                    if (systemNode.getNodeName().equalsIgnoreCase("id")) {
                        systemId = systemNode.getTextContent();
                    } else if (systemNode.getNodeName().equalsIgnoreCase("event")) {
                        PlanetarySystem.PlanetarySystemEvent event = Systems.getInstance().readPlanetarySystemEvent(systemNode);
                        if (null != event) {
                            event.custom = true;
                            sysEvents.add(event);
                        }
                    } else if (systemNode.getNodeName().equalsIgnoreCase("planet")) {
                        NodeList planetNodes = systemNode.getChildNodes();
                        int sysPos = 0;
                        events = new ArrayList<>();
                        for (int j = 0; j < planetNodes.getLength(); ++j) {
                            Node planetNode = planetNodes.item(j);
                            if (planetNode.getNodeType() != Node.ELEMENT_NODE) {
                                continue;
                            }
                            if (planetNode.getNodeName().equalsIgnoreCase("sysPos")) {
                                sysPos = Integer.parseInt(planetNode.getTextContent());
                            } else if (planetNode.getNodeName().equalsIgnoreCase("event")) {
                                Planet.PlanetaryEvent event = Systems.getInstance().readPlanetaryEvent(planetNode);
                                if (null != event) {
                                    event.custom = true;
                                    events.add(event);
                                }
                            }
                        }
                        if (sysPos > 0 && !events.isEmpty()) {
                            eventsMap.put(sysPos, events);
                        }
                    }
                }
                if (null != systemId) {
                    //iterate through events hash and assign events to planets
                    Iterator<Map.Entry<Integer, List<PlanetaryEvent>>> it = eventsMap.entrySet().iterator();
                    while (it.hasNext()) {
                        Map.Entry<Integer, List<PlanetaryEvent>> pair = it.next();
                        Systems.getInstance().updatePlanetaryEvents(systemId, pair.getValue(), true, pair.getKey());
                    }
                    //check for system-wide events
                    if (!sysEvents.isEmpty()) {
                        Systems.getInstance().updatePlanetarySystemEvents(systemId, sysEvents, true);
                    }
                }
            }

            //legacy code for before switch to planetary systems if planet is at top level
            if (wn2.getNodeName().equalsIgnoreCase("planet")) {
                NodeList planetNodes = wn2.getChildNodes();
                String planetId = null;
                events = new ArrayList<>();
                for (int n = 0; n < planetNodes.getLength(); ++n) {
                    Node planetNode = planetNodes.item(n);
                    if (planetNode.getNodeType() != Node.ELEMENT_NODE) {
                        continue;
                    }

                    if (planetNode.getNodeName().equalsIgnoreCase("id")) {
                        planetId = planetNode.getTextContent();
                    } else if (planetNode.getNodeName().equalsIgnoreCase("event")) {
                        Planet.PlanetaryEvent event = Systems.getInstance().readPlanetaryEvent(planetNode);
                        if (null != event) {
                            event.custom = true;
                            events.add(event);
                        }
                    }
                }
                if (null != planetId) {
                    Systems.getInstance().updatePlanetaryEvents(planetId, events, true);
                }
            }
        }
    }


    //region Migration Methods
    //region Ancestry Migration
    private static Map<UUID, List<Person>> ancestryMigrationMap = new HashMap<>();

    /**
     * This method is used to add people to the ancestry migration map that is used to migrate
     * from the old Ancestors setup to {@link mekhq.campaign.personnel.familyTree.Genealogy} starting
     * from 0.47.8
     * @param ancestorsId the Person's Ancestor Id
     * @param person the person to add the the above HashMap
     */
    public static void addToAncestryMigrationMap(UUID ancestorsId, Person person) {
        ancestryMigrationMap.putIfAbsent(ancestorsId, new ArrayList<>());
        ancestryMigrationMap.get(ancestorsId).add(person);
    }

    /**
     * This method is used to migrate from Ancestry nodes to
     * {@link mekhq.campaign.personnel.familyTree.Genealogy} since the swap-over in 0.47.8
     * @param wn the node containing the saved ancestry
     */
    private static void migrateAncestorNodes(Campaign campaign, Node wn) {
        NodeList wList = wn.getChildNodes();

        for (int x = 0; x < wList.getLength(); x++) {
            // First, we determine the node values
            UUID id = null;
            Person father = null;
            Person mother = null;
            Node wn2 = wList.item(x);

            if ((wn2.getNodeType() != Node.ELEMENT_NODE)
                    || !wn2.getNodeName().equalsIgnoreCase("ancestor")) {
                continue;
            }

            NodeList nl = wn2.getChildNodes();
            for (int y = 0; y < nl.getLength(); y++) {
                Node wn3 = nl.item(y);
                if (wn3.getNodeName().equalsIgnoreCase("id")) {
                    id = UUID.fromString(wn3.getTextContent().trim());
                } else if (wn3.getNodeName().equalsIgnoreCase("fatherId")) {
                    father = campaign.getPerson(UUID.fromString(wn3.getTextContent().trim()));
                } else if (wn3.getNodeName().equalsIgnoreCase("motherId")) {
                    mother = campaign.getPerson(UUID.fromString(wn3.getTextContent().trim()));
                }
            }

            // We skip the Person if they are null or cannot be migrated
            if ((id == null) || !ancestryMigrationMap.containsKey(id)) {
                continue;
            }

            // Finally, we migrate the individual person data
            Iterator<Person> people = ancestryMigrationMap.get(id).iterator();
            while (people.hasNext()) {
                Person person = people.next();
                people.remove();

                if (father == null) {
                    MekHQ.getLogger().warning("Unknown father does not exist, skipping adding Genealogy for them.");
                } else if (father.getId() != null) {
                    person.getGenealogy().addFamilyMember(FamilialRelationshipType.PARENT, father);
                    father.getGenealogy().addFamilyMember(FamilialRelationshipType.CHILD, person);
                } else {
                    MekHQ.getLogger().warning("Person with id " + father.getId() + "does not exist, skipping adding Genealogy for them.");
                }

                if (mother == null) {
                    MekHQ.getLogger().warning("Unknown mother does not exist, skipping adding Genealogy for them.");
                } else if (mother.getId() != null) {
                    person.getGenealogy().addFamilyMember(FamilialRelationshipType.PARENT, mother);
                    mother.getGenealogy().addFamilyMember(FamilialRelationshipType.CHILD, person);
                } else {
                    MekHQ.getLogger().warning("Person with id " + mother.getId() + " does not exist, skipping adding Genealogy for them.");
                }
            }
        }
    }
    //endregion Ancestry Migration
    //endregion Migration Methods
}<|MERGE_RESOLUTION|>--- conflicted
+++ resolved
@@ -331,14 +331,12 @@
 
         // Okay, after we've gone through all the nodes and constructed the
         // Campaign object...
-<<<<<<< HEAD
         final CampaignOptions options = retVal.getCampaignOptions();
-=======
+
         // Apply Migration
         if (version.isLowerThan("0.49.3")) {
             CamouflageMigrator.migrateCamouflage(retVal.getCamouflage());
         }
->>>>>>> ac90643a
 
         // We need to do a post-process pass to restore a number of references.
         // Fix any Person Id References
