--- conflicted
+++ resolved
@@ -41,40 +41,15 @@
 import mekhq.campaign.mission.Mission;
 import mekhq.campaign.mission.Scenario;
 import mekhq.campaign.mod.am.InjuryTypes;
-<<<<<<< HEAD
-import mekhq.campaign.parts.EnginePart;
-import mekhq.campaign.parts.MekActuator;
-import mekhq.campaign.parts.MekLocation;
-import mekhq.campaign.parts.MissingEnginePart;
-import mekhq.campaign.parts.MissingMekActuator;
-import mekhq.campaign.parts.MissingMekLocation;
-import mekhq.campaign.parts.MissingPart;
-import mekhq.campaign.parts.Part;
-import mekhq.campaign.parts.equipment.AmmoBin;
-import mekhq.campaign.parts.equipment.EquipmentPart;
-import mekhq.campaign.parts.equipment.HeatSink;
-import mekhq.campaign.parts.equipment.LargeCraftAmmoBin;
-import mekhq.campaign.parts.equipment.MASC;
-import mekhq.campaign.parts.equipment.MissingAmmoBin;
-import mekhq.campaign.parts.equipment.MissingEquipmentPart;
-import mekhq.campaign.parts.equipment.MissingLargeCraftAmmoBin;
-import mekhq.campaign.parts.equipment.MissingMASC;
-import mekhq.campaign.personnel.Person;
-import mekhq.campaign.personnel.ranks.Ranks;
-import mekhq.campaign.personnel.RetirementDefectionTracker;
-import mekhq.campaign.personnel.SkillType;
-import mekhq.campaign.personnel.SpecialAbility;
-import mekhq.campaign.unit.cleanup.EquipmentUnscrambler;
-import mekhq.campaign.unit.cleanup.EquipmentUnscramblerResult;
-=======
 import mekhq.campaign.parts.*;
 import mekhq.campaign.parts.equipment.*;
 import mekhq.campaign.personnel.*;
 import mekhq.campaign.personnel.enums.FamilialRelationshipType;
 import mekhq.campaign.personnel.ranks.RankSystem;
 import mekhq.campaign.personnel.ranks.RankValidator;
->>>>>>> 9994bd44
 import mekhq.campaign.unit.Unit;
+import mekhq.campaign.unit.cleanup.EquipmentUnscrambler;
+import mekhq.campaign.unit.cleanup.EquipmentUnscramblerResult;
 import mekhq.campaign.universe.Planet;
 import mekhq.campaign.universe.Planet.PlanetaryEvent;
 import mekhq.campaign.universe.PlanetarySystem;
@@ -403,13 +378,13 @@
                 unit.setForceId(-1);
             }
 
-            // Its annoying to have to do this, but this helps to ensure
+            // It's annoying to have to do this, but this helps to ensure
             // that equipment numbers correspond to the right parts - its
             // possible that these might have changed if changes were made to
             // the ordering of equipment in the underlying data file for the unit.
             // We're not checking for refit here.
-            EquipmentUnscrambler unscrambler = EquipmentUnscrambler.create(unit);
-            EquipmentUnscramblerResult result = unscrambler.unscramble();
+            final EquipmentUnscrambler unscrambler = EquipmentUnscrambler.create(unit);
+            final EquipmentUnscramblerResult result = unscrambler.unscramble();
             if (!result.succeeded()) {
                 MekHQ.getLogger().warning(result.getMessage());
             }
