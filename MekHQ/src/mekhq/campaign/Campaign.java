--- conflicted
+++ resolved
@@ -3877,7 +3877,6 @@
         if (getLocalDate().getDayOfWeek() == DayOfWeek.MONDAY) {
             processShipSearch();
 
-<<<<<<< HEAD
             // Training Experience - Award to eligible training Strategic Formations on active contracts
             for (StrategicFormation strategicFormation : getStrategicFormationsTable().values()) {
                 if (!strategicFormation.getRole().isTraining()) {
@@ -3896,14 +3895,6 @@
 
                 awardTrainingXP(strategicFormation);
             }
-=======
-            // Training Experience - Award to eligible training Combat Teams on active contracts
-            getCombatTeamsTable().values().stream()
-                    .filter(combatTeam -> combatTeam.getRole().isTraining()
-                            && (combatTeam.getContract(this) != null) && combatTeam.isEligible(this)
-                            && combatTeam.getContract(this).isActiveOn(getLocalDate(), true))
-                    .forEach(this::awardTrainingXP);
->>>>>>> 87805833
         }
 
         if (getLocalDate().getDayOfMonth() == 1) {
