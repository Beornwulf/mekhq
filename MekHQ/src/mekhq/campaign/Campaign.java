/*
 * Campaign.java
 *
 * Copyright (c) 2009 Jay Lawson <jaylawson39 at yahoo.com>. All rights reserved.
 *
 * This file is part of MekHQ.
 *
 * MekHQ is free software: you can redistribute it and/or modify
 * it under the terms of the GNU General Public License as published by
 * the Free Software Foundation, either version 3 of the License, or
 * (at your option) any later version.
 *
 * MekHQ is distributed in the hope that it will be useful,
 * but WITHOUT ANY WARRANTY; without even the implied warranty of
 * MERCHANTABILITY or FITNESS FOR A PARTICULAR PURPOSE.  See the
 * GNU General Public License for more details.
 *
 * You should have received a copy of the GNU General Public License
 * along with MekHQ.  If not, see <http://www.gnu.org/licenses/>.
 */

package mekhq.campaign;

import java.io.File;
import java.io.PrintWriter;
import java.io.Serializable;
import java.text.DateFormat;
import java.text.SimpleDateFormat;
import java.util.*;
import java.util.concurrent.TimeUnit;
import java.util.function.Predicate;
import java.util.stream.Collectors;
import java.util.stream.Stream;

import javax.swing.JOptionPane;

import mekhq.*;
import mekhq.campaign.finances.*;
import mekhq.campaign.log.*;
import mekhq.service.AutosaveService;
import mekhq.service.IAutosaveService;
import org.joda.time.DateTime;

import megamek.client.RandomNameGenerator;
import megamek.client.RandomUnitGenerator;
import megamek.common.Aero;
import megamek.common.BattleArmor;
import megamek.common.BombType;
import megamek.common.Compute;
import megamek.common.ConvFighter;
import megamek.common.Coords;
import megamek.common.Dropship;
import megamek.common.Entity;
import megamek.common.EntityMovementMode;
import megamek.common.EquipmentType;
import megamek.common.FighterSquadron;
import megamek.common.Game;
import megamek.common.GunEmplacement;
import megamek.common.IBomber;
import megamek.common.ITechManager;
import megamek.common.ITechnology;
import megamek.common.Infantry;
import megamek.common.Jumpship;
import megamek.common.LandAirMech;
import megamek.common.Mech;
import megamek.common.MechFileParser;
import megamek.common.MechSummary;
import megamek.common.MechSummaryCache;
import megamek.common.MiscType;
import megamek.common.Mounted;
import megamek.common.Player;
import megamek.common.Protomech;
import megamek.common.SimpleTechLevel;
import megamek.common.SmallCraft;
import megamek.common.Tank;
import megamek.common.TargetRoll;
import megamek.common.Warship;
import megamek.common.annotations.Nullable;
import megamek.common.loaders.BLKFile;
import megamek.common.loaders.EntityLoadingException;
import megamek.common.logging.LogLevel;
import megamek.common.options.GameOptions;
import megamek.common.options.IBasicOption;
import megamek.common.options.IOption;
import megamek.common.options.IOptionGroup;
import megamek.common.util.BuildingBlock;
import megamek.common.util.DirectoryItems;
import mekhq.campaign.event.AcquisitionEvent;
import mekhq.campaign.event.AstechPoolChangedEvent;
import mekhq.campaign.event.DayEndingEvent;
import mekhq.campaign.event.DeploymentChangedEvent;
import mekhq.campaign.event.GMModeEvent;
import mekhq.campaign.event.LoanNewEvent;
import mekhq.campaign.event.LoanPaidEvent;
import mekhq.campaign.event.MedicPoolChangedEvent;
import mekhq.campaign.event.MissionNewEvent;
import mekhq.campaign.event.NetworkChangedEvent;
import mekhq.campaign.event.NewDayEvent;
import mekhq.campaign.event.OrganizationChangedEvent;
import mekhq.campaign.event.OvertimeModeEvent;
import mekhq.campaign.event.PartArrivedEvent;
import mekhq.campaign.event.PartChangedEvent;
import mekhq.campaign.event.PartNewEvent;
import mekhq.campaign.event.PartRemovedEvent;
import mekhq.campaign.event.PartWorkEvent;
import mekhq.campaign.event.PersonChangedEvent;
import mekhq.campaign.event.PersonNewEvent;
import mekhq.campaign.event.PersonRemovedEvent;
import mekhq.campaign.event.ReportEvent;
import mekhq.campaign.event.ScenarioChangedEvent;
import mekhq.campaign.event.ScenarioNewEvent;
import mekhq.campaign.event.UnitNewEvent;
import mekhq.campaign.event.UnitRemovedEvent;
import mekhq.campaign.force.Force;
import mekhq.campaign.force.Lance;
import mekhq.campaign.market.ContractMarket;
import mekhq.campaign.market.PartsStore;
import mekhq.campaign.market.PersonnelMarket;
import mekhq.campaign.market.ShoppingList;
import mekhq.campaign.market.UnitMarket;
import mekhq.campaign.mission.AtBContract;
import mekhq.campaign.mission.AtBScenario;
import mekhq.campaign.mission.Contract;
import mekhq.campaign.mission.Mission;
import mekhq.campaign.mission.Scenario;
import mekhq.campaign.mission.atb.AtBScenarioFactory;
import mekhq.campaign.mod.am.InjuryUtil;
import mekhq.campaign.parts.AmmoStorage;
import mekhq.campaign.parts.Armor;
import mekhq.campaign.parts.BaArmor;
import mekhq.campaign.parts.MekLocation;
import mekhq.campaign.parts.MissingMekActuator;
import mekhq.campaign.parts.MissingPart;
import mekhq.campaign.parts.OmniPod;
import mekhq.campaign.parts.Part;
import mekhq.campaign.parts.PartInUse;
import mekhq.campaign.parts.PartInventory;
import mekhq.campaign.parts.ProtomekArmor;
import mekhq.campaign.parts.Refit;
import mekhq.campaign.parts.SpacecraftCoolingSystem;
import mekhq.campaign.parts.StructuralIntegrity;
import mekhq.campaign.parts.equipment.AmmoBin;
import mekhq.campaign.parts.equipment.EquipmentPart;
import mekhq.campaign.parts.equipment.MissingEquipmentPart;
import mekhq.campaign.personnel.AbstractPersonnelGenerator;
import mekhq.campaign.personnel.Ancestors;
import mekhq.campaign.personnel.Bloodname;
import mekhq.campaign.personnel.DefaultPersonnelGenerator;
import mekhq.campaign.personnel.Person;
import mekhq.campaign.personnel.PersonnelOptions;
import mekhq.campaign.personnel.Rank;
import mekhq.campaign.personnel.Ranks;
import mekhq.campaign.personnel.RetirementDefectionTracker;
import mekhq.campaign.personnel.Skill;
import mekhq.campaign.personnel.SkillType;
import mekhq.campaign.personnel.SpecialAbility;
import mekhq.campaign.rating.CampaignOpsReputation;
import mekhq.campaign.rating.FieldManualMercRevDragoonsRating;
import mekhq.campaign.rating.IUnitRating;
import mekhq.campaign.rating.UnitRatingMethod;
import mekhq.campaign.unit.CrewType;
import mekhq.campaign.unit.TestUnit;
import mekhq.campaign.unit.Unit;
import mekhq.campaign.unit.UnitOrder;
import mekhq.campaign.unit.UnitTechProgression;
import mekhq.campaign.universe.AbstractFactionSelector;
import mekhq.campaign.universe.AbstractPlanetSelector;
import mekhq.campaign.universe.DefaultFactionSelector;
import mekhq.campaign.universe.DefaultPlanetSelector;
import mekhq.campaign.universe.Era;
import mekhq.campaign.universe.Faction;
import mekhq.campaign.universe.IUnitGenerator;
import mekhq.campaign.universe.News;
import mekhq.campaign.universe.NewsItem;
import mekhq.campaign.universe.Planet;
import mekhq.campaign.universe.PlanetarySystem;
import mekhq.campaign.universe.RATGeneratorConnector;
import mekhq.campaign.universe.RATManager;
import mekhq.campaign.universe.RandomFactionGenerator;
import mekhq.campaign.universe.RangedFactionSelector;
import mekhq.campaign.universe.RangedPlanetSelector;
import mekhq.campaign.universe.Systems;
import mekhq.campaign.work.IAcquisitionWork;
import mekhq.campaign.work.IPartWork;
import mekhq.gui.GuiTabType;
import mekhq.gui.dialog.HistoricalDailyReportDialog;
import mekhq.gui.utilities.PortraitFileFactory;
import mekhq.module.atb.AtBEventProcessor;

/**
 * The main campaign class, keeps track of teams and units
 * @author Taharqa
 */
public class Campaign implements Serializable, ITechManager {
    public static final String REPORT_LINEBREAK = "<br/><br/>"; //$NON-NLS-1$

    private static final long serialVersionUID = -6312434701389973056L;

    private UUID id;

    // we have three things to track: (1) teams, (2) units, (3) repair tasks
    // we will use the same basic system (borrowed from MegaMek) for tracking
    // all three
    // OK now we have more, parts, personnel, forces, missions, and scenarios.
    // and more still - we're tracking DropShips and WarShips in a separate set so that we can assign units to transports
    private Map<UUID, Unit> units = new LinkedHashMap<>();
    private Set<UUID> transportShips = new HashSet<>();
    private Map<UUID, Person> personnel = new LinkedHashMap<>();
    private Map<UUID, Ancestors> ancestors = new LinkedHashMap<>();
    private TreeMap<Integer, Part> parts = new TreeMap<>();
    private TreeMap<Integer, Force> forceIds = new TreeMap<>();
    private TreeMap<Integer, Mission> missions = new TreeMap<>();
    private TreeMap<Integer, Scenario> scenarios = new TreeMap<>();
    private Map<UUID, List<Kill>> kills = new HashMap<>();

    private Map<String, Integer> duplicateNameHash = new HashMap<>();

    private int astechPool;
    private int astechPoolMinutes;
    private int astechPoolOvertime;
    private int medicPool;

    private int lastPartId;
    private int lastForceId;
    private int lastMissionId;
    private int lastScenarioId;

    // indicates whether or not the campaign should be gzipped, if possible.
    private boolean preferGzippedOutput;

    // I need to put a basic game object in campaign so that I can
    // assign it to the entities, otherwise some entity methods may get NPE
    // if they try to call up game options
    private Game game;
    private Player player;

    private GameOptions gameOptions;

    private String name;

    private RandomNameGenerator rng;

    // hierarchically structured Force object to define TO&E
    private Force forces;
    private Hashtable<Integer, Lance> lances; //AtB

    // calendar stuff
    private GregorianCalendar calendar;
    private DateTime currentDateTime;
    private String dateFormat;
    private String shortDateFormat;

    private String factionCode;
    private int techFactionCode;
    private String retainerEmployerCode; //AtB
    private Ranks ranks;

    private ArrayList<String> currentReport;
    private transient String currentReportHTML;
    private transient List<String> newReports;

    //this is updated and used per gaming session, it is enabled/disabled via the Campaign options
    //we're re-using the LogEntry class that is used to store Personnel entries
    public LinkedList<LogEntry> inMemoryLogHistory = new LinkedList<>();

    private boolean overtime;
    private boolean gmMode;
    private transient boolean overviewLoadingValue = true;

    private String camoCategory = Player.NO_CAMO;
    private String camoFileName = null;
    private int colorIndex = 0;

    private Finances finances;

    private CurrentLocation location;

    private News news;

    private PartsStore partsStore;

    private ArrayList<String> customs;

    private CampaignOptions campaignOptions;
    private RandomSkillPreferences rskillPrefs = new RandomSkillPreferences();
    private MekHQ app;

    private ShoppingList shoppingList;

    private PersonnelMarket personnelMarket;
    private ContractMarket contractMarket; //AtB
    private UnitMarket unitMarket; //AtB
    private RetirementDefectionTracker retirementDefectionTracker; // AtB
    private int fatigueLevel; //AtB
    private AtBConfiguration atbConfig; //AtB
    private AtBEventProcessor atbEventProcessor; //AtB
    private Calendar shipSearchStart; //AtB
    private int shipSearchType;
    private String shipSearchResult; //AtB
    private Calendar shipSearchExpiration; //AtB
    private IUnitGenerator unitGenerator;
    private IUnitRating unitRating;

    private final IAutosaveService autosaveService;

    public Campaign() {
        id = UUID.randomUUID();
        game = new Game();
        player = new Player(0, "self");
        game.addPlayer(0, player);
        calendar = new GregorianCalendar(3067, Calendar.JANUARY, 1);
        currentDateTime = new DateTime(calendar);
        CurrencyManager.getInstance().setCampaign(this);
        location = new CurrentLocation(Systems.getInstance().getSystems()
                .get("Outreach"), 0);
        campaignOptions = new CampaignOptions();
        currentReport = new ArrayList<>();
        currentReportHTML = "";
        newReports = new ArrayList<>();
        dateFormat = "EEEE, MMMM d yyyy";
        shortDateFormat = "yyyyMMdd";
        name = "My Campaign";
        rng = new RandomNameGenerator();
        rng.populateNames();
        overtime = false;
        gmMode = false;
        factionCode = "MERC";
        techFactionCode = ITechnology.F_MERC;
        retainerEmployerCode = null;
        Ranks.initializeRankSystems();
        ranks = Ranks.getRanksFromSystem(Ranks.RS_SL);
        forces = new Force(name);
        forceIds.put(0, forces);
        lances = new Hashtable<>();
        finances = new Finances();
        SkillType.initializeTypes();
        SpecialAbility.initializeSPA();
        astechPool = 0;
        medicPool = 0;
        resetAstechMinutes();
        partsStore = new PartsStore(this);
        gameOptions = new GameOptions();
        gameOptions.initialize();
        gameOptions.getOption("year").setValue(getGameYear());
        game.setOptions(gameOptions);
        customs = new ArrayList<>();
        shoppingList = new ShoppingList();
        news = new News(getGameYear(), id.getLeastSignificantBits());
        personnelMarket = new PersonnelMarket();
        contractMarket = new ContractMarket();
        unitMarket = new UnitMarket();
        retirementDefectionTracker = new RetirementDefectionTracker();
        fatigueLevel = 0;
        atbConfig = null;
        autosaveService = new AutosaveService(MekHQ.getLogger());
    }

    /**
     * @return the app
     */
    public MekHQ getApp() {
        return app;
    }

    /**
     * @param app the app to set
     */
    public void setApp(MekHQ app) {
        this.app = app;
    }

    /**
     * @return the overviewLoadingValue
     */
    public boolean isOverviewLoadingValue() {
        return overviewLoadingValue;
    }

    /**
     * @param overviewLoadingValue the overviewLoadingValue to set
     */
    public void setOverviewLoadingValue(boolean overviewLoadingValue) {
        this.overviewLoadingValue = overviewLoadingValue;
    }

    /**
     * Gets a hint which indicates if the campaign should be written to a
     * gzipped file, if possible.
     * @return A value indicating if the campaign should be written to a
     *         gzipped file, if possible.
     */
    public boolean getPreferGzippedOutput() {
        return preferGzippedOutput;
    }

    /**
     * Sets a hint indicating that the campaign should be gzipped, if possible.
     * This allows the Save dialog to present the user with the correct file
     * type on subsequent saves.
     * @param preferGzip A value indicating whether or not the campaign
     *                   should be gzipped if possible.
     */
    public void setPreferGzippedOutput(boolean preferGzip) {
        preferGzippedOutput = preferGzip;
    }

    public Game getGame() {
        return game;
    }

    public Player getPlayer() {
        return player;
    }

    public void setId(UUID id) {
        this.id = id;
    }

    public UUID getId() {
        return id;
    }

    public String getName() {
        return name;
    }

    public void setName(String s) {
        this.name = s;
    }

    public String getEraName() {
        return Era.getEraNameFromYear(getGameYear());
    }

    public int getEra() {
        return Era.getEra(getGameYear());
    }

    public String getTitle() {
        return getName() + " (" + getFactionName() + ")" + " - "
                + getDateAsString() + " (" + getEraName() + ")";
    }

    public void setCalendar(GregorianCalendar c) {
        calendar = c;
        currentDateTime = new DateTime(c);
    }

    public GregorianCalendar getCalendar() {
        return calendar;
    }

    public DateFormat getDateFormatter() {
        return new SimpleDateFormat(dateFormat);
    }

    public DateFormat getShortDateFormatter() {
        return new SimpleDateFormat(shortDateFormat);
    }

    public RandomNameGenerator getRNG() {
        return rng;
    }

    public void setRNG(RandomNameGenerator g) {
        this.rng = g;
    }

    public String getCurrentSystemName() {
        return location.getCurrentSystem().getPrintableName(getDateTime());
    }

    public PlanetarySystem getCurrentSystem() {
        return location.getCurrentSystem();
    }

    public Money getFunds() {
        return finances.getBalance();
    }

    public void setForces(Force f) {
        forces = f;
    }

    public Force getForces() {
        return forces;
    }

    public void importLance(Lance l) {
        lances.put(l.getForceId(), l);
    }

    public Hashtable<Integer, Lance> getLances() {
        return lances;
    }

    public ArrayList<Lance> getLanceList() {
        ArrayList<Lance> retVal = new ArrayList<>();
        for (Lance l : lances.values()) {
            if (forceIds.containsKey(l.getForceId())) {
                retVal.add(l);
            }
        }
        return retVal;
    }

    public void setShoppingList(ShoppingList sl) {
        shoppingList = sl;
    }

    public ShoppingList getShoppingList() {
        return shoppingList;
    }

    public void setPersonnelMarket(PersonnelMarket pm) {
        personnelMarket = pm;
    }

    public PersonnelMarket getPersonnelMarket() {
        return personnelMarket;
    }

    public void generateNewPersonnelMarket() {
        personnelMarket.generatePersonnelForDay(this);
    }

    public void setContractMarket(ContractMarket cm) {
        contractMarket = cm;
    }

    public ContractMarket getContractMarket() {
        return contractMarket;
    }

    public void generateNewContractMarket() {
        contractMarket.generateContractOffers(this);
    }

    public void setUnitMarket(UnitMarket um) {
        unitMarket = um;
    }

    public UnitMarket getUnitMarket() {
        return unitMarket;
    }

    public void generateNewUnitMarket() {
        unitMarket.generateUnitOffers(this);
    }

    public void setRetirementDefectionTracker(RetirementDefectionTracker rdt) {
        retirementDefectionTracker = rdt;
    }

    public RetirementDefectionTracker getRetirementDefectionTracker() {
        return retirementDefectionTracker;
    }

    public void setFatigueLevel(int fl) {
        fatigueLevel = fl;
    }

    public int getFatigueLevel() {
        return fatigueLevel;
    }

    /**
     * Initializes the unit generator based on the method chosen in campaignOptions.
     * Called when the unit generator is first used or when the method has been
     * changed in campaignOptions.
     */
    public void initUnitGenerator() {
        if (unitGenerator != null && unitGenerator instanceof RATManager) {
            MekHQ.unregisterHandler(unitGenerator);
        }
        if (campaignOptions.useStaticRATs()) {
            RATManager rm = new RATManager();
            while (!RandomUnitGenerator.getInstance().isInitialized()) {
                try {
                    Thread.sleep(50);
                } catch (InterruptedException e) {
                    e.printStackTrace();
                }
            }
            rm.setSelectedRATs(campaignOptions.getRATs());
            rm.setIgnoreRatEra(campaignOptions.canIgnoreRatEra());
            unitGenerator = rm;
        } else {
            unitGenerator = new RATGeneratorConnector(getGameYear());
        }
    }

    /**
     * @return - the class responsible for generating random units
     */
    public IUnitGenerator getUnitGenerator() {
        if (unitGenerator == null) {
            initUnitGenerator();
        }
        return unitGenerator;
    }

    public void setAtBEventProcessor(AtBEventProcessor processor) {
        atbEventProcessor = processor;
    }

    public void setAtBConfig(AtBConfiguration config) {
        atbConfig = config;
    }

    public AtBConfiguration getAtBConfig() {
        if (atbConfig == null) {
            atbConfig = AtBConfiguration.loadFromXml();
        }
        return atbConfig;
    }

    /**
     * Sets the date a ship search was started, or null if no search is in progress.
     */
    public void setShipSearchStart(@Nullable Calendar c) {
        shipSearchStart = c;
    }

    /**
     *
     * @return The date a ship search was started, or null if none is in progress.
     */
    public Calendar getShipSearchStart() {
        return shipSearchStart;
    }

    /**
     * Sets the lookup name of the available ship, or null if none were found.
     */
    public void setShipSearchResult(@Nullable String result) {
        shipSearchResult = result;
    }

    /**
     *
     * @return The lookup name of the available ship, or null if none is available
     */
    public String getShipSearchResult() {
        return shipSearchResult;
    }

    /**
     *
     * @return The date the ship is no longer available, if there is one.
     */
    public Calendar getShipSearchExpiration() {
        return shipSearchExpiration;
    }

    public void setShipSearchExpiration(Calendar c) {
        shipSearchExpiration = c;
    }

    /**
     * Sets the unit type to search for.
     */
    public void setShipSearchType(int unitType) {
        shipSearchType = unitType;
    }

    public void startShipSearch(int unitType) {
        shipSearchStart = (Calendar) calendar.clone();
        setShipSearchType(unitType);
    }

    public void endShipSearch() {
        shipSearchStart = null;
    }

    private void processShipSearch() {
        if (shipSearchStart == null) {
            return;
        }
        StringBuilder report = new StringBuilder();
        if (getFinances().debit(getAtBConfig().shipSearchCostPerWeek(), Transaction.C_UNIT, "Ship search", getDate())) {
            report.append(getAtBConfig().shipSearchCostPerWeek().toAmountAndSymbolString())
                    .append(" deducted for ship search.");
        } else {
            addReport("<font color=\"red\">Insufficient funds for ship search.</font>");
            shipSearchStart = null;
            return;
        }
        long numDays = TimeUnit.MILLISECONDS.toDays(calendar.getTimeInMillis() - shipSearchStart.getTimeInMillis());
        if (numDays > 21) {
            int roll = Compute.d6(2);
            TargetRoll target = getAtBConfig().shipSearchTargetRoll(shipSearchType, this);
            shipSearchStart = null;
            report.append("<br/>Ship search target: ").append(target.getValueAsString()).append(" roll: ")
                    .append(roll);
            // TODO: mos zero should make ship available on retainer
            if (roll >= target.getValue()) {
                report.append("<br/>Search successful. ");
                MechSummary ms = unitGenerator.generate(factionCode, shipSearchType, -1,
                        getCalendar().get(Calendar.YEAR), getUnitRatingMod());
                if (ms == null) {
                    ms = getAtBConfig().findShip(shipSearchType);
                }
                if (ms != null) {
                    DateFormat df = getShortDateFormatter();
                    shipSearchResult = ms.getName();
                    shipSearchExpiration = (Calendar) getCalendar().clone();
                    shipSearchExpiration.add(Calendar.DAY_OF_MONTH, 31);
                    report.append(shipSearchResult).append(" is available for purchase for ")
                            .append(Money.of(ms.getCost()).toAmountAndSymbolString())
                            .append(" until ")
                            .append(df.format(shipSearchExpiration.getTime()));
                } else {
                    report.append(" <font color=\"red\">Could not determine ship type.</font>");
                }
            } else {
                report.append("<br/>Ship search unsuccessful.");
            }
        }
        addReport(report.toString());
    }

    public void purchaseShipSearchResult() {
        final String METHOD_NAME = "purchaseShipSearchResult()"; //$NON-NLS-1$
        MechSummary ms = MechSummaryCache.getInstance().getMech(shipSearchResult);
        if (ms == null) {
            MekHQ.getLogger().log(getClass(), METHOD_NAME, LogLevel.ERROR,
                    "Cannot find entry for " + shipSearchResult); //$NON-NLS-1$
            return;
        }

        Money cost = Money.of(ms.getCost());

        if (getFunds().isLessThan(cost)) {
            addReport("<font color='red'><b> You cannot afford this unit. Transaction cancelled</b>.</font>");
            return;
        }

        MechFileParser mechFileParser = null;
        try {
            mechFileParser = new MechFileParser(ms.getSourceFile(),
                    ms.getEntryName());
        } catch (Exception ex) {
            MekHQ.getLogger().log(getClass(), METHOD_NAME, LogLevel.ERROR,
                    "Unable to load unit: " + ms.getEntryName()); //$NON-NLS-1$
            MekHQ.getLogger().error(getClass(), METHOD_NAME, ex);
            return;
        }
        Entity en = mechFileParser.getEntity();

        int transitDays = getCampaignOptions().getInstantUnitMarketDelivery() ? 0
                : calculatePartTransitTime(Compute.d6(2) - 2);

        getFinances().debit(cost, Transaction.C_UNIT, "Purchased " + en.getShortName(), getCalendar().getTime());
        addUnit(en, true, transitDays);
        if (!getCampaignOptions().getInstantUnitMarketDelivery()) {
            addReport("<font color='green'>Unit will be delivered in " + transitDays + " days.</font>");
        }
        shipSearchResult = null;
        shipSearchExpiration = null;
    }

    /**
     * Process retirements for retired personnel, if any.
     * @param totalPayout The total retirement payout.
     * @param unitAssignments List of unit assignments.
     * @return False if there were payments AND they were unable to be processed, true otherwise.
     */
    public boolean applyRetirement(Money totalPayout, HashMap<UUID, UUID> unitAssignments) {
        if ((totalPayout.isPositive()) ||
            (null != getRetirementDefectionTracker().getRetirees())) {
            if (getFinances().debit(totalPayout, Transaction.C_SALARY, "Final Payout", getDate())) {
                for (UUID pid : getRetirementDefectionTracker().getRetirees()) {
                    if (getPerson(pid).isActive()) {
                        changeStatus(getPerson(pid), Person.S_RETIRED);
                        addReport(getPerson(pid).getFullName() + " has retired.");
                    }
                    if (Person.T_NONE != getRetirementDefectionTracker().getPayout(pid).getRecruitType()) {
                        getPersonnelMarket().addPerson(
                                newPerson(getRetirementDefectionTracker().getPayout(pid).getRecruitType()));
                    }
                    if (getRetirementDefectionTracker().getPayout(pid).hasHeir()) {
                        Person p = newPerson(getPerson(pid).getPrimaryRole());
                        p.setOriginalUnitWeight(getPerson(pid).getOriginalUnitWeight());
                        p.setOriginalUnitTech(getPerson(pid).getOriginalUnitTech());
                        p.setOriginalUnitId(getPerson(pid).getOriginalUnitId());
                        if (unitAssignments.containsKey(pid)) {
                            getPersonnelMarket().addPerson(p, getUnit(unitAssignments.get(pid)).getEntity());
                        } else {
                            getPersonnelMarket().addPerson(p);
                        }
                    }
                    int dependents = getRetirementDefectionTracker().getPayout(pid).getDependents();
                    while (dependents > 0) {
                        Person p = newDependent(Person.T_ASTECH);
                        if (recruitPerson(p)) {
                            dependents--;
                        } else {
                            dependents = 0;
                        }
                    }
                    if (unitAssignments.containsKey(pid)) {
                        removeUnit(unitAssignments.get(pid));
                    }
                }
                getRetirementDefectionTracker().resolveAllContracts();
                return true;
            } else {
                addReport("<font color='red'>You cannot afford to make the final payments.</font>");
                return false;
            }
        }

        return true;
    }

    public News getNews() {
        return news;
    }

    /**
     * Add force to an existing superforce. This method will also assign the force an id and place it in the forceId hash
     *
     * @param force      - the Force to add
     * @param superForce - the superforce to add the new force to
     */
    public void addForce(Force force, Force superForce) {
        int id = lastForceId + 1;
        force.setId(id);
        superForce.addSubForce(force, true);
        force.setScenarioId(superForce.getScenarioId());
        forceIds.put(id, force);
        lastForceId = id;

        if (campaignOptions.getUseAtB() && force.getUnits().size() > 0) {
            if (null == lances.get(id)) {
                lances.put(id, new Lance(force.getId(), this));
            }
        }
    }

    public void moveForce(Force force, Force superForce) {
        Force parentForce = force.getParentForce();
        if (null != parentForce) {
            parentForce.removeSubForce(force.getId());
        }
        superForce.addSubForce(force, true);
        force.setScenarioId(superForce.getScenarioId());
        for (Object o : force.getAllChildren(this)) {
            if (o instanceof Unit) {
                ((Unit) o).setScenarioId(superForce.getScenarioId());
            } else if (o instanceof Force) {
                ((Force) o).setScenarioId(superForce.getScenarioId());
            }
        }
    }

    /**
     * This is used by the XML loader. The id should already be set for this force so dont increment
     *
     * @param force
     */
    public void importForce(Force force) {
        lastForceId = Math.max(lastForceId, force.getId());
        forceIds.put(force.getId(), force);
    }

    /**
     * This is used by the XML loader. The id should already be set for this scenario so dont increment
     *
     * @param scenario
     */
    public void importScenario(Scenario scenario) {
        lastScenarioId = Math.max(lastScenarioId, scenario.getId());
        scenarios.put(scenario.getId(), scenario);
    }

    /**
     * Add unit to an existing force. This method will also assign that force's id to the unit.
     *
     * @param u
     * @param id
     */
    public void addUnitToForce(Unit u, int id) {
        Force prevForce = forceIds.get(u.getForceId());
        if (null != prevForce) {
            prevForce.removeUnit(u.getId());
            MekHQ.triggerEvent(new OrganizationChangedEvent(prevForce, u));
            if (null != prevForce.getTechID()) {
                u.removeTech();
            }
        }
        Force force = forceIds.get(id);
        if (null != force) {
            u.setForceId(id);
            force.addUnit(u.getId());
            u.setScenarioId(force.getScenarioId());
            MekHQ.triggerEvent(new OrganizationChangedEvent(force, u));
            if (null != force.getTechID()) {
                Person forceTech = getPerson(force.getTechID());
                if (forceTech.canTech(u.getEntity())) {
                    if (null != u.getTech()) {
                        u.removeTech();
                    }

                    u.setTech(forceTech);
                } else {
                    String cantTech = forceTech.getName() + " cannot maintain " + u.getName() + "\n"
                            + "You will need to assign a tech manually.";
                    JOptionPane.showMessageDialog(null, cantTech, "Warning", JOptionPane.WARNING_MESSAGE);
                }
            }
        }

        if (campaignOptions.getUseAtB()) {
            if (null != prevForce && prevForce.getUnits().size() == 0) {
                lances.remove(prevForce.getId());
            }
            if (null == lances.get(id) && null != force) {
                lances.put(id, new Lance(force.getId(), this));
            }
        }
    }

    /** Adds force and all its subforces to the AtB lance table
     */

    private void addAllLances(Force force) {
        if (force.getUnits().size() > 0) {
            lances.put(force.getId(), new Lance(force.getId(), this));
        }
        for (Force f : force.getSubForces()) {
            addAllLances(f);
        }
    }

    /**
     * Add a mission to the campaign
     *
     * @param m The mission to be added
     */
    public int addMission(Mission m) {
        int id = lastMissionId + 1;
        m.setId(id);
        missions.put(id, m);
        lastMissionId = id;
        MekHQ.triggerEvent(new MissionNewEvent(m));
        return id;
    }

    /**
     * Imports a {@link Mission} into a campaign.
     * @param m Mission to import into the campaign.
     */
    public void importMission(Mission m) {
        // add scenarios to the scenarioId hash
        for (Scenario s : m.getScenarios()) {
            importScenario(s);
        }

        addMissionWithoutId(m);
    }

    private void addMissionWithoutId(Mission m) {
        lastMissionId = Math.max(lastMissionId, m.getId());
        missions.put(m.getId(), m);
        MekHQ.triggerEvent(new MissionNewEvent(m));
    }

    /**
     * @return an <code>Collection</code> of missions in the campaign
     */
    public Collection<Mission> getMissions() {
        return missions.values();
    }

    /**
     * Add scenario to an existing mission. This method will also assign the scenario an id and place it in the scenarioId
     * hash
     *
     * @param s - the Scenario to add
     * @param m - the mission to add the new scenario to
     */
    public void addScenario(Scenario s, Mission m) {
        int id = lastScenarioId + 1;
        s.setId(id);
        m.addScenario(s);
        scenarios.put(id, s);
        lastScenarioId = id;
        MekHQ.triggerEvent(new ScenarioNewEvent(s));
    }

    /**
     * @return missions ArrayList sorted with complete missions at the bottom
     */
    public ArrayList<Mission> getSortedMissions() {
        ArrayList<Mission> msns = new ArrayList<>(missions.values());
        msns.sort((m1, m2) -> Boolean.compare(m2.isActive(), m1.isActive()));

        return msns;
    }

    /**
     * @param id the <code>int</code> id of the team
     * @return a <code>SupportTeam</code> object
     */
    public Mission getMission(int id) {
        return missions.get(id);
    }

    public Scenario getScenario(int id) {
        return scenarios.get(id);
    }

    public void setLocation(CurrentLocation l) {
        location = l;
    }

    public CurrentLocation getLocation() {
        return location;
    }

    /**
     * Imports a {@link Unit} into a campaign.
     *
     * @param u A {@link Unit} to import into the campaign.
     */
    public void importUnit(Unit u) {
        addUnit(u);
    }

    private void addUnit(Unit u) {
        MekHQ.getLogger().log(getClass(), "addUnit()", LogLevel.INFO, //$NON-NLS-1$
                "Adding unit: (" + u.getId() + "):" + u); //$NON-NLS-1$
        units.put(u.getId(), u);
        checkDuplicateNamesDuringAdd(u.getEntity());

        //If this is a ship, add it to the list of potential transports
        //Jumpships and space stations are intentionally ignored at present, because this functionality is being
        //used to auto-load ground units into bays, and doing this for large craft that can't transit is pointless.
        if (u.getEntity() != null && (u.getEntity() instanceof Dropship || u.getEntity() instanceof Warship)) {
            addTransportShip(u.getId());
        }

        // Assign an entity ID to our new unit
        if (Entity.NONE == u.getEntity().getId()) {
            u.getEntity().setId(game.getNextEntityId());
        }
        game.addEntity(u.getEntity().getId(), u.getEntity());
    }

    /**
     * Adds an entry to the list of transit-capable transport ships. We'll use this
     * to look for empty bays that ground units can be assigned to
     * @param id - The unique ID of the ship we want to add to this Set
     */
    public void addTransportShip(UUID id) {
        MekHQ.getLogger().log(getClass(), "addTransportShip()", LogLevel.INFO, //$NON-NLS-1$
                "Adding Dropship/Warship: " + id); //$NON-NLS-1$
        transportShips.add(id);
    }

    /**
     * Deletes an entry from the list of transit-capable transport ships. This gets updated when
     * the ship is removed from the campaign for one reason or another
     * @param id - The unique ID of the ship we want to remove from this Set
     */
    public void removeTransportShip(UUID id) {
        MekHQ.getLogger().log(getClass(), "removeTransportShip()", LogLevel.INFO, //$NON-NLS-1$
                "Removing Dropship/Warship: " + id); //$NON-NLS-1$
        transportShips.remove(id);
    }

    /**
     * This is for adding a TestUnit that was previously created and had parts added to
     * it. We need to do the normal stuff, but we also need to take the existing parts and
     * add them to the campaign.
     * @param tu
     */
    public void addTestUnit(TestUnit tu) {
        // we really just want the entity and the parts so lets just wrap that around a
        // new
        // unit.
        Unit unit = new Unit(tu.getEntity(), this);

        // we decided we like the test unit so much we are going to keep it
        unit.getEntity().setOwner(player);
        unit.getEntity().setGame(game);

        UUID id = UUID.randomUUID();
        // check for the very rare chance of getting same id
        while (null != units.get(id)) {
            id = UUID.randomUUID();
        }
        unit.getEntity().setExternalIdAsString(id.toString());
        unit.setId(id);
        units.put(id, unit);

        // now lets grab the parts from the test unit and set them up with this unit
        for(Part p : tu.getParts()) {
            unit.addPart(p);
            addPart(p, 0);
        }

        unit.resetPilotAndEntity();

        if (!unit.isRepairable()) {
            unit.setSalvage(true);
        }

        // Assign an entity ID to our new unit
        if (Entity.NONE == unit.getEntity().getId()) {
            unit.getEntity().setId(game.getNextEntityId());
        }
        game.addEntity(unit.getEntity().getId(), unit.getEntity());

        checkDuplicateNamesDuringAdd(unit.getEntity());
        addReport(unit.getHyperlinkedName() + " has been added to the unit roster.");

    }

    /**
     * Add a unit to the campaign. This is only for new units
     *
     * @param en An <code>Entity</code> object that the new unit will be wrapped around
     */
    public Unit addUnit(Entity en, boolean allowNewPilots, int days) {
        // reset the game object
        en.setOwner(player);
        en.setGame(game);

        UUID id = UUID.randomUUID();
        // check for the very rare chance of getting same id
        while (null != units.get(id)) {
            id = UUID.randomUUID();
        }
        en.setExternalIdAsString(id.toString());
        Unit unit = new Unit(en, this);
        unit.setId(id);
        units.put(id, unit);
        unit.initializeBaySpace();
        removeUnitFromForce(unit); // Added to avoid the 'default force bug'
        // when calculating cargo

        //If this is a ship, add it to the list of potential transports
        //Jumpships and space stations are intentionally ignored at present, because this functionality is being
        //used to auto-load ground units into bays, and doing this for large craft that can't transit is pointless.
        if (unit.getEntity() != null && (unit.getEntity() instanceof Dropship || unit.getEntity() instanceof Warship)) {
            addTransportShip(id);
        }

        unit.initializeParts(true);
        unit.runDiagnostic(false);
        if (!unit.isRepairable()) {
            unit.setSalvage(true);
        }
        unit.setDaysToArrival(days);

        if (allowNewPilots) {
            Map<CrewType, Collection<Person>> newCrew = Utilities.genRandomCrewWithCombinedSkill(this, unit, getFactionCode());
            newCrew.forEach((type, personnel) -> personnel.forEach(p -> type.addMethod.accept(unit, p)));
        }
        unit.resetPilotAndEntity();

        // Assign an entity ID to our new unit
        if (Entity.NONE == en.getId()) {
            en.setId(game.getNextEntityId());
        }
        game.addEntity(en.getId(), en);

        checkDuplicateNamesDuringAdd(en);
        addReport(unit.getHyperlinkedName() + " has been added to the unit roster.");
        MekHQ.triggerEvent(new UnitNewEvent(unit));

        return unit;
    }

    public Collection<Unit> getUnits() {
        return units.values();
    }

    public ArrayList<Unit> getUnits(boolean weightSorted, boolean alphaSorted) {
        ArrayList<Unit> sortedUnits = getCopyOfUnits();
        if (alphaSorted || weightSorted) {
            if (alphaSorted) {
                sortedUnits.sort(Comparator.comparing(Unit::getName));
            }
            if (weightSorted) {
<<<<<<< HEAD
                sortedUnits.sort((lhs, rhs) -> {
                    // -1 - less than, 1 - greater than, 0 - equal, all inversed for descending
                    return Double.compare(rhs.getEntity().getWeight(), lhs.getEntity().getWeight());
                });
=======
                // Sorted in descending order of weights
                Collections.sort(sortedUnits, 
                    (lhs, rhs) -> Double.compare(rhs.getEntity().getWeight(), lhs.getEntity().getWeight()));
>>>>>>> 3fbbfb3f
            }
        }
        return sortedUnits;
    }

    // Since getUnits doesn't return a defensive copy and I don't know what I might break if I made it do so...
    public ArrayList<Unit> getCopyOfUnits() {
        return new ArrayList<>(units.values());
    }

    public ArrayList<Entity> getEntities() {
        ArrayList<Entity> entities = new ArrayList<>();
        for (Unit unit : getUnits()) {
            entities.add(unit.getEntity());
        }
        return entities;
    }

    public Unit getUnit(UUID id) {
        if (null == id) {
            return null;
        }
        return units.get(id);
    }

    public boolean recruitPerson(Person p) {
        return recruitPerson(p, false, true);
    }

    public boolean recruitPerson(Person p, boolean log) {
        return recruitPerson(p, false, log);
    }

    public boolean recruitPerson(Person p, boolean prisoner, boolean log) {
        if (p == null) {
            return false;
        }
        // Only pay if option set and this isn't a prisoner or bondsman
        if (getCampaignOptions().payForRecruitment() && !prisoner) {
            if (!getFinances().debit(p.getSalary().multipliedBy(2), Transaction.C_SALARY,
                    "recruitment of " + p.getFullName(), getCalendar().getTime())) {
                addReport("<font color='red'><b>Insufficient funds to recruit "
                        + p.getFullName() + "</b></font>");
                return false;
            }
        }
        UUID id = UUID.randomUUID();
        while (null != personnel.get(id)) {
            id = UUID.randomUUID();
        }
        p.setId(id);
        personnel.put(id, p);

        //TODO: implement a boolean check based on campaign options
        boolean bondsman = false;
        String add = prisoner ? " as a prisoner" : bondsman ? " as a bondsman" : "";
        if (log) {
            addReport(String.format("%s has been added to the personnel roster%s.", p.getHyperlinkedName(), add));
        }
        if (p.getPrimaryRole() == Person.T_ASTECH) {
            astechPoolMinutes += 480;
            astechPoolOvertime += 240;
        }
        if (p.getSecondaryRole() == Person.T_ASTECH) {
            astechPoolMinutes += 240;
            astechPoolOvertime += 120;
        }
        String rankEntry = LogEntryController.generateRankEntryString(p);
        if (prisoner) {
            if (getCampaignOptions().getDefaultPrisonerStatus() == CampaignOptions.BONDSMAN_RANK) {
                p.setBondsman();
                if (log) {
                    ServiceLogger.madeBondsman(p, getDate(), getName(), rankEntry);
                }
            } else {
                p.setPrisoner();
                if (log) {
                    ServiceLogger.madePrisoner(p, getDate(), getName(), rankEntry);
                }
            }
        } else {
            p.setFreeMan();
            if (log) {
                ServiceLogger.joined(p, getDate(), getName(), rankEntry);
            }
        }
        MekHQ.triggerEvent(new PersonNewEvent(p));
        return true;
    }

    /** Adds a person to the campaign unconditionally, without paying for the person. */
    public void addPerson(Person p) {
        if (p == null) {
            return;
        }

        UUID id = UUID.randomUUID();
        while (null != personnel.get(id)) {
            id = UUID.randomUUID();
        }
        p.setId(id);
        personnel.put(id, p);

        //TODO: implement a boolean check based on campaign options
        addReport(p.getHyperlinkedName() + " has been added to the personnel roster.");
        if (p.getPrimaryRole() == Person.T_ASTECH) {
            astechPoolMinutes += 480;
            astechPoolOvertime += 240;
        }
        if (p.getSecondaryRole() == Person.T_ASTECH) {
            astechPoolMinutes += 240;
            astechPoolOvertime += 120;
        }
        String rankEntry = LogEntryController.generateRankEntryString(p);

        p.setFreeMan();
        ServiceLogger.joined(p, getDate(), getName(), rankEntry);
        MekHQ.triggerEvent(new PersonNewEvent(p));
    }

    /**
     * Imports a {@link Person} into a campaign.
     * @param p A {@link Person} to import into the campaign.
     */
    public void importPerson(Person p) {
        addPersonWithoutId(p);
    }

    private void addPersonWithoutId(Person p) {
        personnel.put(p.getId(), p);
        MekHQ.triggerEvent(new PersonNewEvent(p));
    }

    /**
     * Imports an {@link Ancestors} into a campaign.
     * @param a An {@link Ancestors} to import into the campaign.
     */
    public void importAncestors(Ancestors a) {
        addAncestorsWithoutId(a);
    }

    private void addAncestorsWithoutId(Ancestors a) {
        ancestors.put(a.getId(), a);
    }

    public void addPersonWithoutId(Person p, boolean log) {
        while((null == p.getId()) || (null != personnel.get(p.getId()))) {
            p.setId(UUID.randomUUID());
        }
        addPersonWithoutId(p);
        if (log) {
            addReport(p.getHyperlinkedName() + " has been added to the personnel roster.");
        }
        if (p.getPrimaryRole() == Person.T_ASTECH) {
            astechPoolMinutes += 480;
            astechPoolOvertime += 240;
        }
        if (p.getSecondaryRole() == Person.T_ASTECH) {
            astechPoolMinutes += 240;
            astechPoolOvertime += 120;
        }
        String rankEntry = LogEntryController.generateRankEntryString(p);
        ServiceLogger.joined(p, getDate(), getName(), rankEntry);
    }

    @Deprecated
    public Date getDate() {
        return calendar.getTime();
    }

    public DateTime getDateTime() {
        return currentDateTime;
    }

    public Collection<Person> getPersonnel() {
        return personnel.values();
    }

    /**
     * Provides a filtered list of personnel including only active Persons.
     * @return ArrayList<Person>
     */
    public ArrayList<Person> getActivePersonnel() {
        ArrayList<Person> activePersonnel = new ArrayList<>();
        for (Person p : getPersonnel()) {
            if (p.isActive()) {activePersonnel.add(p);}
        }
        return activePersonnel;
    }

    public Iterable<Ancestors> getAncestors() {
        return ancestors.values();
    }

    /** @return a matching ancestors entry for the arguments, or null if there isn't any */
    public Ancestors getAncestors(UUID fatherId, UUID motherId) {
        for(Map.Entry<UUID, Ancestors> m : ancestors.entrySet()) {
            Ancestors a = m.getValue();
            if(Objects.equals(fatherId, a.getFatherId()) && Objects.equals(motherId, a.getMotherId())) {
                return a;
            }
        }
        return null;
    }

    public ArrayList<Person> getPatients() {
        ArrayList<Person> patients = new ArrayList<>();
        for (Person p : getPersonnel()) {
            if (p.needsFixing()
                    || (getCampaignOptions().useAdvancedMedical() && p.hasInjuries(true) && p.isActive())) {
                patients.add(p);
            }
        }
        return patients;
    }

    public ArrayList<Unit> getServiceableUnits() {
        ArrayList<Unit> service = new ArrayList<>();
        for (Unit u : getUnits()) {
            if (!u.isAvailable()) {
                continue;
            }
            if (u.isServiceable()) {
                service.add(u);
            }
        }
        return service;
    }

    public Person getPerson(UUID id) {
        if (id == null) {
            return null;
        }
        return personnel.get(id);
    }

    public Ancestors getAncestors(UUID id) {
        if (id == null) {
            return null;
        }
        return ancestors.get(id);
    }

    public Ancestors createAncestors(UUID father, UUID mother) {
        Ancestors na = new Ancestors(father, mother, this);
        ancestors.put(na.getId(), na);
        return na;
    }

    public void addPart(Part p, int transitDays) {
        if (null != p.getUnit() && p.getUnit() instanceof TestUnit) {
            // if this is a test unit, then we won't add the part, so there
            return;
        }
        p.setDaysToArrival(transitDays);
        p.setBrandNew(false);
        //need to add ID here in case post-processing part stuff needs it
        //we will set the id back one if we don't end up adding this part
        int id = lastPartId + 1;
        p.setId(id);
        //be careful in using this next line
        p.postProcessCampaignAddition();
        // don't add missing parts if they don't have units or units with not id
        if (p instanceof MissingPart
                && (null == p.getUnit() || null == p.getUnitId())) {
            p.setId(-1);
            return;
        }
        if (null == p.getUnit()) {
            Part spare = checkForExistingSparePart(p);
            if (null != spare) {
                if (p instanceof Armor) {
                    if (spare instanceof Armor) {
                        ((Armor) spare).setAmount(((Armor) spare).getAmount()
                                + ((Armor) p).getAmount());
                        MekHQ.triggerEvent(new PartChangedEvent(spare));
                        p.setId(-1);
                        return;
                    }
                } else if (p instanceof AmmoStorage) {
                    if (spare instanceof AmmoStorage) {
                        ((AmmoStorage) spare).changeShots(((AmmoStorage) p)
                                .getShots());
                        MekHQ.triggerEvent(new PartChangedEvent(spare));
                        p.setId(-1);
                        return;
                    }
                } else {
                    spare.incrementQuantity();
                    MekHQ.triggerEvent(new PartChangedEvent(spare));
                    p.setId(-1);
                    return;
                }
            }
        }
        parts.put(id, p);
        lastPartId = id;
        MekHQ.triggerEvent(new PartNewEvent(p));
    }

    /**
     * This is similar to addPart, but we just check to see if this part can be added to an existing part, without actually
     * adding it to the campaign (because its already there). Should be called up when a part goes from 1 daysToArrival to
     * zero.
     *
     * @param p
     */
    public void arrivePart(Part p) {
        if (null != p.getUnit()) {
            return;
        }
        p.setDaysToArrival(0);
        addReport(p.getArrivalReport());
        int quantity = p.getQuantity();
        Part spare = checkForExistingSparePart(p);
        if (null != spare) {
            if (p instanceof Armor) {
                if (spare instanceof Armor) {
                    while (quantity > 0) {
                        ((Armor) spare).setAmount(((Armor) spare).getAmount()
                                + ((Armor) p).getAmount());
                        quantity--;
                    }
                    removePart(p);
                }
            } else if (p instanceof AmmoStorage) {
                if (spare instanceof AmmoStorage) {
                    while (quantity > 0) {
                        ((AmmoStorage) spare).changeShots(((AmmoStorage) p)
                                .getShots());
                        quantity--;
                    }
                    removePart(p);
                }
            } else {
                while (quantity > 0) {
                    spare.incrementQuantity();
                    quantity--;
                }
                removePart(p);
            }
            MekHQ.triggerEvent(new PartArrivedEvent(spare));
        } else {
            MekHQ.triggerEvent(new PartArrivedEvent(p));
        }
    }

    /**
     * Imports a {@link Part} into the campaign.
     *
     * @param p The {@link Part} to import into the campaign.
     */
    public void importPart(Part p) {
        p.setCampaign(this);
        addPartWithoutId(p);
    }

    public void addPartWithoutId(Part p) {
        if (p instanceof MissingPart && null == p.getUnitId()) {
            // we shouldn't have spare missing parts. I think their existence is
            // a relic.
            return;
        }

        // Update the lastPartId we've seen to avoid overwriting a part,
        // which may occur if a replacement ID is assigned
        lastPartId = Math.max(lastPartId, p.getId());

        // go ahead and check for existing parts because some version weren't
        // properly collecting parts
        Part mergedWith = null;
        if (!(p instanceof MissingPart) && null == p.getUnitId()) {
            Part spare = checkForExistingSparePart(p);
            if (null != spare) {
                if (p instanceof Armor) {
                    if (spare instanceof Armor) {
                        ((Armor) spare).setAmount(((Armor) spare).getAmount()
                                + ((Armor) p).getAmount());
                        mergedWith = spare;
                    }
                } else if (p instanceof AmmoStorage) {
                    if (spare instanceof AmmoStorage) {
                        ((AmmoStorage) spare).changeShots(((AmmoStorage) p)
                                .getShots());
                        mergedWith = spare;
                    }
                } else {
                    spare.incrementQuantity();
                    mergedWith = spare;
                }
            }
        }

        // If we weren't merged we are being added
        if (null == mergedWith) {
            parts.put(p.getId(), p);
            MekHQ.triggerEvent(new PartNewEvent(p));
        } else {
            // Go through each unit and its refits to see if the new armor ID should be updated
            // CAW: I believe all other parts on a refit have a unit assigned to them.
            for (Unit u : getUnits()) {
                Refit r = u.getRefit();
                // If there is a refit and this part matches the new armor, update the ID
                if (null != r) {
                    if (mergedWith instanceof Armor
                        && r.getNewArmorSuppliesId() == p.getId()) {
                        MekHQ.getLogger().info(Campaign.class, "addPartWithoutId",
                            String.format("%s (%d) was merged with %s (%d) used in a refit for %s", p.getName(),
                                p.getId(), mergedWith.getName(), mergedWith.getId(), u.getName()));
                        Armor mergedArmor = (Armor)mergedWith;
                        r.setNewArmorSupplies(mergedArmor);
                    } else {
                        List<Integer> ids = r.getOldUnitPartIds();
                        for (int ii = 0; ii < ids.size(); ++ii) {
                            int oid = ids.get(ii);
                            if (p.getId() == oid) {
                                MekHQ.getLogger().info(Campaign.class, "addPartWithoutId",
                                String.format("%s (%d) was merged with %s (%d) used in the old unit in a refit for %s", p.getName(),
                                    p.getId(), mergedWith.getName(), mergedWith.getId(), u.getName()));
                                ids.set(ii, mergedWith.getId());
                            }
                        }
                        ids = r.getNewUnitPartIds();
                        for (int ii = 0; ii < ids.size(); ++ii) {
                            int nid = ids.get(ii);
                            if (p.getId() == nid) {
                                MekHQ.getLogger().info(Campaign.class, "addPartWithoutId",
                                String.format("%s (%d) was merged with %s (%d) used in the new unit in a refit for %s", p.getName(),
                                    p.getId(), mergedWith.getName(), mergedWith.getId(), u.getName()));
                                ids.set(ii, mergedWith.getId());
                            }
                        }
                    }
                }
            }
            MekHQ.triggerEvent(new PartRemovedEvent(p));
        }
    }

    /**
     * @return an <code>ArrayList</code> of SupportTeams in the campaign
     */
    public Collection<Part> getParts() {
        return parts.values();
    }

    private int getQuantity(Part p) {
        if(p instanceof Armor) {
            return ((Armor) p).getAmount();
        }
        if(p instanceof AmmoStorage) {
            return ((AmmoStorage) p).getShots();
        }
        return ((p.getUnit() != null) || (p.getUnitId() != null)) ? 1 : p.getQuantity();
    }

    private PartInUse getPartInUse(Part p) {
        // SI isn't a proper "part"
        if (p instanceof StructuralIntegrity) {
            return null;
        }
        // Makes no sense buying those separately from the chasis
        if((p instanceof EquipmentPart)
                && ((EquipmentPart) p).getType() != null
                && (((EquipmentPart) p).getType().hasFlag(MiscType.F_CHASSIS_MODIFICATION)))
        {
            return null;
        }
        // Replace a "missing" part with a corresponding "new" one.
        if(p instanceof MissingPart) {
            p = ((MissingPart) p).getNewPart();
        }
        PartInUse result = new PartInUse(p);
        return (null != result.getPartToBuy()) ? result : null;
    }

    private void updatePartInUseData(PartInUse piu, Part p) {
        if ((p.getUnit() != null) || (p.getUnitId() != null) || (p instanceof MissingPart)) {
            piu.setUseCount(piu.getUseCount() + getQuantity(p));
        } else {
            if(p.isPresent()) {
                piu.setStoreCount(piu.getStoreCount() + getQuantity(p));
            } else {
                piu.setTransferCount(piu.getTransferCount() + getQuantity(p));
            }
        }
    }

    /** Update the piu with the current campaign data */
    public void updatePartInUse(PartInUse piu) {
        piu.setUseCount(0);
        piu.setStoreCount(0);
        piu.setTransferCount(0);
        piu.setPlannedCount(0);
        for(Part p : getParts()) {
            PartInUse newPiu = getPartInUse(p);
            if(piu.equals(newPiu)) {
                updatePartInUseData(piu, p);
            }
        }
        for(IAcquisitionWork maybePart : shoppingList.getPartList()) {
            PartInUse newPiu = getPartInUse((Part) maybePart);
            if(piu.equals(newPiu)) {
                piu.setPlannedCount(piu.getPlannedCount()
                        + getQuantity((maybePart instanceof MissingPart) ? ((MissingPart) maybePart).getNewPart()
                                : (Part) maybePart) * maybePart.getQuantity());
            }
        }
    }

    public Set<PartInUse> getPartsInUse() {
        // java.util.Set doesn't supply a get(Object) method, so we have to use a java.util.Map
        Map<PartInUse, PartInUse> inUse = new HashMap<>();
        for(Part p : getParts()) {
            PartInUse piu = getPartInUse(p);
            if(null == piu) {
                continue;
            }
            if( inUse.containsKey(piu) ) {
                piu = inUse.get(piu);
            } else {
                inUse.put(piu, piu);
            }
            updatePartInUseData(piu, p);
        }
        for(IAcquisitionWork maybePart : shoppingList.getPartList()) {
            if(!(maybePart instanceof Part)) {
                continue;
            }
            PartInUse piu = getPartInUse((Part) maybePart);
            if(null == piu) {
                continue;
            }
            if( inUse.containsKey(piu) ) {
                piu = inUse.get(piu);
            } else {
                inUse.put(piu, piu);
            }
            piu.setPlannedCount(piu.getPlannedCount()
                    + getQuantity((maybePart instanceof MissingPart) ? ((MissingPart) maybePart).getNewPart()
                            : (Part) maybePart) * maybePart.getQuantity());

        }
        return inUse.keySet();
    }

    public Part getPart(int id) {
        return parts.get(id);
    }

    public Force getForce(int id) {
        return forceIds.get(id);
    }

    public List<String> getCurrentReport() {
        return currentReport;
    }

    public void setCurrentReportHTML(String html) {
        currentReportHTML = html;
    }

    public String getCurrentReportHTML() {
        return currentReportHTML;
    }

    public void setNewReports(List<String> reports) {
        newReports = reports;
    }

    public List<String> fetchAndClearNewReports() {
        List<String> oldReports = newReports;
        setNewReports(new ArrayList<>());
        return oldReports;
    }

    /**
     * Finds the active person in a particular role with the highest level in a
     * given, with an optional secondary skill to break ties.
     *
     * @param role
     *            One of the Person.T_* constants
     * @param primary
     *            The skill to use for comparison.
     * @param secondary
     *            If not null and there is more than one person tied for the most
     *            the highest, preference will be given to the one with a higher
     *            level in the secondary skill.
     * @return The admin in the designated role with the most experience.
     */
    public Person findBestInRole(int role, String primary, String secondary) {
        int highest = 0;
        Person retVal = null;
        for (Person p : getPersonnel()) {
            if (p.isActive() && (p.getPrimaryRole() == role || p.getSecondaryRole() == role)
                    && p.getSkill(primary) != null) {
                if (p.getSkill(primary).getLevel() > highest) {
                    retVal = p;
                    highest = p.getSkill(primary).getLevel();
                } else if (secondary != null && p.getSkill(primary).getLevel() == highest &&
                /*
                 * If the skill level of the current person is the same as the previous highest,
                 * select the current instead under the following conditions:
                 */
                        (retVal == null || // None has been selected yet (current has level 0)
                                retVal.getSkill(secondary) == null || // Previous selection does not have secondary
                                                                      // skill
                                (p.getSkill(secondary) != null // Current has secondary skill and it is higher than the
                                                               // previous.
                                        && p.getSkill(secondary).getLevel() > retVal.getSkill(secondary).getLevel()))) {
                    retVal = p;
                }
            }
        }
        return retVal;
    }

    public Person findBestInRole(int role, String skill) {
        return findBestInRole(role, skill, null);
    }

    /**
     * Returns a list of active technicians.
     *
     * @param noZeroMinute
     *            If TRUE, then techs with no time remaining will be excluded from
     *            the list.
     * @param firstTechId
     *            The ID of the tech that should appear first in the list (assuming
     *            active and satisfies the noZeroMinute argument)
     * @param sorted
     *            If TRUE, then return the list sorted from worst to best
     * @param eliteFirst
     *            If TRUE and sorted also TRUE, then return the list sorted from
     *            best to worst
     * @return The list of active {@link Person}s who qualify as technicians
     *         ({@link Person#isTech()}).
     */
    public ArrayList<Person> getTechs(boolean noZeroMinute, UUID firstTechId, boolean sorted, boolean eliteFirst) {
        ArrayList<Person> techs = new ArrayList<>();

        // Get the first tech.
        Person firstTech = getPerson(firstTechId);
        if ((firstTech != null) && firstTech.isTech() && firstTech.isActive()
                && (!noZeroMinute || firstTech.getMinutesLeft() > 0)) {
            techs.add(firstTech);
        }

        for (Person p : getPersonnel()) {
            if (p.isTech() && p.isActive() && (!p.equals(firstTech)) && (!noZeroMinute || (p.getMinutesLeft() > 0))) {
                techs.add(p);
            }
        }
        // also need to loop through and collect engineers on self-crewed vessels
        for (Unit u : getUnits()) {
            if (u.isSelfCrewed() && !(u.getEntity() instanceof Infantry) && null != u.getEngineer()) {
                techs.add(u.getEngineer());
            }
        }

        // Return the tech collection sorted worst to best
        // Reverse the sort if we've been asked for best to worst
        if (sorted) {
            techs.sort((person1, person2) -> {
                // default to 0, which means they're equal
                int retVal = 0;

                // Set up booleans to know if the tech is secondary only
                // this is to get the skill from getExperienceLevel(boolean) properly
                boolean p1Secondary = !person1.isTechPrimary() && person1.isTechSecondary();
                boolean p2Secondary = !person2.isTechPrimary() && person2.isTechSecondary();

                if (person1.getExperienceLevel(p1Secondary)
                        > person2.getExperienceLevel(p2Secondary)) {
                    // Person 1 is better than Person 2.
                    retVal = -1;
                } else if (person1.getExperienceLevel(p1Secondary)
                        < person2.getExperienceLevel(p2Secondary)) {
                    // Person 2 is better than Person 1
                    retVal = 1;
                }

                // Return, swapping the value if we're looking to have Elites ordered first
                return eliteFirst ? -retVal : retVal;
            });
        }

        return techs;
    }

    public ArrayList<Person> getTechs(boolean noZeroMinute) {
        return getTechs(noZeroMinute, null, true, false);
    }

    /**
     * @return The list of all active {@link Person}s who qualify as technicians ({@link Person#isTech()}));
     */
    public ArrayList<Person> getTechs() {
        return getTechs(false, null, true, false);
    }

    /**
     * Gets a list of all techs of a specific role type
     * @param roleType The filter role type
     * @return Collection of all techs that match the given tech role
     */
    public List<Person> getTechsByRole(int roleType) {
        List<Person> techs = getTechs(false, null, false, false);
        List<Person> retval = new ArrayList<>();

        for(Person tech : techs) {
            if((tech.getPrimaryRole() == roleType) ||
               (tech.getSecondaryRole() == roleType)) {
                retval.add(tech);
            }
        }

        return retval;
    }

    public List<Person> getAdmins() {
        List<Person> admins = new ArrayList<>();
        for (Person p : getPersonnel()) {
            if (p.isAdmin() && p.isActive()) {
                admins.add(p);
            }
        }
        return admins;
    }

    public boolean isWorkingOnRefit(Person p) {
        for (Map.Entry<UUID, Unit> mu : units.entrySet()) {
            Unit u = mu.getValue();
            if (u.isRefitting()) {
                if (null != u.getRefit().getTeamId()
                        && u.getRefit().getTeamId().equals(p.getId())) {
                    return true;
                }
            }
        }
        return false;
    }

    public ArrayList<Person> getDoctors() {
        ArrayList<Person> docs = new ArrayList<>();
        for (Person p : getPersonnel()) {
            if (p.isDoctor() && p.isActive()) {
                docs.add(p);
            }
        }
        return docs;
    }

    public int getPatientsFor(Person doctor) {
        int patients = 0;
        for (Person person : getPersonnel()) {
            if (null != person.getDoctorId()
                    && person.getDoctorId().equals(doctor.getId())
                    && person.isActive()) {
                patients++;
            }
        }
        return patients;
    }

    /**
     * return an html report on this unit. This will go in MekInfo
     *
     */
    /*
     * public String getUnitDesc(UUID unitId) { Unit unit = getUnit(unitId); String
     * toReturn = "<html><font size='2'"; if (unit.isDeployed()) { toReturn +=
     * " color='white'"; } toReturn += ">"; toReturn += unit.getDescHTML(); int
     * totalMin = 0; int total = 0; // int cost = unit.getRepairCost();
     *
     * if (total > 0) { toReturn += "Total tasks: " + total + " (" + totalMin +
     * " minutes)<br/>"; } /* if (cost > 0) { NumberFormat numberFormat =
     * DecimalFormat.getIntegerInstance(); String text = numberFormat.format(cost) +
     * " " + (cost != 0 ? "CBills" : "CBill"); toReturn += "Repair cost : " + text +
     * "<br/>"; }
     */
    /*
     * toReturn += "</font>"; toReturn += "</html>"; return toReturn; }
     */


    public String healPerson(Person medWork, Person doctor) {
        if (getCampaignOptions().useAdvancedMedical()) {
            return "";
        }
        String report = "";
        report += doctor.getHyperlinkedFullTitle() + " attempts to heal "
                + medWork.getFullName();
        TargetRoll target = getTargetFor(medWork, doctor);
        int roll = Compute.d6(2);
        report = report + ",  needs " + target.getValueAsString()
                + " and rolls " + roll + ":";
        int xpGained = 0;
        //If we get a natural 2 that isn't an automatic success, reroll if Edge is available and in use.
        if (getCampaignOptions().useSupportEdge()
                && (doctor.getOptions().booleanOption(PersonnelOptions.EDGE_MEDICAL))) {
            if (roll == 2  && doctor.getCurrentEdge() > 0 && target.getValue() != TargetRoll.AUTOMATIC_SUCCESS) {
                doctor.setCurrentEdge(doctor.getCurrentEdge() - 1);
                roll = Compute.d6(2);
                report += medWork.fail() + "\n" + doctor.getHyperlinkedFullTitle() + " uses Edge to reroll:"
                        + " rolls " + roll + ":";
            }
        }
        if (roll >= target.getValue()) {
            report = report + medWork.succeed();
            Unit u = getUnit(medWork.getUnitId());
            if (null != u) {
                u.resetPilotAndEntity();
            }
            if (roll == 12 && target.getValue() != TargetRoll.AUTOMATIC_SUCCESS) {
                xpGained += getCampaignOptions().getSuccessXP();
            }
            if (target.getValue() != TargetRoll.AUTOMATIC_SUCCESS) {
                doctor.setNTasks(doctor.getNTasks() + 1);
            }
            if (doctor.getNTasks() >= getCampaignOptions().getNTasksXP()) {
                xpGained += getCampaignOptions().getTaskXP();
                doctor.setNTasks(0);
            }
        } else {
            report = report + medWork.fail();
            if (roll == 2 && target.getValue() != TargetRoll.AUTOMATIC_FAIL) {
                xpGained += getCampaignOptions().getMistakeXP();
            }
        }
        if (xpGained > 0) {
            doctor.setXp(doctor.getXp() + xpGained);
            report += " (" + xpGained + "XP gained) ";
        }
        medWork.setDaysToWaitForHealing(getCampaignOptions()
                .getHealingWaitingPeriod());
        return report;
    }

    public TargetRoll getTargetFor(Person medWork, Person doctor) {
        Skill skill = doctor.getSkill(SkillType.S_DOCTOR);
        if (null == skill) {
            return new TargetRoll(TargetRoll.IMPOSSIBLE, doctor.getFullName()
                    + " isn't a doctor, he just plays one on TV.");
        }
        if (medWork.getDoctorId() != null
                && !medWork.getDoctorId().equals(doctor.getId())) {
            return new TargetRoll(TargetRoll.IMPOSSIBLE,
                    medWork.getFullName() + " is already being tended by another doctor");
        }
        if (!medWork.needsFixing()
                && !(getCampaignOptions().useAdvancedMedical() && medWork.needsAMFixing())) {
            return new TargetRoll(TargetRoll.IMPOSSIBLE,
                    medWork.getFullName() + " does not require healing.");
        }
        if (getPatientsFor(doctor) > 25) {
            return new TargetRoll(TargetRoll.IMPOSSIBLE, doctor.getFullName()
                    + " already has 25 patients.");
        }
        TargetRoll target = new TargetRoll(skill.getFinalSkillValue(),
                SkillType.getExperienceLevelName(skill.getExperienceLevel()));
        if (target.getValue() == TargetRoll.IMPOSSIBLE) {
            return target;
        }
        // understaffed mods
        int helpMod = getShorthandedMod(getMedicsPerDoctor(), true);
        if (helpMod > 0) {
            target.addModifier(helpMod, "shorthanded");
        }
        target.append(medWork.getHealingMods());
        return target;
    }

    public Person getLogisticsPerson() {
        int bestSkill = -1;
        int maxAcquisitions = getCampaignOptions().getMaxAcquisitions();
        Person admin = null;
        String skill = getCampaignOptions().getAcquisitionSkill();
        if (skill.equals(CampaignOptions.S_AUTO)) {
            return admin;
        } else if (skill.equals(CampaignOptions.S_TECH)) {
            for (Person p : getPersonnel()) {
                if (getCampaignOptions().isAcquisitionSupportStaffOnly()
                        && !p.isSupport()) {
                    continue;
                }
                if (maxAcquisitions > 0 && p.getAcquisitions() >= maxAcquisitions) {
                    continue;
                }
                if (p.isActive() && null != p.getBestTechSkill()
                        && p.getBestTechSkill().getLevel() > bestSkill) {
                    admin = p;
                    bestSkill = p.getBestTechSkill().getLevel();
                }
            }
        } else {
            for (Person p : getPersonnel()) {
                if (getCampaignOptions().isAcquisitionSupportStaffOnly()
                        && !p.isSupport()) {
                    continue;
                }
                if (maxAcquisitions > 0 && p.getAcquisitions() >= maxAcquisitions) {
                    continue;
                }
                if (p.isActive() && p.hasSkill(skill)
                        && p.getSkill(skill).getLevel() > bestSkill) {
                    admin = p;
                    bestSkill = p.getSkill(skill).getLevel();
                }
            }
        }
        return admin;
    }

    /***
     * This is the main function for getting stuff (parts, units, etc.) All non-GM
     * acquisition should go through this function to ensure the campaign rules for
     * acquisition are followed.
     *
     * @param sList - A <code>ShoppingList</code> object including items that need
     *              to be purchased
     * @return A <code>ShoppingList</code> object that includes all items that were
     *         not successfully acquired
     */
    public ShoppingList goShopping(ShoppingList sList) {
        // loop through shopping items and decrement days to wait
        for (IAcquisitionWork shoppingItem : sList.getAllShoppingItems()) {
            shoppingItem.decrementDaysToWait();
        }

        if (!getCampaignOptions().usesPlanetaryAcquisition()) {
<<<<<<< HEAD
            // loop through shopping list. If its time to check, then check as appropriate.
            // Items not
            // found get added to the remaining item list
            ArrayList<IAcquisitionWork> remainingItems = new ArrayList<>();
            for (IAcquisitionWork shoppingItem : sList.getAllShoppingItems()) {
=======
            return goShoppingStandard(sList);
        } else {
            return goShoppingByPlanet(sList);
        }
    }

    private ShoppingList goShoppingStandard(ShoppingList sList) {
        // loop through shopping list. If its time to check, then check as appropriate.
        // Items not found get added to the remaining item list
        List<IAcquisitionWork> currentList = new ArrayList<>(sList.getAllShoppingItems());

        while (!currentList.isEmpty()) {
            Person person = getLogisticsPerson();
            if (null == person && !getCampaignOptions().getAcquisitionSkill().equals(CampaignOptions.S_AUTO)) {
                addReport("Your force has no one capable of acquiring equipment.");
                break;
            }

            List<IAcquisitionWork> remainingItems = new ArrayList<>();
            for (IAcquisitionWork shoppingItem : currentList) {
>>>>>>> 3fbbfb3f
                if (shoppingItem.getDaysToWait() <= 0) {
                    while (canAcquireParts(person)
                            && shoppingItem.getQuantity() > 0) {
                        if (!acquireEquipment(shoppingItem, person)) {
                            shoppingItem.resetDaysToWait();
                            break;
                        }
                    }
                }
                if (shoppingItem.getQuantity() > 0 || shoppingItem.getDaysToWait() > 0) {
                    remainingItems.add(shoppingItem);
                }
            }

            currentList = remainingItems;
        }

        return new ShoppingList(currentList);
    }

    private ShoppingList goShoppingByPlanet(ShoppingList sList) {
        // we are shopping by planets, so more involved
        List<IAcquisitionWork> currentList = sList.getAllShoppingItems();
        DateTime currentDate = Utilities.getDateTimeDay(getCalendar());

        // a list of items than can be taken out of the search and put back on the
        // shopping list
        List<IAcquisitionWork> shelvedItems = new ArrayList<>();

<<<<<<< HEAD
            // a list of items than can be taken out of the search and put back on the
            // shopping list
            ArrayList<IAcquisitionWork> shelvedItems = new ArrayList<>();
=======
        //find planets within a certain radius - the function will weed out dead planets
        List<PlanetarySystem> systems = Systems.getInstance().getShoppingSystems(getCurrentSystem(),
                getCampaignOptions().getMaxJumpsPlanetaryAcquisition(),
                currentDate);

        while (!currentList.isEmpty()) {
            Person person = getLogisticsPerson();
            if (null == person && !getCampaignOptions().getAcquisitionSkill().equals(CampaignOptions.S_AUTO)) {
                addReport("Your force has no one capable of acquiring equipment.");
                break;
            }
>>>>>>> 3fbbfb3f

            String personTitle = "";
            if (null != person) {
                personTitle = person.getHyperlinkedFullTitle() + " ";
            }

<<<<<<< HEAD
            //find planets within a certain radius - the function will weed out dead planets
            List<PlanetarySystem> systems = Systems.getInstance().getShoppingSystems(getCurrentSystem(),
                    getCampaignOptions().getMaxJumpsPlanetaryAcquisition(),
                    currentDate);

            for(PlanetarySystem system: systems) {
                ArrayList<IAcquisitionWork> remainingItems = new ArrayList<>();
=======
            for (PlanetarySystem system: systems) {
                List<IAcquisitionWork> remainingItems = new ArrayList<>();
>>>>>>> 3fbbfb3f

                //loop through shopping list. If its time to check, then check as appropriate. Items not
                //found get added to the remaining item list. Rotate through personnel
                boolean done = false;
                for (IAcquisitionWork shoppingItem : currentList) {
                    if (!canAcquireParts(person)) {
                        remainingItems.add(shoppingItem);
                        done = true;
                        continue;
                    }

                    if (shoppingItem.getDaysToWait() <= 0) {
                        if (findContactForAcquisition(shoppingItem, person, system)) {
                            int transitTime = calculatePartTransitTime(system);
                            int totalQuantity = 0;
                            while (shoppingItem.getQuantity() > 0
                                    && canAcquireParts(person)
                                    && acquireEquipment(shoppingItem, person, system, transitTime)) {
                                totalQuantity++;
                            }
                            if (totalQuantity > 0) {
                                addReport(personTitle + "<font color='green'><b> found " + shoppingItem.getQuantityName(totalQuantity) + " on " + system.getPrintableName(currentDate) + ". Delivery in " + transitTime + " days.</b></font>");
                            }
                        }
                    }
                    // if we didn't find everything on this planet, then add to the remaining list
                    if (shoppingItem.getQuantity() > 0 || shoppingItem.getDaysToWait() > 0) {
                        // if we can't afford it, then don't keep searching for it on other planets
                        if (!canPayFor(shoppingItem)) {
                            if (!getCampaignOptions().usePlanetAcquisitionVerboseReporting()) {
                                addReport("<font color='red'><b>You cannot afford to purchase another "
                                        + shoppingItem.getAcquisitionName() + "</b></font>");
                            }
                            shelvedItems.add(shoppingItem);
                        } else {
                            remainingItems.add(shoppingItem);
                        }
                    }
                }

                // we are done with this planet. replace our current list with the remaining items
                currentList = remainingItems;

                if (done) {
                    break;
                }
            }
        }

        // add shelved items back to the currentlist
        currentList.addAll(shelvedItems);

        // loop through and reset waiting time on all items on the remaining shopping
        // list if they have no waiting time left
        for (IAcquisitionWork shoppingItem : currentList) {
            if (shoppingItem.getDaysToWait() <= 0) {
                shoppingItem.resetDaysToWait();
            }
        }

        return new ShoppingList(currentList);
    }

    /**
     * Gets a value indicating if {@code person} can acquire parts.
     * @param person The {@link Person} to check if they have remaining
     *               time to perform acquisitions.
     * @return True if {@code person} could acquire another part, otherwise false.
     */
    public boolean canAcquireParts(@Nullable Person person) {
        if (person == null) {
            // CAW: in this case we're using automatic success
            //      and the logistics person will be null.
            return true;
        }
        int maxAcquisitions = getCampaignOptions().getMaxAcquisitions();
        return maxAcquisitions <= 0
            || person.getAcquisitions() < maxAcquisitions;
    }

    /***
     * Checks whether the campaign can pay for a given <code>IAcquisitionWork</code> item. This will check
     * both whether the campaign is required to pay for a given type of acquisition by the options and
     * if so whether it has enough money to afford it.
     * @param acquisition - An <code>IAcquisitionWork<code> object
     * @return true if the campaign can pay for the acquisition; false if it cannot.
     */
    public boolean canPayFor(IAcquisitionWork acquisition) {
        //SHOULD we check to see if this acquisition needs to be paid for
        if( (acquisition instanceof UnitOrder && getCampaignOptions().payForUnits())
                ||(acquisition instanceof Part && getCampaignOptions().payForParts()) ) {
            //CAN the acquisition actually be paid for
            return getFunds().isGreaterOrEqualThan(acquisition.getBuyCost());
        }
        return true;
    }

    /**
     * Make an acquisition roll for a given planet to see if you can identify a contact. Used for planetary based acquisition.
     * @param acquisition - The <code> IAcquisitionWork</code> being acquired.
     * @param person - The <code>Person</code> object attempting to do the acquiring.  may be null if no one on the force has the skill or the user is using automatic acquisition.
     * @param system - The <code>PlanetarySystem</code> object where the acquisition is being attempted. This may be null if the user is not using planetary acquisition.
     * @return true if your target roll succeeded.
     */
    public boolean findContactForAcquisition(IAcquisitionWork acquisition, Person person, PlanetarySystem system) {
        if (person.getAcquisitions() >= getCampaignOptions().getMaxAcquisitions()) {
            return false;
        }
        DateTime currentDate = Utilities.getDateTimeDay(getCalendar());
        TargetRoll target = getTargetForAcquisition(acquisition, person, false);
        target = system.getPrimaryPlanet().getAcquisitionMods(target, getDate(), getCampaignOptions(), getFaction(),
                acquisition.getTechBase() == Part.T_CLAN);

        if (target.getValue() == TargetRoll.IMPOSSIBLE) {
            if(getCampaignOptions().usePlanetAcquisitionVerboseReporting()) {
                addReport("<font color='red'><b>Can't search for " + acquisition.getAcquisitionName() + " on " + system.getPrintableName(currentDate) + " because:</b></font> " + target.getDesc());
            }
            return false;
        }
        if(Compute.d6(2) < target.getValue()) {
            //no contacts on this planet, move along
            if(getCampaignOptions().usePlanetAcquisitionVerboseReporting()) {
                addReport("<font color='red'><b>No contacts available for " + acquisition.getAcquisitionName() + " on " + system.getPrintableName(currentDate) + "</b></font>");
            }
            return false;
        } else {
            if(getCampaignOptions().usePlanetAcquisitionVerboseReporting()) {
                addReport("<font color='green'>Possible contact for " + acquisition.getAcquisitionName() + " on " + system.getPrintableName(currentDate) + "</font>");
            }
            return true;
        }
    }

    /***
     * Attempt to acquire a given <code>IAcquisitionWork</code> object.
     * This is the default method used by for non-planetary based acquisition.
     * @param acquisition  - The <code> IAcquisitionWork</code> being acquired.
     * @param person - The <code>Person</code> object attempting to do the acquiring.  may be null if no one on the force has the skill or the user is using automatic acquisition.
     * @return a boolean indicating whether the attempt to acquire equipment was successful.
     */
    public boolean acquireEquipment(IAcquisitionWork acquisition, Person person) {
        return acquireEquipment(acquisition, person, null, -1);
    }

    /***
     * Attempt to acquire a given <code>IAcquisitionWork</code> object.
     * @param acquisition - The <code> IAcquisitionWork</code> being acquired.
     * @param person - The <code>Person</code> object attempting to do the acquiring.  may be null if no one on the force has the skill or the user is using automatic acquisition.
     * @param system - The <code>PlanetarySystem</code> object where the acquisition is being attempted. This may be null if the user is not using planetary acquisition.
     * @param transitDays - The number of days that the part should take to be delivered. If this value is entered as -1, then this method will determine transit time based on the users campaign options.
     * @return a boolean indicating whether the attempt to acquire equipment was successful.
     */
    private boolean acquireEquipment(IAcquisitionWork acquisition, Person person, PlanetarySystem system, int transitDays) {
        boolean found = false;
        String report = "";

        if (null != person) {
            report += person.getHyperlinkedFullTitle() + " ";
        }

        TargetRoll target = getTargetForAcquisition(acquisition, person, false);

        //check on funds
        if(!canPayFor(acquisition)) {
            target.addModifier(TargetRoll.IMPOSSIBLE, "Cannot afford this purchase");
        }

        if(null != system) {
            target = system.getPrimaryPlanet().getAcquisitionMods(target, getDate(), getCampaignOptions(), getFaction(),
                    acquisition.getTechBase() == Part.T_CLAN);
        }

        report += "attempts to find " + acquisition.getAcquisitionName();

        //if impossible then return
        if (target.getValue() == TargetRoll.IMPOSSIBLE) {
            report += ":<font color='red'><b> " + target.getDesc() + "</b></font>";
            if(!getCampaignOptions().usesPlanetaryAcquisition() || getCampaignOptions().usePlanetAcquisitionVerboseReporting()) {
                addReport(report);
            }
            return false;
        }


        int roll = Compute.d6(2);
        report += "  needs " + target.getValueAsString();
        report += " and rolls " + roll + ":";
        //Edge reroll, if applicable
        if (roll < target.getValue()
                && getCampaignOptions().useSupportEdge()
                && null != person
                && person.getOptions().booleanOption(PersonnelOptions.EDGE_ADMIN_ACQUIRE_FAIL)
                && person.getCurrentEdge() > 0) {
            person.setCurrentEdge(person.getCurrentEdge() - 1);
            roll = Compute.d6(2);
            report += " <b>failed!</b> but uses Edge to reroll...getting a " + roll + ": ";
        }
        int mos = roll - target.getValue();
        if (target.getValue() == TargetRoll.AUTOMATIC_SUCCESS) {
            mos = roll - 2;
        }
        int xpGained = 0;
        if (roll >= target.getValue()) {
            if(transitDays < 0) {
                transitDays = calculatePartTransitTime(mos);
            }
            report = report + acquisition.find(transitDays);
            found = true;
            if (person != null) {
                if (roll == 12
                        && target.getValue() != TargetRoll.AUTOMATIC_SUCCESS) {
                    xpGained += getCampaignOptions().getSuccessXP();
                }
                if (target.getValue() != TargetRoll.AUTOMATIC_SUCCESS) {
                    person.setNTasks(person.getNTasks() + 1);
                }
                if (person.getNTasks() >= getCampaignOptions().getNTasksXP()) {
                    xpGained += getCampaignOptions().getTaskXP();
                    person.setNTasks(0);
                }
            }
        } else {
            report = report + acquisition.failToFind();
            if (person != null && roll == 2
                    && target.getValue() != TargetRoll.AUTOMATIC_FAIL) {
                xpGained += getCampaignOptions().getMistakeXP();
            }
        }

        if (null != person) {
            // The person should have their acquisitions incremented
            person.incrementAcquisition();

            if (xpGained > 0) {
                person.setXp(person.getXp() + xpGained);
                report += " (" + xpGained + "XP gained) ";
            }
        }

        if (found) {
            acquisition.decrementQuantity();
            MekHQ.triggerEvent(new AcquisitionEvent(acquisition));
        }
        if(!getCampaignOptions().usesPlanetaryAcquisition() || getCampaignOptions().usePlanetAcquisitionVerboseReporting()) {
            addReport(report);
        }
        return found;
    }

    /**
     * Performs work to either mothball or activate a unit.
     * @param u The unit to either work towards mothballing or activation.
     */
    public void workOnMothballingOrActivation(Unit u) {
        if (u.isMothballed()) {
            activate(u);
        } else {
            mothball(u);
        }
    }

    /**
     * Performs work to mothball a unit.
     * @param u The unit on which to perform mothball work.
     */
    public void mothball(Unit u) {
        if (u.isMothballed()) {
            MekHQ.getLogger().warning(Campaign.class, "mothball(Unit)", "Unit is already mothballed, cannot mothball.");
            return;
        }

        Person tech = u.getTech();
        if (null == tech) {
            //uh-oh
            addReport("No tech assigned to the mothballing of " + u.getHyperlinkedName());
            return;
        }

        //don't allow overtime minutes for mothballing because its cheating
        //since you don't roll
        int minutes = Math.min(tech.getMinutesLeft(), u.getMothballTime());

        //check astech time
        if (!u.isSelfCrewed() && astechPoolMinutes < minutes * 6) {
            //uh-oh
            addReport("Not enough astechs to work on mothballing of " + u.getHyperlinkedName());
            return;
        }

        u.setMothballTime(u.getMothballTime() - minutes);

        String report = tech.getHyperlinkedFullTitle() + " spent " + minutes + " minutes mothballing " + u.getHyperlinkedName();
        if (!u.isMothballing()) {
            completeMothball(u);
            report += ". Mothballing complete.";
        } else {
            report += ". " + u.getMothballTime() + " minutes remaining.";
        }

        tech.setMinutesLeft(tech.getMinutesLeft() - minutes);

        if (!u.isSelfCrewed()) {
            astechPoolMinutes -= 6 * minutes;
        }

        addReport(report);
    }

    /**
     * Completes the mothballing of a unit.
     * @param u The unit which should now be mothballed.
     */
    public void completeMothball(Unit u) {
        u.setMothballTime(0);
        u.setMothballed(true);
    }

    /**
     * Performs work to activate a unit.
     * @param u The unit on which to perform activation work.
     */
    public void activate(Unit u) {
        if (!u.isMothballed()) {
            MekHQ.getLogger().warning(Campaign.class, "activate(Unit)", "Unit is already activated, cannot activate.");
            return;
        }

        Person tech = u.getTech();
        if (null == tech) {
            //uh-oh
            addReport("No tech assigned to the activation of " + u.getHyperlinkedName());
            return;
        }

        //don't allow overtime minutes for activation because its cheating
        //since you don't roll
        int minutes = Math.min(tech.getMinutesLeft(), u.getMothballTime());

        //check astech time
        if (!u.isSelfCrewed() && astechPoolMinutes < minutes * 6) {
            //uh-oh
            addReport("Not enough astechs to work on activation of " + u.getHyperlinkedName());
            return;
        }

        u.setMothballTime(u.getMothballTime() - minutes);

        String report = tech.getHyperlinkedFullTitle() + " spent " + minutes + " minutes activating " + u.getHyperlinkedName();
        if (!u.isMothballing()) {
            completeActivation(u);
            report += ". Activation complete.";
        } else {
            report += ". " + u.getMothballTime() + " minutes remaining.";
        }

        tech.setMinutesLeft(tech.getMinutesLeft() - minutes);
        if (!u.isSelfCrewed()) {
            astechPoolMinutes -= 6 * minutes;
        }

        addReport(report);
    }

    /**
     * Completes the activation of a unit.
     * @param u The unit which should now be activated.
     */
    public void completeActivation(Unit u) {
        u.setMothballTime(0);
        u.setMothballed(false);
    }

    public void refit(Refit r) {
        Person tech = r.getUnit().getEngineer() == null?
                getPerson(r.getTeamId()) : r.getUnit().getEngineer();
        if (null == tech) {
            addReport("No tech is assigned to refit " + r.getOriginalEntity().getShortName() + ". Refit cancelled.");
            r.cancel();
            return;
                }
        TargetRoll target = getTargetFor(r, tech);
        // check that all parts have arrived
        if (!r.acquireParts()) {
            return;
                }
        String report = tech.getHyperlinkedFullTitle() + " works on " + r.getPartName();
        int minutes = r.getTimeLeft();
        // FIXME: Overtime?
        if (minutes > tech.getMinutesLeft()) {
            r.addTimeSpent(tech.getMinutesLeft());
            tech.setMinutesLeft(0);
            report = report + ", " + r.getTimeLeft() + " minutes left.";
        } else {
            tech.setMinutesLeft(tech.getMinutesLeft() - minutes);
            r.addTimeSpent(minutes);
            if (r.hasFailedCheck()) {
                report = report + ", " + r.succeed();
            } else {
                int roll;
                String wrongType = "";
                if (tech.isRightTechTypeFor(r)) {
                    roll = Compute.d6(2);
                } else {
                    roll = Utilities.roll3d6();
                    wrongType = " <b>Warning: wrong tech type for this refit.</b>";
                }
                report = report + ",  needs " + target.getValueAsString() + " and rolls " + roll + ": ";
                if (roll < target.getValue() && getCampaignOptions().useSupportEdge()
                        && tech.getOptions().booleanOption(PersonnelOptions.EDGE_REPAIR_FAILED_REFIT)
                        && tech.getCurrentEdge() > 0) {
                    tech.setCurrentEdge(tech.getCurrentEdge() - 1);
                    if (tech.isRightTechTypeFor(r)) {
                        roll = Compute.d6(2);
                    } else {
                        roll = Utilities.roll3d6();
                    }
                    // This is needed to update the edge values of individual crewmen
                    if (tech.isEngineer()) {
                        tech.setEdgeUsed(tech.getEdgeUsed() - 1);
                    }
                    report += " <b>failed!</b> but uses Edge to reroll...getting a " + roll + ": ";
                }
                if (roll >= target.getValue()) {
                    report += r.succeed();
                } else {
                    report += r.fail(SkillType.EXP_GREEN);
                    // try to refit again in case the tech has any time left
                    if (!r.isBeingRefurbished()) {
                        refit(r);
                    }
                }
                report += wrongType;
            }
        }
        MekHQ.triggerEvent(new PartWorkEvent(tech, r));
        addReport(report);
    }

    public Part fixWarehousePart(Part part, Person tech) {
        // get a new cloned part to work with and decrement original
        Part repairable = part.clone();
        part.decrementQuantity();
        fixPart(repairable, tech);
        if (!(repairable instanceof OmniPod)) {
            addPart(repairable, 0);
        }

        return repairable;
    }

    public void fixPart(IPartWork partWork, Person tech) {
        TargetRoll target = getTargetFor(partWork, tech);
        String report = "";
        String action = " fix ";

        // TODO: this should really be a method on the part
        if (partWork instanceof AmmoBin) {
            action = " reload ";
        }
        if (partWork.isSalvaging()) {
            action = " salvage ";
        }
        if (partWork instanceof MissingPart) {
            action = " replace ";
        }
        if (partWork instanceof MekLocation) {
            if (((MekLocation) partWork).isBlownOff()) {
                action = " re-attach ";
            } else if (((MekLocation) partWork).isBreached()) {
                action = " seal ";
            }
        }
        if ((partWork instanceof Armor) && !partWork.isSalvaging()) {
            if (!((Armor) partWork).isInSupply()) {
                report += "<b>Not enough armor remaining.  Task suspended.</b>";
                addReport(report);
                return;
            }
        }
        if ((partWork instanceof ProtomekArmor) && !partWork.isSalvaging()) {
            if (!((ProtomekArmor) partWork).isInSupply()) {
                report += "<b>Not enough Protomech armor remaining.  Task suspended.</b>";
                addReport(report);
                return;
            }
        }
        if ((partWork instanceof BaArmor) && !partWork.isSalvaging()) {
            if (!((BaArmor) partWork).isInSupply()) {
                report += "<b>Not enough BA armor remaining.  Task suspended.</b>";
                addReport(report);
                return;
            }
        }
        if (partWork instanceof SpacecraftCoolingSystem) {
            //Change the string since we're not working on the part itself
            report += tech.getHyperlinkedFullTitle() + " attempts to" + action
                    + "a heat sink";
        } else {
            report += tech.getHyperlinkedFullTitle() + " attempts to" + action
                    + partWork.getPartName();
        }
        if (null != partWork.getUnit()) {
            report += " on " + partWork.getUnit().getName();
        }

        int minutes = partWork.getTimeLeft();
        int minutesUsed = minutes;
        boolean usedOvertime = false;
        if (minutes > tech.getMinutesLeft()) {
            minutes -= tech.getMinutesLeft();
            // check for overtime first
            if (isOvertimeAllowed() && minutes <= tech.getOvertimeLeft()) {
                // we are working overtime
                usedOvertime = true;
                tech.setMinutesLeft(0);
                tech.setOvertimeLeft(tech.getOvertimeLeft() - minutes);
            } else {
                // we need to finish the task tomorrow
                minutesUsed = tech.getMinutesLeft();
                int overtimeUsed = 0;
                if (isOvertimeAllowed()) {
                    // Can't use more overtime than there are minutes remaining on the part
                    overtimeUsed = Math.min(minutes, tech.getOvertimeLeft());
                    minutesUsed += overtimeUsed;
                    partWork.setWorkedOvertime(true);
                    usedOvertime = true;
                }
                partWork.addTimeSpent(minutesUsed);
                tech.setMinutesLeft(0);
                tech.setOvertimeLeft(tech.getOvertimeLeft() - overtimeUsed);
                int helpMod = getShorthandedMod(
                        getAvailableAstechs(minutesUsed, usedOvertime), false);
                if (null != partWork.getUnit()
                        && (partWork.getUnit().getEntity() instanceof Dropship
                                || partWork.getUnit().getEntity() instanceof Jumpship)) {
                    helpMod = 0;
                }
                if (partWork.getShorthandedMod() < helpMod) {
                    partWork.setShorthandedMod(helpMod);
                }
                partWork.setTeamId(tech.getId());
                partWork.reservePart();
                report += " - <b>Not enough time, the remainder of the task";
                if (null != partWork.getUnit()) {
                    report += " on " + partWork.getUnit().getName();
                }
                if (minutesUsed > 0) {
                    report += " will be finished tomorrow.</b>";
                } else {
                    report += " cannot be finished because there was no time left after maintenance tasks.</b>";
                    partWork.resetTimeSpent();
                    partWork.resetOvertime();
                    partWork.setTeamId(null);
                    partWork.cancelReservation();
                }
                MekHQ.triggerEvent(new PartWorkEvent(tech, partWork));
                addReport(report);
                return;
            }
        } else {
            tech.setMinutesLeft(tech.getMinutesLeft() - minutes);
        }
        int astechMinutesUsed = minutesUsed
                * getAvailableAstechs(minutesUsed, usedOvertime);
        if (astechPoolMinutes < astechMinutesUsed) {
            astechMinutesUsed -= astechPoolMinutes;
            astechPoolMinutes = 0;
            astechPoolOvertime -= astechMinutesUsed;
        } else {
            astechPoolMinutes -= astechMinutesUsed;
        }
        // check for the type
        int roll;
        String wrongType = "";
        if (tech.isRightTechTypeFor(partWork)) {
            roll = Compute.d6(2);
        } else {
            roll = Utilities.roll3d6();
            wrongType = " <b>Warning: wrong tech type for this repair.</b>";
        }
        report = report + ",  needs " + target.getValueAsString()
                + " and rolls " + roll + ":";
        int xpGained = 0;
        //if we fail and would break a part, here's a chance to use Edge for a reroll...
        if (getCampaignOptions().useSupportEdge()
                && tech.getOptions().booleanOption(PersonnelOptions.EDGE_REPAIR_BREAK_PART)
                && tech.getCurrentEdge() > 0
                && target.getValue() != TargetRoll.AUTOMATIC_SUCCESS) {
            if ((getCampaignOptions().isDestroyByMargin()
                    && getCampaignOptions().getDestroyMargin() <= (target.getValue() - roll))
                    || (!getCampaignOptions().isDestroyByMargin() && (tech.getExperienceLevel(false) == SkillType.EXP_ELITE //if an elite, primary tech and destroy by margin is NOT on
                                    || tech.getPrimaryRole() == Person.T_SPACE_CREW)) // For vessel crews
                            && roll < target.getValue()) {
                tech.setCurrentEdge(tech.getCurrentEdge() - 1);
                if (tech.isRightTechTypeFor(partWork)) {
                    roll = Compute.d6(2);
                } else {
                    roll = Utilities.roll3d6();
                }
                //This is needed to update the edge values of individual crewmen
                if (tech.isEngineer()) {
                    tech.setEdgeUsed(tech.getEdgeUsed() + 1);
                }
                report += " <b>failed!</b> and would destroy the part, but uses Edge to reroll...getting a " + roll + ":";
            }
        }
        if (roll >= target.getValue()) {
            report = report + partWork.succeed();
            if (getCampaignOptions().payForRepairs()
                    && action.equals(" fix ")
                    && !(partWork instanceof Armor)) {
                Money cost = ((Part) partWork).getStickerPrice().multipliedBy(0.2);
                report += "<br>Repairs cost " +
                        cost.toAmountAndSymbolString() +
                        " worth of parts.";
                finances.debit(cost, Transaction.C_REPAIRS, "Repair of " + partWork.getPartName(), calendar.getTime());
            }
            if (roll == 12 && target.getValue() != TargetRoll.AUTOMATIC_SUCCESS) {
                xpGained += getCampaignOptions().getSuccessXP();
            }
            if (target.getValue() != TargetRoll.AUTOMATIC_SUCCESS) {
                tech.setNTasks(tech.getNTasks() + 1);
            }
            if (tech.getNTasks() >= getCampaignOptions().getNTasksXP()) {
                xpGained += getCampaignOptions().getTaskXP();
                tech.setNTasks(0);
            }
        } else {
            int modePenalty = partWork.getMode().expReduction;
            int effectiveSkillLvl = tech.getSkillForWorkingOn(partWork)
                    .getExperienceLevel() - modePenalty;
            if (getCampaignOptions().isDestroyByMargin()) {
                if (getCampaignOptions().getDestroyMargin() > (target.getValue() - roll)) {
                    // not destroyed - set the effective level as low as
                    // possible
                    effectiveSkillLvl = SkillType.EXP_ULTRA_GREEN;
                } else {
                    // destroyed - set the effective level to elite
                    effectiveSkillLvl = SkillType.EXP_ELITE;
                }
            }
            report = report + partWork.fail(effectiveSkillLvl);

            if (roll == 2 && target.getValue() != TargetRoll.AUTOMATIC_FAIL) {
                xpGained += getCampaignOptions().getMistakeXP();
            }
        }
        if (xpGained > 0) {
            tech.setXp(tech.getXp() + xpGained);
            report += " (" + xpGained + "XP gained) ";
            if (tech.isEngineer()) {
                tech.setEngineerXp(xpGained);
            }
        }
        report += wrongType;
        partWork.resetTimeSpent();
        partWork.resetOvertime();
        partWork.setTeamId(null);
        partWork.cancelReservation();
        MekHQ.triggerEvent(new PartWorkEvent(tech, partWork));
        addReport(report);
    }

    /**
     * Parses news file and loads news items for the current year.
     */
    public void reloadNews() {
        news.loadNewsFor(getGameYear(), id.getLeastSignificantBits());
    }

    /**
     * Checks for a news item for the current date. If found, adds it to the daily report.
     */
    public void readNews() {
        //read the news
        DateTime now = getDateTime();
        for(NewsItem article : news.fetchNewsFor(now)) {
            addReport(article.getHeadlineForReport());
        }
        for(NewsItem article : Systems.getInstance().getPlanetaryNews(now)) {
            addReport(article.getHeadlineForReport());
        }
    }

    public int getDeploymentDeficit(AtBContract contract) {
        if (!contract.isActive()) {
            // Inactive contracts have no deficits.
            return 0;
        } else if (contract.getStartDate().compareTo(getDate()) >= 0) {
            // Do not check for deficits if the contract has not started or
            // it is the first day of the contract, as players won't have
            // had time to assign forces to the contract yet
            return 0;
        }

        int total = -contract.getRequiredLances();
        int role = -Math.max(1, contract.getRequiredLances() / 2);

        for (Lance l : lances.values()) {
            if (l.getMissionId() == contract.getId() && l.getRole() != Lance.ROLE_UNASSIGNED) {
                total++;
                if (l.getRole() == contract.getRequiredLanceType()) {
                    role++;
                }
            }
        }

        if (total >= 0 && role >= 0) {
            return 0;
        }
        return Math.abs(Math.min(total, role));
    }

    private void processNewDayATBScenarios() {
        for (Mission m : getMissions()) {
            if (!m.isActive() || !(m instanceof AtBContract) || getDate().before(((Contract) m).getStartDate())) {
                continue;
            }
            /*
             * Situations like a delayed start or running out of funds during transit can
             * delay arrival until after the contract start. In that case, shift the
             * starting and ending dates before making any battle rolls. We check that the
             * unit is actually on route to the planet in case the user is using a custom
             * system for transport or splitting the unit, etc.
             */
            if (!getLocation().isOnPlanet() &&
                    getLocation().getJumpPath().getLastSystem().getId().equals(m.getSystemId())) {
                /*
                 * transitTime is measured in days; round up to the next whole day, then convert
                 * to milliseconds
                 */
                GregorianCalendar cal = (GregorianCalendar) calendar.clone();
                cal.add(Calendar.DATE, (int) Math.ceil(getLocation().getTransitTime()));
                ((AtBContract) m).getStartDate().setTime(cal.getTimeInMillis());
                cal.add(Calendar.MONTH, ((AtBContract) m).getLength());
                ((AtBContract) m).getEndingDate().setTime(cal.getTimeInMillis());
                addReport(
                        "The start and end dates of " + m.getName() + " have been shifted to reflect the current ETA.");
                continue;
            }
            if (calendar.get(Calendar.DAY_OF_WEEK) == Calendar.MONDAY) {
                int deficit = getDeploymentDeficit((AtBContract) m);
                if (deficit > 0) {
                    ((AtBContract) m).addPlayerMinorBreaches(deficit);
                    addReport("Failure to meet " + m.getName() + " requirements resulted in " + deficit
                            + ((deficit == 1) ? " minor contract breach" : " minor contract breaches"));
                }
            }

            for (Scenario s : m.getScenarios()) {
                if (!s.isCurrent() || !(s instanceof AtBScenario)) {
                    continue;
                }
                if (s.getDate() != null &&
                        s.getDate().before(calendar.getTime())) {
                    s.setStatus(Scenario.S_DEFEAT);
                    s.clearAllForcesAndPersonnel(this);
                    ((AtBContract) m).addPlayerMinorBreach();
                    addReport("Failure to deploy for " + s.getName()
                            + " resulted in defeat and a minor contract breach.");
                    s.generateStub(this);
                }
            }
        }

        if (calendar.get(Calendar.DAY_OF_WEEK) == Calendar.MONDAY) {
            AtBScenarioFactory.createScenariosForNewWeek(this, true);
        }

        for (Mission m : getMissions()) {
            if (m.isActive() && m instanceof AtBContract && !((AtBContract) m).getStartDate().after(getDate())) {
                ((AtBContract) m).checkEvents(this);
            }
            /*
             * If there is a standard battle set for today, deploy the lance.
             */
            for (Scenario s : m.getScenarios()) {
                if (s.getDate() != null && s.getDate().equals(calendar.getTime())) {
                    int forceId = ((AtBScenario) s).getLanceForceId();
                    if (null != lances.get(forceId) && !forceIds.get(forceId).isDeployed()) {

                        // If any unit in the force is under repair, don't deploy the force
                        // Merely removing the unit from deployment would break with user expectation
                        boolean forceUnderRepair = false;
                        for (UUID uid : forceIds.get(forceId).getAllUnits()) {
                            Unit u = getUnit(uid);
                            if (null != u && u.isUnderRepair()) {
                                forceUnderRepair = true;
                                break;
                            }
                        }

                        if (!forceUnderRepair) {
                            forceIds.get(forceId).setScenarioId(s.getId());
                            s.addForces(forceId);
                            for (UUID uid : forceIds.get(forceId).getAllUnits()) {
                                Unit u = getUnit(uid);
                                if (null != u) {
                                    u.setScenarioId(s.getId());
                                }
                            }
                            MekHQ.triggerEvent(new DeploymentChangedEvent(forceIds.get(forceId), s));
                        }
                    }
                }
            }
        }
    }

    private void processNewDayATBFatigue() {
        boolean inContract = false;
        for (Mission m : getMissions()) {
            if (!m.isActive() || !(m instanceof AtBContract) || getDate().before(((Contract) m).getStartDate())) {
                continue;
            }
            switch (((AtBContract) m).getMissionType()) {
                case AtBContract.MT_GARRISONDUTY:
                case AtBContract.MT_SECURITYDUTY:
                case AtBContract.MT_CADREDUTY:
                    fatigueLevel -= 1;
                    break;
                case AtBContract.MT_RIOTDUTY:
                case AtBContract.MT_GUERRILLAWARFARE:
                case AtBContract.MT_PIRATEHUNTING:
                    fatigueLevel += 1;
                    break;
                case AtBContract.MT_RELIEFDUTY:
                case AtBContract.MT_PLANETARYASSAULT:
                    fatigueLevel += 2;
                    break;
                case AtBContract.MT_DIVERSIONARYRAID:
                case AtBContract.MT_EXTRACTIONRAID:
                case AtBContract.MT_RECONRAID:
                case AtBContract.MT_OBJECTIVERAID:
                    fatigueLevel += 3;
                    break;
            }
            inContract = true;
        }
        if (!inContract && location.isOnPlanet()) {
            fatigueLevel -= 2;
        }
        fatigueLevel = Math.max(fatigueLevel, 0);
    }

    private void processNewDayATB() {
        contractMarket.generateContractOffers(this);
        unitMarket.generateUnitOffers(this);

        if (shipSearchExpiration != null && !shipSearchExpiration.after(calendar)) {
            shipSearchExpiration = null;
            if (shipSearchResult != null) {
                addReport("Opportunity for purchase of " + shipSearchResult + " has expired.");
                shipSearchResult = null;
            }
        }

        if (getCalendar().get(Calendar.DAY_OF_WEEK) == Calendar.MONDAY) {
            processShipSearch();
        }

        // Add or remove dependents
        if (calendar.get(Calendar.DAY_OF_YEAR) == 1) {
            int numPersonnel = 0;
            ArrayList<Person> dependents = new ArrayList<>();
            for (Person p : getPersonnel()) {
                if (p.isActive()) {
                    numPersonnel++;
                    if (p.isDependent()) {
                        dependents.add(p);
                    }
                }
            }
            int roll = Compute.d6(2) + getUnitRatingMod() - 2;
            if (roll < 2)
                roll = 2;
            if (roll > 12)
                roll = 12;
            int change = numPersonnel * (roll - 5) / 100;
            while (change < 0 && dependents.size() > 0) {
                removePerson(Utilities.getRandomItem(dependents).getId());
                change++;
            }
            for (int i = 0; i < change; i++) {
                Person p = newDependent(Person.T_ASTECH);
                p.setId(UUID.randomUUID());
                addPersonWithoutId(p, true);
            }
        }

        if (calendar.get(Calendar.DAY_OF_MONTH) == 1) {
            /*
             * First of the month; roll morale, track unit fatigue.
             */

            IUnitRating rating = getUnitRating();
            rating.reInitialize();

            for (Mission m : getMissions()) {
                if (m.isActive() && m instanceof AtBContract && !((AtBContract) m).getStartDate().after(getDate())) {
                    ((AtBContract) m).checkMorale(calendar, getUnitRatingMod());
                    addReport("Enemy morale is now " + ((AtBContract) m).getMoraleLevelName() + " on contract "
                            + m.getName());
                }
            }

            // Account for fatigue
            if (getCampaignOptions().getTrackUnitFatigue()) {
                processNewDayATBFatigue();
            }
        }

        processNewDayATBScenarios();
    }

    public void processNewDayPersonnel() {
        ArrayList<Person> babies = new ArrayList<>();
        for (Person p : getPersonnel()) {
            if (!p.isActive()) {
                continue;
            }

            // Procreation
            if (p.isFemale()) {
                if (p.isPregnant()) {
                    if (getCampaignOptions().useUnofficialProcreation()) {
                        if (getCalendar().compareTo((p.getDueDate())) == 0) {
                            babies.addAll(p.birth());
                        }
                    } else {
                        p.setDueDate(null);
                    }
                } else if (getCampaignOptions().useUnofficialProcreation()) {
                    p.procreate();
                }
            }

            p.resetMinutesLeft();
            // Reset acquisitions made to 0
            p.setAcquisition(0);
            if (p.needsFixing() && !getCampaignOptions().useAdvancedMedical()) {
                p.decrementDaysToWaitForHealing();
                Person doctor = getPerson(p.getDoctorId());
                if (null != doctor && doctor.isDoctor()) {
                    if (p.getDaysToWaitForHealing() <= 0) {
                        addReport(healPerson(p, doctor));
                    }
                } else if (p.checkNaturalHealing(15)) {
                    addReport(p.getHyperlinkedFullTitle() + " heals naturally!");
                    Unit u = getUnit(p.getUnitId());
                    if (null != u) {
                        u.resetPilotAndEntity();
                    }
                }
            }
            // TODO Advanced Medical needs to go away from here later on
            if (getCampaignOptions().useAdvancedMedical()) {
                InjuryUtil.resolveDailyHealing(this, p);
                Unit u = getUnit(p.getUnitId());
                if (null != u) {
                    u.resetPilotAndEntity();
                }
            }

            // Reset edge points to the purchased value each week. This should only
            // apply for support personnel - combat troops reset with each new mm game
            if ((p.isAdmin() || p.isDoctor() || p.isEngineer() || p.isTech())
                    && calendar.get(Calendar.DAY_OF_WEEK) == Calendar.MONDAY) {
                p.resetCurrentEdge();
            }

            if (getCampaignOptions().getIdleXP() > 0 && calendar.get(Calendar.DAY_OF_MONTH) == 1 && p.isActive()
                    && !p.isPrisoner()) { // Prisoners no
                                          // XP, Bondsmen
                                          // yes xp
                p.setIdleMonths(p.getIdleMonths() + 1);
                if (p.getIdleMonths() >= getCampaignOptions().getMonthsIdleXP()) {
                    if (Compute.d6(2) >= getCampaignOptions().getTargetIdleXP()) {
                        p.setXp(p.getXp() + getCampaignOptions().getIdleXP());
                        addReport(p.getHyperlinkedFullTitle() + " has gained " + getCampaignOptions().getIdleXP()
                                + " XP");
                    }
                    p.setIdleMonths(0);
                }
            }
        }

        for (Person baby : babies) {
            addPersonWithoutId(baby, false);
        }
    }

    public void processNewDayUnits() {
        // need to loop through units twice, the first time to do all maintenance and
        // the second
        // time to do whatever else. Otherwise, maintenance minutes might get sucked up
        // by other
        // stuff. This is also a good place to ensure that a unit's engineer gets reset
        // and updated.
        for (Unit u : getUnits()) {
            u.resetEngineer();
            if (null != u.getEngineer()) {
                u.getEngineer().resetMinutesLeft();
            }

            // do maintenance checks
            doMaintenance(u);
        }

        // need to check for assigned tasks in two steps to avoid
        // concurrent mod problems
        ArrayList<Integer> assignedPartIds = new ArrayList<>();
        ArrayList<Integer> arrivedPartIds = new ArrayList<>();
        for (Part part : getParts()) {
            if (part instanceof Refit) {
                continue;
            }
            if (part.getTeamId() != null) {
                assignedPartIds.add(part.getId());
            }
            if (part.checkArrival()) {
                arrivedPartIds.add(part.getId());
            }
        }

        // arrive parts before attempting refit or parts will not get reserved that day
        for (int pid : arrivedPartIds) {
            Part part = getPart(pid);
            if (null != part) {
                arrivePart(part);
            }
        }

        // finish up any overnight assigned tasks
        for (int pid : assignedPartIds) {
            Part part = getPart(pid);
            if (null != part) {
                Person tech;
                if (part.getUnit() != null && part.getUnit().getEngineer() != null) {
                    tech = part.getUnit().getEngineer();
                } else {
                    tech = getPerson(part.getTeamId());
                }
                if (null != tech) {
                    if (null != tech.getSkillForWorkingOn(part)) {
                        fixPart(part, tech);
                    } else {
                        addReport(String.format(
                                "%s looks at %s, recalls his total lack of skill for working with such technology, then slowly puts the tools down before anybody gets hurt.",
                                tech.getHyperlinkedFullTitle(), part.getName()));
                        part.setTeamId(null);
                    }
                } else {
                    JOptionPane.showMessageDialog(null,
                            "Could not find tech for part: " + part.getName() + " on unit: "
                                    + part.getUnit().getHyperlinkedName(),
                            "Invalid Auto-continue", JOptionPane.ERROR_MESSAGE);
                }
                // check to see if this part can now be combined with other
                // spare parts
                if (part.isSpare()) {
                    Part spare = checkForExistingSparePart(part);
                    if (null != spare) {
                        spare.incrementQuantity();
                        removePart(part);
                    }
                }
            }
        }

        // ok now we can check for other stuff we might need to do to units
        List<UUID> unitsToRemove = new ArrayList<>();
        for (Unit u : getUnits()) {
            if (u.isRefitting()) {
                refit(u.getRefit());
            }
            if (u.isMothballing()) {
                workOnMothballingOrActivation(u);
            }
            if (!u.isPresent()) {
                u.checkArrival();
            }
            if (!u.isRepairable() && !u.hasSalvageableParts()) {
                unitsToRemove.add(u.getId());
            }
        }
        // Remove any unrepairable, unsalvageable units
        unitsToRemove.forEach(this::removeUnit);
    }

    /** @return <code>true</code> if the new day arrived */
    public boolean newDay() {
        if(MekHQ.triggerEvent(new DayEndingEvent(this))) {
            return false;
        }

        this.autosaveService.requestDayAdvanceAutosave(this, this.calendar.get(Calendar.DAY_OF_WEEK));

        calendar.add(Calendar.DAY_OF_MONTH, 1);
        currentDateTime = new DateTime(calendar);

        currentReport.clear();
        currentReportHTML = "";
        newReports.clear();
        beginReport("<b>" + getDateAsString() + "</b>");

        if (calendar.get(Calendar.DAY_OF_YEAR) == 1) {
            reloadNews();
        }

        // Ensure that the MegaMek year GameOption matches the campaign year
        if (gameOptions.intOption("year") != getGameYear()) {
            gameOptions.getOption("year").setValue(getGameYear());
        }

        readNews();

        location.newDay(this);

        // Manage the personnel market
        personnelMarket.generatePersonnelForDay(this);

        if (campaignOptions.getUseAtB()) {
            processNewDayATB();
        }

        processNewDayPersonnel();

        resetAstechMinutes();

        processNewDayUnits();

        shoppingList = goShopping(shoppingList);

        // check for anything in finances
        finances.newDay(this);

        MekHQ.triggerEvent(new NewDayEvent(this));
        return true;
    }

    public ArrayList<Contract> getActiveContracts() {
        ArrayList<Contract> active = new ArrayList<>();
        for (Mission m : getMissions()) {
            if (!(m instanceof Contract)) {
                continue;
            }
            Contract c = (Contract) m;
            if (c.isActive()
                    && !getCalendar().getTime().after(c.getEndingDate())
                    && !getCalendar().getTime().before(c.getStartDate())) {
                active.add(c);
            }
        }
        return active;
    }

    public Person getFlaggedCommander() {
        for (Person p : getPersonnel()) {
            if (p.isCommander()) {
                return p;
            }
        }
        return null;
    }

    public Money getPayRoll() {
        return getPayRoll(false);
    }

    public Money getPayRoll(boolean noInfantry) {
        if(!campaignOptions.payForSalaries()) {
            return Money.zero();
        }

        return getTheoreticalPayroll(noInfantry);
    }

    private Money getTheoreticalPayroll(boolean noInfantry){
        Money salaries = Money.zero();
        for (Person p : getPersonnel()) {
            // Optionized infantry (Unofficial)
            if (noInfantry && p.getPrimaryRole() == Person.T_INFANTRY) {
                continue;
            }

            if (p.isActive() &&
                    !p.isDependent() &&
                    !(p.isPrisoner() || p.isBondsman())) {
                salaries = salaries.plus(p.getSalary());
            }
        }
        // add in astechs from the astech pool
        // we will assume Mech Tech * able-bodied * enlisted (changed from vee mechanic)
        // 800 * 0.5 * 0.6 = 240
        salaries = salaries.plus(240.0 * astechPool);
        salaries = salaries.plus(320.0 * medicPool);
        return salaries;
    }

    public Money getMaintenanceCosts() {
        Money costs = Money.zero();
        if(campaignOptions.payForMaintain()) {
            for (Map.Entry<UUID, Unit> mu : units.entrySet()) {
                Unit u = mu.getValue();
                if (u.requiresMaintenance() && null != u.getTech()) {
                    costs = costs.plus(u.getMaintenanceCost());
                }
            }
        }
        return costs;
    }

    public Money getWeeklyMaintenanceCosts() {
        Money costs = Money.zero();
        for (Map.Entry<UUID, Unit> u : units.entrySet()) {
            costs = costs.plus(u.getValue().getWeeklyMaintenanceCost());
        }
        return costs;
    }

    public Money getOverheadExpenses() {
        if(!campaignOptions.payForOverhead()) {
            return Money.zero();
        }

        return getTheoreticalPayroll(false).multipliedBy(0.05);
    }

    public void removeUnit(UUID id) {
        Unit unit = getUnit(id);

        // remove all parts for this unit as well
        for (Part p : unit.getParts()) {
            removePart(p);
        }

        // remove any personnel from this unit
        for (Person p : unit.getCrew()) {
            unit.remove(p, true);
        }

        Person tech = unit.getTech();
        if (null != tech) {
            unit.remove(tech, true);
        }

        // remove unit from any forces
        removeUnitFromForce(unit);

        //If this is a ship, remove it from the list of potential transports
        removeTransportShip(id);

        // finally remove the unit
        units.remove(unit.getId());
        checkDuplicateNamesDuringDelete(unit.getEntity());
        addReport(unit.getName() + " has been removed from the unit roster.");
        MekHQ.triggerEvent(new UnitRemovedEvent(unit));
    }

    public void removePerson(UUID id) {
        removePerson(id, true);
    }

    public void removePerson(UUID id, boolean log) {
        Person person = getPerson(id);

        if (person == null) {
            return;
        }

        Unit u = getUnit(person.getUnitId());
        if (null != u) {
            u.remove(person, true);
        }
        removeAllPatientsFor(person);
        removeAllTechJobsFor(person);
        removeKillsFor(person.getId());
        getRetirementDefectionTracker().removePerson(person);

        if (log) {
            addReport(person.getFullTitle()
                    + " has been removed from the personnel roster.");
        }

        personnel.remove(id);
        if (person.getPrimaryRole() == Person.T_ASTECH) {
            astechPoolMinutes = Math.max(0, astechPoolMinutes - 480);
            astechPoolOvertime = Math.max(0, astechPoolOvertime - 240);
        }
        if (person.getSecondaryRole() == Person.T_ASTECH) {
            astechPoolMinutes = Math.max(0, astechPoolMinutes - 240);
            astechPoolOvertime = Math.max(0, astechPoolOvertime - 120);
        }
        MekHQ.triggerEvent(new PersonRemovedEvent(person));
    }

    public void awardTrainingXP(Lance l) {
        awardTrainingXPByMaximumRole(l);
    }

    /**
     * Awards XP to the lance based on the maximum experience level of its
     * commanding officer and the minimum experience level of the unit's
     * members.
     * @param l The {@link Lance} to calculate XP to award for training.
     */
    private void awardTrainingXPByMaximumRole(Lance l) {
        for (UUID trainerId : forceIds.get(l.getForceId()).getAllUnits()) {
            Unit trainerUnit = getUnit(trainerId);

            // not sure how this occurs, but it probably shouldn't halt processing of a new day.
            if(trainerUnit == null) {
                continue;
            }

            Person commander = getUnit(trainerId).getCommander();
            // AtB 2.31: Training lance – needs a officer with Veteran skill levels
            //           and adds 1xp point to every Green skilled unit.
            if (commander != null && commander.getRank().isOfficer()) {
                // Take the maximum of the commander's Primary and Secondary Role
                // experience to calculate their experience level...
                int commanderExperience = Math.max(commander.getExperienceLevel(false),
                        commander.getExperienceLevel(true));
                if (commanderExperience > SkillType.EXP_REGULAR) {
                    // ...and if the commander is better than a veteran, find all of
                    // the personnel under their command...
                    for (UUID traineeId : forceIds.get(l.getForceId()).getAllUnits()) {
                        Unit traineeUnit = getUnit(traineeId);

                        if(traineeUnit == null) {
                            continue;
                        }

                        for (Person p : traineeUnit.getCrew()) {
                            if (p == commander) {
                                continue;
                            }
                            // ...and if their weakest role is Green or Ultra-Green
                            int experienceLevel = Math.min(p.getExperienceLevel(false),
                                    p.getSecondaryRole() != Person.T_NONE
                                            ? p.getExperienceLevel(true)
                                            : SkillType.EXP_ELITE);
                            if (experienceLevel >= 0 && experienceLevel < SkillType.EXP_REGULAR) {
                                // ...add one XP.
                                p.setXp(p.getXp() + 1);
                                addReport(p.getHyperlinkedName() + " has gained 1 XP from training.");
                            }
                        }
                    }
                    break;
                }
            }
        }
    }

    public void removeAllPatientsFor(Person doctor) {
        for (Person p : getPersonnel()) {
            if (null != p.getDoctorId()
                    && p.getDoctorId().equals(doctor.getId())) {
                p.setDoctorId(null, getCampaignOptions()
                        .getNaturalHealingWaitingPeriod());
            }
        }
    }

    public void removeAllTechJobsFor(Person tech) {
        if (tech == null || tech.getId() == null) {
            return;
        }
        for (Map.Entry<UUID, Unit> mu : units.entrySet()) {
            Unit u = mu.getValue();
            if (tech.getId().equals(u.getTechId())) {
                u.removeTech();
            }
            if (u.getRefit() != null && tech.getId().equals(u.getRefit().getTeamId())) {
                u.getRefit().setTeamId(null);
            }
        }
        for (Part p : getParts()) {
            if (tech.getId().equals(p.getTeamId())) {
                p.setTeamId(null);
            }
        }
        for (Force f : forceIds.values()) {
            if (tech.getId().equals(f.getTechID())) {
                f.setTechID(null);
            }
        }
    }

    public void removeScenario(int id) {
        Scenario scenario = getScenario(id);
        scenario.clearAllForcesAndPersonnel(this);
        Mission mission = getMission(scenario.getMissionId());
        if (null != mission) {
            mission.removeScenario(scenario.getId());
        }
        scenarios.remove(id);
        MekHQ.triggerEvent(new ScenarioChangedEvent(scenario));
    }

    public void removeMission(int id) {
        Mission mission = getMission(id);

        // Loop through scenarios here! We need to remove them as well.
        if (null != mission) {
            for (Scenario scenario : mission.getScenarios()) {
                scenario.clearAllForcesAndPersonnel(this);
                scenarios.remove(scenario.getId());
            }
            mission.clearScenarios();
        }

        missions.remove(id);
    }

    public void removePart(Part part) {
        if (null != part.getUnit() && part.getUnit() instanceof TestUnit) {
            // if this is a test unit, then we won't remove the part because its not there
            return;
        }
        parts.remove(part.getId());
        //remove child parts as well
        for(int childId : part.getChildPartIds()) {
            Part childPart = getPart(childId);
            if (null != childPart) {
                removePart(childPart);
            }
        }
        MekHQ.triggerEvent(new PartRemovedEvent(part));
    }

    public void removeKill(Kill k) {
        if(kills.containsKey(k.getPilotId())) {
            kills.get(k.getPilotId()).remove(k);
        }
    }

    public void removeKillsFor(UUID personID) {
        kills.remove(personID);
    }

    public void removeForce(Force force) {
        int fid = force.getId();
        forceIds.remove(fid);
        // clear forceIds of all personnel with this force
        for (UUID uid : force.getUnits()) {
            Unit u = getUnit(uid);
            if (null == u) {
                continue;
            }
            if (u.getForceId() == fid) {
                u.setForceId(-1);
                if (force.isDeployed()) {
                    u.setScenarioId(-1);
                }
            }
        }
        MekHQ.triggerEvent(new OrganizationChangedEvent(force));
        // also remove this force's id from any scenarios
        if (force.isDeployed()) {
            Scenario s = getScenario(force.getScenarioId());
            s.removeForce(fid);
        }

        if (campaignOptions.getUseAtB()) {
            lances.remove(fid);
        }

        if (null != force.getParentForce()) {
            force.getParentForce().removeSubForce(fid);
        }
        ArrayList<Force> subs = new ArrayList<>(force.getSubForces());
        for (Force sub : subs) {
            removeForce(sub);
            MekHQ.triggerEvent(new OrganizationChangedEvent(sub));
        }
    }

    public void removeUnitFromForce(Unit u) {
        Force force = getForce(u.getForceId());
        if (null != force) {
            force.removeUnit(u.getId());
            u.setForceId(Force.FORCE_NONE);
            u.setScenarioId(-1);
            if (u.getEntity().hasNavalC3()
                    && u.getEntity().calculateFreeC3Nodes() < 5) {
                Vector<Unit> removedUnits = new Vector<>();
                removedUnits.add(u);
                removeUnitsFromNetwork(removedUnits);
                u.getEntity().setC3MasterIsUUIDAsString(null);
                u.getEntity().setC3Master(null, true);
                refreshNetworks();
            } else if (u.getEntity().hasC3i()
                    && u.getEntity().calculateFreeC3Nodes() < 5) {
                Vector<Unit> removedUnits = new Vector<>();
                removedUnits.add(u);
                removeUnitsFromNetwork(removedUnits);
                u.getEntity().setC3MasterIsUUIDAsString(null);
                u.getEntity().setC3Master(null, true);
                refreshNetworks();
            }
            if (u.getEntity().hasC3M()) {
                removeUnitsFromC3Master(u);
                u.getEntity().setC3MasterIsUUIDAsString(null);
                u.getEntity().setC3Master(null, true);
            }


            if (campaignOptions.getUseAtB() && force.getUnits().size() == 0) {
                lances.remove(force.getId());
            }
        }
    }

    public Force getForceFor(Unit u) {
        return getForce(u.getForceId());
    }

    public Force getForceFor(Person p) {
        Unit u = getUnit(p.getUnitId());
        if (null == u) {
            return null;
        } else {
            return getForceFor(u);
        }
    }

    public String getDateAsString() {
        return getDateFormatter().format(calendar.getTime());
    }

    public String getShortDateAsString() {
        return getShortDateFormatter().format(calendar.getTime());
    }

    public void restore() {
        // if we fail to restore equipment parts then remove them
        // and possibly re-initialize and diagnose unit
        ArrayList<Part> partsToRemove = new ArrayList<>();
        ArrayList<UUID> unitsToCheck = new ArrayList<>();

        for (Part part : getParts()) {
            if (part instanceof EquipmentPart) {
                ((EquipmentPart) part).restore();
                if(null == ((EquipmentPart) part).getType()) {
                    partsToRemove.add(part);
                }
            }
            if (part instanceof MissingEquipmentPart) {
                ((MissingEquipmentPart) part).restore();
                if(null == ((MissingEquipmentPart) part).getType()) {
                    partsToRemove.add(part);
                }
            }
        }

        for(Part remove : partsToRemove) {
            if (null != remove.getUnitId() && !unitsToCheck.contains(remove.getUnitId())) {
                unitsToCheck.add(remove.getUnitId());
            }
            removePart(remove);
        }

        for (Unit unit : getUnits()) {
            if (null != unit.getEntity()) {
                unit.getEntity().setOwner(player);
                unit.getEntity().setGame(game);
                unit.getEntity().restore();

                // Aerospace parts have changed after 0.45.4. Reinitialize parts for Small Craft and up
                if (unit.getEntity().hasETypeFlag(Entity.ETYPE_JUMPSHIP)
                        || unit.getEntity().hasETypeFlag(Entity.ETYPE_SMALL_CRAFT)) {
                    unitsToCheck.add(unit.getId());
                }
            }

            unit.resetEngineer();
        }

        for(UUID uid : unitsToCheck) {
            Unit u = getUnit(uid);
            if (null != u) {
                u.initializeParts(true);
                u.runDiagnostic(false);
            }
        }

        shoppingList.restore();

        if (getCampaignOptions().getUseAtB()) {
            RandomNameGenerator.initialize();
            RandomFactionGenerator.getInstance().startup(this);

            int loops = 0;
            while (!RandomUnitGenerator.getInstance().isInitialized()
                || !RandomNameGenerator.getInstance().isInitialized()) {
                try {
                    Thread.sleep(50);
                    if (++loops > 20) {
                        // Wait for up to a second
                        break;
                    }
                } catch (InterruptedException ignore) {
                }
            }
        }
    }

    /**
     * Cleans incongruent data present in the campaign
     */
    public void cleanUp(){
        // Cleans non-existing spouses
        for(Person p : personnel.values()){
            if(p.hasSpouse()){
                if(!personnel.containsKey(p.getSpouseID())){
                    p.setSpouseID(null);
                }
            }
        }

        // clean up non-existent unit references in force unit lists
        for(Force force : forceIds.values()) {
            List<UUID> orphanForceUnitIDs = new ArrayList<>();

            for(UUID unitID : force.getUnits()) {
                if(getUnit(unitID) == null) {
                    orphanForceUnitIDs.add(unitID);
                }
            }

            for(UUID unitID : orphanForceUnitIDs) {
                force.removeUnit(unitID);
            }
        }
    }

    public boolean isOvertimeAllowed() {
        return overtime;
    }

    public void setOvertime(boolean b) {
        this.overtime = b;
        MekHQ.triggerEvent(new OvertimeModeEvent(b));
    }

    public boolean isGM() {
        return gmMode;
    }

    public void setGMMode(boolean b) {
        this.gmMode = b;
        MekHQ.triggerEvent(new GMModeEvent(b));
    }

    public Faction getFaction() {
        return Faction.getFaction(factionCode);
    }

    public String getFactionName() {
        return getFaction().getFullName(getGameYear());
    }

    public void setFactionCode(String i) {
        this.factionCode = i;
        updateTechFactionCode();
    }

    public String getFactionCode() {
        return factionCode;
    }

    public String getRetainerEmployerCode() {
        return retainerEmployerCode;
    }

    public void setRetainerEmployerCode(String code) {
        retainerEmployerCode = code;
    }

    private void addInMemoryLogHistory(LogEntry le) {
        if (inMemoryLogHistory.size() != 0) {
            long diff = le.getDate().getTime() - inMemoryLogHistory.get(0).getDate().getTime();
            while ((diff / (1000 * 60 * 60 * 24)) > HistoricalDailyReportDialog.MAX_DAYS_HISTORY) {
                //we've hit the max size for the in-memory based on the UI display limit
                //prune the oldest entry
                inMemoryLogHistory.remove(0);
                diff = le.getDate().getTime() - inMemoryLogHistory.get(0).getDate().getTime();
            }
        }
        inMemoryLogHistory.add(le);
    }

    /**
     * Starts a new day for the daily log
     * @param r - the report String
     */
    public void beginReport(String r) {
        if (this.getCampaignOptions().historicalDailyLog()) {
            //add the new items to our in-memory cache
            addInMemoryLogHistory(new HistoricalLogEntry(getDate(), ""));
        }
        addReportInternal(r);
    }

    /**
     * Adds a report to the daily log
     * @param r - the report String
     */
    public void addReport(String r) {
        if (this.getCampaignOptions().historicalDailyLog()) {
            addInMemoryLogHistory(new HistoricalLogEntry(getDate(), r));
        }
        addReportInternal(r);
    }

    private void addReportInternal(String r) {
        currentReport.add(r);
        if( currentReportHTML.length() > 0 ) {
            currentReportHTML = currentReportHTML + REPORT_LINEBREAK + r;
            newReports.add(REPORT_LINEBREAK);
        } else {
            currentReportHTML = r;
        }
        newReports.add(r);
        MekHQ.triggerEvent(new ReportEvent(this, r));
    }

    public void addReports(ArrayList<String> reports) {
        for (String r : reports) {
            addReport(r);
        }
    }

    public void setCamoCategory(String name) {
        camoCategory = name;
    }

    public String getCamoCategory() {
        return camoCategory;
    }

    public void setCamoFileName(String name) {
        camoFileName = name;
    }

    public String getCamoFileName() {
        return camoFileName;
    }

    public int getColorIndex() {
        return colorIndex;
    }

    public void setColorIndex(int index) {
        colorIndex = index;
    }

    public ArrayList<Part> getSpareParts() {
        ArrayList<Part> spares = new ArrayList<>();
        for (Part part : getParts()) {
            if (part.isSpare()) {
                spares.add(part);
            }
        }
        return spares;
    }

    /**
     * Finds the first spare part matching a predicate.
     *
     * @param predicate The predicate to use when searching
     *                  for a suitable spare part.
     * @return A matching spare {@link Part} or {@code null}
     *         if no suitable match was found.
     */
    @Nullable
    public Part findSparePart(Predicate<Part> predicate) {
        for (Part part : parts.values()) {
            if (part.isSpare() && predicate.test(part)) {
                return part;
            }
        }
        return null;
    }

    /**
     * Streams the spare parts in the campaign.
     * @return A stream of spare parts in the campaign.
     */
    public Stream<Part> streamSpareParts() {
        return parts.values().stream().filter(Part::isSpare);
    }

    public void addFunds(Money quantity) {
        addFunds(quantity, "Rich Uncle", Transaction.C_MISC);
    }

    public void addFunds(Money quantity, String description, int category) {
        if (description == null || description.isEmpty()) {
            description = "Rich Uncle";
        }
        if (category == -1) {
            category = Transaction.C_MISC;
        }
        finances.credit(quantity, category, description, calendar.getTime());
        String quantityString = quantity.toAmountAndSymbolString();
        addReport("Funds added : " + quantityString + " (" + description + ")");
    }

    public boolean hasEnoughFunds(Money cost) {
        return getFunds().isGreaterOrEqualThan(cost);
    }

    public boolean buyUnit(Entity en, int days) {
        Money cost = new Unit(en, this).getBuyCost();
        if (campaignOptions.payForUnits()) {
            if (finances.debit(cost, Transaction.C_UNIT,
                    "Purchased " + en.getShortName(), calendar.getTime())) {
                addUnit(en, false, days);
                return true;
            } else {
                return false;
            }
        } else {
            addUnit(en, false, days);
            return true;
        }
    }

    public void sellUnit(UUID id) {
        Unit unit = getUnit(id);
        Money sellValue = unit.getSellValue();
        finances.credit(sellValue, Transaction.C_UNIT_SALE,
                "Sale of " + unit.getName(), calendar.getTime());
        removeUnit(id);
        MekHQ.triggerEvent(new UnitRemovedEvent(unit));
    }

    public void sellPart(Part part, int quantity) {
        if (part instanceof AmmoStorage) {
            sellAmmo((AmmoStorage) part, quantity);
            return;
        }
        if (part instanceof Armor) {
            sellArmor((Armor) part, quantity);
            return;
        }
        Money cost = part.getActualValue().multipliedBy(quantity);
        String plural = "";
        if (quantity > 1) {
            plural = "s";
        }
        finances.credit(cost, Transaction.C_EQUIP_SALE, "Sale of " + quantity
                + " " + part.getName() + plural, calendar.getTime());
        while (quantity > 0 && part.getQuantity() > 0) {
            part.decrementQuantity();
            quantity--;
        }
        MekHQ.triggerEvent(new PartRemovedEvent(part));
    }

    public void sellAmmo(AmmoStorage ammo, int shots) {
        shots = Math.min(shots, ammo.getShots());
        boolean sellingAllAmmo = shots == ammo.getShots();

        Money cost = Money.zero();
        if (ammo.getShots() > 0) {
            cost = ammo.getActualValue().multipliedBy(shots).dividedBy(ammo.getShots());
        }

        finances.credit(cost, Transaction.C_EQUIP_SALE, "Sale of " + shots
                + " " + ammo.getName(), calendar.getTime());
        if (sellingAllAmmo) {
            ammo.decrementQuantity();
        } else {
            ammo.changeShots(-1 * shots);
        }
        MekHQ.triggerEvent(new PartRemovedEvent(ammo));
    }

    public void sellArmor(Armor armor, int points) {
        points = Math.min(points, armor.getAmount());
        boolean sellingAllArmor = points == armor.getAmount();
        double proportion = ((double) points / armor.getAmount());
        if(sellingAllArmor) {
            // to avoid rounding error
            proportion = 1.0;
        }
        Money cost = armor.getActualValue().multipliedBy(proportion);
        finances.credit(cost, Transaction.C_EQUIP_SALE, "Sale of " + points
                + " " + armor.getName(), calendar.getTime());
        if (sellingAllArmor) {
            armor.decrementQuantity();
        } else {
            armor.changeAmountAvailable(-1 * points);
        }
        MekHQ.triggerEvent(new PartRemovedEvent(armor));
    }

    public void depodPart(Part part, int quantity) {
        Part unpodded = part.clone();
        unpodded.setOmniPodded(false);
        OmniPod pod = new OmniPod(unpodded, this);
        while (quantity > 0 && part.getQuantity() > 0) {
            addPart(unpodded.clone(), 0);
            addPart(pod.clone(), 0);
            part.decrementQuantity();
            quantity--;
        }
        MekHQ.triggerEvent(new PartRemovedEvent(part));
        MekHQ.triggerEvent(new PartRemovedEvent(pod));
        MekHQ.triggerEvent(new PartRemovedEvent(unpodded));
    }

    public boolean buyRefurbishment(Part part) {
        if (getCampaignOptions().payForParts()) {
            return finances.debit(part.getStickerPrice(), Transaction.C_EQUIP, "Purchase of " + part.getName(), calendar.getTime());
        } else {
            return true;
        }
    }

    public boolean buyPart(Part part, int transitDays) {
        return buyPart(part, 1, transitDays);
    }

    public boolean buyPart(Part part, double multiplier, int transitDays) {
        if (getCampaignOptions().payForParts()) {
            if (finances.debit(part.getStickerPrice().multipliedBy(multiplier),
                    Transaction.C_EQUIP, "Purchase of " + part.getName(), calendar.getTime())) {
                if (part instanceof Refit) {
                    ((Refit) part).addRefitKitParts(transitDays);
                } else {
                    addPart(part, transitDays);
                }
                MekHQ.triggerEvent(new PartNewEvent(part));
                return true;
            } else {
                return false;
            }
        } else {
            if (part instanceof Refit) {
                ((Refit) part).addRefitKitParts(transitDays);
            } else {
                addPart(part, transitDays);
            }
            MekHQ.triggerEvent(new PartNewEvent(part));
            return true;
        }
    }

    public static Entity getBrandNewUndamagedEntity(String entityShortName) {
        MechSummary mechSummary = MechSummaryCache.getInstance().getMech(
                entityShortName);
        if (mechSummary == null) {
            return null;
        }

        MechFileParser mechFileParser = null;
        try {
            mechFileParser = new MechFileParser(mechSummary.getSourceFile());
        } catch (EntityLoadingException ex) {
            MekHQ.getLogger().error(Campaign.class, "getBrandNewUndamagedEntity(String)", ex);
        }
        if (mechFileParser == null) {
            return null;
        }

        return mechFileParser.getEntity();
    }

    public CampaignOptions getCampaignOptions() {
        return campaignOptions;
    }

    public void setCampaignOptions(CampaignOptions options) {
        campaignOptions = options;
    }


    public void writeToXml(PrintWriter pw1) {
        // File header
        pw1.println("<?xml version=\"1.0\" encoding=\"UTF-8\"?>");

        ResourceBundle resourceMap = ResourceBundle
                .getBundle("mekhq.resources.MekHQ");
        // Start the XML root.
        pw1.println("<campaign version=\""
                + resourceMap.getString("Application.version") + "\">");

        // Basic Campaign Info
        pw1.println("\t<info>");

        MekHqXmlUtil.writeSimpleXmlTag(pw1, 2, "id", id.toString());
        MekHqXmlUtil.writeSimpleXmlTag(pw1, 2, "name", name);
        MekHqXmlUtil.writeSimpleXmlTag(pw1, 2, "faction", factionCode);
        if (retainerEmployerCode != null) {
            MekHqXmlUtil.writeSimpleXmlTag(pw1, 2, "retainerEmployerCode", retainerEmployerCode);
        }

        // Ranks
        ranks.writeToXml(pw1, 3);

        MekHqXmlUtil.writeSimpleXmlTag(pw1, 2, "nameGen",
                rng.getChosenFaction());
        MekHqXmlUtil.writeSimpleXmlTag(pw1, 2, "percentFemale",
                rng.getPercentFemale());
        MekHqXmlUtil.writeSimpleXmlTag(pw1, 2, "overtime", overtime);
        MekHqXmlUtil.writeSimpleXmlTag(pw1, 2, "gmMode", gmMode);
        MekHqXmlUtil.writeSimpleXmlTag(pw1, 2, "showOverview", app.getCampaigngui()
                .hasTab(GuiTabType.OVERVIEW));
        MekHqXmlUtil.writeSimpleXmlTag(pw1, 2, "astechPool", astechPool);
        MekHqXmlUtil.writeSimpleXmlTag(pw1, 2, "astechPoolMinutes",
                astechPoolMinutes);
        MekHqXmlUtil.writeSimpleXmlTag(pw1, 2, "astechPoolOvertime",
                astechPoolOvertime);
        MekHqXmlUtil.writeSimpleXmlTag(pw1, 2, "medicPool", medicPool);
        MekHqXmlUtil.writeSimpleXmlTag(pw1, 2, "camoCategory", camoCategory);
        MekHqXmlUtil.writeSimpleXmlTag(pw1, 2, "camoFileName", camoFileName);
        MekHqXmlUtil.writeSimpleXmlTag(pw1, 2, "colorIndex", colorIndex);
        MekHqXmlUtil.writeSimpleXmlTag(pw1, 2, "lastPartId", lastPartId);
        MekHqXmlUtil.writeSimpleXmlTag(pw1, 2, "lastForceId", lastForceId);
        MekHqXmlUtil.writeSimpleXmlTag(pw1, 2, "lastMissionId", lastMissionId);
        MekHqXmlUtil.writeSimpleXmlTag(pw1, 2, "lastScenarioId", lastScenarioId);
        DateFormat df = new SimpleDateFormat("yyyy-MM-dd hh:mm:ss");
        MekHqXmlUtil.writeSimpleXmlTag(pw1, 2, "calendar",
                df.format(calendar.getTime()));
        MekHqXmlUtil.writeSimpleXmlTag(pw1, 2, "fatigueLevel", fatigueLevel);
        {
            pw1.println("\t\t<nameGen>");
            pw1.print("\t\t\t<faction>");
            pw1.print(MekHqXmlUtil.escape(rng.getChosenFaction()));
            pw1.println("</faction>");
            pw1.print("\t\t\t<percentFemale>");
            pw1.print(rng.getPercentFemale());
            pw1.println("</percentFemale>");
            pw1.println("\t\t</nameGen>");
        }
        {
            pw1.println("\t\t<currentReport>");

            for (String s : currentReport) {
                pw1.print("\t\t\t<reportLine><![CDATA[");
                pw1.print(s);
                pw1.println("]]></reportLine>");
            }

            pw1.println("\t\t</currentReport>");
        }

        pw1.println("\t</info>");

        // Campaign Options
        // private CampaignOptions campaignOptions = new CampaignOptions();
        if (getCampaignOptions() != null) {
            getCampaignOptions().writeToXml(pw1, 1);
        }

        // Lists of objects:
        writeMapToXml(pw1, 1, "units", units); // Units
        writeMapToXml(pw1, 1, "personnel", personnel); // Personnel
        writeMapToXml(pw1, 1, "ancestors", ancestors); // Ancestry trees
        writeMapToXml(pw1, 1, "missions", missions); // Missions
        // the forces structure is hierarchical, but that should be handled
        // internally
        // from with writeToXML function for Force
        pw1.println("\t<forces>");
        forces.writeToXml(pw1, 2);
        pw1.println("\t</forces>");
        finances.writeToXml(pw1, 1);
        location.writeToXml(pw1, 1);
        shoppingList.writeToXml(pw1, 1);
        pw1.println("\t<kills>");
        for (List<Kill> kills : kills.values()) {
            for(Kill k : kills) {
                k.writeToXml(pw1, 2);
            }
        }
        pw1.println("\t</kills>");
        pw1.println("\t<skillTypes>");
        for (String name : SkillType.skillList) {
            SkillType type = SkillType.getType(name);
            if (null != type) {
                type.writeToXml(pw1, 2);
            }
        }
        pw1.println("\t</skillTypes>");
        pw1.println("\t<specialAbilities>");
        for(String key : SpecialAbility.getAllSpecialAbilities().keySet()) {
            SpecialAbility.getAbility(key).writeToXml(pw1, 2);
        }
        pw1.println("\t</specialAbilities>");
        rskillPrefs.writeToXml(pw1, 1);
        // parts is the biggest so it goes last
        writeMapToXml(pw1, 1, "parts", parts); // Parts

        writeGameOptions(pw1);

        // Personnel Market
        personnelMarket.writeToXml(pw1, 1);

        // Against the Bot
        if (getCampaignOptions().getUseAtB()) {
            DateFormat sdf = getShortDateFormatter();
            contractMarket.writeToXml(pw1, 1);
            unitMarket.writeToXml(pw1, 1);
            MekHqXmlUtil.writeSimpleXmlTag(pw1, 2, "colorIndex", colorIndex);
            if (lances.size() > 0)   {
                pw1.println("\t<lances>");
                for (Lance l : lances.values()) {
                    if (forceIds.containsKey(l.getForceId())) {
                        l.writeToXml(pw1, 2);
                    }
                }
                pw1.println("\t</lances>");
            }
            retirementDefectionTracker.writeToXml(pw1, 1);
            if (shipSearchStart != null) {
                MekHqXmlUtil.writeSimpleXmlTag(pw1, 2, "shipSearchStart",
                        sdf.format(shipSearchStart.getTime()));
            }
            MekHqXmlUtil.writeSimpleXmlTag(pw1, 2, "shipSearchType", shipSearchType);
            MekHqXmlUtil.writeSimpleXmlTag(pw1, 2, "shipSearchResult", shipSearchResult);
            if (shipSearchExpiration != null) {
                MekHqXmlUtil.writeSimpleXmlTag(pw1, 2, "shipSearchExpiration",
                        sdf.format(shipSearchExpiration.getTime()));
            }
        }

        // Customised planetary events
        pw1.println("\t<customPlanetaryEvents>");
        for(PlanetarySystem psystem : Systems.getInstance().getSystems().values()) {
            //first check for system-wide events
            List<PlanetarySystem.PlanetarySystemEvent> customSysEvents = new ArrayList<>();
            for(PlanetarySystem.PlanetarySystemEvent event : psystem.getEvents()) {
                if(event.custom) {
                    customSysEvents.add(event);
                }
            }
            boolean startedSystem = false;
            if(!customSysEvents.isEmpty()) {
                pw1.println("\t\t<system><id>" + psystem.getId() + "</id>");
                for(PlanetarySystem.PlanetarySystemEvent event : customSysEvents) {
                    Systems.getInstance().writePlanetarySystemEvent(pw1, event);
                    pw1.println();
                }
                startedSystem = true;
            }
            //now check for planetary events
            for(Planet p : psystem.getPlanets()) {
                List<Planet.PlanetaryEvent> customEvents = p.getCustomEvents();
	            if(!customEvents.isEmpty()) {
	            	if(!startedSystem) {
	            		//only write this if we haven't already started the system
	            		pw1.println("\t\t<system><id>" + psystem.getId() + "</id>");
	            	}
	                pw1.println("\t\t\t<planet><sysPos>" + p.getSystemPosition() + "</sysPos>");
	                for(Planet.PlanetaryEvent event : customEvents) {
	                    Systems.getInstance().writePlanetaryEvent(pw1, event);
	                    pw1.println();
	                }
	                pw1.println("\t\t\t</planet>");
	                startedSystem = true;
	            }
            }
            if(startedSystem) {
                //close the system
                pw1.println("\t\t</system>");
            }
        }
        pw1.println("\t</customPlanetaryEvents>");

        writeCustoms(pw1);
        // Okay, we're done.
        // Close everything out and be done with it.
        pw1.println("</campaign>");
    }

    public void writeGameOptions(PrintWriter pw1) {
        pw1.println("\t<gameOptions>");
        for (IBasicOption option : getGameOptionsVector()) {
            pw1.println("\t\t<gameoption>"); //$NON-NLS-1$
            MekHqXmlUtil.writeSimpleXmlTag(pw1, 3, "name", option.getName());
            MekHqXmlUtil.writeSimpleXmlTag(pw1, 3, "value", option.getValue()
                    .toString());
            pw1.println("\t\t</gameoption>"); //$NON-NLS-1$
        }
        pw1.println("\t</gameOptions>");
    }

    /**
     * A helper function to encapsulate writing the array/hash pairs out to XML. Each of the types requires a different XML
     * structure, but is in an identical holding structure. Thus, genericized function and interface to cleanly wrap it up.
     * God, I love 3rd-generation programming languages.
     *
     * @param <arrType> The object type in the list. Must implement MekHqXmlSerializable.
     * @param pw1       The PrintWriter to output XML to.
     * @param indent    The indentation level to use for writing XML (purely for neatness).
     * @param tag       The name of the tag to use to encapsulate it.
     * @param array     The list of objects to write out.
     * @param hashtab   The lookup hashtable for the associated array.
     */
    private <arrType> void writeArrayAndHashToXml(PrintWriter pw1, int indent,
            String tag, ArrayList<arrType> array, Hashtable<Integer, arrType> hashtab) {
        // Hooray for implicitly-type-detected genericized functions!
        // However, I still ended up making an interface to handle this.
        // That way, I can cast it and call "writeToXml" to make it cleaner.
        pw1.println(MekHqXmlUtil.indentStr(indent) + "<" + tag + ">");

        // Enumeration<Integer> = hashtab.keys
        for (Integer x : hashtab.keySet()) {
            ((MekHqXmlSerializable) (hashtab.get(x))).writeToXml(pw1,
                    indent + 1);
        }

        pw1.println(MekHqXmlUtil.indentStr(indent) + "</" + tag + ">");
    }

    /**
     * A helper function to encapsulate writing the array/hash pairs out to XML. Each of the types requires a different XML
     * structure, but is in an identical holding structure. Thus, genericized function and interface to cleanly wrap it up.
     * God, I love 3rd-generation programming languages.
     *
     * @param <arrType> The object type in the list. Must implement MekHqXmlSerializable.
     * @param pw1       The PrintWriter to output XML to.
     * @param indent    The indentation level to use for writing XML (purely for neatness).
     * @param tag       The name of the tag to use to encapsulate it.
     * @param array     The list of objects to write out.
     * @param hashtab   The lookup hashtable for the associated array.
     */
    private <arrType> void writeArrayAndHashToXmlforUUID(PrintWriter pw1,
            int indent, String tag, ArrayList<arrType> array, Hashtable<UUID, arrType> hashtab) {
        // Hooray for implicitly-type-detected genericized functions!
        // However, I still ended up making an interface to handle this.
        // That way, I can cast it and call "writeToXml" to make it cleaner.
        pw1.println(MekHqXmlUtil.indentStr(indent) + "<" + tag + ">");

        // Enumeration<Integer> = hashtab.keys
        for (UUID x : hashtab.keySet()) {
            ((MekHqXmlSerializable) (hashtab.get(x))).writeToXml(pw1,
                    indent + 1);
        }

        pw1.println(MekHqXmlUtil.indentStr(indent) + "</" + tag + ">");
    }

    /**
     * A helper function to encapsulate writing the map entries out to XML.
     *
     * @param <keyType> The key type of the map.
     * @param <valueType> The object type of the map. Must implement MekHqXmlSerializable.
     * @param pw1       The PrintWriter to output XML to.
     * @param indent    The indentation level to use for writing XML (purely for neatness).
     * @param tag       The name of the tag to use to encapsulate it.
     * @param map       The map of objects to write out.
     */
    private <keyType, valueType extends MekHqXmlSerializable> void writeMapToXml(PrintWriter pw1,
            int indent, String tag, Map<keyType, valueType> map) {
        pw1.println(MekHqXmlUtil.indentStr(indent) + "<" + tag + ">");

        for (Map.Entry<keyType, valueType> x : map.entrySet()) {
            x.getValue().writeToXml(pw1, indent + 1);
        }

        pw1.println(MekHqXmlUtil.indentStr(indent) + "</" + tag + ">");
    }

    private void writeCustoms(PrintWriter pw1) {
        for (String name : customs) {
            MechSummary ms = MechSummaryCache.getInstance().getMech(name);
            if (ms == null) {
                continue;
            }

            MechFileParser mechFileParser = null;
            try {
                mechFileParser = new MechFileParser(ms.getSourceFile());
            } catch (EntityLoadingException ex) {
                MekHQ.getLogger().error(Campaign.class, "writeCustoms(PrintWriter)", ex);
            }
            if (mechFileParser == null) {
                continue;
            }
            Entity en = mechFileParser.getEntity();
            pw1.println("\t<custom>");
            pw1.println("\t\t<name>" + name + "</name>");
            if (en instanceof Mech) {
                pw1.print("\t\t<mtf><![CDATA[");
                pw1.print(((Mech) en).getMtf());
                pw1.println("]]></mtf>");
            } else {
                pw1.print("\t\t<blk><![CDATA[");

                BuildingBlock blk = BLKFile.getBlock(en);
                for (String s : blk.getAllDataAsString()) {
                    if (s.isEmpty()) {
                        continue;
                    }
                    pw1.println(s);
                }
                pw1.println("]]></blk>");
            }
            pw1.println("\t</custom>");
        }
    }

    public ArrayList<PlanetarySystem> getSystems() {
        ArrayList<PlanetarySystem> systems = new ArrayList<>();
        for (String key : Systems.getInstance().getSystems().keySet()) {
            systems.add(Systems.getInstance().getSystems().get(key));
        }
        return systems;
    }

    public PlanetarySystem getSystemById(String id) {
        return Systems.getInstance().getSystemById(id);
    }

    public Vector<String> getSystemNames() {
        Vector<String> systemNames = new Vector<>();
        for (PlanetarySystem key : Systems.getInstance().getSystems().values()) {
            systemNames.add(key.getPrintableName(getDateTime()));
        }
        return systemNames;
    }

    public PlanetarySystem getSystemByName(String name) {
        return Systems.getInstance().getSystemByName(name, getDateTime());
    }

    /**
     * Creates a new {@link Person}, who is a dependent, of a given primary role.
     * @param type The primary role of the {@link Person}, e.g. {@link Person#T_MECHWARRIOR}.
     * @return A new {@link Person} of the given primary role, who is a dependent.
     */
    public Person newDependent(int type) {
        Person person = newPerson(type, new DefaultFactionSelector(), new DefaultPlanetSelector());
        person.setDependent(true);
        return person;
    }

    /**
     * Gets the {@link AbstractFactionSelector} to use with this campaign.
     * @return An {@link AbstractFactionSelector} to use when selecting a {@link Faction}.
     */
    public AbstractFactionSelector getFactionSelector() {
        if (getCampaignOptions().randomizeOrigin()) {
            RangedFactionSelector selector = new RangedFactionSelector(getCampaignOptions().getOriginSearchRadius());
            selector.setDistanceScale(getCampaignOptions().getOriginDistanceScale());
            return selector;
        } else {
            return new DefaultFactionSelector();
        }
    }

    /**
     * Gets the {@link AbstractPlanetSelector} to use with this campaign.
     * @return An {@link AbstractPlanetSelector} to use when selecting a {@link Planet}.
     */
    public AbstractPlanetSelector getPlanetSelector() {
        if (getCampaignOptions().randomizeOrigin()) {
            RangedPlanetSelector selector =
                new RangedPlanetSelector(getCampaignOptions().getOriginSearchRadius(),
                        getCampaignOptions().isOriginExtraRandom());
            selector.setDistanceScale(getCampaignOptions().getOriginDistanceScale());
            return selector;
        } else {
            return new DefaultPlanetSelector();
        }
    }

    /**
     * Gets the {@link AbstractPersonnelGenerator} to use with this campaign.
     * @param factionSelector The {@link AbstractFactionSelector} to use when choosing a {@link Faction}.
     * @param planetSelector The {@link AbstractPlanetSelector} to use when choosing a {@link Planet}.
     * @return An {@link AbstractPersonnelGenerator} to use when creating new personnel.
     */
    public AbstractPersonnelGenerator getPersonnelGenerator(AbstractFactionSelector factionSelector, AbstractPlanetSelector planetSelector) {
        DefaultPersonnelGenerator generator = new DefaultPersonnelGenerator(factionSelector, planetSelector);
        generator.setNameGenerator(getRNG());
        generator.setSkillPreferences(getRandomSkillPreferences());
        return generator;
    }

    public Person newPerson(int type) {
        return newPerson(type, Person.T_NONE);
    }

    public Person newPerson(int type, int secondary) {
        return newPerson(type, secondary, getFactionSelector());
    }

    public Person newPerson(int type, String factionCode) {
        return newPerson(type, new DefaultFactionSelector(factionCode));
    }

    public Person newPerson(int type, AbstractFactionSelector factionSelector) {
        return newPerson(type, Person.T_NONE, factionSelector);
    }

    public Person newPerson(int type, AbstractFactionSelector factionSelector, AbstractPlanetSelector planetSelector) {
        return newPerson(type, Person.T_NONE, factionSelector, planetSelector);
    }

    /**
     * Generate a new pilotPerson of the given type using whatever randomization options have been given in the
     * CampaignOptions
     *
     * @param type The primary role
     * @param secondary A secondary role; used for LAM pilots to generate MW + Aero pilot
     * @param factionSelector The faction selector to use for the person.
     * @return A new {@link Person}.
     */
    public Person newPerson(int type, int secondary, AbstractFactionSelector factionSelector) {
        return newPerson(type, secondary, factionSelector, getPlanetSelector());
    }

    /**
     * Generate a new pilotPerson of the given type using whatever randomization options have been given in the
     * CampaignOptions
     *
     * @param type The primary role
     * @param secondary A secondary role; used for LAM pilots to generate MW + Aero pilot
     * @param factionSelector The faction selector to use for the person.
     * @param planetSelector The planet selector for the person.
     * @return A new {@link Person}.
     */
    public Person newPerson(int type, int secondary, AbstractFactionSelector factionSelector, AbstractPlanetSelector planetSelector) {
        AbstractPersonnelGenerator personnelGenerator = getPersonnelGenerator(factionSelector, planetSelector);
        return newPerson(type, secondary, personnelGenerator);
    }

    /**
     * Generate a new {@link Person} of the given type, using the supplied {@link AbstractPersonnelGenerator}
     * @param type The primary role of the {@link Person}.
     * @param secondary The secondary role, or {@link Person#T_NONE}, of the {@link Person}.
     * @param personnelGenerator The {@link AbstractPersonnelGenerator} to use when creating the {@link Person}.
     * @return A new {@link Person} configured using {@code personnelGenerator}.
     */
    public Person newPerson(int type, int secondary, AbstractPersonnelGenerator personnelGenerator) {
        if (type == Person.T_LAM_PILOT) {
            type = Person.T_MECHWARRIOR;
            secondary = Person.T_AERO_PILOT;
        }

        Person person = personnelGenerator.generate(this, type, secondary);

        // Assign a random portrait after we generate a new person
        if (getCampaignOptions().usePortraitForType(type)) {
            assignRandomPortraitFor(person);
        }

        return person;
    }

    /**
     * If the person does not already have a bloodname, assigns a chance of having one based on
     * skill and rank. If the roll indicates there should be a bloodname, one is assigned as
     * appropriate to the person's phenotype and the player's faction.
     *
     * @param person       The Bloodname candidate
     * @param type         The phenotype index
     */
    public void checkBloodnameAdd(Person person, int type) {
        checkBloodnameAdd(person, type, false, this.factionCode);
    }

    /**
     * If the person does not already have a bloodname, assigns a chance of having one based on
     * skill and rank. If the roll indicates there should be a bloodname, one is assigned as
     * appropriate to Clan and phenotype.
     *
     * @param person       The Bloodname candidate
     * @param type         The phenotype index
     * @param factionCode  The shortName of the faction the person belongs to. Note that there
     *                     is a chance of having a Bloodname that is unique to a different Clan
     *                     as this person could have been captured.
     */
    public void checkBloodnameAdd(Person person, int type, String factionCode) {
        checkBloodnameAdd(person, type, false, factionCode);
    }

    /**
     * If the person does not already have a bloodname, assigns a chance of having one based on
     * skill and rank. If the roll indicates there should be a bloodname, one is assigned as
     * appropriate to the person's phenotype and the player's faction.
     *
     * @param person       The Bloodname candidate
     * @param type         The phenotype index
     * @param ignoreDice   If true, skips the random roll and assigns a Bloodname automatically
     */
    public void checkBloodnameAdd(Person person, int type, boolean ignoreDice) {
        checkBloodnameAdd(person, type, ignoreDice, this.factionCode);
    }

    /**
     * If the person does not already have a bloodname, assigns a chance of having one based on
     * skill and rank. If the roll indicates there should be a bloodname, one is assigned as
     * appropriate to Clan and phenotype.
     *
     * @param person       The Bloodname candidate
     * @param type         The phenotype index
     * @param ignoreDice   If true, skips the random roll and assigns a Bloodname automatically
     * @param factionCode  The shortName of the faction the person belongs to. Note that there
     *                     is a chance of having a Bloodname that is unique to a different Clan
     *                     as this person could have been captured.
     */
    public void checkBloodnameAdd(Person person, int type, boolean ignoreDice, String factionCode) {
        // Person already has a bloodname?
        if (person.getBloodname().length() > 0) {
            int result = JOptionPane.showConfirmDialog(null,
                    person.getName() + " already has the bloodname " + person.getBloodname()
                            + "\nDo you wish to remove that bloodname and generate a new one?",
                    "Already Has Bloodname", JOptionPane.YES_NO_OPTION, JOptionPane.QUESTION_MESSAGE);
            if (result == JOptionPane.NO_OPTION) {
                return;
            }
        }

        // Go ahead and generate a new bloodname
        if (person.isClanner() && person.getPhenotype() != Person.PHENOTYPE_NONE) {
            int bloodnameTarget = 6;
            switch (person.getPhenotype()) {
                case Person.PHENOTYPE_MW:
                    bloodnameTarget += person.hasSkill(SkillType.S_GUN_MECH)
                            ? person.getSkill(SkillType.S_GUN_MECH).getFinalSkillValue()
                            : 13;
                    bloodnameTarget += person.hasSkill(SkillType.S_PILOT_MECH)
                            ? person.getSkill(SkillType.S_PILOT_MECH).getFinalSkillValue()
                            : 13;
                    break;
                case Person.PHENOTYPE_AERO:
                    if (type == Person.T_PROTO_PILOT) {
                        bloodnameTarget += 2 * (person.hasSkill(SkillType.S_GUN_PROTO)
                                ? person.getSkill(SkillType.S_GUN_PROTO).getFinalSkillValue()
                                : 13);

                    } else {
                        bloodnameTarget += person.hasSkill(SkillType.S_GUN_AERO)
                                ? person.getSkill(SkillType.S_GUN_AERO).getFinalSkillValue()
                                : 13;
                        bloodnameTarget += person.hasSkill(SkillType.S_PILOT_AERO)
                                ? person.getSkill(SkillType.S_PILOT_AERO).getFinalSkillValue()
                                : 13;
                    }
                    break;
                case Person.PHENOTYPE_BA:
                    bloodnameTarget += person.hasSkill(SkillType.S_GUN_BA)
                            ? person.getSkill(SkillType.S_GUN_BA).getFinalSkillValue()
                            : 13;
                    bloodnameTarget += person.hasSkill(SkillType.S_ANTI_MECH)
                            ? person.getSkill(SkillType.S_ANTI_MECH).getFinalSkillValue()
                            : 13;
                    break;
                case Person.PHENOTYPE_VEE:
                    bloodnameTarget += person.hasSkill(SkillType.S_GUN_VEE)
                            ? person.getSkill(SkillType.S_GUN_VEE).getFinalSkillValue()
                            : 13;
                    if (type == Person.T_VTOL_PILOT) {
                        bloodnameTarget += person.hasSkill(SkillType.S_PILOT_VTOL)
                                ? person.getSkill(SkillType.S_PILOT_VTOL).getFinalSkillValue()
                                : 13;
                    } else if (type == Person.T_NVEE_DRIVER) {
                        bloodnameTarget += person.hasSkill(SkillType.S_PILOT_NVEE)
                                ? person.getSkill(SkillType.S_PILOT_NVEE).getFinalSkillValue()
                                : 13;
                    } else {
                        bloodnameTarget += person.hasSkill(SkillType.S_PILOT_GVEE)
                                ? person.getSkill(SkillType.S_PILOT_GVEE).getFinalSkillValue()
                                : 13;
                    }
                    break;
            }
            // Higher rated units are more likely to have Bloodnamed
            if (campaignOptions.useDragoonRating()) {
                IUnitRating rating = getUnitRating();
                bloodnameTarget += IUnitRating.DRAGOON_C - (campaignOptions.getUnitRatingMethod().equals(
                        mekhq.campaign.rating.UnitRatingMethod.FLD_MAN_MERCS_REV) ? rating.getUnitRatingAsInteger()
                                : rating.getModifier());
            }
            // Reavings diminish the number of available Bloodrights in later eras
            int year = getCalendar().get(Calendar.YEAR);
            if (year <= 2950)
                bloodnameTarget--;
            if (year > 3055)
                bloodnameTarget++;
            if (year > 3065)
                bloodnameTarget++;
            if (year > 3080)
                bloodnameTarget++;
            // Officers have better chance; no penalty for non-officer
            bloodnameTarget += Math.min(0, ranks.getOfficerCut() - person.getRankNumeric());

            if (Compute.d6(2) >= bloodnameTarget || ignoreDice) {
                /*
                 * The Bloodname generator has slight differences in categories that do not map
                 * easily onto Person constants
                 */
                int phenotype = Bloodname.P_GENERAL;
                switch (type) {
                    case Person.T_MECHWARRIOR:
                        phenotype = Bloodname.P_MECHWARRIOR;
                        break;
                    case Person.T_BA:
                        phenotype = Bloodname.P_ELEMENTAL;
                        break;
                    case Person.T_AERO_PILOT:
                    case Person.T_CONV_PILOT:
                        phenotype = Bloodname.P_AEROSPACE;
                        break;
                    case Person.T_SPACE_CREW:
                    case Person.T_NAVIGATOR:
                    case Person.T_SPACE_GUNNER:
                    case Person.T_SPACE_PILOT:
                        phenotype = Bloodname.P_NAVAL;
                        break;
                    case Person.T_PROTO_PILOT:
                        phenotype = Bloodname.P_PROTOMECH;
                        break;
                }
                Bloodname bloodname = Bloodname.randomBloodname(factionCode, phenotype, getGameYear());
                if (null != bloodname) {
                    person.setBloodname(bloodname.getName());
                }
            }
        }
        MekHQ.triggerEvent(new PersonChangedEvent(person));
    }

    public void setRanks(Ranks r) {
        ranks = r;
    }

    public Ranks getRanks() {
        return ranks;
    }

    public void setRankSystem(int system) {
        getRanks().setRankSystem(system);
    }

    public List<String> getAllRankNamesFor(int profession) {

        List<String> retVal = new ArrayList<>();
        for(Rank rank : getRanks().getAllRanks()) {
            int p = profession;
            // Grab rank from correct profession as needed
            while (rank.getName(p).startsWith("--") && p != Ranks.RPROF_MW) {
                if (rank.getName(p).equals("--")) {
                    p = getRanks().getAlternateProfession(p);
                } else if (rank.getName(p).startsWith("--")) {
                    p = getRanks().getAlternateProfession(rank.getName(p));
                }
            }
            if (rank.getName(p).equals("-")) {
                continue;
            }

            retVal.add(rank.getName(p));
        }
        return retVal;
    }

    public ArrayList<Force> getAllForces() {
        return new ArrayList<>(forceIds.values());
    }

    public void setFinances(Finances f) {
        finances = f;
    }

    public Finances getFinances() {
        return finances;
    }

    public ArrayList<IPartWork> getPartsNeedingServiceFor(UUID uid) {
        return getPartsNeedingServiceFor(uid, false);
    }

    public ArrayList<IPartWork> getPartsNeedingServiceFor(UUID uid, boolean onlyNotBeingWorkedOn) {
        if (null == uid) {
            return new ArrayList<>();
        }
        Unit u = getUnit(uid);
        if (u != null) {
            if (u.isSalvage() || !u.isRepairable()) {
                return u.getSalvageableParts(onlyNotBeingWorkedOn);
            } else {
                return u.getPartsNeedingFixing(onlyNotBeingWorkedOn);
            }
        }
        return new ArrayList<>();
    }

    public ArrayList<IAcquisitionWork> getAcquisitionsForUnit(UUID uid) {
        if (null == uid) {
            return new ArrayList<>();
        }
        Unit u = getUnit(uid);
        if (u != null) {
            return u.getPartsNeeded();
        }
        return new ArrayList<>();
    }

    /**
     * Use an A* algorithm to find the best path between two planets For right now, we are just going to minimize the number
     * of jumps but we could extend this to take advantage of recharge information or other variables as well Based on
     * http://www.policyalmanac.org/games/aStarTutorial.htm
     *
     * @param start
     * @param end
     * @return
     */
    public JumpPath calculateJumpPath(PlanetarySystem start, PlanetarySystem end) {
        if (null == start) {
            return null;
        }
        if ((null == end) || start.getId().equals(end.getId())) {
            JumpPath jpath = new JumpPath();
            jpath.addSystem(start);
            return jpath;
        }

        String startKey = start.getId();
        String endKey = end.getId();

        final DateTime now = getDateTime();
        String current = startKey;
        Set<String> closed = new HashSet<>();
        Set<String> open = new HashSet<>();
        boolean found = false;
        int jumps = 0;

        // we are going to through and set up some hashes that will make our
        // work easier
        // hash of parent key
        Map<String, String> parent = new HashMap<>();
        // hash of H for each planet which will not change
        Map<String, Double> scoreH = new HashMap<>();
        // hash of G for each planet which might change
        Map<String, Double> scoreG = new HashMap<>();

        for (String key : Systems.getInstance().getSystems().keySet()) {
            scoreH.put(
                    key,
                    end.getDistanceTo(Systems.getInstance().getSystems()
                            .get(key)));
        }
        scoreG.put(current, 0.0);
        closed.add(current);

        while (!found && jumps < 10000) {
            jumps++;
            double currentG = scoreG.get(current) + Systems.getInstance().getSystemById(current).getRechargeTime(now);

            final String localCurrent = current;
            Systems.getInstance().visitNearbySystems(Systems.getInstance().getSystemById(current), 30, p -> {
                if (closed.contains(p.getId())) {
                    return;
                } else if (open.contains(p.getId())) {
                    // is the current G better than the existing G
                    if (currentG < scoreG.get(p.getId())) {
                        // then change G and parent
                        scoreG.put(p.getId(), currentG);
                        parent.put(p.getId(), localCurrent);
                    }
                } else {
                    // put the current G for this one in memory
                    scoreG.put(p.getId(), currentG);
                    // put the parent in memory
                    parent.put(p.getId(), localCurrent);
                    open.add(p.getId());
                }
            });

            String bestMatch = null;
            double bestF = Double.POSITIVE_INFINITY;
            for (String possible : open) {
                // calculate F
                double currentF = scoreG.get(possible) + scoreH.get(possible);
                if (currentF < bestF) {
                    bestMatch = possible;
                    bestF = currentF;
                }
            }

            current = bestMatch;
            if(null == current) {
                // We're done - probably failed to find anything
                break;
            }

            closed.add(current);
            open.remove(current);
            if (current.equals(endKey)) {
                found = true;
            }
        }

        // now we just need to back up from the last current by parents until we
        // hit null
        List<PlanetarySystem> path = new ArrayList<>();
        String nextKey = current;
        while (null != nextKey) {
            path.add(Systems.getInstance().getSystemById(nextKey));
            // MekHQApp.logMessage(nextKey);
            nextKey = parent.get(nextKey);
        }

        // now reverse the direction
        JumpPath finalPath = new JumpPath();
        for (int i = (path.size() - 1); i >= 0; i--) {
            finalPath.addSystem(path.get(i));
        }

        return finalPath;
    }

    public List<PlanetarySystem> getAllReachableSystemsFrom(PlanetarySystem system) {
        return Systems.getInstance().getNearbySystems(system, 30);
    }

    /**
     * This method calculates the cost per jump for interstellar travel. It operates by fitting the part
     * of the force not transported in owned DropShips into a number of prototypical DropShips of a few
     * standard configurations, then adding the JumpShip charges on top. It remains fairly hacky, but
     * improves slightly on the prior implementation as far as following the rulebooks goes.
     *
     * It can be used to calculate total travel costs in the style of FM:Mercs (excludeOwnTransports
     * and campaignOpsCosts set to false), to calculate leased/rented travel costs only in the style
     * of FM:Mercs (excludeOwnTransports true, campaignOpsCosts false), or to calculate travel costs
     * for CampaignOps-style costs (excludeOwnTransports true, campaignOpsCosts true).
     *
     *  @param excludeOwnTransports If true, do not display maintenance costs in the calculated travel cost.
     * @param campaignOpsCosts If true, use the Campaign Ops method for calculating travel cost. (DropShip monthly fees
     *                         of 0.5% of purchase cost, 100,000 C-bills per collar.)
     */
    @SuppressWarnings("unused") // FIXME: Waiting for Dylan to finish re-writing
    public Money calculateCostPerJump(boolean excludeOwnTransports, boolean campaignOpsCosts) {
        Money collarCost = Money.of(campaignOpsCosts ? 100000 : 50000);

        // first we need to get the total number of units by type
        int nMech = getNumberOfUnitsByType(Entity.ETYPE_MECH);
        int nLVee = getNumberOfUnitsByType(Entity.ETYPE_TANK, false, true);
        int nHVee = getNumberOfUnitsByType(Entity.ETYPE_TANK);
        int nAero = getNumberOfUnitsByType(Entity.ETYPE_AERO);
        int nSC = getNumberOfUnitsByType(Entity.ETYPE_SMALL_CRAFT);
        int nCF = getNumberOfUnitsByType(Entity.ETYPE_CONV_FIGHTER);
        int nBA = getNumberOfUnitsByType(Entity.ETYPE_BATTLEARMOR);
        int nMechInf = 0;
        int nMotorInf = 0;
        int nFootInf = 0;
        int nProto = getNumberOfUnitsByType(Entity.ETYPE_PROTOMECH);
        int nDropship = getNumberOfUnitsByType(Entity.ETYPE_DROPSHIP);
        int nCollars = getTotalDockingCollars();
        double nCargo = getTotalCargoCapacity(); // ignoring refrigerated/insulated/etc.

        // get cargo tonnage including parts in transit, then get mothballed unit
        // tonnage
        double carriedCargo = getCargoTonnage(true, false) + getCargoTonnage(false, true);

        // calculate the number of units left untransported
        int noMech = Math.max(nMech - getOccupiedBays(Entity.ETYPE_MECH), 0);
        int noDS = Math.max(nDropship - getOccupiedBays(Entity.ETYPE_DROPSHIP), 0);
        int noSC = Math.max(nSC - getOccupiedBays(Entity.ETYPE_SMALL_CRAFT), 0);
        int noCF = Math.max(nCF - getOccupiedBays(Entity.ETYPE_CONV_FIGHTER), 0);
        int noASF = Math.max(nAero - getOccupiedBays(Entity.ETYPE_AERO), 0);
        int nolv = Math.max(nLVee - getOccupiedBays(Entity.ETYPE_TANK, true), 0);
        int nohv = Math.max(nHVee - getOccupiedBays(Entity.ETYPE_TANK), 0);
        int noinf = Math.max(getNumberOfUnitsByType(Entity.ETYPE_INFANTRY) - getOccupiedBays(Entity.ETYPE_INFANTRY), 0);
        int noBA = Math.max(nBA - getOccupiedBays(Entity.ETYPE_BATTLEARMOR), 0);
        int noProto = Math.max(nProto - getOccupiedBays(Entity.ETYPE_PROTOMECH), 0);
        int freehv = Math.max(getTotalHeavyVehicleBays() - getOccupiedBays(Entity.ETYPE_TANK), 0);
        int freeinf = Math.max(getTotalInfantryBays() - getOccupiedBays(Entity.ETYPE_INFANTRY), 0);
        int freeba = Math.max(getTotalBattleArmorBays() - getOccupiedBays(Entity.ETYPE_BATTLEARMOR), 0);
        int freeSC = Math.max(getTotalSmallCraftBays() - getOccupiedBays(Entity.ETYPE_SMALL_CRAFT), 0);
        int noCargo = (int) Math.ceil(Math.max(carriedCargo - nCargo, 0));

        int newNoASF = Math.max(noASF - freeSC, 0);
        int placedASF = Math.max(noASF - newNoASF, 0);
        freeSC -= placedASF;

        int newNolv = Math.max(nolv - freehv, 0);
        int placedlv = Math.max(nolv - newNolv, 0);
        freehv -= placedlv;
        int noVehicles = (nohv + newNolv);

        Money dropshipCost;
        // The cost-figuring process: using prototypical dropships, figure out how
        // many collars are required. Charge for the prototypical dropships and
        // the docking collar, based on the rules selected. Allow prototypical
        // dropships to be leased in 1/2 increments; designs of roughly 1/2
        // size exist for all of the prototypical variants chosen.

        // DropShip costs are for the duration of the trip for FM:Mercs rules,
        // and per month for Campaign Ops. The prior implementation here assumed
        // the FM:Mercs costs were per jump, which seems reasonable. To avoid having
        // to add a bunch of code to remember the total length of the current
        // jump path, CamOps costs are normalized to per-jump, using 175 hours charge
        // time as a baseline.

        // Roughly an Overlord
        int largeDropshipMechCapacity = 36;
        int largeMechDropshipASFCapacity = 6;
        int largeMechDropshipCargoCapacity = 120;
        Money largeMechDropshipCost = Money.of(campaignOpsCosts ? (1750000.0 / 4.2) : 400000);

        // Roughly a Union
        int averageDropshipMechCapacity = 12;
        int mechDropshipASFCapacity = 2;
        int mechDropshipCargoCapacity = 75;
        Money mechDropshipCost = Money.of(campaignOpsCosts ? (1450000.0 / 4.2) : 150000);

        // Roughly a Leopard CV
        int averageDropshipASFCapacity = 6;
        int asfDropshipCargoCapacity = 90;
        Money asfDropshipCost = Money.of(campaignOpsCosts ? (900000.0 / 4.2) : 80000);

        // Roughly a Triumph
        int largeDropshipVehicleCapacity = 50;
        int largeVehicleDropshipCargoCapacity = 750;
        Money largeVehicleDropshipCost = Money.of(campaignOpsCosts ? (1750000.0 / 4.2) : 430000);

        // Roughly a Gazelle
        int averageDropshipVehicleCapacity = 15;
        int vehicleDropshipCargoCapacity = 65;
        Money vehicleDropshipCost = Money.of(campaignOpsCosts ? (900000.0 / 4.2): 40000);

        // Roughly a Mule
        int largeDropshipCargoCapacity = 8000;
        Money largeCargoDropshipCost = Money.of(campaignOpsCosts ? (750000.0 / 4.2) : 800000);

        // Roughly a Buccaneer
        int averageDropshipCargoCapacity = 2300;
        Money cargoDropshipCost = Money.of(campaignOpsCosts ? (550000.0 / 4.2) : 250000);

        int mechCollars = 0;
        double leasedLargeMechDropships = 0;
        double leasedAverageMechDropships = 0;

        int asfCollars = 0;
        double leasedAverageASFDropships = 0;

        int vehicleCollars = 0;
        double leasedLargeVehicleDropships = 0;
        double leasedAverageVehicleDropships = 0;

        int cargoCollars = 0;
        double leasedLargeCargoDropships = 0;
        double leasedAverageCargoDropships = 0;

        int leasedASFCapacity = 0;
        int leasedCargoCapacity = 0;

        // For each type we're concerned with, calculate the number of dropships needed
        // to transport the force. Smaller dropships are represented by half-dropships.

        // If we're transporting more than a company, Overlord analogues are more efficient.
        if(noMech > 12) {
            leasedLargeMechDropships = noMech / largeDropshipMechCapacity;
            noMech -= leasedLargeMechDropships * largeDropshipMechCapacity;
            mechCollars += leasedLargeMechDropships;

            // If there's more than a company left over, lease another Overlord. Otherwise
            // fall through and get a Union.
            if(noMech > 12) {
                leasedLargeMechDropships += 1;
                noMech -= largeDropshipMechCapacity;
                mechCollars += 1;
            }

            leasedASFCapacity += leasedLargeMechDropships * largeMechDropshipASFCapacity;
            leasedCargoCapacity += largeMechDropshipCargoCapacity;
        }

        // Unions
        if(noMech > 0) {
            leasedAverageMechDropships = noMech / averageDropshipMechCapacity;
            noMech -= leasedAverageMechDropships * averageDropshipMechCapacity;
            mechCollars += leasedAverageMechDropships;

            // If we can fit in a smaller dropship, lease one of those instead.
            if(noMech > 0 && noMech < (averageDropshipMechCapacity / 2)) {
                leasedAverageMechDropships += 0.5;
                mechCollars += 1;
            }
            else if(noMech > 0){
                leasedAverageMechDropships += 1;
                mechCollars += 1;
            }

            // Our Union-ish dropship can carry some ASFs and cargo.
            leasedASFCapacity += (int) Math.floor(leasedAverageMechDropships * mechDropshipASFCapacity);
            leasedCargoCapacity += (int) Math.floor(leasedAverageMechDropships * mechDropshipCargoCapacity);
        }

        // Leopard CVs
        if(noASF > leasedASFCapacity) {
            noASF -= leasedASFCapacity;

            if(noASF > 0) {
                leasedAverageASFDropships = noASF / averageDropshipASFCapacity;
                noASF -= leasedAverageASFDropships * averageDropshipASFCapacity;
                asfCollars += leasedAverageASFDropships;

                if (noASF > 0 && noASF < (averageDropshipASFCapacity / 2)) {
                    leasedAverageASFDropships += 0.5;
                    asfCollars += 1;
                }
                else if (noASF > 0) {
                    leasedAverageASFDropships += 1;
                    asfCollars += 1;
                }
            }

            // Our Leopard-ish dropship can carry some cargo.
            leasedCargoCapacity += (asfDropshipCargoCapacity * leasedAverageASFDropships);
        }

        // Triumphs
        if(noVehicles > averageDropshipVehicleCapacity) {
            leasedLargeVehicleDropships = noVehicles / largeDropshipVehicleCapacity;
            noVehicles -= leasedLargeVehicleDropships * largeDropshipVehicleCapacity;
            vehicleCollars += leasedLargeVehicleDropships;

            if(noVehicles > averageDropshipVehicleCapacity) {
                leasedLargeVehicleDropships += 1;
                noVehicles -= largeDropshipVehicleCapacity;
                vehicleCollars += 1;
            }

            leasedCargoCapacity += leasedLargeVehicleDropships * largeVehicleDropshipCargoCapacity;
        }

        // Gazelles
        if(noVehicles > 0) {
            leasedAverageVehicleDropships = (nohv + newNolv) / averageDropshipVehicleCapacity;
            noVehicles = (int)((nohv + newNolv) - leasedAverageVehicleDropships * averageDropshipVehicleCapacity);
            vehicleCollars += leasedAverageVehicleDropships;

            // Gazelles are pretty minimal, so no half-measures.
            if(noVehicles > 0) {
                leasedAverageVehicleDropships += 1;
                noVehicles -= averageDropshipVehicleCapacity;
                vehicleCollars += 1;
            }

            // Our Gazelle-ish dropship can carry some cargo.
            leasedCargoCapacity += (vehicleDropshipCargoCapacity * leasedAverageVehicleDropships);
        }

        // Do we have any leftover cargo?
        noCargo -= leasedCargoCapacity;

        // Mules
        if(noCargo > averageDropshipCargoCapacity) {
            leasedLargeCargoDropships = noCargo / largeDropshipCargoCapacity;
            noCargo -= leasedLargeCargoDropships * largeDropshipCargoCapacity;
            cargoCollars += leasedLargeCargoDropships;

            if(noCargo > averageDropshipCargoCapacity) {
                leasedLargeCargoDropships += 1;
                noCargo -= largeDropshipCargoCapacity;
                cargoCollars += 1;
            }
        }

        // Buccaneers
        if(noCargo > 0) {
            leasedAverageCargoDropships = noCargo / averageDropshipCargoCapacity;
            cargoCollars += leasedAverageCargoDropships;
            noCargo -= leasedAverageCargoDropships * averageDropshipCargoCapacity;

            if(noCargo > 0 && noCargo < (averageDropshipCargoCapacity / 2)) {
                leasedAverageCargoDropships += 0.5;
                cargoCollars += 1;
            }
            else if(noCargo > 0) {
                leasedAverageCargoDropships += 1;
                cargoCollars += 1;
            }
        }

        dropshipCost = mechDropshipCost.multipliedBy(leasedAverageMechDropships);
        dropshipCost = dropshipCost.plus(largeMechDropshipCost.multipliedBy(leasedLargeMechDropships ));

        dropshipCost = dropshipCost.plus(asfDropshipCost.multipliedBy(leasedAverageASFDropships));

        dropshipCost = dropshipCost.plus(vehicleDropshipCost.multipliedBy(leasedAverageVehicleDropships));
        dropshipCost = dropshipCost.plus(largeVehicleDropshipCost.multipliedBy(leasedLargeVehicleDropships));

        dropshipCost = dropshipCost.plus(cargoDropshipCost.multipliedBy(leasedAverageCargoDropships));
        dropshipCost = dropshipCost.plus(largeCargoDropshipCost.multipliedBy(leasedLargeCargoDropships));

        // Smaller/half-dropships are cheaper to rent, but still take one collar each
        int collarsNeeded = mechCollars + asfCollars + vehicleCollars + cargoCollars;

        // add owned dropships
        collarsNeeded += nDropship;

        // now factor in owned jumpships
        collarsNeeded = Math.max(0, collarsNeeded - nCollars);

        Money totalCost = dropshipCost.plus(collarCost.multipliedBy(collarsNeeded));

        // FM:Mercs reimburses for owned transport (CamOps handles it in peacetime costs)
        if(!excludeOwnTransports) {
            Money ownDropshipCost = Money.zero();
            Money ownJumpshipCost = Money.zero();
            for(Unit u : getUnits()) {
                if(!u.isMothballed()) {
                    Entity e = u.getEntity();
                    if((e.getEntityType() & Entity.ETYPE_DROPSHIP) != 0) {
                        ownDropshipCost = ownDropshipCost.plus(mechDropshipCost.multipliedBy(u.getMechCapacity()).dividedBy(averageDropshipMechCapacity));
                        ownDropshipCost = ownDropshipCost.plus(asfDropshipCost.multipliedBy(u.getASFCapacity()).dividedBy(averageDropshipASFCapacity));
                        ownDropshipCost = ownDropshipCost.plus(vehicleDropshipCost.multipliedBy(u.getHeavyVehicleCapacity() + u.getLightVehicleCapacity()).dividedBy(averageDropshipVehicleCapacity));
                        ownDropshipCost = ownDropshipCost.plus(cargoDropshipCost.multipliedBy(u.getCargoCapacity()).dividedBy(averageDropshipCargoCapacity));
                    }
                    else if((e.getEntityType() & Entity.ETYPE_JUMPSHIP) != 0) {
                        ownJumpshipCost = ownDropshipCost.plus(collarCost.multipliedBy(e.getDockingCollars().size()));
                    }
                }
            }

            totalCost = totalCost.plus(ownDropshipCost).plus(ownJumpshipCost);
        }

        return totalCost;
    }

    public void personUpdated(Person p) {
        Unit u = getUnit(p.getUnitId());
        if (null != u) {
            u.resetPilotAndEntity();
        }
        MekHQ.triggerEvent(new PersonChangedEvent(p));
    }

    public TargetRoll getTargetFor(IPartWork partWork, Person tech) {
        Skill skill = tech.getSkillForWorkingOn(partWork);
        int modePenalty = partWork.getMode().expReduction;
        if (null != partWork.getUnit() && !partWork.getUnit().isAvailable(partWork instanceof Refit)) {
            return new TargetRoll(TargetRoll.IMPOSSIBLE,
                    "This unit is not currently available!");
        }
        if (partWork.getTeamId() != null
                && !partWork.getTeamId().equals(tech.getId())) {
            return new TargetRoll(TargetRoll.IMPOSSIBLE,
                    "Already being worked on by another team");
        }
        if (null == skill) {
            return new TargetRoll(TargetRoll.IMPOSSIBLE,
                    "Assigned tech does not have the right skills");
        }
        if (!getCampaignOptions().isDestroyByMargin()
                && partWork.getSkillMin() > (skill.getExperienceLevel() - modePenalty)) {
            return new TargetRoll(TargetRoll.IMPOSSIBLE,
                    "Task is beyond this tech's skill level");
        }
        if (partWork.getSkillMin() > SkillType.EXP_ELITE) {
            return new TargetRoll(TargetRoll.IMPOSSIBLE, "Task is impossible.");
        }
        if (!partWork.needsFixing() && !partWork.isSalvaging()) {
            return new TargetRoll(TargetRoll.IMPOSSIBLE, "Task is not needed.");
        }
        if (partWork instanceof MissingPart
                && null == ((MissingPart) partWork).findReplacement(false)) {
            return new TargetRoll(TargetRoll.IMPOSSIBLE, "Part not available.");
        }
        if (!(partWork instanceof Refit) && tech.getMinutesLeft() <= 0
                && (!isOvertimeAllowed() || tech.getOvertimeLeft() <= 0)) {
            return new TargetRoll(TargetRoll.IMPOSSIBLE, "No time left.");
        }
        String notFixable = partWork.checkFixable();
        if (null != notFixable) {
            return new TargetRoll(TargetRoll.IMPOSSIBLE, notFixable);
        }
        // if this is an infantry refit, then automatic success
        if (partWork instanceof Refit && null != partWork.getUnit()
                && partWork.getUnit().getEntity() instanceof Infantry
                && !(partWork.getUnit().getEntity() instanceof BattleArmor)) {
            return new TargetRoll(TargetRoll.AUTOMATIC_SUCCESS,
                    "infantry refit");
        }

        //if we are using the MoF rule, then we will ignore mode penalty here
        //and instead assign it as a straight penalty
        if (getCampaignOptions().isDestroyByMargin()) {
            modePenalty = 0;
        }

        // this is ugly, if the mode penalty drops you to green, you drop two
        // levels instead of two
        int value = skill.getFinalSkillValue() + modePenalty;
        if (modePenalty > 0
                && SkillType.EXP_GREEN == (skill.getExperienceLevel() - modePenalty)) {
            value++;
        }
        TargetRoll target = new TargetRoll(value,
                SkillType.getExperienceLevelName(skill.getExperienceLevel() - modePenalty));
        if (target.getValue() == TargetRoll.IMPOSSIBLE) {
            return target;
        }

        target.append(partWork.getAllMods(tech));

        if (getCampaignOptions().useEraMods()) {
            target.addModifier(getFaction().getEraMod(getGameYear()), "era");
        }

        boolean isOvertime = false;
        if (isOvertimeAllowed()
                && (tech.isTaskOvertime(partWork) || partWork.hasWorkedOvertime())) {
            target.addModifier(3, "overtime");
            isOvertime = true;
        }

        int minutes = Math.min(partWork.getTimeLeft(), tech.getMinutesLeft());
        if (isOvertimeAllowed()) {
            minutes = Math.min(minutes, tech.getMinutesLeft() + tech.getOvertimeLeft());
        }
        int helpMod;
        if (null != partWork.getUnit() && partWork.getUnit().isSelfCrewed()) {
            int hits;
            if (null != partWork.getUnit().getEntity().getCrew()) {
                hits = partWork.getUnit().getEntity().getCrew().getHits();
            } else {
                hits = 6;
            }
            helpMod = getShorthandedModForCrews(hits);
        } else {
            int helpers = getAvailableAstechs(minutes, isOvertime);
            helpMod = getShorthandedMod(helpers, false);
            // we may have just gone overtime with our helpers
            if (!isOvertime && astechPoolMinutes < (minutes * helpers)) {
                target.addModifier(3, "overtime astechs");
            }
        }
        if (partWork.getShorthandedMod() > helpMod) {
            helpMod = partWork.getShorthandedMod();
        }
        if (helpMod > 0) {
            target.addModifier(helpMod, "shorthanded");
        }
        return target;
    }

    public TargetRoll getTargetForMaintenance(IPartWork partWork, Person tech) {
        int value = 10;
        String skillLevel = "Unmaintained";
        if (null != tech) {
            Skill skill = tech.getSkillForWorkingOn(partWork);
            if (null != skill) {
                value = skill.getFinalSkillValue();
                skillLevel = SkillType.getExperienceLevelName(skill
                        .getExperienceLevel());
            }
        }

        TargetRoll target = new TargetRoll(value, skillLevel);
        if (target.getValue() == TargetRoll.IMPOSSIBLE) {
            return target;
        }

        target.append(partWork.getAllModsForMaintenance());

        if (getCampaignOptions().useEraMods()) {
            target.addModifier(getFaction().getEraMod(getGameYear()), "era");
        }

        if (null != partWork.getUnit() && null != tech) {
            // we have no official rules for what happens when a tech is only
            // assigned
            // for part of the maintenance cycle, so we will create our own
            // penalties
            if (partWork.getUnit().getMaintainedPct() < .5) {
                target.addModifier(2, "partial maintenance");
            } else if (partWork.getUnit().getMaintainedPct() < 1) {
                target.addModifier(1, "partial maintenance");
            }

            // the astech issue is crazy, because you can actually be better off
            // not maintaining
            // than going it short-handed, but that is just the way it is.
            // Still, there is also some fuzziness about what happens if you are
            // short astechs
            // for part of the cycle. We will keep keep track of the total
            // "astech days" used over
            // the cycle and take the average per day rounding down as our team
            // size
            int helpMod = 0;
            if (null != partWork.getUnit() && partWork.getUnit().isSelfCrewed()) {
                int hits = 0;
                if (null != partWork.getUnit().getEntity().getCrew()) {
                    hits = partWork.getUnit().getEntity().getCrew().getHits();
                } else {
                    hits = 6;
                }
                helpMod = getShorthandedModForCrews(hits);
            } else {
                int helpers = partWork.getUnit().getAstechsMaintained();
                helpMod = getShorthandedMod(helpers, false);
            }
            if (helpMod > 0) {
                target.addModifier(helpMod, "shorthanded");
            }
        }

        return target;
    }

    public TargetRoll getTargetForAcquisition(IAcquisitionWork acquisition,
            Person person) {
        return getTargetForAcquisition(acquisition, person, true);
    }

    public TargetRoll getTargetForAcquisition(IAcquisitionWork acquisition,
            Person person, boolean checkDaysToWait) {
        if (getCampaignOptions().getAcquisitionSkill().equals(
                CampaignOptions.S_AUTO)) {
            return new TargetRoll(TargetRoll.AUTOMATIC_SUCCESS,
                    "Automatic Success");
        }
        if (null == person) {
            return new TargetRoll(TargetRoll.IMPOSSIBLE,
                    "No one on your force is capable of acquiring parts");
        }
        Skill skill = person.getSkillForWorkingOn(
                getCampaignOptions().getAcquisitionSkill());
        if (null != getShoppingList().getShoppingItem(
                acquisition.getNewEquipment())
                && checkDaysToWait) {
            return new TargetRoll(
                    TargetRoll.AUTOMATIC_FAIL,
                    "You must wait until the new cycle to check for this part. Further attempts will be added to the shopping list.");
        }
        if (acquisition.getTechBase() == Part.T_CLAN
                && !getCampaignOptions().allowClanPurchases()) {
            return new TargetRoll(TargetRoll.IMPOSSIBLE,
                    "You cannot acquire clan parts");
        }
        if (acquisition.getTechBase() == Part.T_IS
                && !getCampaignOptions().allowISPurchases()) {
            return new TargetRoll(TargetRoll.IMPOSSIBLE,
                    "You cannot acquire inner sphere parts");
        }
        if (getCampaignOptions().getTechLevel() < Utilities
                .getSimpleTechLevel(acquisition.getTechLevel())) {
            return new TargetRoll(TargetRoll.IMPOSSIBLE,
                    "You cannot acquire parts of this tech level");
        }
        if(getCampaignOptions().limitByYear()
                && !acquisition.isIntroducedBy(getGameYear(), useClanTechBase(), getTechFaction())) {
            return new TargetRoll(TargetRoll.IMPOSSIBLE,
                    "It has not been invented yet!");
        }
        if(getCampaignOptions().disallowExtinctStuff() &&
                (acquisition.isExtinctIn(getGameYear(), useClanTechBase(), getTechFaction())
                        || acquisition.getAvailability() == EquipmentType.RATING_X)) {
            return new TargetRoll(TargetRoll.IMPOSSIBLE,
                    "It is extinct!");
        }
        if (getCampaignOptions().getUseAtB() &&
                getCampaignOptions().getRestrictPartsByMission() && acquisition instanceof Part) {
            int partAvailability = ((Part) acquisition).getAvailability();
            EquipmentType et = null;
            if (acquisition instanceof EquipmentPart) {
                et = ((EquipmentPart) acquisition).getType();
            } else if (acquisition instanceof MissingEquipmentPart) {
                et = ((MissingEquipmentPart) acquisition).getType();
            }

            /*
             * Even if we can acquire Clan parts, they have a minimum availability of F for
             * non-Clan units
             */
            if (acquisition.getTechBase() == Part.T_CLAN && !getFaction().isClan()) {
                partAvailability = Math.max(partAvailability, EquipmentType.RATING_F);
            } else if (et != null) {
                /*
                 * AtB rules do not simply affect difficulty of obtaining parts, but whether
                 * they can be obtained at all. Changing the system to use availability codes
                 * can have a serious effect on game play, so we apply a few tweaks to keep some
                 * of the more basic items from becoming completely unobtainable, while applying
                 * a minimum for non-flamer energy weapons, which was the reason this rule was
                 * included in AtB to begin with.
                 */
                if (et instanceof megamek.common.weapons.lasers.EnergyWeapon
                        && !(et instanceof megamek.common.weapons.flamers.FlamerWeapon)
                        && partAvailability < EquipmentType.RATING_C) {
                    partAvailability = EquipmentType.RATING_C;
                }
                if (et instanceof megamek.common.weapons.autocannons.ACWeapon) {
                    partAvailability -= 2;
                }
                if (et instanceof megamek.common.weapons.gaussrifles.GaussWeapon
                        || et instanceof megamek.common.weapons.flamers.FlamerWeapon) {
                    partAvailability--;
                }
                if (et instanceof megamek.common.AmmoType) {
                    switch (((megamek.common.AmmoType) et).getAmmoType()) {
                        case megamek.common.AmmoType.T_AC:
                            partAvailability -= 2;
                            break;
                        case megamek.common.AmmoType.T_GAUSS:
                            partAvailability -= 1;
                    }
                    if (((megamek.common.AmmoType) et).getMunitionType() == megamek.common.AmmoType.M_STANDARD) {
                        partAvailability--;
                    }
                }

            }

            if ((getCalendar().get(Calendar.YEAR) < 2950
                    || getCalendar().get(Calendar.YEAR) > 3040)
                    && (acquisition instanceof Armor || acquisition instanceof MissingMekActuator
                            || acquisition instanceof mekhq.campaign.parts.MissingMekCockpit
                            || acquisition instanceof mekhq.campaign.parts.MissingMekLifeSupport
                            || acquisition instanceof mekhq.campaign.parts.MissingMekLocation
                            || acquisition instanceof mekhq.campaign.parts.MissingMekSensor)) {
                partAvailability--;
            }

            if (partAvailability > findAtBPartsAvailabilityLevel(acquisition)) {
                return new TargetRoll(TargetRoll.IMPOSSIBLE,
                        "This part is not currently available to your unit.");
            }
        }
        TargetRoll target = new TargetRoll(skill.getFinalSkillValue(),
                SkillType.getExperienceLevelName(skill.getExperienceLevel()));// person.getTarget(Modes.MODE_NORMAL);
        target.append(acquisition.getAllAcquisitionMods());
        return target;
    }

    public AtBContract getAttachedAtBContract(Unit unit) {
        if (null != unit && null != lances.get(unit.getForceId())) {
            return lances.get(unit.getForceId()).getContract(this);
        }
        return null;
    }

    /**
     * AtB: count all available bonus parts
     * @return the total <code>int</code> number of bonus parts for all active contracts
     */
    public int totalBonusParts() {
        int retVal = 0;
        for (Mission m : getMissions()) {
            if (m.isActive() && m instanceof AtBContract) {
                retVal += ((AtBContract) m).getNumBonusParts();
            }
        }
        return retVal;
    }

    private int findAtBPartsAvailabilityLevel(IAcquisitionWork acquisition) {
        AtBContract contract = getAttachedAtBContract(acquisition.getUnit());
        /*
         * If the unit is not assigned to a contract, use the least restrictive active
         * contract
         */
        for (Mission m : getMissions()) {
            if (m.isActive() && m instanceof AtBContract) {
                if (null == contract
                        || ((AtBContract) m).getPartsAvailabilityLevel() > contract.getPartsAvailabilityLevel()) {
                    contract = (AtBContract) m;
                }
            }
        }
        if (null != contract) {
            return contract.getPartsAvailabilityLevel();
        }
        /* If contract is still null, the unit is not in a contract. */
        Person adminLog = findBestInRole(Person.T_ADMIN_LOG, SkillType.S_ADMIN);
        int adminLogExp = (adminLog == null) ? SkillType.EXP_ULTRA_GREEN
                : adminLog.getSkill(SkillType.S_ADMIN).getExperienceLevel();
        return getUnitRatingMod() + adminLogExp - SkillType.EXP_REGULAR;
    }

    public void resetAstechMinutes() {
        astechPoolMinutes = 480 * getNumberPrimaryAstechs() + 240
                * getNumberSecondaryAstechs();
        astechPoolOvertime = 240 * getNumberPrimaryAstechs() + 120
                * getNumberSecondaryAstechs();
    }

    public void setAstechPoolMinutes(int minutes) {
        astechPoolMinutes = minutes;
    }

    public int getAstechPoolMinutes() {
        return astechPoolMinutes;
    }

    public void setAstechPoolOvertime(int overtime) {
        astechPoolOvertime = overtime;
    }

    public int getAstechPoolOvertime() {
        return astechPoolOvertime;
    }

    public int getPossibleAstechPoolMinutes() {
        return 480 * getNumberPrimaryAstechs() + 240 * getNumberSecondaryAstechs();
    }

    public int getPossibleAstechPoolOvertime() {
        return 240 * getNumberPrimaryAstechs() + 120 * getNumberSecondaryAstechs();
    }

    public void setAstechPool(int size) {
        astechPool = size;
    }

    public int getAstechPool() {
        return astechPool;
    }

    public void setMedicPool(int size) {
        medicPool = size;
    }

    public int getMedicPool() {
        return medicPool;
    }

    public void increaseAstechPool(int i) {
        astechPool += i;
        astechPoolMinutes += (480 * i);
        astechPoolOvertime += (240 * i);
        MekHQ.triggerEvent(new AstechPoolChangedEvent(this, i));
    }

    public void decreaseAstechPool(int i) {
        astechPool = Math.max(0, astechPool - i);
        // always assume that we fire the ones who have not yet worked
        astechPoolMinutes = Math.max(0, astechPoolMinutes - 480 * i);
        astechPoolOvertime = Math.max(0, astechPoolOvertime - 240 * i);
        MekHQ.triggerEvent(new AstechPoolChangedEvent(this, -i));
    }

    public int getNumberAstechs() {
        return getNumberPrimaryAstechs() + getNumberSecondaryAstechs();
    }

    public int getNumberPrimaryAstechs() {
        int astechs = getAstechPool();
        for (Person p : getPersonnel()) {
            if ((p.getPrimaryRole() == Person.T_ASTECH) && p.isActive()
                    && !p.isDeployed()) {
                astechs++;
            }
        }
        return astechs;
    }

    public int getNumberSecondaryAstechs() {
        int astechs = 0;
        for (Person p : getPersonnel()) {
            if ((p.getSecondaryRole() == Person.T_ASTECH) && p.isActive()
                    && !p.isDeployed()) {
                astechs++;
            }
        }
        return astechs;
    }

    public int getAvailableAstechs(int minutes, boolean alreadyOvertime) {
        int availableHelp = (int) Math.floor(((double) astechPoolMinutes)
                / minutes);
        if (isOvertimeAllowed() && availableHelp < 6) {
            // if we are less than fully staffed, then determine whether
            // we should dip into overtime or just continue as short-staffed
            int shortMod = getShorthandedMod(availableHelp, false);
            int remainingMinutes = astechPoolMinutes - availableHelp * minutes;
            int extraHelp = (remainingMinutes + astechPoolOvertime) / minutes;
            int helpNeeded = 6 - availableHelp;
            if (alreadyOvertime && shortMod > 0) {
                // then add whatever we can
                availableHelp += extraHelp;
            } else if (shortMod > 3) {
                // only dip in if we can bring ourselves up to full
                if (extraHelp >= helpNeeded) {
                    availableHelp = 6;
                }
            }
        }
        if (availableHelp > 6) {
            availableHelp = 6;
        }
        return Math.min(availableHelp, getNumberAstechs());
    }

    public int getShorthandedMod(int availableHelp, boolean medicalStaff) {
        if (medicalStaff) {
            availableHelp += 2;
        }
        int helpMod = 0;
        if (availableHelp == 0) {
            helpMod = 4;
        } else if (availableHelp == 1) {
            helpMod = 3;
        } else if (availableHelp < 4) {
            helpMod = 2;
        } else if (availableHelp < 6) {
            helpMod = 1;
        }
        return helpMod;
    }

    public int getShorthandedModForCrews(int hits) {
        int helpMod = 0;
        if (hits >= 5) {
            helpMod = 4;
        } else if (hits == 4) {
            helpMod = 3;
        } else if (hits == 3) {
            helpMod = 2;
        } else if (hits > 0) {
            helpMod = 1;
        }
        return helpMod;
    }

    public int getMedicsPerDoctor() {
        int ndocs = getDoctors().size();
        int nmedics = getNumberMedics();
        if (ndocs == 0) {
            return 0;
        }
        // TODO: figure out what to do with fractions
        return Math.min(nmedics / ndocs, 4);
    }

    public int getNumberMedics() {
        int medics = medicPool;
        for (Person p : getPersonnel()) {
            if ((p.getPrimaryRole() == Person.T_MEDIC || p.getSecondaryRole() == Person.T_MEDIC)
                    && p.isActive() && !p.isDeployed()) {
                medics++;
            }
        }
        return medics;
    }

    public void increaseMedicPool(int i) {
        medicPool += i;
        MekHQ.triggerEvent(new MedicPoolChangedEvent(this, i));
    }

    public void decreaseMedicPool(int i) {
        medicPool = Math.max(0, medicPool - i);
        MekHQ.triggerEvent(new MedicPoolChangedEvent(this, -i));
    }

    public void changePrisonerStatus(Person p, int status) {
        switch (status) {
            case Person.PRISONER_NOT:
                p.setFreeMan();
                if (p.getRankNumeric() < 0) {
                    changeRank(p, 0, false);
                }
                ServiceLogger.freed(p, getDate());
                if (getCampaignOptions().getUseTimeInService()) {
                    p.setRecruitment((GregorianCalendar) getCalendar().clone());
                }
                break;
            case Person.PRISONER_YES:
                if (p.getRankNumeric() > 0) {
                    changeRank(p, Ranks.RANK_PRISONER, true); // They don't get to have a rank. Their
                    // rank is Prisoner or Bondsman.
                }
                p.setPrisoner();
                ServiceLogger.madePrisoner(p, getDate());
                if (getCampaignOptions().getUseTimeInService()) {
                    p.setRecruitment(null);
                }
                break;
            case Person.PRISONER_BONDSMAN:
                if (p.getRankNumeric() > 0) {
                    changeRank(p, Ranks.RANK_BONDSMAN, true); // They don't get to have a rank. Their
                    // rank is Prisoner or Bondsman.
                }
                p.setBondsman();
                ServiceLogger.madeBondsman(p, getDate());
                if (getCampaignOptions().getUseTimeInService()) {
                    p.setRecruitment(null);
                }
                break;
            default:
                break;
        }
        if (p.isBondsman() || p.isPrisoner()) {
            Unit u = getUnit(p.getUnitId());
            if (u != null) {
                u.remove(p, true);
            }
        }
        MekHQ.triggerEvent(new PersonChangedEvent(p));
    }

    public void changeStatus(Person person, int status) {
        Unit u = getUnit(person.getUnitId());
        if (status == Person.S_KIA) {
            ServiceLogger.kia(person, getDate());
            // Don't forget to tell the spouse
            if (person.hasSpouse()) {
                Person spouse = person.getSpouse();
                PersonalLogger.spouseKia(spouse, person, getDate());
                spouse.setSpouseID(null);
            }
            // set the date of death
            person.setDateOfDeath((GregorianCalendar) calendar.clone());
        } else if (person.getStatus() == Person.S_KIA) {
            // remove date of death for resurrection
            person.setDateOfDeath(null);
        }
        if (status == Person.S_MIA) {
            ServiceLogger.mia(person, getDate());
        }
        if (status == Person.S_RETIRED) {
            ServiceLogger.retired(person, getDate());
        }
        if (status == Person.S_ACTIVE && person.getStatus() == Person.S_MIA) {
            ServiceLogger.recoveredMia(person, getDate());
        }
        person.setStatus(status);
        if (status != Person.S_ACTIVE) {
            person.setDoctorId(null, getCampaignOptions()
                    .getNaturalHealingWaitingPeriod());
            // If we're assigned to a unit, remove us from it
            if (null != u) {
                u.remove(person, true);
            }
            // If we're assigned as a tech for any unit, remove us from it/them
            if (!person.getTechUnitIDs().isEmpty()) {
                @SuppressWarnings("unchecked") // Broken assed Java returning Object from clone
                ArrayList<UUID> techIDs = (ArrayList<UUID>) person.getTechUnitIDs().clone();
                for (UUID tuuid : techIDs) {
                    Unit t = getUnit(tuuid);
                    t.remove(person, true);
                }
            }
            // If we're assigned to any repairs or refits, remove that assignment
            for (Part part : getParts()) {
                if (person.getId().equals(part.getTeamId())) {
                    part.cancelAssignment();
                }
            }
        }
        MekHQ.triggerEvent(new PersonChangedEvent(person));
    }

    public void changeRank(Person person, int rank, boolean report) {
        changeRank(person, rank, 0, report);
    }

    public void changeRank(Person person, int rank, int rankLevel, boolean report) {
        int oldRank = person.getRankNumeric();
        int oldRankLevel = person.getRankLevel();
        person.setRankNumeric(rank);
        person.setRankLevel(rankLevel);
        personUpdated(person);
        MekHQ.triggerEvent(new PersonChangedEvent(person));
        if (report) {
            if (rank > oldRank || (rank == oldRank && rankLevel > oldRankLevel)) {
                ServiceLogger.promotedTo(person, getDate());
            } else if (rank < oldRank || (rank == oldRank && rankLevel < oldRankLevel)) {
                ServiceLogger.demotedTo(person, getDate());
            }
        }
    }

    public GameOptions getGameOptions() {
        return gameOptions;
    }

    public Vector<IBasicOption> getGameOptionsVector() {
        Vector<IBasicOption> options = new Vector<>();
        for (Enumeration<IOptionGroup> i = gameOptions.getGroups(); i
                .hasMoreElements(); ) {
            IOptionGroup group = i.nextElement();
            for (Enumeration<IOption> j = group.getOptions(); j
                    .hasMoreElements(); ) {
                IOption option = j.nextElement();
                options.add(option);
            }
        }
        return options;
    }

    public void setGameOptions(Vector<IBasicOption> options) {
        for (IBasicOption option : options) {
            gameOptions.getOption(option.getName()).setValue(option.getValue());
        }
    }

    /**
     * Imports a {@link Kill} into a campaign.
     * @param k A {@link Kill} to import into the campaign.
     */
    public void importKill(Kill k) {
        if(!kills.containsKey(k.getPilotId())) {
            kills.put(k.getPilotId(), new ArrayList<>());
        }

        kills.get(k.getPilotId()).add(k);
    }

    public void addKill(Kill k) {
        importKill(k);

        if (getCampaignOptions().getKillsForXP() > 0
                && getCampaignOptions().getKillXPAward() > 0) {
            if ((getKillsFor(k.getPilotId()).size() % getCampaignOptions()
                    .getKillsForXP()) == 0) {
                Person p = getPerson(k.getPilotId());
                if (null != p) {
                    p.setXp(p.getXp() + getCampaignOptions().getKillXPAward());
                    MekHQ.triggerEvent(new PersonChangedEvent(p));
                }
            }
        }
    }

    public List<Kill> getKills() {
        List<Kill> flattenedKills = new ArrayList<>();
        for(List<Kill> personKills : kills.values()) {
            flattenedKills.addAll(personKills);
        }

        return Collections.unmodifiableList(flattenedKills);
    }

    public List<Kill> getKillsFor(UUID pid) {
        List<Kill> personalKills = kills.get(pid);

        if(personalKills == null) {
            return Collections.emptyList();
        }

        personalKills.sort(Comparator.comparing(Kill::getDate));
        return personalKills;
    }

    public PartsStore getPartsStore() {
        return partsStore;
    }

    public void addCustom(String name) {
        customs.add(name);
    }

    public boolean isCustom(Unit u) {
        return customs.contains(u.getEntity().getChassis() + " "
                + u.getEntity().getModel());
    }

    /**
     * borrowed from megamek.client
     */
    private void checkDuplicateNamesDuringAdd(Entity entity) {
        if (duplicateNameHash.get(entity.getShortName()) == null) {
            duplicateNameHash.put(entity.getShortName(), 1);
        } else {
            int count = duplicateNameHash.get(entity.getShortName());
            count++;
            duplicateNameHash.put(entity.getShortName(), count);
            entity.duplicateMarker = count;
            entity.generateShortName();
            entity.generateDisplayName();
        }
    }

    /**
     * If we remove a unit, we may need to update the duplicate identifier. TODO: This function is super slow :(
     *
     * @param entity This is the entity whose name is checked for any duplicates
     */
    private void checkDuplicateNamesDuringDelete(Entity entity) {
        Integer o = duplicateNameHash.get(entity.getShortNameRaw());
        if (o != null) {
            int count = o;
            if (count > 1) {
                for (Unit u : getUnits()) {
                    Entity e = u.getEntity();
                    if (e.getShortNameRaw().equals(entity.getShortNameRaw()) && (e.duplicateMarker > entity.duplicateMarker)) {
                        e.duplicateMarker--;
                        e.generateShortName();
                        e.generateDisplayName();
                    }
                }
                duplicateNameHash.put(entity.getShortNameRaw(), count - 1);
            } else {
                duplicateNameHash.remove(entity.getShortNameRaw());
            }
        }
    }

    /**
     * Hires a full complement of personnel for a given unit.
     * @param uid The unique identifier of the unit.
     */
    public void hirePersonnelFor(UUID uid) {
        hirePersonnelFor(uid, false);
    }

    /**
     * Hires or adds a full complement of personnel for a given unit.
     * @param uid The unique identifier of the unit.
     * @param isGM A value indicating whether or not this action is undertaken
     *             by a GM and should bypass any costs associated.
     */
    public void hirePersonnelFor(UUID uid, boolean isGM) {
        Unit unit = getUnit(uid);
        if (null == unit) {
            return;
        }

        while (unit.canTakeMoreDrivers()) {
            Person p = null;
            if (unit.getEntity() instanceof LandAirMech) {
                p = newPerson(Person.T_MECHWARRIOR, Person.T_AERO_PILOT);
            } else if (unit.getEntity() instanceof Mech) {
                p = newPerson(Person.T_MECHWARRIOR);
            } else if (unit.getEntity() instanceof SmallCraft
                    || unit.getEntity() instanceof Jumpship) {
                p = newPerson(Person.T_SPACE_PILOT);
            } else if (unit.getEntity() instanceof ConvFighter) {
                p = newPerson(Person.T_CONV_PILOT);
            } else if (unit.getEntity() instanceof Aero) {
                p = newPerson(Person.T_AERO_PILOT);
            } else if (unit.getEntity() instanceof Tank) {
                switch (unit.getEntity().getMovementMode()) {
                    case VTOL:
                        p = newPerson(Person.T_VTOL_PILOT);
                        break;
                    case NAVAL:
                    case HYDROFOIL:
                    case SUBMARINE:
                        p = newPerson(Person.T_NVEE_DRIVER);
                        break;
                    default:
                        p = newPerson(Person.T_GVEE_DRIVER);
                }
            } else if (unit.getEntity() instanceof Protomech) {
                p = newPerson(Person.T_PROTO_PILOT);
            } else if (unit.getEntity() instanceof BattleArmor) {
                p = newPerson(Person.T_BA);
            } else if (unit.getEntity() instanceof Infantry) {
                p = newPerson(Person.T_INFANTRY);
            }
            if (null == p) {
                break;
            }
            if (!isGM) {
                if (!recruitPerson(p)) {
                    return;
                }
            } else {
                addPerson(p);
            }
            if (unit.usesSoloPilot() || unit.usesSoldiers()) {
                unit.addPilotOrSoldier(p);
            } else {
                unit.addDriver(p);
            }
        }

        while (unit.canTakeMoreGunners()) {
            Person p = null;
            if (unit.getEntity() instanceof Tank) {
                p = newPerson(Person.T_VEE_GUNNER);
            } else if (unit.getEntity() instanceof SmallCraft
                    || unit.getEntity() instanceof Jumpship) {
                p = newPerson(Person.T_SPACE_GUNNER);
            } else if (unit.getEntity() instanceof Mech) {
                p = newPerson(Person.T_MECHWARRIOR);
            }
            if (!isGM) {
                if (!recruitPerson(p)) {
                    return;
                }
            } else {
                addPerson(p);
            }
            unit.addGunner(p);
        }
        while (unit.canTakeMoreVesselCrew()) {
            Person p = newPerson(unit.getEntity().isSupportVehicle() ? Person.T_VEHICLE_CREW : Person.T_SPACE_CREW);
            if (!isGM) {
                if (!recruitPerson(p)) {
                    return;
                }
            } else {
                addPerson(p);
            }
            unit.addVesselCrew(p);
        }
        if (unit.canTakeNavigator()) {
            Person p = newPerson(Person.T_NAVIGATOR);
            if (!isGM) {
                if (!recruitPerson(p)) {
                    return;
                }
            } else {
                addPerson(p);
            }
            unit.setNavigator(p);
        }
        if (unit.canTakeTechOfficer()) {
            Person p = null;
            //For vehicle command console we will default to gunner
            if (unit.getEntity() instanceof Tank) {
                p = newPerson(Person.T_VEE_GUNNER);
            } else {
                p = newPerson(Person.T_MECHWARRIOR);
            }
            if (!isGM) {
                if (!recruitPerson(p)) {
                    return;
                }
            } else {
                addPerson(p);
            }
            unit.setTechOfficer(p);
        }
        unit.resetPilotAndEntity();
        unit.runDiagnostic(false);
    }

    public String getUnitRatingText() {
        return getUnitRating().getUnitRating();
    }

    /**
     * Against the Bot Calculates and returns dragoon rating if that is the chosen
     * method; for IOps method, returns unit reputation / 10. If the player chooses
     * not to use unit rating at all, use a default value of C. Note that the AtB
     * system is designed for use with FMMerc dragoon rating, and use of the IOps
     * Beta system may have unsatisfactory results, but we follow the options set by
     * the user here.
     */
    public int getUnitRatingMod() {
        if (!getCampaignOptions().useDragoonRating()) {
            return IUnitRating.DRAGOON_C;
        }
        IUnitRating rating = getUnitRating();
        return getCampaignOptions().getUnitRatingMethod()
                .equals(mekhq.campaign.rating.UnitRatingMethod.FLD_MAN_MERCS_REV) ? rating.getUnitRatingAsInteger()
                        : rating.getModifier();
    }

    public RandomSkillPreferences getRandomSkillPreferences() {
        return rskillPrefs;
    }

    public void setRandomSkillPreferences(RandomSkillPreferences prefs) {
        rskillPrefs = prefs;
    }

    public void setStartingSystem() {
        Map<String, PlanetarySystem> systemList = Systems.getInstance().getSystems();
        PlanetarySystem startingSystem = systemList.get(getFaction().getStartingPlanet(getGameYear()));

        if (startingSystem == null) {
            startingSystem = systemList.get(JOptionPane.showInputDialog(
                    "This faction does not have a starting planet for this era. Please choose a planet."));
            while (startingSystem == null) {
                startingSystem = systemList.get(JOptionPane
                        .showInputDialog("This planet you entered does not exist. Please choose a valid planet."));
            }
        }
        location = new CurrentLocation(startingSystem, 0);
    }

    public void addLogEntry(Person p, LogEntry entry) {
        p.addLogEntry(entry);
    }

    private ArrayList<String> getPossibleRandomPortraits (DirectoryItems portraits, ArrayList<String> existingPortraits, String subDir ) {
        ArrayList<String> possiblePortraits = new ArrayList<>();
        Iterator<String> categories = portraits.getCategoryNames();
        while (categories.hasNext()) {
            String category = categories.next();
            if (category.endsWith(subDir)) {
                Iterator<String> names = portraits.getItemNames(category);
                while (names.hasNext()) {
                    String name = names.next();
                    String location = category + ":" + name;
                    if (existingPortraits.contains(location)) {
                        continue;
                    }
                    possiblePortraits.add(location);
                }
            }
        }
        return possiblePortraits;
    }

    public void assignRandomPortraitFor(Person p) {
        // first create a list of existing portrait strings, so we can check for
        // duplicates
        ArrayList<String> existingPortraits = new ArrayList<>();
        for (Person existingPerson : this.getPersonnel()) {
            existingPortraits.add(existingPerson.getPortraitCategory() + ":"
                    + existingPerson.getPortraitFileName());
        }
        // TODO: it would be nice to pull the portraits directory from MekHQ
        // itself
        DirectoryItems portraits;
        try {
            portraits = new DirectoryItems(
                    new File("data/images/portraits"), "", //$NON-NLS-1$ //$NON-NLS-2$
                    PortraitFileFactory.getInstance());
        } catch (Exception e) {
            return;
        }
        ArrayList<String> possiblePortraits;

        // Will search for portraits in the /gender/primaryrole folder first,
        // and if none are found then /gender/rolegroup, then /gender/combat or
        // /gender/support, then in /gender.
        String searchCat_Gender = "";
        if (p.getGender() == Person.G_FEMALE) {
            searchCat_Gender += "Female/";
        } else {
            searchCat_Gender += "Male/";
        }
        String searchCat_Role = Person.getRoleDesc(p.getPrimaryRole(), false) + "/";
        String searchCat_RoleGroup = "";
        String searchCat_CombatSupport = "";
        if (p.getPrimaryRole() == Person.T_ADMIN_COM
                || p.getPrimaryRole() == Person.T_ADMIN_HR
                || p.getPrimaryRole() == Person.T_ADMIN_LOG
                || p.getPrimaryRole() == Person.T_ADMIN_TRA) {
            searchCat_RoleGroup = "Admin/";
        }
        if (p.getPrimaryRole() == Person.T_MECHANIC
                || p.getPrimaryRole() == Person.T_AERO_TECH
                || p.getPrimaryRole() == Person.T_MECH_TECH
                || p.getPrimaryRole() == Person.T_BA_TECH) {
            searchCat_RoleGroup = "Tech/";
        }
        if (p.getPrimaryRole() == Person.T_MEDIC
                || p.getPrimaryRole() == Person.T_DOCTOR) {
            searchCat_RoleGroup = "Medical/";
        }
        if (p.getPrimaryRole() == Person.T_SPACE_CREW
                || p.getPrimaryRole() == Person.T_SPACE_GUNNER
                || p.getPrimaryRole() == Person.T_SPACE_PILOT
                || p.getPrimaryRole() == Person.T_NAVIGATOR) {
            searchCat_RoleGroup = "Vessel Crew/";
        }

        if (p.isSupport()) {
            searchCat_CombatSupport = "Support/";
        } else {
            searchCat_CombatSupport = "Combat/";
        }

        possiblePortraits = getPossibleRandomPortraits(portraits, existingPortraits, searchCat_Gender + searchCat_Role);

        if (possiblePortraits.isEmpty() && !searchCat_RoleGroup.isEmpty()) {
            possiblePortraits = getPossibleRandomPortraits(portraits, existingPortraits, searchCat_Gender + searchCat_RoleGroup);
        }
        if (possiblePortraits.isEmpty()) {
            possiblePortraits = getPossibleRandomPortraits(portraits, existingPortraits, searchCat_Gender + searchCat_CombatSupport);
        }
        if (possiblePortraits.isEmpty()) {
            possiblePortraits = getPossibleRandomPortraits(portraits, existingPortraits, searchCat_Gender);
        }
        if (!possiblePortraits.isEmpty()) {
            String chosenPortrait = possiblePortraits.get(Compute.randomInt(possiblePortraits.size()));
            String[] temp = chosenPortrait.split(":");
            if (temp.length != 2) {
                return;
            }
            p.setPortraitCategory(temp[0]);
            p.setPortraitFileName(temp[1]);
        }
    }

    /**
     * Assigns a random origin to a {@link Person}.
     * @param p The {@link Person} who should receive a randomized origin.
     */
    public void assignRandomOriginFor(Person p) {
        AbstractFactionSelector factionSelector = getFactionSelector();
        AbstractPlanetSelector planetSelector = getPlanetSelector();

        Faction faction = factionSelector.selectFaction(this);
        Planet planet = planetSelector.selectPlanet(this, faction);

        p.setOriginFaction(faction);
        p.setOriginPlanet(planet);
    }

    public void clearGameData(Entity entity) {
        for (Mounted m : entity.getEquipment()) {
            m.setUsedThisRound(false);
            m.resetJam();
        }
        entity.setDeployed(false);
        entity.setElevation(0);
        entity.setPassedThrough(new Vector<>());
        entity.resetFiringArcs();
        entity.resetBays();
        entity.setEvading(false);
        entity.setFacing(0);
        entity.setPosition(null);
        entity.setProne(false);
        entity.setHullDown(false);
        entity.heat = 0;
        entity.heatBuildup = 0;
        entity.setTransportId(Entity.NONE);
        entity.resetTransporter();
        entity.setDeployRound(0);
        entity.setSwarmAttackerId(Entity.NONE);
        entity.setSwarmTargetId(Entity.NONE);
        entity.setUnloaded(false);
        entity.setDone(false);
        entity.setLastTarget(Entity.NONE);
        entity.setNeverDeployed(true);
        entity.setStuck(false);
        entity.resetCoolantFailureAmount();
        entity.setConversionMode(0);
        entity.setDoomed(false);

        if (!entity.getSensors().isEmpty()) {
            entity.setNextSensor(entity.getSensors().firstElement());
        }

        if (entity instanceof IBomber) {
            IBomber bomber = (IBomber) entity;
            List<Mounted> mountedBombs = bomber.getBombs();
            if (mountedBombs.size() > 0) {
                //This should return an int[] filled with 0's
                int[] bombChoices = bomber.getBombChoices();
                for (Mounted m : mountedBombs) {
                    if (!(m.getType() instanceof BombType)) {
                        continue;
                    }
                    if(m.getBaseShotsLeft() == 1) {
                        bombChoices[BombType.getBombTypeFromInternalName(m.getType().getInternalName())] += 1;
                    }
                }
                bomber.setBombChoices(bombChoices);
                bomber.clearBombs();
            }
        }

        if (entity instanceof Mech) {
            Mech m = (Mech) entity;
            m.setCoolingFlawActive(false);
        } else if (entity instanceof Aero) {
            Aero a = (Aero) entity;

            if(a.isSpheroid()) {
                entity.setMovementMode(EntityMovementMode.SPHEROID);
            } else {
                entity.setMovementMode(EntityMovementMode.AERODYNE);
            }
            a.setAltitude(5);
            a.setCurrentVelocity(0);
            a.setNextVelocity(0);
        } else if(entity instanceof Tank) {
            Tank t = (Tank) entity;
            t.unjamTurret(t.getLocTurret());
            t.unjamTurret(t.getLocTurret2());
            t.resetJammedWeapons();
        }
        entity.getSecondaryPositions().clear();
        // TODO: still a lot of stuff to do here, but oh well
        entity.setOwner(player);
        entity.setGame(game);
    }

    public Part checkForExistingSparePart(Part part) {
        for (Part spare : parts.values()) {
            if (!spare.isSpare() || spare.getId() == part.getId()) {
                continue;
            }
            if (part.isSamePartTypeAndStatus(spare)) {
                return spare;
            }
        }
        return null;
    }

    public void refreshNetworks() {
        for (Unit unit : getUnits()) {
            // we are going to rebuild the c3, nc3 and c3i networks based on
            // the c3UUIDs
            // TODO: can we do this more efficiently?
            // this code is cribbed from megamek.server#receiveEntityAdd
            Entity entity = unit.getEntity();
            if (null != entity && (entity.hasC3() || entity.hasC3i() || entity.hasNavalC3())) {
                boolean C3iSet = false;
                boolean NC3Set = false;

                for (Entity e : game.getEntitiesVector()) {
                    // C3 Checks
                    if (entity.hasC3()) {
                        if ((entity.getC3MasterIsUUIDAsString() != null)
                                && entity.getC3MasterIsUUIDAsString().equals(e.getC3UUIDAsString())) {
                            entity.setC3Master(e, false);
                            break;
                        }
                    }
                    //Naval C3 checks
                    if (entity.hasNavalC3() && !NC3Set) {
                        entity.setC3NetIdSelf();
                        int pos = 0;
                        //Well, they're the same value of 6...
                        while (pos < Entity.MAX_C3i_NODES) {
                            // We've found a network, join it.
                            if ((entity.getNC3NextUUIDAsString(pos) != null)
                                    && (e.getC3UUIDAsString() != null)
                                    && entity.getNC3NextUUIDAsString(pos).equals(e.getC3UUIDAsString())) {
                                entity.setC3NetId(e);
                                NC3Set = true;
                                break;
                            }

                            pos++;
                        }
                    }
                    // C3i Checks
                    if (entity.hasC3i() && !C3iSet) {
                        entity.setC3NetIdSelf();
                        int pos = 0;
                        while (pos < Entity.MAX_C3i_NODES) {
                            // We've found a network, join it.
                            if ((entity.getC3iNextUUIDAsString(pos) != null)
                                    && (e.getC3UUIDAsString() != null)
                                    && entity.getC3iNextUUIDAsString(pos).equals(e.getC3UUIDAsString())) {
                                entity.setC3NetId(e);
                                C3iSet = true;
                                break;
                            }

                            pos++;
                        }
                    }
                }
            }
        }
    }

    public void disbandNetworkOf(Unit u) {
        // collect all of the other units on this network to rebuild the uuids
        Vector<Unit> networkedUnits = new Vector<>();
        for (Unit unit : getUnits()) {
            if (null != unit.getEntity().getC3NetId()
                    && unit.getEntity().getC3NetId().equals(u.getEntity().getC3NetId())) {
                networkedUnits.add(unit);
            }
        }
        for (int pos = 0; pos < Entity.MAX_C3i_NODES; pos++) {
            for (Unit nUnit : networkedUnits) {
                if (nUnit.getEntity().hasNavalC3()) {
                    nUnit.getEntity().setNC3NextUUIDAsString(pos, null);
                } else {
                    nUnit.getEntity().setC3iNextUUIDAsString(pos, null);
                }
            }
        }
        refreshNetworks();
        MekHQ.triggerEvent(new NetworkChangedEvent(networkedUnits));
    }

    public void removeUnitsFromNetwork(Vector<Unit> removedUnits) {
        // collect all of the other units on this network to rebuild the uuids
        Vector<String> uuids = new Vector<>();
        Vector<Unit> networkedUnits = new Vector<>();
        String network = removedUnits.get(0).getEntity().getC3NetId();
        for (Unit unit : getUnits()) {
            if (removedUnits.contains(unit)) {
                continue;
            }
            if (null != unit.getEntity().getC3NetId()
                    && unit.getEntity().getC3NetId().equals(network)) {
                networkedUnits.add(unit);
                uuids.add(unit.getEntity().getC3UUIDAsString());
            }
        }
        for (int pos = 0; pos < Entity.MAX_C3i_NODES; pos++) {
            for (Unit u : removedUnits) {
                if (u.getEntity().hasNavalC3()) {
                    u.getEntity().setNC3NextUUIDAsString(pos, null);
                } else {
                    u.getEntity().setC3iNextUUIDAsString(pos, null);
                }
            }
            for (Unit nUnit : networkedUnits) {
                if (pos < uuids.size()) {
                    if (nUnit.getEntity().hasNavalC3()) {
                        nUnit.getEntity().setNC3NextUUIDAsString(pos,
                                uuids.get(pos));
                    } else {
                        nUnit.getEntity().setC3iNextUUIDAsString(pos,
                                uuids.get(pos));
                    }
                } else {
                    if (nUnit.getEntity().hasNavalC3()) {
                        nUnit.getEntity().setNC3NextUUIDAsString(pos, null);
                    } else {
                        nUnit.getEntity().setC3iNextUUIDAsString(pos, null);
                    }
                }
            }
        }
        refreshNetworks();
    }

    public void addUnitsToNetwork(Vector<Unit> addedUnits, String netid) {
        // collect all of the other units on this network to rebuild the uuids
        Vector<String> uuids = new Vector<>();
        Vector<Unit> networkedUnits = new Vector<>();
        for (Unit u : addedUnits) {
            uuids.add(u.getEntity().getC3UUIDAsString());
            networkedUnits.add(u);
        }
        for (Unit unit : getUnits()) {
            if (addedUnits.contains(unit)) {
                continue;
            }
            if (null != unit.getEntity().getC3NetId()
                    && unit.getEntity().getC3NetId().equals(netid)) {
                networkedUnits.add(unit);
                uuids.add(unit.getEntity().getC3UUIDAsString());
            }
        }
        for (int pos = 0; pos < Entity.MAX_C3i_NODES; pos++) {
            for (Unit nUnit : networkedUnits) {
                if (pos < uuids.size()) {
                    if (nUnit.getEntity().hasNavalC3()) {
                        nUnit.getEntity().setNC3NextUUIDAsString(pos,
                                uuids.get(pos));
                    } else {
                        nUnit.getEntity().setC3iNextUUIDAsString(pos,
                                uuids.get(pos));
                    }
                } else {
                    if (nUnit.getEntity().hasNavalC3()) {
                        nUnit.getEntity().setNC3NextUUIDAsString(pos, null);
                    } else {
                        nUnit.getEntity().setC3iNextUUIDAsString(pos, null);
                    }
                }
            }
        }
        refreshNetworks();
        MekHQ.triggerEvent(new NetworkChangedEvent(addedUnits));
    }

    public Vector<String[]> getAvailableC3iNetworks() {
        Vector<String[]> networks = new Vector<>();
        Vector<String> networkNames = new Vector<>();

        for(Unit u : getUnits()) {

            if (u.getForceId() < 0) {
                // only units currently in the TO&E
                continue;
            }
            Entity en = u.getEntity();
            if (null == en) {
                continue;
            }
            if (en.hasC3i() && en.calculateFreeC3Nodes() < 5
                    && en.calculateFreeC3Nodes() > 0) {
                String[] network = new String[2];
                network[0] = en.getC3NetId();
                network[1] = "" + en.calculateFreeC3Nodes();
                if (!networkNames.contains(network[0])) {
                    networks.add(network);
                    networkNames.add(network[0]);
                }
            }
        }
        return networks;
    }

    /**
     * Method that returns a Vector of the unique name Strings of all Naval C3 networks that have at least 1 free node
     * Adapted from getAvailableC3iNetworks() as the two technologies have very similar workings
     * @return
     */
    public Vector<String[]> getAvailableNC3Networks() {
        Vector<String[]> networks = new Vector<>();
        Vector<String> networkNames = new Vector<>();

        for(Unit u : getUnits()) {

            if (u.getForceId() < 0) {
                // only units currently in the TO&E
                continue;
            }
            Entity en = u.getEntity();
            if (null == en) {
                continue;
            }
            if (en.hasNavalC3() && en.calculateFreeC3Nodes() < 5
                    && en.calculateFreeC3Nodes() > 0) {
                String[] network = new String[2];
                network[0] = en.getC3NetId();
                network[1] = "" + en.calculateFreeC3Nodes();
                if (!networkNames.contains(network[0])) {
                    networks.add(network);
                    networkNames.add(network[0]);
                }
            }
        }
        return networks;
    }

    public Vector<String[]> getAvailableC3MastersForSlaves() {
        Vector<String[]> networks = new Vector<>();
        Vector<String> networkNames = new Vector<>();

        for(Unit u : getUnits()) {

            if (u.getForceId() < 0) {
                // only units currently in the TO&E
                continue;
            }
            Entity en = u.getEntity();
            if (null == en) {
                continue;
            }
            // count of free c3 nodes for single company-level masters
            // will not be right so skip
            if (en.hasC3M() && !en.hasC3MM() && en.C3MasterIs(en)) {
                continue;
            }
            if (en.calculateFreeC3Nodes() > 0) {
                String[] network = new String[3];
                network[0] = en.getC3UUIDAsString();
                network[1] = "" + en.calculateFreeC3Nodes();
                network[2] = "" + en.getShortName();
                if (!networkNames.contains(network[0])) {
                    networks.add(network);
                    networkNames.add(network[0]);
                }
            }
        }

        return networks;
    }

    public Vector<String[]> getAvailableC3MastersForMasters() {
        Vector<String[]> networks = new Vector<>();
        Vector<String> networkNames = new Vector<>();

        for(Unit u : getUnits()) {

            if (u.getForceId() < 0) {
                // only units currently in the TO&E
                continue;
            }
            Entity en = u.getEntity();
            if (null == en) {
                continue;
            }
            if (en.calculateFreeC3MNodes() > 0) {
                String[] network = new String[3];
                network[0] = en.getC3UUIDAsString();
                network[1] = "" + en.calculateFreeC3MNodes();
                network[2] = "" + en.getShortName();
                if (!networkNames.contains(network[0])) {
                    networks.add(network);
                    networkNames.add(network[0]);
                }
            }
        }

        return networks;
    }

    public void removeUnitsFromC3Master(Unit master) {
        List<Unit> removed = new ArrayList<>();
        for (Unit unit : getUnits()) {
            if (null != unit.getEntity().getC3MasterIsUUIDAsString()
                    && unit.getEntity().getC3MasterIsUUIDAsString().equals(master.getEntity().getC3UUIDAsString())) {
                unit.getEntity().setC3MasterIsUUIDAsString(null);
                unit.getEntity().setC3Master(null, true);
                removed.add(unit);
            }
        }
        refreshNetworks();
        MekHQ.triggerEvent(new NetworkChangedEvent(removed));
    }

    /**
     * This function reloads the game entities into the game at the end of scenario resolution, so that entities are
     * properly updated and destroyed ones removed
     */
    public void reloadGameEntities() {
        game.reset();
        for (Map.Entry<UUID, Unit> u : units.entrySet()) {
            Entity en = u.getValue().getEntity();
            if (null != en) {
                game.addEntity(en.getId(), en);
            }
        }
    }

    public void completeMission(int id, int status) {
        Mission mission = getMission(id);
        if (null == mission) {
            return;
        }
        mission.setStatus(status);
        if (mission instanceof Contract) {
            Contract contract = (Contract) mission;
            // check for money in escrow
            // According to FMM(r) pg 179, both failure and breach lead to no
            // further payment even though this seems stupid
            if (contract.getStatus() == Mission.S_SUCCESS
                    && contract.getMonthsLeft(getDate()) > 0) {
                Money remainingMoney = contract.getMonthlyPayOut()
                        .multipliedBy(contract.getMonthsLeft(getDate()));
                finances.credit(remainingMoney, Transaction.C_CONTRACT,
                        "Remaining payment for " + contract.getName(), calendar.getTime());
                addReport("Your account has been credited for "
                        + remainingMoney.toAmountAndSymbolString()
                        + " for the remaining payout from contract "
                        + contract.getName());
            }
        }
    }

    /***
     * Calculate transit time for supplies based on what planet they are shipping from. To prevent extra
     * computation. This method does not calculate an exact jump path but rather determines the number of jumps
     * crudely by dividing distance in light years by 30 and then rounding up. Total part time is determined by
     * several by adding the following:
     * - (number of jumps - 1)*7 days with a minimum value of zero.
     * - transit times from current planet and planet of supply origins in cases where the supply planet is not the same as current planet.
     * - a random 1d6 days for each jump plus 1d6 to simulate all of the other logistics of delivery.
     * @param system - A <code>PlanetarySystem</code> object where the supplies are shipping from
     * @return the number of days that supplies will take to arrive.
     */
    public int calculatePartTransitTime(PlanetarySystem system) {
        //calculate number of jumps by light year distance as the crow flies divided by 30
        //the basic formula assumes 7 days per jump + system transit time on each side + random days equal
        //to (1+number of jumps)d6
        double distance = system.getDistanceTo(getCurrentSystem());
        //calculate number of jumps by dividing by 30
        int jumps = (int)Math.ceil(distance/30.0);
        //you need a recharge except for the first jump
        int recharges = Math.max(jumps - 1, 0);
        //if you are delivering from the same planet then no transit times
        int currentTransitTime = (distance>0) ? (int)Math.ceil(getCurrentSystem().getTimeToJumpPoint(1.0)) : 0;
        int originTransitTime = (distance>0) ? (int)Math.ceil(system.getTimeToJumpPoint(1.0)) : 0;
        int amazonFreeShipping = Compute.d6(1+jumps);
        return recharges*7+currentTransitTime+originTransitTime+amazonFreeShipping;
    }

    /***
     * Calculate transit times based on the margin of success from an acquisition roll. The values here are
     * all based on what the user entered for the campaign options.
     * @param mos - an integer of the margin of success of an acquisition roll
     * @return the number of days that supplies will take to arrive.
     */
    public int calculatePartTransitTime(int mos) {

        int nDice = getCampaignOptions().getNDiceTransitTime();
        int time = getCampaignOptions().getConstantTransitTime();
        if (nDice > 0) {
            time += Compute.d6(nDice);
        }
        // now step forward through the calendar
        GregorianCalendar arrivalDate = (GregorianCalendar) calendar.clone();
        switch (getCampaignOptions().getUnitTransitTime()) {
            case CampaignOptions.TRANSIT_UNIT_MONTH:
                arrivalDate.add(Calendar.MONTH, time);
                break;
            case CampaignOptions.TRANSIT_UNIT_WEEK:
                arrivalDate.add(Calendar.WEEK_OF_YEAR, time);
                break;
            case CampaignOptions.TRANSIT_UNIT_DAY:
            default:
                arrivalDate.add(Calendar.DAY_OF_MONTH, time);
        }

        // now adjust for MoS and minimums
        int mosBonus = getCampaignOptions().getAcquireMosBonus() * mos;
        switch (getCampaignOptions().getAcquireMosUnit()) {
            case CampaignOptions.TRANSIT_UNIT_MONTH:
                arrivalDate.add(Calendar.MONTH, -1 * mosBonus);
                break;
            case CampaignOptions.TRANSIT_UNIT_WEEK:
                arrivalDate.add(Calendar.WEEK_OF_YEAR, -1 * mosBonus);
                break;
            case CampaignOptions.TRANSIT_UNIT_DAY:
            default:
                arrivalDate.add(Calendar.DAY_OF_MONTH, -1 * mosBonus);
        }
        // now establish minimum date and if this is before
        GregorianCalendar minimumDate = (GregorianCalendar) calendar.clone();
        switch (getCampaignOptions().getAcquireMinimumTimeUnit()) {
            case CampaignOptions.TRANSIT_UNIT_MONTH:
                minimumDate.add(Calendar.MONTH, getCampaignOptions()
                        .getAcquireMinimumTime());
                break;
            case CampaignOptions.TRANSIT_UNIT_WEEK:
                minimumDate.add(Calendar.WEEK_OF_YEAR, getCampaignOptions()
                        .getAcquireMinimumTime());
                break;
            case CampaignOptions.TRANSIT_UNIT_DAY:
            default:
                minimumDate.add(Calendar.DAY_OF_MONTH, getCampaignOptions()
                        .getAcquireMinimumTime());
        }

        if (arrivalDate.before(minimumDate)) {
            return Utilities.getDaysBetween(calendar.getTime(),
                    minimumDate.getTime());
        } else {
            return Utilities.getDaysBetween(calendar.getTime(),
                    arrivalDate.getTime());
        }

    }

    /**
     * This returns a PartInventory object detailing the current count
     * for a part on hand, in transit, and ordered.
     *
     * @param part A part to lookup its current inventory.
     * @return A PartInventory object detailing the current counts of
     * the part on hand, in transit, and ordered.
     * @see mekhq.campaign.parts.PartInventory
     */
    public PartInventory getPartInventory(Part part) {
        PartInventory inventory = new PartInventory();

        int nSupply = 0;
        int nTransit = 0;
        for (Part p : getParts()) {
            if (!p.isSpare()) {
                continue;
            }
            if (part.isSamePartType(p)) {
                if (p.isPresent()) {
                    if (p instanceof Armor) { // ProtomekArmor and BaArmor are derived from Armor
                        nSupply += ((Armor) p).getAmount();
                    } else if (p instanceof AmmoStorage) {
                        nSupply += ((AmmoStorage) p).getShots();
                    } else {
                        nSupply += p.getQuantity();
                    }
                } else {
                    if (p instanceof Armor) { // ProtomekArmor and BaArmor are derived from Armor
                        nTransit += ((Armor) p).getAmount();
                    } else if (p instanceof AmmoStorage) {
                        nTransit += ((AmmoStorage) p).getShots();
                    } else {
                        nTransit += p.getQuantity();
                    }
                }
            }
        }

        inventory.setSupply(nSupply);
        inventory.setTransit(nTransit);

        int nOrdered = 0;
        IAcquisitionWork onOrder = getShoppingList().getShoppingItem(part);
        if (null != onOrder) {
            if (onOrder instanceof Armor) { // ProtoMech Armor and BaArmor are derived from Armor
                nOrdered += ((Armor) onOrder).getAmount();
            } else if (onOrder instanceof AmmoStorage) {
                nOrdered += ((AmmoStorage) onOrder).getShots();
            } else {
                nOrdered += onOrder.getQuantity();
            }
        }

        inventory.setOrdered(nOrdered);

        String countModifier = "";
        if (part instanceof Armor) { // ProtoMech Armor and BaArmor are derived from Armor
            countModifier = "points";
        }
        if (part instanceof AmmoStorage) {
            countModifier = "shots";
        }

        inventory.setCountModifier(countModifier);
        return inventory;
    }

    public Money getTotalEquipmentValue() {
        return Money.zero()
                .plus(getUnits().stream().map(Unit::getSellValue).collect(Collectors.toList()))
                .plus(streamSpareParts().map(Part::getActualValue).collect(Collectors.toList()));
    }

    /**
     * Calculate the total value of units in the TO&E. This serves as the basis for contract payments in the StellarOps
     * Beta.
     *
     * @return
     */
    public Money getForceValue() {
        return getForceValue(false);
    }

    /**
     * Calculate the total value of units in the TO&E. This serves as the basis for contract payments in the StellarOps
     * Beta.
     *
     * @return
     */
    public Money getForceValue(boolean noInfantry) {
        Money value = Money.zero();
        for (UUID uuid : forces.getAllUnits()) {
            Unit u = getUnit(uuid);
            if (null == u) {
                continue;
            }
            if (noInfantry && ((u.getEntity().getEntityType() & Entity.ETYPE_INFANTRY) == Entity.ETYPE_INFANTRY)
                    && !((u.getEntity().getEntityType() & Entity.ETYPE_BATTLEARMOR) == Entity.ETYPE_BATTLEARMOR)) {
                continue;
            }
            if (u.getEntity().hasETypeFlag(Entity.ETYPE_DROPSHIP)) {
                if (getCampaignOptions().getDropshipContractPercent() == 0) {
                    continue;
                }
                value = value.plus(getEquipmentContractValue(u, getCampaignOptions().useEquipmentContractSaleValue()));
            } else if (u.getEntity().hasETypeFlag(Entity.ETYPE_WARSHIP)) {
                if (getCampaignOptions().getWarshipContractPercent() == 0) {
                    continue;
                }
                value = value.plus(getEquipmentContractValue(u, getCampaignOptions().useEquipmentContractSaleValue()));
            } else if (u.getEntity().hasETypeFlag(Entity.ETYPE_JUMPSHIP) || u.getEntity().hasETypeFlag(Entity.ETYPE_SPACE_STATION)) {
                if (getCampaignOptions().getJumpshipContractPercent() == 0) {
                    continue;
                }
                value = value.plus(getEquipmentContractValue(u, getCampaignOptions().useEquipmentContractSaleValue()));
            } else {
                value = value.plus(getEquipmentContractValue(u, getCampaignOptions().useEquipmentContractSaleValue()));
            }
        }
        return value;
    }

    public Money getEquipmentContractValue(Unit u, boolean useSaleValue) {
        Money value;
        Money percentValue;

        if (useSaleValue) {
            value = u.getSellValue();
        } else {
            value = u.getBuyCost();
        }

        if (u.getEntity().hasETypeFlag(Entity.ETYPE_DROPSHIP)) {
            percentValue = value.multipliedBy(getCampaignOptions().getDropshipContractPercent()).dividedBy(100);
        } else if (u.getEntity().hasETypeFlag(Entity.ETYPE_WARSHIP)) {
            percentValue = value.multipliedBy(getCampaignOptions().getWarshipContractPercent()).dividedBy(100);
        } else if (u.getEntity().hasETypeFlag(Entity.ETYPE_JUMPSHIP) || u.getEntity().hasETypeFlag(Entity.ETYPE_SPACE_STATION)) {
            percentValue = value.multipliedBy(getCampaignOptions().getJumpshipContractPercent()).dividedBy(100);
        } else {
            percentValue = value.multipliedBy(getCampaignOptions().getEquipmentContractPercent()).dividedBy(100);
        }

        return percentValue;
    }

    public Money getContractBase() {
        if (getCampaignOptions().usePeacetimeCost()) {
            return getPeacetimeCost()
                    .multipliedBy(0.75)
                    .plus(getForceValue(getCampaignOptions().useInfantryDontCount()));
        } else if (getCampaignOptions().useEquipmentContractBase()) {
            return getForceValue(getCampaignOptions().useInfantryDontCount());
        } else {
            return getTheoreticalPayroll(getCampaignOptions().useInfantryDontCount());
        }
    }

    public void addLoan(Loan loan) {
        addReport("You have taken out loan " + loan.getDescription()
                + ". Your account has been credited "
                + loan.getPrincipal().toAmountAndSymbolString()
                + " for the principal amount.");
        finances.addLoan(loan);
        MekHQ.triggerEvent(new LoanNewEvent(loan));
        finances.credit(loan.getPrincipal(), Transaction.C_LOAN_PRINCIPAL,
                "loan principal for " + loan.getDescription(), calendar.getTime());
    }

    public void payOffLoan(Loan loan) {
        if (finances.debit(loan.getRemainingValue(),
                Transaction.C_LOAN_PAYMENT, "loan payoff for " + loan.getDescription(), calendar.getTime())) {
            addReport("You have paid off the remaining loan balance of "
                    + loan.getRemainingValue().toAmountAndSymbolString()
                    + "on " + loan.getDescription());
            finances.removeLoan(loan);
            MekHQ.triggerEvent(new LoanPaidEvent(loan));
        } else {
            addReport("<font color='red'>You do not have enough funds to pay off "
                    + loan.getDescription() + "</font>");
        }

    }

    public FinancialReport getFinancialReport() {
        return FinancialReport.calculate(this);
    }

    public String getFormattedFinancialReport() {
        StringBuilder sb = new StringBuilder();

        FinancialReport r = getFinancialReport();

        Money liabilities = r.getTotalLiabilities();
        Money assets = r.getTotalAssets();
        Money netWorth = r.getNetWorth();

        int longest = Math.max(
                liabilities.toAmountAndSymbolString().length(),
                assets.toAmountAndSymbolString().length());
        longest = Math.max(
                netWorth.toAmountAndSymbolString().length(),
                longest);
        String formatted = "%1$" + longest + "s";
        sb.append("Net Worth................ ")
                .append(String.format(formatted, netWorth.toAmountAndSymbolString())).append("\n\n");
        sb.append("    Assets............... ")
                .append(String.format(formatted, assets.toAmountAndSymbolString())).append("\n");
        sb.append("       Cash.............. ")
                .append(String.format(formatted, r.getCash().toAmountAndSymbolString())).append("\n");
        if (r.getMechValue().isPositive()) {
            sb.append("       Mechs............. ")
                    .append(String.format(formatted, r.getMechValue().toAmountAndSymbolString())).append("\n");
        }
        if (r.getVeeValue().isPositive()) {
            sb.append("       Vehicles.......... ")
                    .append(String.format(formatted, r.getVeeValue().toAmountAndSymbolString())).append("\n");
        }
        if (r.getBattleArmorValue().isPositive()) {
            sb.append("       BattleArmor....... ")
                    .append(String.format(formatted, r.getBattleArmorValue().toAmountAndSymbolString())).append("\n");
        }
        if (r.getInfantryValue().isPositive()) {
            sb.append("       Infantry.......... ")
                    .append(String.format(formatted, r.getInfantryValue().toAmountAndSymbolString())).append("\n");
        }
        if (r.getProtomechValue().isPositive()) {
            sb.append("       Protomechs........ ")
                    .append(String.format(formatted, r.getProtomechValue().toAmountAndSymbolString())).append("\n");
        }
        if (r.getSmallCraftValue().isPositive()) {
            sb.append("       Small Craft....... ")
                    .append(String.format(formatted, r.getSmallCraftValue().toAmountAndSymbolString())).append("\n");
        }
        if (r.getLargeCraftValue().isPositive()) {
            sb.append("       Large Craft....... ")
                    .append(String.format(formatted, r.getLargeCraftValue().toAmountAndSymbolString())).append("\n");
        }
        sb.append("       Spare Parts....... ")
                .append(String.format(formatted, r.getSparePartsValue().toAmountAndSymbolString())).append("\n");

        if (getFinances().getAllAssets().size() > 0) {
            for (Asset asset : getFinances().getAllAssets()) {
                String assetName = asset.getName();
                if (assetName.length() > 18) {
                    assetName = assetName.substring(0, 17);
                } else {
                    int numPeriods = 18 - assetName.length();
                    for (int i = 0; i < numPeriods; i++) {
                        assetName += ".";
                    }
                }
                assetName += " ";
                sb.append("       ").append(assetName)
                        .append(String.format(formatted, asset.getValue().toAmountAndSymbolString()))
                        .append("\n");
            }
        }
        sb.append("\n");
        sb.append("    Liabilities.......... ")
                .append(String.format(formatted, liabilities.toAmountAndSymbolString())).append("\n");
        sb.append("       Loans............. ")
                .append(String.format(formatted, r.getLoans().toAmountAndSymbolString())).append("\n\n\n");

        sb.append("Monthly Profit........... ")
                .append(String.format(formatted, r.getMonthlyIncome().minus(r.getMonthlyExpenses()).toAmountAndSymbolString()))
                .append("\n\n");
        sb.append("Monthly Income........... ")
                .append(String.format(formatted, r.getMonthlyIncome().toAmountAndSymbolString())).append("\n");
        sb.append("    Contract Payments.... ")
                .append(String.format(formatted, r.getContracts().toAmountAndSymbolString())).append("\n\n");
        sb.append("Monthly Expenses......... ")
                .append(String.format(formatted, r.getMonthlyExpenses().toAmountAndSymbolString())).append("\n");
        sb.append("    Salaries............. ")
                .append(String.format(formatted, r.getSalaries().toAmountAndSymbolString())).append("\n");
        sb.append("    Maintenance.......... ")
                .append(String.format(formatted, r.getMaintenance().toAmountAndSymbolString())).append("\n");
        sb.append("    Overhead............. ")
                .append(String.format(formatted, r.getOverheadCosts().toAmountAndSymbolString())).append("\n");
        if (campaignOptions.usePeacetimeCost()) {
            sb.append("    Spare Parts.......... ")
                    .append(String.format(formatted, r.getMonthlySparePartCosts().toAmountAndSymbolString())).append("\n");
            sb.append("    Training Munitions... ")
                    .append(String.format(formatted, r.getMonthlyAmmoCosts().toAmountAndSymbolString())).append("\n");
            sb.append("    Fuel................. ")
                    .append(String.format(formatted, r.getMonthlyFuelCosts().toAmountAndSymbolString())).append("\n");
        }

        return sb.toString();
    }

    public void setHealingTimeOptions(int newHeal, int newNaturalHeal) {
        // we need to check the current values and then if necessary change the
        // times for all
        // personnel, giving them credit for their current waiting time
        int currentHeal = getCampaignOptions().getHealingWaitingPeriod();
        int currentNaturalHeal = getCampaignOptions()
                .getNaturalHealingWaitingPeriod();

        getCampaignOptions().setHealingWaitingPeriod(newHeal);
        getCampaignOptions().setNaturalHealingWaitingPeriod(newNaturalHeal);

        int healDiff = newHeal - currentHeal;
        int naturalDiff = newNaturalHeal - currentNaturalHeal;

        if (healDiff != 0 || naturalDiff != 0) {
            for (Person p : getPersonnel()) {
                if (p.getDoctorId() != null) {
                    p.setDaysToWaitForHealing(Math.max(
                            p.getDaysToWaitForHealing() + healDiff, 1));
                } else {
                    p.setDaysToWaitForHealing(Math.max(
                            p.getDaysToWaitForHealing() + naturalDiff, 1));
                }
            }
        }
    }
    /**
     * Returns our list of potential transport ships
     * @return
     */
    public Set<UUID> getTransportShips() {
        return transportShips;
    }

    public int getTotalMechBays() {
        double bays = 0;
        for (Unit u : getUnits()) {
            bays += u.getMechCapacity();
        }
        return (int)Math.round(bays);
    }

    public int getTotalASFBays() {
        double bays = 0;
        for (Unit u : getUnits()) {
            bays += u.getASFCapacity();
        }
        return (int)Math.round(bays);
    }

    public int getTotalSmallCraftBays() {
        double bays = 0;
        for (Unit u : getUnits()) {
            bays += u.getSmallCraftCapacity();
        }
        return (int)Math.round(bays);
    }

    public int getTotalBattleArmorBays() {
        double bays = 0;
        for (Unit u : getUnits()) {
            bays += u.getBattleArmorCapacity();
        }
        return (int)Math.round(bays);
    }

    public int getTotalInfantryBays() {
        double bays = 0;
        for (Unit u : getUnits()) {
            bays += u.getInfantryCapacity();
        }
        return (int)Math.round(bays);
    }

    public int getTotalHeavyVehicleBays() {
        double bays = 0;
        for (Unit u : getUnits()) {
            bays += u.getHeavyVehicleCapacity();
        }
        return (int)Math.round(bays);
    }

    public int getTotalLightVehicleBays() {
        double bays = 0;
        for (Unit u : getUnits()) {
            bays += u.getLightVehicleCapacity();
        }
        return (int)Math.round(bays);
    }

    public int getTotalProtomechBays() {
        double bays = 0;
        for (Unit u : getUnits()) {
            bays += u.getProtomechCapacity();
        }
        return (int)Math.round(bays);
    }

    public int getTotalDockingCollars() {
        double collars = 0;
        for (Unit u : getUnits()) {
            if (u.getEntity() instanceof Jumpship) {
                collars += u.getDocks();
            }
        }
        return (int)Math.round(collars);
    }

    public double getTotalInsulatedCargoCapacity() {
        double capacity = 0;
        for (Unit u : getUnits()) {
            capacity += u.getInsulatedCargoCapacity();
        }
        return capacity;
    }

    public double getTotalRefrigeratedCargoCapacity() {
        double capacity = 0;
        for (Unit u : getUnits()) {
            capacity += u.getRefrigeratedCargoCapacity();
        }
        return capacity;
    }

    public double getTotalLivestockCargoCapacity() {
        double capacity = 0;
        for (Unit u : getUnits()) {
            capacity += u.getLivestockCargoCapacity();
        }
        return capacity;
    }

    public double getTotalLiquidCargoCapacity() {
        double capacity = 0;
        for (Unit u : getUnits()) {
            capacity += u.getLiquidCargoCapacity();
        }
        return capacity;
    }

    public double getTotalCargoCapacity() {
        double capacity = 0;
        for (Unit u : getUnits()) {
            capacity += u.getCargoCapacity();
        }
        return capacity;
    }

    // Liquid not included
    public double getTotalCombinedCargoCapacity() {
        return getTotalCargoCapacity() + getTotalLivestockCargoCapacity()
                + getTotalInsulatedCargoCapacity() + getTotalRefrigeratedCargoCapacity();
    }

    public int getNumberOfUnitsByType(long type) {
        return getNumberOfUnitsByType(type, false, false);
    }

    public int getNumberOfUnitsByType(long type, boolean inTransit) {
        return getNumberOfUnitsByType(type, inTransit, false);
    }

    public int getNumberOfUnitsByType(long type, boolean inTransit, boolean lv) {
        int num = 0;
        for (Unit unit : getUnits()) {
            if (!inTransit && !unit.isPresent()) {
                continue;
            }
            if (unit.isMothballed()) {
                if (type == Unit.ETYPE_MOTHBALLED) {
                    num++;
                }
                continue;
            }
            Entity en = unit.getEntity();
            if (en instanceof GunEmplacement || en instanceof FighterSquadron || en instanceof Jumpship) {
                continue;
            }
            if (type == Entity.ETYPE_MECH && en instanceof Mech) {
                num++;
                continue;
            }
            if (type == Entity.ETYPE_DROPSHIP && en instanceof Dropship) {
                num++;
                continue;
            }
            if (type == Entity.ETYPE_SMALL_CRAFT && en instanceof SmallCraft
                    && !(en instanceof Dropship)) {
                num++;
                continue;
            }
            if (type == Entity.ETYPE_CONV_FIGHTER && en instanceof ConvFighter) {
                num++;
                continue;
            }
            if (type == Entity.ETYPE_AERO && en instanceof Aero
                    && !(en instanceof SmallCraft || en instanceof ConvFighter)) {
                num++;
                continue;
            }
            if (type == Entity.ETYPE_INFANTRY && en instanceof Infantry && !(en instanceof BattleArmor)) {
                num++;
                continue;
            }
            if (type == Entity.ETYPE_BATTLEARMOR && en instanceof BattleArmor) {
                num++;
                continue;
            }
            if (type == Entity.ETYPE_TANK && en instanceof Tank) {
                if ((en.getWeight() <= 50 && lv) || (en.getWeight() > 50 && !lv)) {
                    num++;
                }
                continue;
            }
            if (type == Entity.ETYPE_PROTOMECH && en instanceof Protomech) {
                num++;
            }
        }

        return num;
    }

    public double getCargoTonnage(boolean inTransit) {
        return getCargoTonnage(inTransit, false);
    }

<<<<<<< HEAD
    @SuppressWarnings("unused") // FIXME: This whole method needs re-worked once DropShip Assignments are in
    public double getCargoTonnage(boolean inTransit, boolean mothballed) {
=======
    @SuppressWarnings("unused") // FIXME: This whole method needs re-worked once Dropship Assignments are in
    public double getCargoTonnage(final boolean inTransit, final boolean mothballed) {
>>>>>>> 3fbbfb3f
        double cargoTonnage = 0;
        double mothballedTonnage = 0;
        int mechs = getNumberOfUnitsByType(Entity.ETYPE_MECH);
        int ds = getNumberOfUnitsByType(Entity.ETYPE_DROPSHIP);
        int sc = getNumberOfUnitsByType(Entity.ETYPE_SMALL_CRAFT);
        int cf = getNumberOfUnitsByType(Entity.ETYPE_CONV_FIGHTER);
        int asf = getNumberOfUnitsByType(Entity.ETYPE_AERO);
        int inf = getNumberOfUnitsByType(Entity.ETYPE_INFANTRY);
        int ba = getNumberOfUnitsByType(Entity.ETYPE_BATTLEARMOR);
        int lv = getNumberOfUnitsByType(Entity.ETYPE_TANK, true);
        int hv = getNumberOfUnitsByType(Entity.ETYPE_TANK, false);
        int protos = getNumberOfUnitsByType(Entity.ETYPE_PROTOMECH);

        cargoTonnage += streamSpareParts().filter(p -> inTransit || p.isPresent())
                            .mapToDouble(p -> p.getQuantity() * p.getTonnage())
                            .sum();

        // place units in bays
        // FIXME: This has been temporarily disabled. It really needs DropShip assignments done to fix it correctly.
        // Remaining units go into cargo
        for (Unit unit : getUnits()) {
            if (!inTransit && !unit.isPresent()) {
                continue;
            }
            Entity en = unit.getEntity();
            if (unit.isMothballed()) {
                mothballedTonnage += en.getWeight();
                continue;
            }
            if (en instanceof GunEmplacement || en instanceof FighterSquadron || en instanceof Jumpship) {
                continue;
            }
            // cargoTonnage += en.getWeight();
        }
        if (mothballed) {
            return mothballedTonnage;
        }
        return cargoTonnage;
    }

    public String getCargoDetails() {
        StringBuffer sb = new StringBuffer("Cargo\n\n");
        double ccc = this.getTotalCombinedCargoCapacity();
        double gcc = this.getTotalCargoCapacity();
        double icc = this.getTotalInsulatedCargoCapacity();
        double lcc = this.getTotalLiquidCargoCapacity();
        double scc = this.getTotalLivestockCargoCapacity();
        double rcc = this.getTotalRefrigeratedCargoCapacity();
        double tonnage = this.getCargoTonnage(false);
        double mothballedTonnage = this.getCargoTonnage(false, true);
        double mothballedUnits = Math.max(getNumberOfUnitsByType(Unit.ETYPE_MOTHBALLED), 0);
        double combined = (tonnage + mothballedTonnage);
        double transported = Math.min(combined, ccc);
        double overage = combined - transported;

        sb.append(String.format("%-35s      %6.3f\n", "Total Capacity:", ccc));
        sb.append(String.format("%-35s      %6.3f\n", "General Capacity:", gcc));
        sb.append(String.format("%-35s      %6.3f\n", "Insulated Capacity:", icc));
        sb.append(String.format("%-35s      %6.3f\n", "Liquid Capacity:", lcc));
        sb.append(String.format("%-35s      %6.3f\n", "Livestock Capacity:", scc));
        sb.append(String.format("%-35s      %6.3f\n", "Refrigerated Capacity:", rcc));
        sb.append(String.format("%-35s      %6.3f\n", "Cargo Transported:", tonnage));
        sb.append(String.format("%-35s      %4s (%1.0f)\n", "Mothballed Units as Cargo (Tons):", mothballedUnits, mothballedTonnage));
        sb.append(String.format("%-35s      %6.3f/%1.3f\n", "Transported/Capacity:", transported, ccc));
        sb.append(String.format("%-35s      %6.3f\n", "Overage Not Transported:", overage));

        return new String(sb);
    }

    public int getOccupiedBays(long type) {
        return getOccupiedBays(type, false);
    }

    public int getOccupiedBays(long type, boolean lv) {
        int num = 0;
        for (Unit unit : getUnits()) {
            if (unit.isMothballed()) {
                continue;
            }
            Entity en = unit.getEntity();
            if (en instanceof GunEmplacement || en instanceof Jumpship) {
                continue;
            }
            if (type == Entity.ETYPE_MECH && en instanceof Mech) {
                num++;
                continue;
            }
            if (type == Entity.ETYPE_DROPSHIP && en instanceof Dropship) {
                num++;
                continue;
            }
            if (type == Entity.ETYPE_SMALL_CRAFT && en instanceof SmallCraft && !(en instanceof Dropship)) {
                num++;
                continue;
            }
            if (type == Entity.ETYPE_CONV_FIGHTER && en instanceof ConvFighter) {
                num++;
                continue;
            }
            if (type == Entity.ETYPE_AERO && en instanceof Aero
                    && !(en instanceof SmallCraft || en instanceof ConvFighter)) {
                num++;
                continue;
            }
            if (type == Entity.ETYPE_INFANTRY && en instanceof Infantry && !(en instanceof BattleArmor)) {
                num++;
                continue;
            }
            if (type == Entity.ETYPE_BATTLEARMOR && en instanceof BattleArmor) {
                num++;
                continue;
            }
            if (type == Entity.ETYPE_TANK && en instanceof Tank) {
                if ((en.getWeight() <= 50 && lv) || (en.getWeight() > 50 && !lv)) {
                    num++;
                }
                continue;
            }
            if (type == Entity.ETYPE_PROTOMECH && en instanceof Protomech) {
                num++;
            }
        }

        if (type == Entity.ETYPE_MECH) {
            return Math.min(getTotalMechBays(), num);
        }

        if (type == Entity.ETYPE_AERO) {
            return Math.min(getTotalASFBays(), num);
        }

        if (type == Entity.ETYPE_INFANTRY) {
            return Math.min(getTotalInfantryBays(), num);
        }

        if (type == Entity.ETYPE_BATTLEARMOR) {
            return Math.min(getTotalBattleArmorBays(), num);
        }

        if (type == Entity.ETYPE_TANK) {
            if (lv) {
                return Math.min(getTotalLightVehicleBays(), num);
            }
            return Math.min(getTotalHeavyVehicleBays(), num);
        }

        if (type == Entity.ETYPE_SMALL_CRAFT) {
            return Math.min(getTotalSmallCraftBays(), num);
        }

        if (type == Entity.ETYPE_PROTOMECH) {
            return Math.min(getTotalProtomechBays(), num);
        }

        if (type == Entity.ETYPE_DROPSHIP) {
            return Math.min(getTotalDockingCollars(), num);
        }

        return -1; // default, this is an error condition
    }

    public String getTransportDetails() {
        int noMech = Math.max(getNumberOfUnitsByType(Entity.ETYPE_MECH) - getOccupiedBays(Entity.ETYPE_MECH), 0);
        int noDS = Math.max(getNumberOfUnitsByType(Entity.ETYPE_DROPSHIP) - getOccupiedBays(Entity.ETYPE_DROPSHIP), 0);
        int noSC = Math.max(getNumberOfUnitsByType(Entity.ETYPE_SMALL_CRAFT) - getOccupiedBays(Entity.ETYPE_SMALL_CRAFT), 0);
        @SuppressWarnings("unused") // FIXME: What type of bays do ConvFighters use?
        int noCF = Math
                .max(getNumberOfUnitsByType(Entity.ETYPE_CONV_FIGHTER) - getOccupiedBays(Entity.ETYPE_CONV_FIGHTER), 0);
        int noASF = Math.max(getNumberOfUnitsByType(Entity.ETYPE_AERO) - getOccupiedBays(Entity.ETYPE_AERO), 0);
        int nolv = Math.max(getNumberOfUnitsByType(Entity.ETYPE_TANK, false, true) - getOccupiedBays(Entity.ETYPE_TANK, true), 0);
        int nohv = Math.max(getNumberOfUnitsByType(Entity.ETYPE_TANK) - getOccupiedBays(Entity.ETYPE_TANK), 0);
        int noinf = Math.max(getNumberOfUnitsByType(Entity.ETYPE_INFANTRY) - getOccupiedBays(Entity.ETYPE_INFANTRY), 0);
        int noBA = Math.max(getNumberOfUnitsByType(Entity.ETYPE_BATTLEARMOR) - getOccupiedBays(Entity.ETYPE_BATTLEARMOR), 0);
        @SuppressWarnings("unused") // FIXME: This should be used somewhere...
        int noProto = Math.max(getNumberOfUnitsByType(Entity.ETYPE_PROTOMECH) - getOccupiedBays(Entity.ETYPE_PROTOMECH),
                0);
        int freehv = Math.max(getTotalHeavyVehicleBays() - getOccupiedBays(Entity.ETYPE_TANK), 0);
        int freeinf = Math.max(getTotalInfantryBays() - getOccupiedBays(Entity.ETYPE_INFANTRY), 0);
        int freeba = Math.max(getTotalBattleArmorBays() - getOccupiedBays(Entity.ETYPE_BATTLEARMOR), 0);
        int freeSC = Math.max(getTotalSmallCraftBays() - getOccupiedBays(Entity.ETYPE_SMALL_CRAFT), 0);
        int mothballedAsCargo = Math.max(getNumberOfUnitsByType(Unit.ETYPE_MOTHBALLED), 0);

        String asfAppend = "";
        int newNoASF = Math.max(noASF - freeSC, 0);
        int placedASF = Math.max(noASF - newNoASF, 0);
        if (noASF > 0 && freeSC > 0) {
            asfAppend = " [" + placedASF + " ASF will be placed in Small Craft bays]";
            freeSC -= placedASF;
        }

        String lvAppend = "";
        int newNolv = Math.max(nolv - freehv, 0);
        int placedlv = Math.max(nolv - newNolv, 0);
        if (nolv > 0 && freehv > 0) {
            lvAppend = " [" + placedlv + " Light Vehicles will be placed in Heavy Vehicle bays]";
            freehv -= placedlv;
        }

        if (noBA > 0 && freeinf > 0) {

        }

        if (noinf > 0 && freeba > 0) {

        }

        StringBuffer sb = new StringBuffer("Transports\n\n");

        // Lets do Mechs first.
        sb.append(String.format("%-35s      %4d (%4d)      %-35s     %4d\n", "Mech Bays (Occupied):",
                getTotalMechBays(), getOccupiedBays(Entity.ETYPE_MECH), "Mechs Not Transported:", noMech));

        // Lets do ASF next.
        sb.append(String.format("%-35s      %4d (%4d)      %-35s     %4d%s\n", "ASF Bays (Occupied):",
                getTotalASFBays(), getOccupiedBays(Entity.ETYPE_AERO), "ASF Not Transported:", noASF, asfAppend));

        // Lets do Light Vehicles next.
        sb.append(String.format("%-35s      %4d (%4d)      %-35s     %4d%s\n", "Light Vehicle Bays (Occupied):",
                getTotalLightVehicleBays(), getOccupiedBays(Entity.ETYPE_TANK, true), "Light Vehicles Not Transported:",
                nolv, lvAppend));

        // Lets do Heavy Vehicles next.
        sb.append(String.format("%-35s      %4d (%4d)      %-35s     %4d\n", "Heavy Vehicle Bays (Occupied):",
                getTotalHeavyVehicleBays(), getOccupiedBays(Entity.ETYPE_TANK), "Heavy Vehicles Not Transported:",
                nohv));

        if (noASF > 0 && freeSC > 0) {
            // Lets do ASF in Free Small Craft Bays next.
            sb.append(String.format("%-35s   %4d (%4d)      %-35s     %4d\n", "   Light Vehicles in Heavy Vehicle Bays (Occupied):",
                    getTotalHeavyVehicleBays(), getOccupiedBays(Entity.ETYPE_TANK) + placedlv,
                    "Light Vehicles Not Transported:", newNolv));
        }

        if (nolv > 0 && freehv > 0) {

        }

        // Lets do Infantry next.
        sb.append(String.format("%-35s      %4d (%4d)      %-35s     %4d\n", "Infantry Bays (Occupied):",
                getTotalInfantryBays(), getOccupiedBays(Entity.ETYPE_INFANTRY), "Infantry Not Transported:", noinf));

        if (noBA > 0 && freeinf > 0) {

        }

        // Lets do Battle Armor next.
        sb.append(String.format("%-35s      %4d (%4d)      %-35s     %4d\n", "Battle Armor Bays (Occupied):",
                getTotalBattleArmorBays(), getOccupiedBays(Entity.ETYPE_BATTLEARMOR), "Battle Armor Not Transported:",
                noBA));

        if (noinf > 0 && freeba > 0) {

        }

        // Lets do Small Craft next.
        sb.append(String.format("%-35s      %4d (%4d)      %-35s     %4d\n", "Small Craft Bays (Occupied):",
                getTotalSmallCraftBays(), getOccupiedBays(Entity.ETYPE_SMALL_CRAFT), "Small Craft Not Transported:",
                noSC));

        if (noASF > 0 && freeSC > 0) {
            // Lets do ASF in Free Small Craft Bays next.
            sb.append(String.format("%-35s   %4d (%4d)      %-35s     %4d\n", "   ASF in Small Craft Bays (Occupied):",
                    getTotalSmallCraftBays(), getOccupiedBays(Entity.ETYPE_SMALL_CRAFT) + placedASF,
                    "ASF Not Transported:", newNoASF));
        }

        // Lets do Protomechs next.
        sb.append(String.format("%-35s      %4d (%4d)      %-35s     %4d\n", "Protomech Bays (Occupied):",
                getTotalProtomechBays(), getOccupiedBays(Entity.ETYPE_PROTOMECH), "Protomechs Not Transported:", noSC));

        sb.append("\n\n");

        sb.append(String.format("%-35s      %4d (%4d)      %-35s     %4d\n", "Docking Collars (Occupied):",
                getTotalDockingCollars(), getOccupiedBays(Entity.ETYPE_DROPSHIP), "Dropships Not Transported:", noDS));

        sb.append("\n\n");

        sb.append(String.format("%-35s      %4d\n", "Mothballed Units (see Cargo report)", mothballedAsCargo));

        return new String(sb);
    }

    public String getCombatPersonnelDetails() {
        int[] countPersonByType = new int[Person.T_NUM];
        int countTotal = 0;
        int countInjured = 0;
        int countMIA = 0;
        int countKIA = 0;
        int countRetired = 0;
        Money salary = Money.zero();

        for (Person p : getPersonnel()) {
            // Add them to the total count
            if (Person.isCombatRole(p.getPrimaryRole()) && !p.isPrisoner()
                    && !p.isBondsman() && p.isActive()) {
                countPersonByType[p.getPrimaryRole()]++;
                countTotal++;
                if (getCampaignOptions().useAdvancedMedical()
                        && p.getInjuries().size() > 0) {
                    countInjured++;
                } else if (p.getHits() > 0) {
                    countInjured++;
                }
                salary = salary.plus(p.getSalary());
            } else if (Person.isCombatRole(p.getPrimaryRole())
                    && p.getStatus() == Person.S_RETIRED) {
                countRetired++;
            } else if (Person.isCombatRole(p.getPrimaryRole())
                    && p.getStatus() == Person.S_MIA) {
                countMIA++;
            } else if (Person.isCombatRole(p.getPrimaryRole())
                    && p.getStatus() == Person.S_KIA) {
                countKIA++;
            }
        }

        StringBuffer sb = new StringBuffer("Combat Personnel\n\n");

        String buffer = String.format("%-30s        %4s\n", "Total Combat Personnel",
                countTotal);
        sb.append(buffer);

        for (int i = 0; i < Person.T_NUM; i++) {
            if (Person.isCombatRole(i)) {
                buffer = String.format("    %-30s    %4s\n", Person.getRoleDesc(i, getFaction().isClan()),
                        countPersonByType[i]);
                sb.append(buffer);
            }
        }

        buffer = String.format("%-30s        %4s\n",
                "Injured Combat Personnel", countInjured);
        sb.append("\n").append(buffer);
        buffer = String.format("%-30s        %4s\n", "MIA Combat Personnel",
                countMIA);
        sb.append(buffer);
        buffer = String.format("%-30s        %4s\n", "KIA Combat Personnel",
                countKIA);
        sb.append(buffer);
        buffer = String.format("%-30s        %4s\n",
                "Retired Combat Personnel", countRetired);
        sb.append(buffer);

        sb.append("\nMonthly Salary For Combat Personnel: ").append(salary.toAmountAndSymbolString());

        return new String(sb);
    }

    public String getSupportPersonnelDetails() {
        int[] countPersonByType = new int[Person.T_NUM];
        int countTotal = 0;
        int countInjured = 0;
        int countMIA = 0;
        int countKIA = 0;
        int countRetired = 0;
        Money salary = Money.zero();
        int prisoners = 0;
        int bondsmen = 0;

        for (Person p : getPersonnel()) {
            // Add them to the total count
            if (Person.isSupportRole(p.getPrimaryRole()) && !p.isPrisoner()
                    && !p.isBondsman() && p.isActive()) {
                countPersonByType[p.getPrimaryRole()]++;
                countTotal++;
                if (p.getInjuries().size() > 0 || p.getHits() > 0) {
                    countInjured++;
                }
                salary = salary.plus(p.getSalary());
            } else if (p.isPrisoner() && p.isActive()) {
                prisoners++;
                if (p.getInjuries().size() > 0 || p.getHits() > 0) {
                    countInjured++;
                }
            } else if (p.isBondsman() && p.isActive()) {
                bondsmen++;
                if (p.getInjuries().size() > 0 || p.getHits() > 0) {
                    countInjured++;
                }
            } else if (Person.isSupportRole(p.getPrimaryRole())
                    && p.getStatus() == Person.S_RETIRED) {
                countRetired++;
            } else if (Person.isSupportRole(p.getPrimaryRole())
                    && p.getStatus() == Person.S_MIA) {
                countMIA++;
            } else if (Person.isSupportRole(p.getPrimaryRole())
                    && p.getStatus() == Person.S_KIA) {
                countKIA++;
            }
        }

        StringBuffer sb = new StringBuffer("Support Personnel\n\n");

        String buffer = String.format("%-30s        %4s\n", "Total Support Personnel",
                countTotal);
        sb.append(buffer);

        for (int i = 0; i < Person.T_NUM; i++) {
            if (Person.isSupportRole(i)) {
                buffer = String.format("    %-30s    %4s\n", Person.getRoleDesc(i, getFaction().isClan()),
                        countPersonByType[i]);
                sb.append(buffer);
            }
        }

        buffer = String.format("%-30s        %4s\n",
                "Injured Support Personnel", countInjured);
        sb.append("\n").append(buffer);
        buffer = String.format("%-30s        %4s\n", "MIA Support Personnel",
                countMIA);
        sb.append(buffer);
        buffer = String.format("%-30s        %4s\n", "KIA Support Personnel",
                countKIA);
        sb.append(buffer);
        buffer = String.format("%-30s        %4s\n",
                "Retired Support Personnel", countRetired);
        sb.append(buffer);

        sb.append("\nMonthly Salary For Support Personnel: ").append(salary.toAmountAndSymbolString());

        sb.append(String.format("\nYou have " + prisoners + " prisoner%s",
                prisoners == 1 ? "" : "s"));
        sb.append(String.format("\nYou have " + bondsmen + " %s",
                bondsmen == 1 ? "bondsman" : "bondsmen"));

        return new String(sb);
    }

    public void doMaintenance(Unit u) {
        if (!u.requiresMaintenance()) {
            return;
        }
        // lets start by checking times
        Person tech = u.getTech();
        int minutesUsed = u.getMaintenanceTime();
        int astechsUsed = getAvailableAstechs(minutesUsed, false);
        boolean maintained = null != tech
                && tech.getMinutesLeft() >= minutesUsed && !tech.isMothballing();
        boolean paidMaintenance = true;
        if (maintained) {
            // use the time
            tech.setMinutesLeft(tech.getMinutesLeft() - minutesUsed);
            astechPoolMinutes -= astechsUsed * minutesUsed;
        }
        u.incrementDaysSinceMaintenance(maintained, astechsUsed);
        if (u.getDaysSinceMaintenance() >= getCampaignOptions().getMaintenanceCycleDays()) {
            // maybe use the money
            if (campaignOptions.payForMaintain()) {
                if (finances.debit(u.getMaintenanceCost(), Transaction.C_MAINTAIN, "Maintenance for " + u.getName(),
                        calendar.getTime())) {
                } else {
                    addReport("<font color='red'><b>You cannot afford to pay maintenance costs for "
                            + u.getHyperlinkedName() + "!</b></font>");
                    paidMaintenance = false;
                }
            }
            if (getCampaignOptions().checkMaintenance()) {
                // its time for a maintenance check
                int qualityOrig = u.getQuality();
                String techName = "Nobody";
                String techNameLinked = techName;
                if (null != tech) {
                    techName = tech.getFullTitle();
                    techNameLinked = tech.getHyperlinkedFullTitle();
                }
                // dont do actual damage until we clear the for loop to avoid
                // concurrent mod problems
                // put it into a hash - 4 points of damage will mean destruction
                HashMap<Integer, Integer> partsToDamage = new HashMap<>();
                String maintenanceReport = "<emph>" + techName + " performing maintenance</emph><br><br>";
                for (Part p : u.getParts()) {
                    String partReport = "<b>" + p.getName() + "</b> (Quality " + p.getQualityName() + ")";
                    if (!p.needsMaintenance()) {
                        continue;
                    }
                    int oldQuality = p.getQuality();
                    TargetRoll target = getTargetForMaintenance(p, tech);
                    if (!paidMaintenance) {
                        // I should probably make this modifier user inputtable
                        target.addModifier(1, "did not pay maintenance");
                    }
                    partReport += ", TN " + target.getValue() + "[" + target.getDesc() + "]";
                    int roll = Compute.d6(2);
                    int margin = roll - target.getValue();
                    partReport += " rolled a " + roll + ", margin of " + margin;
                    switch (p.getQuality()) {
                        case Part.QUALITY_F:
                            if (margin < -2) {
                                p.decreaseQuality();
                                if (margin < -6 && !campaignOptions.useUnofficialMaintenance()) {
                                    partsToDamage.put(p.getId(), 1);
                                }
                            }
                            if (margin >= 6) {
                                // TODO: award XP point (make this optional)
                            }
                            break;
                        case Part.QUALITY_E:
                            if (margin < -2) {
                                p.decreaseQuality();
                                if (margin < -5 && !campaignOptions.useUnofficialMaintenance()) {
                                    partsToDamage.put(p.getId(), 1);
                                }
                            }
                            if (margin >= 6) {
                                p.improveQuality();
                            }
                            break;
                        case Part.QUALITY_D:
                            if (margin < -3) {
                                p.decreaseQuality();
                                if (margin < -4 && !campaignOptions.useUnofficialMaintenance()) {
                                    partsToDamage.put(p.getId(), 1);
                                }
                            }
                            if (margin >= 5) {
                                p.improveQuality();
                            }
                            break;
                        case Part.QUALITY_C:
                            if (margin < -4) {
                                p.decreaseQuality();
                            }
                            if (!campaignOptions.useUnofficialMaintenance()) {
                                if (margin < -6) {
                                    partsToDamage.put(p.getId(), 2);
                                } else if (margin < -3) {
                                    partsToDamage.put(p.getId(), 1);
                                }
                            }
                            if (margin >= 5) {
                                p.improveQuality();
                            }
                            break;
                        case Part.QUALITY_B:
                            if (margin < -5) {
                                p.decreaseQuality();
                            }
                            if (!campaignOptions.useUnofficialMaintenance()) {
                                if (margin < -6) {
                                    partsToDamage.put(p.getId(), 2);
                                } else if (margin < -2) {
                                    partsToDamage.put(p.getId(), 1);
                                }
                            }
                            if (margin >= 4) {
                                p.improveQuality();
                            }
                            break;
                        case Part.QUALITY_A:
                            if (!campaignOptions.useUnofficialMaintenance()) {
                                if (margin < -6) {
                                    partsToDamage.put(p.getId(), 4);
                                } else if (margin < -4) {
                                    partsToDamage.put(p.getId(), 3);
                                } else if (margin == -4) {
                                    partsToDamage.put(p.getId(), 2);
                                } else if (margin < -1) {
                                    partsToDamage.put(p.getId(), 1);
                                }
                            } else if (margin < -6) {
                                partsToDamage.put(p.getId(), 1);
                            }
                            if (margin >= 4) {
                                p.improveQuality();
                            }
                            break;
                    }
                    if (p.getQuality() > oldQuality) {
                        partReport += ": <font color='green'>new quality is " + p.getQualityName() + "</font>";
                    } else if (p.getQuality() < oldQuality) {
                        partReport += ": <font color='red'>new quality is " + p.getQualityName() + "</font>";
                    } else {
                        partReport += ": quality remains " + p.getQualityName();
                    }
                    if (null != partsToDamage.get(p.getId())) {
                        if (partsToDamage.get(p.getId()) > 3) {
                            partReport += ", <font color='red'><b>part destroyed</b></font>";
                        } else {
                            partReport += ", <font color='red'><b>part damaged</b></font>";
                        }
                    }
                    maintenanceReport += partReport + "<br>";
                }
                int nDamage = 0;
                int nDestroy = 0;
                for (int key : partsToDamage.keySet()) {
                    Part p = getPart(key);
                    if (null != p) {
                        int damage = partsToDamage.get(key);
                        if (damage > 3) {
                            nDestroy++;
                            p.remove(false);
                        } else {
                            p.doMaintenanceDamage(damage);
                            nDamage++;
                        }
                    }
                }
                u.setLastMaintenanceReport(maintenanceReport);
                int quality = u.getQuality();
                String qualityString;
                boolean reverse = getCampaignOptions().reverseQualityNames();
                if (quality > qualityOrig) {
                    qualityString = "<font color='green'>Overall quality improves from "
                            + Part.getQualityName(qualityOrig, reverse) + " to " + Part.getQualityName(quality, reverse)
                            + "</font>";
                } else if (quality < qualityOrig) {
                    qualityString = "<font color='red'>Overall quality declines from "
                            + Part.getQualityName(qualityOrig, reverse) + " to " + Part.getQualityName(quality, reverse)
                            + "</font>";
                } else {
                    qualityString = "Overall quality remains " + Part.getQualityName(quality, reverse);
                }
                String damageString = "";
                if (nDamage > 0) {
                    damageString += nDamage + " parts were damaged. ";
                }
                if (nDestroy > 0) {
                    damageString += nDestroy + " parts were destroyed.";
                }
                if (!damageString.isEmpty()) {
                    damageString = "<b><font color='red'>" + damageString + "</b></font> [<a href='REPAIR|" + u.getId()
                            + "'>Repair bay</a>]";
                }
                String paidString = "";
                if (!paidMaintenance) {
                    paidString = "<font color='red'>Could not afford maintenance costs, so check is at a penalty.</font>";
                }
                addReport(techNameLinked + " performs maintenance on " + u.getHyperlinkedName() + ". " + paidString
                        + qualityString + ". " + damageString + " [<a href='MAINTENANCE|" + u.getId()
                        + "'>Get details</a>]");
            }
            u.resetDaysSinceMaintenance();
        }
    }

    public void initTimeInService() {
        for (Person p : getPersonnel()) {
            Date join = null;
            for (LogEntry e : p.getPersonnelLog()) {
                if (join == null){
                    // If by some nightmare there is no Joined date just use the first entry.
                    join = e.getDate();
                }
                if (e.getDesc().startsWith("Joined ") || e.getDesc().startsWith("Freed ")) {
                    join = e.getDate();
                    break;
                }
            }
            if (!p.isDependent() && !p.isPrisoner() && !p.isBondsman()) {
                GregorianCalendar cal = (GregorianCalendar) GregorianCalendar.getInstance();
                // For that one in a billion chance the log is empty. Clone todays date and subtract a year
                if (join == null) {
                    cal = (GregorianCalendar)calendar.clone();
                    cal.add(Calendar.YEAR, -1);
                    p.setRecruitment(cal);
                } else {
                    cal.setTime(join);
                    p.setRecruitment(cal);
                }
            }
        }
    }

    public void initAtB(boolean newCampaign) {
        getRetirementDefectionTracker().setLastRetirementRoll(getCalendar());

        if (!newCampaign) {
            /*
            * Switch all contracts to AtBContract's
            */
            for (Map.Entry<Integer, Mission> me : missions.entrySet()) {
                Mission m = me.getValue();
                if (m instanceof Contract && !(m instanceof AtBContract)) {
                    me.setValue(new AtBContract((Contract)m, this));
                }
            }

            /*
            * Go through all the personnel records and assume the earliest date is the date
            * the unit was founded.
            */
            Date founding = null;
            for (Person p : getPersonnel()) {
                for (LogEntry e : p.getPersonnelLog()) {
                    if (null == founding || e.getDate().before(founding)) {
                        founding = e.getDate();
                    }
                }
            }
            /*
            * Go through the personnel records again and assume that any person who joined
            * the unit on the founding date is one of the founding members. Also assume
            * that MWs assigned to a non-Assault 'Mech on the date they joined came with
            * that 'Mech (which is a less certain assumption)
            */
            for (Person p : getPersonnel()) {
                Date join = null;
                for (LogEntry e : p.getPersonnelLog()) {
                    if (e.getDesc().startsWith("Joined ")) {
                        join = e.getDate();
                        break;
                    }
                }
                if (null != join && join.equals(founding)) {
                    p.setFounder(true);
                }
                if (p.getPrimaryRole() == Person.T_MECHWARRIOR
                        || (p.getPrimaryRole() == Person.T_AERO_PILOT && getCampaignOptions().getAeroRecruitsHaveUnits())
                        || p.getPrimaryRole() == Person.T_PROTO_PILOT) {
                    for (LogEntry e : p.getPersonnelLog()) {
                        if (e.getDate().equals(join) && e.getDesc().startsWith("Assigned to ")) {
                            String mech = e.getDesc().substring(12);
                            MechSummary ms = MechSummaryCache.getInstance().getMech(mech);
                            if (null != ms && (p.isFounder()
                                    || ms.getWeightClass() < megamek.common.EntityWeightClass.WEIGHT_ASSAULT)) {
                                p.setOriginalUnitWeight(ms.getWeightClass());
                                if (ms.isClan()) {
                                    p.setOriginalUnitTech(2);
                                } else if (ms.getYear() > 3050) {
                                    /*
                                    * We're only guessing anyway, so we use this hack to avoid actually loading the
                                    * entity to check for IS2
                                    */
                                    p.setOriginalUnitTech(1);
                                }
                                if (null != p.getUnitId() && null != units.get(p.getUnitId())
                                        && ms.getName().equals(units.get(p.getUnitId()).getEntity().getShortNameRaw())) {
                                    p.setOriginalUnitId(p.getUnitId());
                                }
                            }
                        }
                    }
                }
            }

            addAllLances(this.forces);
        }

        setAtBConfig(AtBConfiguration.loadFromXml());
        RandomNameGenerator.initialize();
        RandomFactionGenerator.getInstance().startup(this);
        getContractMarket().generateContractOffers(this, newCampaign);
        getUnitMarket().generateUnitOffers(this);
        setAtBEventProcessor(new AtBEventProcessor(this));
    }

    /**
     * Stop processing AtB events and release memory.
     */
    public void shutdownAtB() {
        RandomFactionGenerator.getInstance().dispose();
        RandomUnitGenerator.getInstance().dispose();
        RandomNameGenerator.getInstance().dispose();
        atbEventProcessor.shutdown();
    }

    public boolean checkOverDueLoans() {
        Money overdueAmount = getFinances().checkOverdueLoanPayments(this);
        if (overdueAmount.isPositive()) {
            JOptionPane.showMessageDialog(
                    null,
                    "You have overdue loan payments totaling "
                            + overdueAmount.toAmountAndSymbolString()
                            + "\nYou must deal with these payments before advancing the day.\nHere are some options:\n  - Sell off equipment to generate funds.\n  - Pay off the collateral on the loan.\n  - Default on the loan.\n  - Just cheat and remove the loan via GM mode.",
                            "Overdue Loan Payments",
                            JOptionPane.WARNING_MESSAGE);
            return true;
        }
        return false;
    }

    public boolean checkRetirementDefections() {
        if (getRetirementDefectionTracker().getRetirees().size() > 0) {
            Object[] options = { "Show Payout Dialog", "Cancel" };
            return JOptionPane.YES_OPTION == JOptionPane
                    .showOptionDialog(
                            null,
                            "You have personnel who have left the unit or been killed in action but have not received their final payout.\nYou must deal with these payments before advancing the day.\nHere are some options:\n  - Sell off equipment to generate funds.\n  - Pay one or more personnel in equipment.\n  - Just cheat and use GM mode to edit the settlement.",
                            "Unresolved Final Payments",
                            JOptionPane.OK_CANCEL_OPTION,
                            JOptionPane.WARNING_MESSAGE, null, options,
                            options[0]);
        }
        return false;
    }

    public boolean checkYearlyRetirements() {
        if (getCampaignOptions().getUseAtB()
                && Utilities.getDaysBetween(getRetirementDefectionTracker()
                        .getLastRetirementRoll().getTime(), getDate()) == 365) {
            Object[] options = { "Show Retirement Dialog", "Not Now" };
            return JOptionPane.YES_OPTION == JOptionPane
                    .showOptionDialog(
                            null,
                            "It has been a year since the last retirement/defection roll, and it is time to do another.",
                            "Retirement/Defection roll required",
                            JOptionPane.OK_CANCEL_OPTION,
                            JOptionPane.WARNING_MESSAGE, null, options,
                            options[0]);
        }
        return false;
    }

    /**
     * Sets the type of rating method used.
     */
    public void setUnitRating(IUnitRating rating) {
        unitRating = rating;
    }

    /**
     * Returns the type of rating method as selected in the Campaign Options dialog.
     * Lazy-loaded for performance. Default is CampaignOpsReputation
     */
    public IUnitRating getUnitRating() {
        // if we switched unit rating methods,
        if (unitRating != null && (unitRating.getUnitRatingMethod() != getCampaignOptions().getUnitRatingMethod())) {
            unitRating = null;
        }

        if (unitRating == null) {
            UnitRatingMethod method = getCampaignOptions().getUnitRatingMethod();

            if (UnitRatingMethod.FLD_MAN_MERCS_REV.equals(method)) {
                unitRating = new FieldManualMercRevDragoonsRating(this);
            } else {
                unitRating = new CampaignOpsReputation(this);
            }
        }

        return unitRating;
    }

    /**
     * Gets peacetime costs including salaries.
     * @return The peacetime costs of the campaign including salaries.
     */
    public Money getPeacetimeCost() {
        return getPeacetimeCost(true);
    }

    /**
     * Gets peacetime costs, optionally including salaries.
     *
     * This can be used to ensure salaries are not double counted.
     *
     * @param includeSalaries A value indicating whether or not salaries
     *                        should be included in peacetime cost calculations.
     * @return The peacetime costs of the campaign, optionally including salaries.
     */
    public Money getPeacetimeCost(boolean includeSalaries) {
        Money peaceTimeCosts = Money.zero()
                                .plus(getMonthlySpareParts())
                                .plus(getMonthlyFuel())
                                .plus(getMonthlyAmmo());
        if (includeSalaries) {
            peaceTimeCosts = peaceTimeCosts.plus(getPayRoll(getCampaignOptions().useInfantryDontCount()));
        }

        return peaceTimeCosts;
    }

    public Money getMonthlySpareParts() {
        Money partsCost = Money.zero();

        for (Unit u : getUnits()) {
            if (u.isMothballed()) {
                continue;
            }
            partsCost = partsCost.plus(u.getSparePartsCost());
        }
        return partsCost;
    }

    public Money getMonthlyFuel() {
        Money fuelCost = Money.zero();

        for (Unit u : getUnits()) {
            if (u.isMothballed()) {
                continue;
            }
            fuelCost = fuelCost.plus(u.getFuelCost());
        }
        return fuelCost;
    }

    public Money getMonthlyAmmo() {
        Money ammoCost = Money.zero();

        for (Unit u : getUnits()) {
            if (u.isMothballed()) {
                continue;
            }
            ammoCost = ammoCost.plus(u.getAmmoCost());
        }
        return ammoCost;
    }

    @Override
    public int getTechIntroYear() {
        if (campaignOptions.limitByYear()) {
            return getGameYear();
        } else {
            return Integer.MAX_VALUE;
        }
    }

    @Override
    public int getGameYear() {
        return currentDateTime.getYear();
    }

    @Override
    public int getTechFaction() {
        return techFactionCode;
    }

    public void updateTechFactionCode() {
        if (campaignOptions.useFactionIntroDate()) {
            for (int i = 0; i < ITechnology.MM_FACTION_CODES.length; i++) {
                if (ITechnology.MM_FACTION_CODES[i].equals(factionCode)) {
                    techFactionCode = i;
                    UnitTechProgression.loadFaction(techFactionCode);
                    return;
                }
            }
            // If the tech progression data does not include the current faction,
            // use a generic.
            if (getFaction().isClan()) {
                techFactionCode = ITechnology.F_CLAN;
            } else if (getFaction().isPeriphery()) {
                techFactionCode = ITechnology.F_PER;
            } else {
                techFactionCode = ITechnology.F_IS;
            }
        } else {
            techFactionCode = ITechnology.F_NONE;
        }
        // Unit tech level will be calculated if the code has changed.
        UnitTechProgression.loadFaction(techFactionCode);
    }

    @Override
    public boolean useClanTechBase() {
        return getFaction().isClan();
    }

    @Override
    public boolean useMixedTech() {
        if (useClanTechBase()) {
            return campaignOptions.allowISPurchases();
        } else {
            return campaignOptions.allowClanPurchases();
        }
    }

    @Override
    public SimpleTechLevel getTechLevel() {
        for (SimpleTechLevel lvl : SimpleTechLevel.values()) {
            if (campaignOptions.getTechLevel() == lvl.ordinal()) {
                return lvl;
            }
        }
        return SimpleTechLevel.UNOFFICIAL;
    }

    @Override
    public boolean unofficialNoYear() {
        return false;
    }

    @Override
    public boolean useVariableTechLevel() {
        return campaignOptions.useVariableTechLevel();
    }

    @Override
    public boolean showExtinct() {
        return !campaignOptions.disallowExtinctStuff();
    }
}<|MERGE_RESOLUTION|>--- conflicted
+++ resolved
@@ -1186,16 +1186,9 @@
                 sortedUnits.sort(Comparator.comparing(Unit::getName));
             }
             if (weightSorted) {
-<<<<<<< HEAD
-                sortedUnits.sort((lhs, rhs) -> {
-                    // -1 - less than, 1 - greater than, 0 - equal, all inversed for descending
-                    return Double.compare(rhs.getEntity().getWeight(), lhs.getEntity().getWeight());
-                });
-=======
                 // Sorted in descending order of weights
                 Collections.sort(sortedUnits, 
                     (lhs, rhs) -> Double.compare(rhs.getEntity().getWeight(), lhs.getEntity().getWeight()));
->>>>>>> 3fbbfb3f
             }
         }
         return sortedUnits;
@@ -2127,13 +2120,6 @@
         }
 
         if (!getCampaignOptions().usesPlanetaryAcquisition()) {
-<<<<<<< HEAD
-            // loop through shopping list. If its time to check, then check as appropriate.
-            // Items not
-            // found get added to the remaining item list
-            ArrayList<IAcquisitionWork> remainingItems = new ArrayList<>();
-            for (IAcquisitionWork shoppingItem : sList.getAllShoppingItems()) {
-=======
             return goShoppingStandard(sList);
         } else {
             return goShoppingByPlanet(sList);
@@ -2154,7 +2140,6 @@
 
             List<IAcquisitionWork> remainingItems = new ArrayList<>();
             for (IAcquisitionWork shoppingItem : currentList) {
->>>>>>> 3fbbfb3f
                 if (shoppingItem.getDaysToWait() <= 0) {
                     while (canAcquireParts(person)
                             && shoppingItem.getQuantity() > 0) {
@@ -2184,11 +2169,6 @@
         // shopping list
         List<IAcquisitionWork> shelvedItems = new ArrayList<>();
 
-<<<<<<< HEAD
-            // a list of items than can be taken out of the search and put back on the
-            // shopping list
-            ArrayList<IAcquisitionWork> shelvedItems = new ArrayList<>();
-=======
         //find planets within a certain radius - the function will weed out dead planets
         List<PlanetarySystem> systems = Systems.getInstance().getShoppingSystems(getCurrentSystem(),
                 getCampaignOptions().getMaxJumpsPlanetaryAcquisition(),
@@ -2200,25 +2180,14 @@
                 addReport("Your force has no one capable of acquiring equipment.");
                 break;
             }
->>>>>>> 3fbbfb3f
 
             String personTitle = "";
             if (null != person) {
                 personTitle = person.getHyperlinkedFullTitle() + " ";
             }
 
-<<<<<<< HEAD
-            //find planets within a certain radius - the function will weed out dead planets
-            List<PlanetarySystem> systems = Systems.getInstance().getShoppingSystems(getCurrentSystem(),
-                    getCampaignOptions().getMaxJumpsPlanetaryAcquisition(),
-                    currentDate);
-
-            for(PlanetarySystem system: systems) {
-                ArrayList<IAcquisitionWork> remainingItems = new ArrayList<>();
-=======
             for (PlanetarySystem system: systems) {
                 List<IAcquisitionWork> remainingItems = new ArrayList<>();
->>>>>>> 3fbbfb3f
 
                 //loop through shopping list. If its time to check, then check as appropriate. Items not
                 //found get added to the remaining item list. Rotate through personnel
@@ -7469,13 +7438,8 @@
         return getCargoTonnage(inTransit, false);
     }
 
-<<<<<<< HEAD
-    @SuppressWarnings("unused") // FIXME: This whole method needs re-worked once DropShip Assignments are in
-    public double getCargoTonnage(boolean inTransit, boolean mothballed) {
-=======
     @SuppressWarnings("unused") // FIXME: This whole method needs re-worked once Dropship Assignments are in
     public double getCargoTonnage(final boolean inTransit, final boolean mothballed) {
->>>>>>> 3fbbfb3f
         double cargoTonnage = 0;
         double mothballedTonnage = 0;
         int mechs = getNumberOfUnitsByType(Entity.ETYPE_MECH);
