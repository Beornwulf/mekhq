--- conflicted
+++ resolved
@@ -312,8 +312,7 @@
         calendar = new GregorianCalendar(3067, Calendar.JANUARY, 1);
         currentDateTime = new DateTime(calendar);
         CurrencyManager.getInstance().setCampaign(this);
-        location = new CurrentLocation(Systems.getInstance().getSystems()
-                .get("Outreach"), 0);
+        location = new CurrentLocation(Systems.getInstance().getSystems().get("Outreach"), 0);
         campaignOptions = new CampaignOptions();
         currentReport = new ArrayList<>();
         currentReportHTML = "";
@@ -1696,7 +1695,7 @@
      */
     public AbstractPersonnelGenerator getPersonnelGenerator(AbstractFactionSelector factionSelector, AbstractPlanetSelector planetSelector) {
         DefaultPersonnelGenerator generator = new DefaultPersonnelGenerator(factionSelector, planetSelector);
-        generator.setNameGenerator(getRNG());
+        generator.setNameGenerator(rng);
         generator.setSkillPreferences(getRandomSkillPreferences());
         return generator;
     }
@@ -4805,273 +4804,6 @@
         }
 
         pw1.println(MekHqXmlUtil.indentStr(indent) + "</" + tag + ">");
-<<<<<<< HEAD
-=======
-    }
-
-    /**
-     * A helper function to encapsulate writing the array/hash pairs out to XML. Each of the types requires a different XML
-     * structure, but is in an identical holding structure. Thus, genericized function and interface to cleanly wrap it up.
-     * God, I love 3rd-generation programming languages.
-     *
-     * @param <arrType> The object type in the list. Must implement MekHqXmlSerializable.
-     * @param pw1       The PrintWriter to output XML to.
-     * @param indent    The indentation level to use for writing XML (purely for neatness).
-     * @param tag       The name of the tag to use to encapsulate it.
-     * @param array     The list of objects to write out.
-     * @param hashtab   The lookup hashtable for the associated array.
-     */
-    private <arrType> void writeArrayAndHashToXmlforUUID(PrintWriter pw1,
-            int indent, String tag, ArrayList<arrType> array, Hashtable<UUID, arrType> hashtab) {
-        // Hooray for implicitly-type-detected genericized functions!
-        // However, I still ended up making an interface to handle this.
-        // That way, I can cast it and call "writeToXml" to make it cleaner.
-        pw1.println(MekHqXmlUtil.indentStr(indent) + "<" + tag + ">");
-
-        // Enumeration<Integer> = hashtab.keys
-        for (UUID x : hashtab.keySet()) {
-            ((MekHqXmlSerializable) (hashtab.get(x))).writeToXml(pw1,
-                    indent + 1);
-        }
-
-        pw1.println(MekHqXmlUtil.indentStr(indent) + "</" + tag + ">");
-    }
-
-    /**
-     * A helper function to encapsulate writing the map entries out to XML.
-     *
-     * @param <keyType> The key type of the map.
-     * @param <valueType> The object type of the map. Must implement MekHqXmlSerializable.
-     * @param pw1       The PrintWriter to output XML to.
-     * @param indent    The indentation level to use for writing XML (purely for neatness).
-     * @param tag       The name of the tag to use to encapsulate it.
-     * @param map       The map of objects to write out.
-     */
-    private <keyType, valueType extends MekHqXmlSerializable> void writeMapToXml(PrintWriter pw1,
-            int indent, String tag, Map<keyType, valueType> map) {
-        pw1.println(MekHqXmlUtil.indentStr(indent) + "<" + tag + ">");
-
-        for (Map.Entry<keyType, valueType> x : map.entrySet()) {
-            x.getValue().writeToXml(pw1, indent + 1);
-        }
-
-        pw1.println(MekHqXmlUtil.indentStr(indent) + "</" + tag + ">");
-    }
-
-    private void writeCustoms(PrintWriter pw1) {
-        for (String name : customs) {
-            MechSummary ms = MechSummaryCache.getInstance().getMech(name);
-            if (ms == null) {
-                continue;
-            }
-
-            MechFileParser mechFileParser = null;
-            try {
-                mechFileParser = new MechFileParser(ms.getSourceFile());
-            } catch (EntityLoadingException ex) {
-                MekHQ.getLogger().error(Campaign.class, "writeCustoms(PrintWriter)", ex);
-            }
-            if (mechFileParser == null) {
-                continue;
-            }
-            Entity en = mechFileParser.getEntity();
-            pw1.println("\t<custom>");
-            pw1.println("\t\t<name>" + name + "</name>");
-            if (en instanceof Mech) {
-                pw1.print("\t\t<mtf><![CDATA[");
-                pw1.print(((Mech) en).getMtf());
-                pw1.println("]]></mtf>");
-            } else {
-                pw1.print("\t\t<blk><![CDATA[");
-
-                BuildingBlock blk = BLKFile.getBlock(en);
-                for (String s : blk.getAllDataAsString()) {
-                    if (s.isEmpty()) {
-                        continue;
-                    }
-                    pw1.println(s);
-                }
-                pw1.println("]]></blk>");
-            }
-            pw1.println("\t</custom>");
-        }
-    }
-
-    public ArrayList<PlanetarySystem> getSystems() {
-        ArrayList<PlanetarySystem> systems = new ArrayList<>();
-        for (String key : Systems.getInstance().getSystems().keySet()) {
-            systems.add(Systems.getInstance().getSystems().get(key));
-        }
-        return systems;
-    }
-
-    public PlanetarySystem getSystemById(String id) {
-        return Systems.getInstance().getSystemById(id);
-    }
-
-    public Vector<String> getSystemNames() {
-        Vector<String> systemNames = new Vector<>();
-        for (PlanetarySystem key : Systems.getInstance().getSystems().values()) {
-            systemNames.add(key.getPrintableName(getDateTime()));
-        }
-        return systemNames;
-    }
-
-    public PlanetarySystem getSystemByName(String name) {
-        return Systems.getInstance().getSystemByName(name, getDateTime());
-    }
-
-    /**
-     * Creates a new {@link Person}, who is a dependent, of a given primary role.
-     * @param type The primary role of the {@link Person}, e.g. {@link Person#T_MECHWARRIOR}.
-     * @return A new {@link Person} of the given primary role, who is a dependent.
-     */
-    public Person newDependent(int type) {
-        Person person = newPerson(type, new DefaultFactionSelector(), new DefaultPlanetSelector());
-        person.setDependent(true);
-        return person;
-    }
-
-    /**
-     * Gets the {@link AbstractFactionSelector} to use with this campaign.
-     * @return An {@link AbstractFactionSelector} to use when selecting a {@link Faction}.
-     */
-    public AbstractFactionSelector getFactionSelector() {
-        if (getCampaignOptions().randomizeOrigin()) {
-            RangedFactionSelector selector = new RangedFactionSelector(getCampaignOptions().getOriginSearchRadius());
-            selector.setDistanceScale(getCampaignOptions().getOriginDistanceScale());
-            return selector;
-        } else {
-            return new DefaultFactionSelector();
-        }
-    }
-
-    /**
-     * Gets the {@link AbstractPlanetSelector} to use with this campaign.
-     * @return An {@link AbstractPlanetSelector} to use when selecting a {@link Planet}.
-     */
-    public AbstractPlanetSelector getPlanetSelector() {
-        if (getCampaignOptions().randomizeOrigin()) {
-            RangedPlanetSelector selector =
-                new RangedPlanetSelector(getCampaignOptions().getOriginSearchRadius(),
-                        getCampaignOptions().isOriginExtraRandom());
-            selector.setDistanceScale(getCampaignOptions().getOriginDistanceScale());
-            return selector;
-        } else {
-            return new DefaultPlanetSelector();
-        }
-    }
-
-    /**
-     * Gets the {@link AbstractPersonnelGenerator} to use with this campaign.
-     * @param factionSelector The {@link AbstractFactionSelector} to use when choosing a {@link Faction}.
-     * @param planetSelector The {@link AbstractPlanetSelector} to use when choosing a {@link Planet}.
-     * @return An {@link AbstractPersonnelGenerator} to use when creating new personnel.
-     */
-    public AbstractPersonnelGenerator getPersonnelGenerator(AbstractFactionSelector factionSelector, AbstractPlanetSelector planetSelector) {
-        DefaultPersonnelGenerator generator = new DefaultPersonnelGenerator(factionSelector, planetSelector);
-        generator.setNameGenerator(rng);
-        generator.setSkillPreferences(getRandomSkillPreferences());
-        return generator;
-    }
-
-    public Person newPerson(int type) {
-        return newPerson(type, Person.T_NONE);
-    }
-
-    public Person newPerson(int type, int secondary) {
-        return newPerson(type, secondary, getFactionSelector());
-    }
-
-    public Person newPerson(int type, String factionCode) {
-        return newPerson(type, new DefaultFactionSelector(factionCode));
-    }
-
-    public Person newPerson(int type, AbstractFactionSelector factionSelector) {
-        return newPerson(type, Person.T_NONE, factionSelector);
-    }
-
-    public Person newPerson(int type, AbstractFactionSelector factionSelector, AbstractPlanetSelector planetSelector) {
-        return newPerson(type, Person.T_NONE, factionSelector, planetSelector);
-    }
-
-    /**
-     * Generate a new pilotPerson of the given type using whatever randomization options have been given in the
-     * CampaignOptions
-     *
-     * @param type The primary role
-     * @param secondary A secondary role; used for LAM pilots to generate MW + Aero pilot
-     * @param factionSelector The faction selector to use for the person.
-     * @return A new {@link Person}.
-     */
-    public Person newPerson(int type, int secondary, AbstractFactionSelector factionSelector) {
-        return newPerson(type, secondary, factionSelector, getPlanetSelector());
-    }
-
-    /**
-     * Generate a new pilotPerson of the given type using whatever randomization options have been given in the
-     * CampaignOptions
-     *
-     * @param type The primary role
-     * @param secondary A secondary role; used for LAM pilots to generate MW + Aero pilot
-     * @param factionSelector The faction selector to use for the person.
-     * @param planetSelector The planet selector for the person.
-     * @return A new {@link Person}.
-     */
-    public Person newPerson(int type, int secondary, AbstractFactionSelector factionSelector, AbstractPlanetSelector planetSelector) {
-        AbstractPersonnelGenerator personnelGenerator = getPersonnelGenerator(factionSelector, planetSelector);
-        return newPerson(type, secondary, personnelGenerator);
-    }
-
-    /**
-     * Generate a new {@link Person} of the given type, using the supplied {@link AbstractPersonnelGenerator}
-     * @param type The primary role of the {@link Person}.
-     * @param secondary The secondary role, or {@link Person#T_NONE}, of the {@link Person}.
-     * @param personnelGenerator The {@link AbstractPersonnelGenerator} to use when creating the {@link Person}.
-     * @return A new {@link Person} configured using {@code personnelGenerator}.
-     */
-    public Person newPerson(int type, int secondary, AbstractPersonnelGenerator personnelGenerator) {
-        if (type == Person.T_LAM_PILOT) {
-            type = Person.T_MECHWARRIOR;
-            secondary = Person.T_AERO_PILOT;
-        }
-
-        Person person = personnelGenerator.generate(this, type, secondary);
-
-        // Assign a random portrait after we generate a new person
-        if (getCampaignOptions().usePortraitForType(type)) {
-            assignRandomPortraitFor(person);
-        }
-
-        return person;
-    }
-
-    /**
-     * If the person does not already have a bloodname, assigns a chance of having one based on
-     * skill and rank. If the roll indicates there should be a bloodname, one is assigned as
-     * appropriate to the person's phenotype and the player's faction.
-     *
-     * @param person       The Bloodname candidate
-     * @param type         The phenotype index
-     */
-    public void checkBloodnameAdd(Person person, int type) {
-        checkBloodnameAdd(person, type, false, this.factionCode);
-    }
-
-    /**
-     * If the person does not already have a bloodname, assigns a chance of having one based on
-     * skill and rank. If the roll indicates there should be a bloodname, one is assigned as
-     * appropriate to Clan and phenotype.
-     *
-     * @param person       The Bloodname candidate
-     * @param type         The phenotype index
-     * @param factionCode  The shortName of the faction the person belongs to. Note that there
-     *                     is a chance of having a Bloodname that is unique to a different Clan
-     *                     as this person could have been captured.
-     */
-    public void checkBloodnameAdd(Person person, int type, String factionCode) {
-        checkBloodnameAdd(person, type, false, factionCode);
->>>>>>> c100b36c
     }
 
     /**
@@ -8454,11 +8186,10 @@
                 if (join == null) {
                     cal = (GregorianCalendar)calendar.clone();
                     cal.add(Calendar.YEAR, -1);
-                    p.setRecruitment(cal);
                 } else {
                     cal.setTime(join);
-                    p.setRecruitment(cal);
-                }
+                }
+                p.setRecruitment(cal);
             }
         }
     }
