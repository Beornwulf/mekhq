/*
 * Copyright (c) 2009 - Jay Lawson (jaylawson39 at yahoo.com). All Rights Reserved.
 * Copyright (C) 2022-2025 The MegaMek Team. All Rights Reserved.
 *
 * This file is part of MekHQ.
 *
 * MekHQ is free software: you can redistribute it and/or modify
 * it under the terms of the GNU General Public License (GPL),
 * version 3 or (at your option) any later version,
 * as published by the Free Software Foundation.
 *
 * MekHQ is distributed in the hope that it will be useful,
 * but WITHOUT ANY WARRANTY; without even the implied warranty
 * of MERCHANTABILITY or FITNESS FOR A PARTICULAR PURPOSE.
 * See the GNU General Public License for more details.
 *
 * A copy of the GPL should have been included with this project;
 * if not, see <https://www.gnu.org/licenses/>.
 *
 * NOTICE: The MegaMek organization is a non-profit group of volunteers
 * creating free software for the BattleTech community.
 *
 * MechWarrior, BattleMech, `Mech and AeroTech are registered trademarks
 * of The Topps Company, Inc. All Rights Reserved.
 *
 * Catalyst Game Labs and the Catalyst Game Labs logo are trademarks of
 * InMediaRes Productions, LLC.
 *
 * MechWarrior Copyright Microsoft Corporation. MekHQ was created under
 * Microsoft's "Game Content Usage Rules"
 * <https://www.xbox.com/en-US/developers/rules> and it is not endorsed by or
 * affiliated with Microsoft.
 */
package mekhq.campaign;

import static java.lang.Math.floor;
import static java.lang.Math.max;
import static megamek.common.Compute.d6;
import static megamek.common.Compute.randomInt;
import static mekhq.campaign.CampaignOptions.S_AUTO;
import static mekhq.campaign.CampaignOptions.S_TECH;
import static mekhq.campaign.CampaignOptions.TRANSIT_UNIT_MONTH;
import static mekhq.campaign.CampaignOptions.TRANSIT_UNIT_WEEK;
import static mekhq.campaign.force.CombatTeam.recalculateCombatTeams;
import static mekhq.campaign.force.Force.FORCE_NONE;
import static mekhq.campaign.force.Force.FORCE_ORIGIN;
import static mekhq.campaign.force.Force.NO_ASSIGNED_SCENARIO;
import static mekhq.campaign.market.contractMarket.ContractAutomation.performAutomatedActivation;
import static mekhq.campaign.market.personnelMarket.enums.PersonnelMarketStyle.MEKHQ;
import static mekhq.campaign.market.personnelMarket.enums.PersonnelMarketStyle.PERSONNEL_MARKET_DISABLED;
import static mekhq.campaign.mission.AtBContract.pickRandomCamouflage;
import static mekhq.campaign.mission.resupplyAndCaches.PerformResupply.performResupply;
import static mekhq.campaign.mission.resupplyAndCaches.Resupply.isProhibitedUnitType;
import static mekhq.campaign.mission.resupplyAndCaches.ResupplyUtilities.processAbandonedConvoy;
import static mekhq.campaign.parts.enums.PartQuality.QUALITY_A;
import static mekhq.campaign.personnel.Bloodmark.getBloodhuntSchedule;
import static mekhq.campaign.personnel.DiscretionarySpending.performDiscretionarySpending;
import static mekhq.campaign.personnel.PersonnelOptions.ADMIN_INTERSTELLAR_NEGOTIATOR;
import static mekhq.campaign.personnel.PersonnelOptions.ADMIN_LOGISTICIAN;
import static mekhq.campaign.personnel.PersonnelOptions.ATOW_ALTERNATE_ID;
import static mekhq.campaign.personnel.PersonnelOptions.MADNESS_HYSTERIA;
import static mekhq.campaign.personnel.PersonnelOptions.COMPULSION_ADDICTION;
import static mekhq.campaign.personnel.PersonnelOptions.MADNESS_FLASHBACKS;
import static mekhq.campaign.personnel.PersonnelOptions.getCompulsionCheckModifier;
import static mekhq.campaign.personnel.backgrounds.BackgroundsController.randomMercenaryCompanyNameGenerator;
import static mekhq.campaign.personnel.education.EducationController.getAcademy;
import static mekhq.campaign.personnel.education.TrainingCombatTeams.processTrainingCombatTeams;
import static mekhq.campaign.personnel.enums.BloodmarkLevel.BLOODMARK_ZERO;
import static mekhq.campaign.personnel.lifeEvents.CommandersDayAnnouncement.isCommandersDay;
import static mekhq.campaign.personnel.lifeEvents.FreedomDayAnnouncement.isFreedomDay;
import static mekhq.campaign.personnel.lifeEvents.NewYearsDayAnnouncement.isNewYear;
import static mekhq.campaign.personnel.lifeEvents.WinterHolidayAnnouncement.isWinterHolidayMajorDay;
import static mekhq.campaign.personnel.skills.Aging.applyAgingSPA;
import static mekhq.campaign.personnel.skills.Aging.getMilestone;
import static mekhq.campaign.personnel.skills.Aging.updateAllSkillAgeModifiers;
import static mekhq.campaign.personnel.skills.AttributeCheckUtility.performQuickAttributeCheck;
import static mekhq.campaign.personnel.skills.SkillType.EXP_NONE;
import static mekhq.campaign.personnel.skills.SkillType.S_STRATEGY;
import static mekhq.campaign.personnel.skills.SkillType.getType;
import static mekhq.campaign.personnel.turnoverAndRetention.Fatigue.areFieldKitchensWithinCapacity;
import static mekhq.campaign.personnel.turnoverAndRetention.Fatigue.checkFieldKitchenCapacity;
import static mekhq.campaign.personnel.turnoverAndRetention.Fatigue.checkFieldKitchenUsage;
import static mekhq.campaign.personnel.turnoverAndRetention.Fatigue.processFatigueRecovery;
import static mekhq.campaign.personnel.turnoverAndRetention.RetirementDefectionTracker.Payout.isBreakingContract;
import static mekhq.campaign.personnel.turnoverAndRetention.RetirementDefectionTracker.RETIREMENT_AGE;
import static mekhq.campaign.randomEvents.GrayMonday.GRAY_MONDAY_EVENTS_BEGIN;
import static mekhq.campaign.randomEvents.GrayMonday.GRAY_MONDAY_EVENTS_END;
import static mekhq.campaign.randomEvents.GrayMonday.isGrayMonday;
import static mekhq.campaign.randomEvents.prisoners.PrisonerEventManager.DEFAULT_TEMPORARY_CAPACITY;
import static mekhq.campaign.randomEvents.prisoners.PrisonerEventManager.MINIMUM_TEMPORARY_CAPACITY;
import static mekhq.campaign.randomEvents.prisoners.enums.PrisonerStatus.BONDSMAN;
import static mekhq.campaign.stratcon.StratconRulesManager.processIgnoredDynamicScenario;
import static mekhq.campaign.stratcon.SupportPointNegotiation.negotiateAdditionalSupportPoints;
import static mekhq.campaign.unit.Unit.SITE_FACILITY_BASIC;
import static mekhq.campaign.unit.Unit.TECH_WORK_DAY;
import static mekhq.campaign.universe.Faction.MERCENARY_FACTION_CODE;
import static mekhq.campaign.universe.Faction.PIRATE_FACTION_CODE;
import static mekhq.campaign.universe.Factions.getFactionLogo;
import static mekhq.campaign.universe.factionStanding.FactionStandingUtilities.PIRACY_SUCCESS_INDEX_FACTION_CODE;
import static mekhq.gui.campaignOptions.enums.ProcurementPersonnelPick.isIneligibleToPerformProcurement;
import static mekhq.utilities.ReportingUtilities.CLOSING_SPAN_TAG;
import static mekhq.utilities.ReportingUtilities.spanOpeningWithCustomColor;

import java.io.PrintWriter;
import java.text.MessageFormat;
import java.time.DayOfWeek;
import java.time.LocalDate;
import java.time.Month;
import java.time.temporal.ChronoUnit;
import java.util.*;
import java.util.Map.Entry;
import java.util.stream.Collectors;
import javax.swing.ImageIcon;
import javax.swing.JOptionPane;

import megamek.Version;
import megamek.client.bot.princess.BehaviorSettings;
import megamek.client.bot.princess.BehaviorSettingsFactory;
import megamek.client.generator.RandomGenderGenerator;
import megamek.client.generator.RandomNameGenerator;
import megamek.client.generator.RandomUnitGenerator;
import megamek.client.ui.util.PlayerColour;
import megamek.codeUtilities.ObjectUtility;
import megamek.common.*;
import megamek.common.ITechnology.AvailabilityValue;
import megamek.common.annotations.Nullable;
import megamek.common.enums.Gender;
import megamek.common.equipment.BombMounted;
import megamek.common.icons.Camouflage;
import megamek.common.icons.Portrait;
import megamek.common.loaders.BLKFile;
import megamek.common.loaders.EntityLoadingException;
import megamek.common.loaders.EntitySavingException;
import megamek.common.options.GameOptions;
import megamek.common.options.IBasicOption;
import megamek.common.options.IOption;
import megamek.common.options.IOptionGroup;
import megamek.common.options.OptionsConstants;
import megamek.common.planetaryconditions.PlanetaryConditions;
import megamek.common.util.BuildingBlock;
import megamek.logging.MMLogger;
import mekhq.MHQConstants;
import mekhq.MekHQ;
import mekhq.Utilities;
import mekhq.campaign.Quartermaster.PartAcquisitionResult;
import mekhq.campaign.againstTheBot.AtBConfiguration;
import mekhq.campaign.enums.CampaignTransportType;
import mekhq.campaign.event.*;
import mekhq.campaign.finances.Accountant;
import mekhq.campaign.finances.CurrencyManager;
import mekhq.campaign.finances.Finances;
import mekhq.campaign.finances.Loan;
import mekhq.campaign.finances.Money;
import mekhq.campaign.finances.enums.TransactionType;
import mekhq.campaign.force.CombatTeam;
import mekhq.campaign.force.Force;
import mekhq.campaign.force.ForceType;
import mekhq.campaign.icons.StandardForceIcon;
import mekhq.campaign.icons.UnitIcon;
import mekhq.campaign.log.HistoricalLogEntry;
import mekhq.campaign.log.LogEntry;
import mekhq.campaign.log.ServiceLogger;
import mekhq.campaign.market.PartsStore;
import mekhq.campaign.market.PersonnelMarket;
import mekhq.campaign.market.ShoppingList;
import mekhq.campaign.market.contractMarket.AbstractContractMarket;
import mekhq.campaign.market.contractMarket.AtbMonthlyContractMarket;
import mekhq.campaign.market.personnelMarket.enums.PersonnelMarketStyle;
import mekhq.campaign.market.personnelMarket.markets.NewPersonnelMarket;
import mekhq.campaign.market.unitMarket.AbstractUnitMarket;
import mekhq.campaign.market.unitMarket.DisabledUnitMarket;
import mekhq.campaign.mission.AtBContract;
import mekhq.campaign.mission.AtBDynamicScenario;
import mekhq.campaign.mission.AtBScenario;
import mekhq.campaign.mission.Contract;
import mekhq.campaign.mission.Mission;
import mekhq.campaign.mission.Scenario;
import mekhq.campaign.mission.atb.AtBScenarioFactory;
import mekhq.campaign.mission.enums.AtBMoraleLevel;
import mekhq.campaign.mission.enums.CombatRole;
import mekhq.campaign.mission.enums.MissionStatus;
import mekhq.campaign.mission.enums.ScenarioStatus;
import mekhq.campaign.mission.enums.ScenarioType;
import mekhq.campaign.mission.resupplyAndCaches.Resupply;
import mekhq.campaign.mission.resupplyAndCaches.Resupply.ResupplyType;
import mekhq.campaign.parts.*;
import mekhq.campaign.parts.enums.PartQuality;
import mekhq.campaign.parts.equipment.AmmoBin;
import mekhq.campaign.parts.equipment.EquipmentPart;
import mekhq.campaign.parts.equipment.HeatSink;
import mekhq.campaign.parts.equipment.JumpJet;
import mekhq.campaign.parts.equipment.MissingEquipmentPart;
import mekhq.campaign.personnel.Bloodmark;
import mekhq.campaign.personnel.Bloodname;
import mekhq.campaign.personnel.Person;
import mekhq.campaign.personnel.PersonnelOptions;
import mekhq.campaign.personnel.RandomDependents;
import mekhq.campaign.personnel.SpecialAbility;
import mekhq.campaign.personnel.autoAwards.AutoAwardsController;
import mekhq.campaign.personnel.death.RandomDeath;
import mekhq.campaign.personnel.divorce.AbstractDivorce;
import mekhq.campaign.personnel.divorce.DisabledRandomDivorce;
import mekhq.campaign.personnel.education.Academy;
import mekhq.campaign.personnel.education.EducationController;
import mekhq.campaign.personnel.enums.BloodmarkLevel;
import mekhq.campaign.personnel.enums.PersonnelRole;
import mekhq.campaign.personnel.enums.PersonnelStatus;
import mekhq.campaign.personnel.enums.Phenotype;
import mekhq.campaign.personnel.enums.SplittingSurnameStyle;
import mekhq.campaign.personnel.generator.AbstractPersonnelGenerator;
import mekhq.campaign.personnel.generator.AbstractSkillGenerator;
import mekhq.campaign.personnel.generator.AbstractSpecialAbilityGenerator;
import mekhq.campaign.personnel.generator.DefaultPersonnelGenerator;
import mekhq.campaign.personnel.generator.DefaultSkillGenerator;
import mekhq.campaign.personnel.generator.DefaultSpecialAbilityGenerator;
import mekhq.campaign.personnel.generator.RandomPortraitGenerator;
import mekhq.campaign.personnel.generator.SingleSpecialAbilityGenerator;
import mekhq.campaign.personnel.lifeEvents.ComingOfAgeAnnouncement;
import mekhq.campaign.personnel.lifeEvents.CommandersDayAnnouncement;
import mekhq.campaign.personnel.lifeEvents.FreedomDayAnnouncement;
import mekhq.campaign.personnel.lifeEvents.NewYearsDayAnnouncement;
import mekhq.campaign.personnel.lifeEvents.WinterHolidayAnnouncement;
import mekhq.campaign.personnel.marriage.AbstractMarriage;
import mekhq.campaign.personnel.marriage.DisabledRandomMarriage;
import mekhq.campaign.personnel.medical.MedicalController;
import mekhq.campaign.personnel.procreation.AbstractProcreation;
import mekhq.campaign.personnel.procreation.DisabledRandomProcreation;
import mekhq.campaign.personnel.ranks.RankSystem;
import mekhq.campaign.personnel.ranks.RankValidator;
import mekhq.campaign.personnel.ranks.Ranks;
import mekhq.campaign.personnel.skills.Attributes;
import mekhq.campaign.personnel.skills.RandomSkillPreferences;
import mekhq.campaign.personnel.skills.Skill;
import mekhq.campaign.personnel.skills.SkillType;
import mekhq.campaign.personnel.skills.enums.AgingMilestone;
import mekhq.campaign.personnel.skills.enums.SkillAttribute;
import mekhq.campaign.personnel.turnoverAndRetention.RetirementDefectionTracker;
import mekhq.campaign.randomEvents.GrayMonday;
import mekhq.campaign.randomEvents.RandomEventLibraries;
import mekhq.campaign.randomEvents.prisoners.PrisonerEventManager;
import mekhq.campaign.randomEvents.prisoners.RecoverMIAPersonnel;
import mekhq.campaign.randomEvents.prisoners.enums.PrisonerStatus;
import mekhq.campaign.rating.CamOpsReputation.ReputationController;
import mekhq.campaign.rating.FieldManualMercRevDragoonsRating;
import mekhq.campaign.rating.IUnitRating;
import mekhq.campaign.rating.UnitRatingMethod;
import mekhq.campaign.storyarc.StoryArc;
import mekhq.campaign.stratcon.StratconCampaignState;
import mekhq.campaign.stratcon.StratconContractInitializer;
import mekhq.campaign.stratcon.StratconRulesManager;
import mekhq.campaign.stratcon.StratconTrackState;
import mekhq.campaign.unit.CargoStatistics;
import mekhq.campaign.unit.CrewType;
import mekhq.campaign.unit.HangarStatistics;
import mekhq.campaign.unit.TestUnit;
import mekhq.campaign.unit.Unit;
import mekhq.campaign.unit.UnitOrder;
import mekhq.campaign.unit.UnitTechProgression;
import mekhq.campaign.unit.enums.TransporterType;
import mekhq.campaign.universe.*;
import mekhq.campaign.universe.enums.HiringHallLevel;
import mekhq.campaign.universe.eras.Era;
import mekhq.campaign.universe.eras.Eras;
import mekhq.campaign.universe.factionStanding.*;
import mekhq.campaign.universe.fameAndInfamy.FameAndInfamyController;
import mekhq.campaign.universe.selectors.factionSelectors.AbstractFactionSelector;
import mekhq.campaign.universe.selectors.factionSelectors.DefaultFactionSelector;
import mekhq.campaign.universe.selectors.factionSelectors.RangedFactionSelector;
import mekhq.campaign.universe.selectors.planetSelectors.AbstractPlanetSelector;
import mekhq.campaign.universe.selectors.planetSelectors.DefaultPlanetSelector;
import mekhq.campaign.universe.selectors.planetSelectors.RangedPlanetSelector;
import mekhq.campaign.utilities.AutomatedPersonnelCleanUp;
import mekhq.campaign.work.IAcquisitionWork;
import mekhq.campaign.work.IPartWork;
import mekhq.gui.baseComponents.immersiveDialogs.ImmersiveDialogSimple;
import mekhq.gui.baseComponents.immersiveDialogs.ImmersiveDialogWidth;
import mekhq.gui.campaignOptions.enums.ProcurementPersonnelPick;
import mekhq.gui.dialog.factionStanding.factionJudgment.FactionJudgmentDialog;
import mekhq.module.atb.AtBEventProcessor;
import mekhq.service.AutosaveService;
import mekhq.service.IAutosaveService;
import mekhq.service.mrms.MRMSService;
import mekhq.utilities.MHQXMLUtility;
import mekhq.utilities.ReportingUtilities;

/**
 * The main campaign class, keeps track of teams and units
 *
 * @author Taharqa
 */
public class Campaign implements ITechManager {
    private static final MMLogger logger = MMLogger.create(Campaign.class);

    public static final String REPORT_LINEBREAK = "<br/><br/>";

    private UUID id;
    private Version version; // this is dynamically populated on load and doesn't need to be saved

    // we have three things to track: (1) teams, (2) units, (3) repair tasks
    // we will use the same basic system (borrowed from MegaMek) for tracking
    // all three
    // OK now we have more, parts, personnel, forces, missions, and scenarios.
    // and more still - we're tracking DropShips and WarShips in a separate set so
    // that we can assign units to transports
    private final Hangar units = new Hangar();
    CampaignTransporterMap shipTransporters = new CampaignTransporterMap(this, CampaignTransportType.SHIP_TRANSPORT);
    CampaignTransporterMap tacticalTransporters = new CampaignTransporterMap(this,
          CampaignTransportType.TACTICAL_TRANSPORT);
    CampaignTransporterMap towTransporters = new CampaignTransporterMap(this, CampaignTransportType.TOW_TRANSPORT);
    private final Map<UUID, Person> personnel = new LinkedHashMap<>();
    private Warehouse parts = new Warehouse();
    private final TreeMap<Integer, Force> forceIds = new TreeMap<>();
    private final TreeMap<Integer, Mission> missions = new TreeMap<>();
    private final TreeMap<Integer, Scenario> scenarios = new TreeMap<>();
    private final Map<UUID, List<Kill>> kills = new HashMap<>();

    // This maps PartInUse ToString() results to doubles, representing a mapping
    // of parts in use to their requested stock percentages to make these values
    // persistent
    private Map<String, Double> partsInUseRequestedStockMap = new LinkedHashMap<>();

    private transient final UnitNameTracker unitNameTracker = new UnitNameTracker();

    private int astechPool;
    private int astechPoolMinutes;
    private int astechPoolOvertime;
    private int medicPool;

    private int lastForceId;
    private int lastMissionId;
    private int lastScenarioId;

    // I need to put a basic game object in campaign so that I can
    // assign it to the entities, otherwise some entity methods may get NPE
    // if they try to call up game options
    private final Game game;
    private final Player player;

    private GameOptions gameOptions;

    private String name;
    private LocalDate currentDay;
    private LocalDate campaignStartDate;

    // hierarchically structured Force object to define TO&E
    private Force forces;
    private Hashtable<Integer, CombatTeam> combatTeams; // AtB

    private Faction faction;
    private ITechnology.Faction techFaction;
    private String retainerEmployerCode; // AtB
    private LocalDate retainerStartDate; // AtB
    private RankSystem rankSystem;

    private final ArrayList<String> currentReport;
    private transient String currentReportHTML;
    private transient List<String> newReports;

    private Boolean fieldKitchenWithinCapacity;

    // this is updated and used per gaming session, it is enabled/disabled via the
    // Campaign options
    // we're re-using the LogEntry class that is used to store Personnel entries
    public LinkedList<LogEntry> inMemoryLogHistory = new LinkedList<>();

    private boolean overtime;
    private boolean gmMode;
    private transient boolean overviewLoadingValue = true;

    private Camouflage camouflage = pickRandomCamouflage(3025, "Root");
    private PlayerColour colour = PlayerColour.BLUE;
    private StandardForceIcon unitIcon = new UnitIcon(null, null);

    private Finances finances;

    private CurrentLocation location;
    private boolean isAvoidingEmptySystems;
    private boolean isOverridingCommandCircuitRequirements;

    private final News news;

    private final PartsStore partsStore;

    private final List<String> customs;

    private CampaignOptions campaignOptions;
    private RandomSkillPreferences rskillPrefs = new RandomSkillPreferences();
    private MekHQ app;

    private ShoppingList shoppingList;

    private NewPersonnelMarket newPersonnelMarket;

    @Deprecated(since = "0.50.06", forRemoval = false)
    private PersonnelMarket personnelMarket;

    private AbstractContractMarket contractMarket;
    private AbstractUnitMarket unitMarket;

    private RandomDeath randomDeath;
    private transient AbstractDivorce divorce;
    private transient AbstractMarriage marriage;
    private transient AbstractProcreation procreation;
    private List<Person> personnelWhoAdvancedInXP;

    private RetirementDefectionTracker retirementDefectionTracker;
    private List<String> turnoverRetirementInformation;

    private AtBConfiguration atbConfig; // AtB
    private AtBEventProcessor atbEventProcessor; // AtB
    private LocalDate shipSearchStart; // AtB
    private int shipSearchType;
    private String shipSearchResult; // AtB
    private LocalDate shipSearchExpiration; // AtB
    private IUnitGenerator unitGenerator; // deprecated
    private IUnitRating unitRating; // deprecated
    private ReputationController reputation;
    private int crimeRating;
    private int crimePirateModifier;
    private LocalDate dateOfLastCrime;
    private FactionStandings factionStandings;
    private int initiativeBonus;
    private int initiativeMaxBonus;
    private final CampaignSummary campaignSummary;
    private final Quartermaster quartermaster;
    private StoryArc storyArc;
    private BehaviorSettings autoResolveBehaviorSettings;
    private List<UUID> automatedMothballUnits;
    private int temporaryPrisonerCapacity;
    private boolean processProcurement;

    // options relating to parts in use and restock
    private boolean ignoreMothballed;
    private boolean topUpWeekly;
    private PartQuality ignoreSparesUnderQuality;

    // Libraries
    // We deliberately don't write this data to the save file as we want it rebuilt
    // every time the campaign loads. This ensures updates can be applied and there is no risk of
    // bugs being permanently locked into the campaign file.
    RandomEventLibraries randomEventLibraries;
    FactionStandingUltimatumsLibrary factionStandingUltimatumsLibrary;

    /**
     * Represents the different types of administrative specializations. Each specialization corresponds to a distinct
     * administrative role within the organization.
     *
     * <p>
     * These specializations are used to determine administrative roles and responsibilities, such as by identifying the
     * most senior administrator for a given role.
     * </p>
     */
    public enum AdministratorSpecialization {
        COMMAND, LOGISTICS, TRANSPORT, HR
    }

    private final transient ResourceBundle resources = ResourceBundle.getBundle("mekhq.resources.Campaign",
          MekHQ.getMHQOptions().getLocale());

    /**
     * This is used to determine if the player has an active AtB Contract, and is recalculated on load
     */
    private transient boolean hasActiveContract;

    private final IAutosaveService autosaveService;

    public Campaign() {
        id = UUID.randomUUID();
        game = new Game();
        player = new Player(0, "self");
        game.addPlayer(0, player);
        currentDay = LocalDate.ofYearDay(3067, 1);
        campaignStartDate = null;
        campaignOptions = new CampaignOptions();
        setFaction(Factions.getInstance().getDefaultFaction());
        techFaction = ITechnology.Faction.MERC;
        CurrencyManager.getInstance().setCampaign(this);
        location = new CurrentLocation(Systems.getInstance().getSystems().get("Galatea"), 0);
        isAvoidingEmptySystems = true;
        isOverridingCommandCircuitRequirements = false;
        currentReport = new ArrayList<>();
        currentReportHTML = "";
        newReports = new ArrayList<>();
        name = randomMercenaryCompanyNameGenerator(null);
        overtime = false;
        gmMode = false;
        retainerEmployerCode = null;
        retainerStartDate = null;
        reputation = null;
        factionStandings = new FactionStandings();
        crimeRating = 0;
        crimePirateModifier = 0;
        dateOfLastCrime = null;
        initiativeBonus = 0;
        initiativeMaxBonus = 1;
        setRankSystemDirect(Ranks.getRankSystemFromCode(Ranks.DEFAULT_SYSTEM_CODE));
        forces = new Force(name);
        forceIds.put(0, forces);
        combatTeams = new Hashtable<>();
        finances = new Finances();
        astechPool = 0;
        medicPool = 0;
        resetAstechMinutes();
        partsStore = new PartsStore(this);
        gameOptions = new GameOptions();
        gameOptions.getOption(OptionsConstants.ALLOWED_YEAR).setValue(getGameYear());
        game.setOptions(gameOptions);
        customs = new ArrayList<>();
        shoppingList = new ShoppingList();
        newPersonnelMarket = new NewPersonnelMarket(this);
        news = new News(getGameYear(), id.getLeastSignificantBits());
        setPersonnelMarket(new PersonnelMarket());
        setContractMarket(new AtbMonthlyContractMarket());
        setUnitMarket(new DisabledUnitMarket());
        randomDeath = new RandomDeath(this);
        setDivorce(new DisabledRandomDivorce(getCampaignOptions()));
        setMarriage(new DisabledRandomMarriage(getCampaignOptions()));
        setProcreation(new DisabledRandomProcreation(getCampaignOptions()));
        personnelWhoAdvancedInXP = new ArrayList<>();
        retirementDefectionTracker = new RetirementDefectionTracker();
        turnoverRetirementInformation = new ArrayList<>();
        atbConfig = null;
        autosaveService = new AutosaveService();
        hasActiveContract = false;
        campaignSummary = new CampaignSummary(this);
        quartermaster = new Quartermaster(this);
        fieldKitchenWithinCapacity = false;
        autoResolveBehaviorSettings = BehaviorSettingsFactory.getInstance().DEFAULT_BEHAVIOR;
        automatedMothballUnits = new ArrayList<>();
        temporaryPrisonerCapacity = DEFAULT_TEMPORARY_CAPACITY;
        processProcurement = true;
        topUpWeekly = false;
        ignoreMothballed = true;
        ignoreSparesUnderQuality = QUALITY_A;

        // Library initialization
        randomEventLibraries = new RandomEventLibraries();
        factionStandingUltimatumsLibrary = new FactionStandingUltimatumsLibrary();
    }

    /**
     * @return the app
     */
    public MekHQ getApp() {
        return app;
    }

    /**
     * @param app the app to set
     */
    public void setApp(MekHQ app) {
        this.app = app;
    }

    /**
     * @param overviewLoadingValue the overviewLoadingValue to set
     */
    public void setOverviewLoadingValue(boolean overviewLoadingValue) {
        this.overviewLoadingValue = overviewLoadingValue;
    }

    public Game getGame() {
        return game;
    }

    public Player getPlayer() {
        return player;
    }

    public void setId(UUID id) {
        this.id = id;
    }

    public UUID getId() {
        return id;
    }

    public void setVersion(Version version) {
        this.version = version;
    }

    public @Nullable Version getVersion() {
        return version;
    }

    public String getName() {
        return name;
    }

    public void setName(String s) {
        this.name = s;
    }

    public Era getEra() {
        return Eras.getInstance().getEra(getLocalDate());
    }

    public String getTitle() {
        return getName() +
                     " (" +
                     getFaction().getFullName(getGameYear()) +
                     ')' +
                     " - " +
                     MekHQ.getMHQOptions().getLongDisplayFormattedDate(getLocalDate()) +
                     " (" +
                     getEra() +
                     ')';
    }

    public LocalDate getLocalDate() {
        return currentDay;
    }

    public void setLocalDate(LocalDate currentDay) {
        this.currentDay = currentDay;
    }

    public LocalDate getCampaignStartDate() {
        return campaignStartDate;
    }

    public void setCampaignStartDate(LocalDate campaignStartDate) {
        this.campaignStartDate = campaignStartDate;
    }

    public PlanetarySystem getCurrentSystem() {
        return location.getCurrentSystem();
    }

    public boolean isAvoidingEmptySystems() {
        return isAvoidingEmptySystems;
    }

    public void setIsAvoidingEmptySystems(boolean isAvoidingEmptySystems) {
        this.isAvoidingEmptySystems = isAvoidingEmptySystems;
    }

    public boolean isOverridingCommandCircuitRequirements() {
        return isOverridingCommandCircuitRequirements;
    }

    public void setIsOverridingCommandCircuitRequirements(boolean isOverridingCommandCircuitRequirements) {
        this.isOverridingCommandCircuitRequirements = isOverridingCommandCircuitRequirements;
    }

    /**
     * Returns the Hiring Hall level from the force's current system on the current date. If there is no hiring hall
     * present, the level is HiringHallLevel.NONE.
     *
     * @return The Hiring Hall level of the current system at the present date.
     */
    public HiringHallLevel getSystemHiringHallLevel() {
        return getCurrentSystem().getHiringHallLevel(getLocalDate());
    }

    public Money getFunds() {
        return finances.getBalance();
    }

    public void setForces(Force f) {
        forces = f;
    }

    public Force getForces() {
        return forces;
    }

    public List<Force> getAllForces() {
        return new ArrayList<>(forceIds.values());
    }

    /**
     * Retrieves all units in the Table of Organization and Equipment (TOE).
     *
     * <p>This method provides a list of unique identifiers for all units currently included in the force's TOE
     * structure.</p>
     *
     * @param standardForcesOnly if {@code true}, returns only units in {@link ForceType#STANDARD} forces; if
     *                           {@code false}, returns all units.
     *
     * @return a List of UUID objects representing all units in the TOE according to the specified filter
     *
     * @author Illiani
     * @since 0.50.05
     */
    public List<UUID> getAllUnitsInTheTOE(boolean standardForcesOnly) {
        return forces.getAllUnits(standardForcesOnly);
    }

    /**
     * Adds a {@link CombatTeam} to the {@code combatTeams} {@link Hashtable} using {@code forceId} as the key.
     *
     * @param combatTeam the {@link CombatTeam} to be added to the {@link Hashtable}
     */
    public void addCombatTeam(CombatTeam combatTeam) {
        combatTeams.put(combatTeam.getForceId(), combatTeam);
    }

    /**
     * Removes a {@link CombatTeam} from the {@code combatTeams} {@link Hashtable} using {@code forceId} as the key.
     *
     * @param forceId the key of the {@link CombatTeam} to be removed from the {@link Hashtable}
     */
    public void removeCombatTeam(final int forceId) {
        this.combatTeams.remove(forceId);
    }

    /**
     * Returns the {@link Hashtable} using the combatTeam's {@code forceId} as the key and containing all the
     * {@link CombatTeam} objects after removing the ineligible ones. Although sanitization might not be necessary, it
     * ensures that there is no need for {@code isEligible()} checks when fetching the {@link Hashtable}.
     *
     * @return the sanitized {@link Hashtable} of {@link CombatTeam} objects stored in the current campaign.
     */
    public Hashtable<Integer, CombatTeam> getCombatTeamsTable() {
        // Here we sanitize the list, ensuring ineligible formations have been removed
        // before
        // returning the hashtable. In theory, this shouldn't be necessary, however,
        // having this
        // sanitizing step should remove the need for isEligible() checks whenever we
        // fetch the
        // hashtable.
        for (Force force : getAllForces()) {
            int forceId = force.getId();
            if (combatTeams.containsKey(forceId)) {
                CombatTeam combatTeam = combatTeams.get(forceId);

                if (combatTeam.isEligible(this)) {
                    continue;
                }
            } else {
                CombatTeam combatTeam = new CombatTeam(forceId, this);

                if (combatTeam.isEligible(this)) {
                    combatTeams.put(forceId, combatTeam);
                    continue;
                }
            }

            combatTeams.remove(forceId);
        }

        return combatTeams;
    }

    /**
     * Returns an {@link ArrayList} of all {@link CombatTeam} objects in the {@code combatTeams} {@link Hashtable}.
     * Calls the {@code getCombatTeamsTable()} method to sanitize the {@link Hashtable} before conversion to
     * {@link ArrayList}.
     *
     * @return an {@link ArrayList} of all the {@link CombatTeam} objects in the {@code combatTeams} {@link Hashtable}
     */
    public ArrayList<CombatTeam> getAllCombatTeams() {
        // This call allows us to utilize the self-sanitizing feature of
        // getCombatTeamsTable(),
        // without needing to directly include the code here, too.
        combatTeams = getCombatTeamsTable();

        return combatTeams.values()
                     .stream()
                     .filter(l -> forceIds.containsKey(l.getForceId()))
                     .collect(Collectors.toCollection(ArrayList::new));
    }

    public void setShoppingList(ShoppingList sl) {
        shoppingList = sl;
    }

    public ShoppingList getShoppingList() {
        return shoppingList;
    }

    // region Markets
    public PersonnelMarket getPersonnelMarket() {
        return personnelMarket;
    }

    public void setPersonnelMarket(final PersonnelMarket personnelMarket) {
        this.personnelMarket = personnelMarket;
    }

    public AbstractContractMarket getContractMarket() {
        return contractMarket;
    }

    public void setContractMarket(final AbstractContractMarket contractMarket) {
        this.contractMarket = contractMarket;
    }

    public AbstractUnitMarket getUnitMarket() {
        return unitMarket;
    }

    public void setUnitMarket(final AbstractUnitMarket unitMarket) {
        this.unitMarket = unitMarket;
    }

    public NewPersonnelMarket getNewPersonnelMarket() {
        return newPersonnelMarket;
    }

    public void setNewPersonnelMarket(final NewPersonnelMarket newPersonnelMarket) {
        this.newPersonnelMarket = newPersonnelMarket;
    }
    // endregion Markets

    // region Personnel Modules
    public void resetRandomDeath() {
        this.randomDeath = new RandomDeath(this);
    }

    public AbstractDivorce getDivorce() {
        return divorce;
    }

    public void setDivorce(final AbstractDivorce divorce) {
        this.divorce = divorce;
    }

    public AbstractMarriage getMarriage() {
        return marriage;
    }

    public void setMarriage(final AbstractMarriage marriage) {
        this.marriage = marriage;
    }

    public AbstractProcreation getProcreation() {
        return procreation;
    }

    public void setProcreation(final AbstractProcreation procreation) {
        this.procreation = procreation;
    }
    // endregion Personnel Modules

    public void setRetirementDefectionTracker(RetirementDefectionTracker rdt) {
        retirementDefectionTracker = rdt;
    }

    public RetirementDefectionTracker getRetirementDefectionTracker() {
        return retirementDefectionTracker;
    }

    /**
     * Sets the list of personnel who have advanced in experience points (XP) via vocational xp.
     *
     * @param personnelWhoAdvancedInXP a {@link List} of {@link Person} objects representing personnel who have gained
     *                                 XP.
     */
    public void setPersonnelWhoAdvancedInXP(List<Person> personnelWhoAdvancedInXP) {
        this.personnelWhoAdvancedInXP = personnelWhoAdvancedInXP;
    }

    /**
     * Retrieves the list of personnel who have advanced in experience points (XP) via vocational xp.
     *
     * @return a {@link List} of {@link Person} objects representing personnel who have gained XP.
     */
    public List<Person> getPersonnelWhoAdvancedInXP() {
        return personnelWhoAdvancedInXP;
    }

    /**
     * Initializes the unit generator based on the method chosen in campaignOptions. Called when the unit generator is
     * first used or when the method has been changed in campaignOptions.
     */
    public void initUnitGenerator() {
        if (unitGenerator != null && unitGenerator instanceof RATManager) {
            MekHQ.unregisterHandler(unitGenerator);
        }
        if (campaignOptions.isUseStaticRATs()) {
            RATManager rm = new RATManager();
            while (!RandomUnitGenerator.getInstance().isInitialized()) {
                try {
                    Thread.sleep(50);
                } catch (InterruptedException e) {
                    logger.error("", e);
                }
            }
            rm.setSelectedRATs(campaignOptions.getRATs());
            rm.setIgnoreRatEra(campaignOptions.isIgnoreRATEra());
            unitGenerator = rm;
        } else {
            unitGenerator = new RATGeneratorConnector(getGameYear());
        }
    }

    /**
     * @return - the class responsible for generating random units
     */
    public IUnitGenerator getUnitGenerator() {
        if (unitGenerator == null) {
            initUnitGenerator();
        }
        return unitGenerator;
    }

    public void setAtBEventProcessor(AtBEventProcessor processor) {
        atbEventProcessor = processor;
    }

    public void setAtBConfig(AtBConfiguration config) {
        atbConfig = config;
    }

    public AtBConfiguration getAtBConfig() {
        if (atbConfig == null) {
            atbConfig = AtBConfiguration.loadFromXml();
        }
        return atbConfig;
    }

    // region Ship Search

    /**
     * Sets the date a ship search was started, or null if no search is in progress.
     */
    public void setShipSearchStart(@Nullable LocalDate shipSearchStart) {
        this.shipSearchStart = shipSearchStart;
    }

    /**
     * @return The date a ship search was started, or null if none is in progress.
     */
    public LocalDate getShipSearchStart() {
        return shipSearchStart;
    }

    /**
     * Sets the lookup name of the available ship, or null if none were found.
     */
    public void setShipSearchResult(@Nullable String result) {
        shipSearchResult = result;
    }

    /**
     * @return The lookup name of the available ship, or null if none is available
     */
    public String getShipSearchResult() {
        return shipSearchResult;
    }

    /**
     * @return The date the ship is no longer available, if there is one.
     */
    public LocalDate getShipSearchExpiration() {
        return shipSearchExpiration;
    }

    public void setShipSearchExpiration(LocalDate shipSearchExpiration) {
        this.shipSearchExpiration = shipSearchExpiration;
    }

    /**
     * Sets the unit type to search for.
     */
    public void setShipSearchType(int unitType) {
        shipSearchType = unitType;
    }

    public void startShipSearch(int unitType) {
        setShipSearchStart(getLocalDate());
        setShipSearchType(unitType);
    }

    private void processShipSearch() {
        if (getShipSearchStart() == null) {
            return;
        }

        StringBuilder report = new StringBuilder();
        if (getFinances().debit(TransactionType.UNIT_PURCHASE,
              getLocalDate(),
              getAtBConfig().shipSearchCostPerWeek(),
              "Ship Search")) {
            report.append(getAtBConfig().shipSearchCostPerWeek().toAmountAndSymbolString())
                  .append(" deducted for ship search.");
        } else {
            addReport("<font color=" +
                            ReportingUtilities.getNegativeColor() +
                            ">Insufficient funds for ship search.</font>");
            setShipSearchStart(null);
            return;
        }

        long numDays = ChronoUnit.DAYS.between(getShipSearchStart(), getLocalDate());
        if (numDays > 21) {
            int roll = d6(2);
            TargetRoll target = getAtBConfig().shipSearchTargetRoll(shipSearchType, this);
            setShipSearchStart(null);
            report.append("<br/>Ship search target: ").append(target.getValueAsString()).append(" roll: ").append(roll);
            // TODO : mos zero should make ship available on retainer
            if (roll >= target.getValue()) {
                report.append("<br/>Search successful. ");

                MekSummary ms = getUnitGenerator().generate(getFaction().getShortName(),
                      shipSearchType,
                      -1,
                      getGameYear(),
                      getAtBUnitRatingMod());

                if (ms == null) {
                    ms = getAtBConfig().findShip(shipSearchType);
                }

                if (ms != null) {
                    setShipSearchResult(ms.getName());
                    setShipSearchExpiration(getLocalDate().plusDays(31));
                    report.append(getShipSearchResult())
                          .append(" is available for purchase for ")
                          .append(Money.of(ms.getCost()).toAmountAndSymbolString())
                          .append(" until ")
                          .append(MekHQ.getMHQOptions().getDisplayFormattedDate(getShipSearchExpiration()));
                } else {
                    report.append(" <font color=")
                          .append(ReportingUtilities.getNegativeColor())
                          .append(">Could not determine ship type.</font>");
                }
            } else {
                report.append("<br/>Ship search unsuccessful.");
            }
        }
        addReport(report.toString());
    }

    public void purchaseShipSearchResult() {
        MekSummary ms = MekSummaryCache.getInstance().getMek(getShipSearchResult());
        if (ms == null) {
            logger.error("Cannot find entry for {}", getShipSearchResult());
            return;
        }

        Money cost = Money.of(ms.getCost());

        if (getFunds().isLessThan(cost)) {
            addReport("<font color='" +
                            ReportingUtilities.getNegativeColor() +
                            "'><b> You cannot afford this unit. Transaction cancelled</b>.</font>");
            return;
        }

        MekFileParser mekFileParser;

        try {
            mekFileParser = new MekFileParser(ms.getSourceFile(), ms.getEntryName());
        } catch (Exception ex) {
            logger.error("Unable to load unit: {}", ms.getEntryName(), ex);
            return;
        }

        Entity en = mekFileParser.getEntity();

        int transitDays = getCampaignOptions().isInstantUnitMarketDelivery() ?
                                0 :
                                calculatePartTransitTime(en.calcYearAvailability(getGameYear(),
                                      useClanTechBase(),
                                      getTechFaction()));

        getFinances().debit(TransactionType.UNIT_PURCHASE, getLocalDate(), cost, "Purchased " + en.getShortName());
        PartQuality quality = PartQuality.QUALITY_D;

        if (campaignOptions.isUseRandomUnitQualities()) {
            quality = Unit.getRandomUnitQuality(0);
        }

        addNewUnit(en, true, transitDays, quality);

        if (!getCampaignOptions().isInstantUnitMarketDelivery()) {
            addReport("<font color='" +
                            ReportingUtilities.getPositiveColor() +
                            "'>Unit will be delivered in " +
                            transitDays +
                            " days.</font>");
        }
        setShipSearchResult(null);
        setShipSearchExpiration(null);
    }
    // endregion Ship Search

    /**
     * Process retirements for retired personnel, if any.
     *
     * @param totalPayout     The total retirement payout.
     * @param unitAssignments List of unit assignments.
     *
     * @return False if there were payments AND they were unable to be processed, true otherwise.
     */
    public boolean applyRetirement(Money totalPayout, Map<UUID, UUID> unitAssignments) {
        turnoverRetirementInformation.clear();

        if ((totalPayout.isPositive()) || (null != getRetirementDefectionTracker().getRetirees())) {
            if (getFinances().debit(TransactionType.PAYOUT, getLocalDate(), totalPayout, "Final Payout")) {
                for (UUID pid : getRetirementDefectionTracker().getRetirees()) {
                    Person person = getPerson(pid);
                    boolean wasKilled = getRetirementDefectionTracker().getPayout(pid).isWasKilled();
                    boolean wasSacked = getRetirementDefectionTracker().getPayout(pid).isWasSacked();

                    if ((!wasKilled) && (!wasSacked)) {
                        if (!person.getPermanentInjuries().isEmpty()) {
                            person.changeStatus(this, getLocalDate(), PersonnelStatus.RETIRED);
                        }
                        if (isBreakingContract(person,
                              getLocalDate(),
                              getCampaignOptions().getServiceContractDuration())) {
                            if (!getActiveContracts().isEmpty()) {
                                int roll = randomInt(20);

                                if (roll == 0) {
                                    person.changeStatus(this, getLocalDate(), PersonnelStatus.DEFECTED);
                                }
                            } else {
                                person.changeStatus(this, getLocalDate(), PersonnelStatus.RESIGNED);
                            }
                        } else if (person.getAge(getLocalDate()) >= 50) {
                            person.changeStatus(this, getLocalDate(), PersonnelStatus.RETIRED);
                        } else {
                            person.changeStatus(this, getLocalDate(), PersonnelStatus.RESIGNED);
                        }
                    }

                    if (!person.getStatus().isActive()) {
                        turnoverRetirementInformation.add(String.format(person.getStatus().getReportText(),
                              person.getHyperlinkedFullTitle()));
                    }

                    if (wasSacked) {
                        if (person.getPermanentInjuries().isEmpty()) {
                            person.changeStatus(this, getLocalDate(), PersonnelStatus.SACKED);
                        } else {
                            person.changeStatus(this, getLocalDate(), PersonnelStatus.RETIRED);
                        }
                    }

                    // civilian spouses follow their partner in departing
                    Person spouse = person.getGenealogy().getSpouse();

                    if ((spouse != null) && (spouse.getPrimaryRole().isCivilian())) {
                        addReport(spouse.getHyperlinkedFullTitle() +
                                        ' ' +
                                        resources.getString("turnoverJointDeparture.text"));
                        spouse.changeStatus(this, getLocalDate(), PersonnelStatus.LEFT);

                        turnoverRetirementInformation.add(spouse.getHyperlinkedFullTitle() +
                                                                ' ' +
                                                                resources.getString("turnoverJointDeparture.text"));
                    }

                    // non-civilian spouses may divorce the remaining partner
                    if ((person.getAge(getLocalDate()) >= 50) && (!campaignOptions.getRandomDivorceMethod().isNone())) {
                        if ((spouse != null) && (spouse.isDivorceable()) && (!spouse.getPrimaryRole().isCivilian())) {
                            if ((person.getStatus().isDefected()) || (randomInt(6) == 0)) {
                                getDivorce().divorce(this, getLocalDate(), person, SplittingSurnameStyle.WEIGHTED);

                                turnoverRetirementInformation.add(String.format(resources.getString("divorce.text"),
                                      person.getHyperlinkedFullTitle(),
                                      spouse.getHyperlinkedFullTitle()));
                            }
                        }
                    }

                    // This ensures children have a chance of following their parent into departure
                    // This needs to be after spouses, to ensure joint-departure spouses are
                    // factored in
                    for (Person child : person.getGenealogy().getChildren()) {
                        if ((child.isChild(getLocalDate())) && (!child.getStatus().isDepartedUnit())) {
                            boolean hasRemainingParent = child.getGenealogy()
                                                               .getParents()
                                                               .stream()
                                                               .anyMatch(parent -> (!parent.getStatus()
                                                                                           .isDepartedUnit()) &&
                                                                                         (!parent.getStatus()
                                                                                                 .isAbsent()));

                            // if there is a remaining parent, there is a 50/50 chance the child departs
                            if ((hasRemainingParent) && (randomInt(2) == 0)) {
                                addReport(child.getHyperlinkedFullTitle() +
                                                ' ' +
                                                resources.getString("turnoverJointDepartureChild.text"));
                                child.changeStatus(this, getLocalDate(), PersonnelStatus.LEFT);

                                turnoverRetirementInformation.add(child.getHyperlinkedFullTitle() +
                                                                        ' ' +
                                                                        resources.getString(
                                                                              "turnoverJointDepartureChild.text"));
                            }

                            // if there is no remaining parent, the child will always depart, unless the
                            // parents are dead
                            if ((!hasRemainingParent) && (child.getGenealogy().hasLivingParents())) {
                                addReport(child.getHyperlinkedFullTitle() +
                                                ' ' +
                                                resources.getString("turnoverJointDepartureChild.text"));
                                child.changeStatus(this, getLocalDate(), PersonnelStatus.LEFT);

                                turnoverRetirementInformation.add(child.getHyperlinkedFullTitle() +
                                                                        ' ' +
                                                                        resources.getString(
                                                                              "turnoverJointDepartureChild.text"));
                            } else if (!child.getGenealogy().hasLivingParents()) {
                                addReport(child.getHyperlinkedFullTitle() + ' ' + resources.getString("orphaned.text"));

                                turnoverRetirementInformation.add(child.getHyperlinkedFullTitle() +
                                                                        ' ' +
                                                                        resources.getString("orphaned.text"));
                                ServiceLogger.orphaned(person, getLocalDate());
                            }
                        }
                    }

                    if (unitAssignments.containsKey(pid)) {
                        removeUnit(unitAssignments.get(pid));
                    }
                }
                getRetirementDefectionTracker().resolveAllContracts();
                return true;
            }
        } else {
            addReport("<font color='" +
                            ReportingUtilities.getNegativeColor() +
                            "'>You cannot afford to make the final payments.</font>");
            return false;
        }

        return true;
    }

    public CampaignSummary getCampaignSummary() {
        return campaignSummary;
    }

    public News getNews() {
        return news;
    }

    /**
     * Add force to an existing superforce. This method will also assign the force an id and place it in the forceId
     * hash
     *
     * @param force      - the Force to add
     * @param superForce - the superforce to add the new force to
     */
    public void addForce(Force force, Force superForce) {
        int id = lastForceId + 1;
        force.setId(id);
        superForce.addSubForce(force, true);
        force.setScenarioId(superForce.getScenarioId(), this);
        forceIds.put(id, force);
        lastForceId = id;

        force.updateCommander(this);

        if (campaignOptions.isUseAtB()) {
            recalculateCombatTeams(this);
        }
    }

    public void moveForce(Force force, Force superForce) {
        Force parentForce = force.getParentForce();

        if (null != parentForce) {
            parentForce.removeSubForce(force.getId());
        }

        superForce.addSubForce(force, true);
        force.setScenarioId(superForce.getScenarioId(), this);

        // repopulate formation levels across the TO&E
        Force.populateFormationLevelsFromOrigin(this);
    }

    /**
     * This is used by the XML loader. The id should already be set for this force so don't increment
     *
     * @param force Force to add
     */
    public void importForce(Force force) {
        lastForceId = max(lastForceId, force.getId());
        forceIds.put(force.getId(), force);
    }

    /**
     * This is used by the XML loader. The id should already be set for this scenario so don't increment
     *
     * @param scenario Scenario to Add.
     */
    public void importScenario(Scenario scenario) {
        lastScenarioId = max(lastScenarioId, scenario.getId());
        scenarios.put(scenario.getId(), scenario);
    }

    public void addUnitToForce(final @Nullable Unit unit, final Force force) {
        addUnitToForce(unit, force.getId());
    }

    /**
     * Add unit to an existing force. This method will also assign that force's id to the unit.
     *
     * @param unit Unit to add to the existing force.
     * @param id   Force ID to add unit to
     */
    public void addUnitToForce(@Nullable Unit unit, int id) {
        if (unit == null) {
            return;
        }

        Force force = forceIds.get(id);
        Force prevForce = forceIds.get(unit.getForceId());
        boolean useTransfers = false;
        boolean transferLog = !getCampaignOptions().isUseTransfers();

        if (null != prevForce) {
            if (null != prevForce.getTechID()) {
                unit.removeTech();
            }
            // We log removal if we don't use transfers or if it can't be assigned to a new
            // force
            prevForce.removeUnit(this, unit.getId(), transferLog || (force == null));
            useTransfers = !transferLog;
            MekHQ.triggerEvent(new OrganizationChangedEvent(this, prevForce, unit));
        }

        if (null != force) {
            unit.setForceId(id);
            unit.setScenarioId(force.getScenarioId());
            if (null != force.getTechID()) {
                Person forceTech = getPerson(force.getTechID());
                if (forceTech.canTech(unit.getEntity())) {
                    if (null != unit.getTech()) {
                        unit.removeTech();
                    }

                    unit.setTech(forceTech);
                } else {
                    String cantTech = forceTech.getFullName() +
                                            " cannot maintain " +
                                            unit.getName() +
                                            '\n' +
                                            "You will need to assign a tech manually.";
                    JOptionPane.showMessageDialog(null, cantTech, "Warning", JOptionPane.WARNING_MESSAGE);
                }
            }
            force.addUnit(this, unit.getId(), useTransfers, prevForce);
            MekHQ.triggerEvent(new OrganizationChangedEvent(this, force, unit));
        }

        if (campaignOptions.isUseAtB()) {
            recalculateCombatTeams(this);
        }
    }

    /**
     * Adds force and all its sub-forces to the Combat Teams table
     */
    private void addAllCombatTeams(Force force) {
        recalculateCombatTeams(this);

        for (Force subForce : force.getSubForces()) {
            addAllCombatTeams(subForce);
        }
    }

    // region Missions/Contracts

    /**
     * Add a mission to the campaign
     *
     * @param mission The mission to be added
     */
    public void addMission(Mission mission) {
        int missionID = lastMissionId + 1;
        mission.setId(missionID);
        missions.put(missionID, mission);
        lastMissionId = missionID;
        MekHQ.triggerEvent(new MissionNewEvent(mission));
    }

    /**
     * Imports a {@link Mission} into a campaign.
     *
     * @param mission Mission to import into the campaign.
     */
    public void importMission(final Mission mission) {
        mission.getScenarios().forEach(this::importScenario);
        addMissionWithoutId(mission);
        StratconContractInitializer.restoreTransientStratconInformation(mission, this);
    }

    private void addMissionWithoutId(Mission m) {
        lastMissionId = max(lastMissionId, m.getId());
        missions.put(m.getId(), m);
        MekHQ.triggerEvent(new MissionNewEvent(m));
    }

    /**
     * @param id the mission's id
     *
     * @return the mission in question
     */
    public @Nullable Mission getMission(int id) {
        return missions.get(id);
    }

    /**
     * @return an <code>Collection</code> of missions in the campaign
     */
    public Collection<Mission> getMissions() {
        return missions.values();
    }

    /**
     * @return missions List sorted with complete missions at the bottom
     */
    public List<Mission> getSortedMissions() {
        return getMissions().stream()
                     .sorted(Comparator.comparing(Mission::getStatus)
                                   .thenComparing(m -> (m instanceof Contract) ?
                                                             ((Contract) m).getStartDate() :
                                                             LocalDate.now()))
                     .collect(Collectors.toList());
    }

    public List<Mission> getActiveMissions(final boolean excludeEndDateCheck) {
        return getMissions().stream()
                     .filter(m -> m.isActiveOn(getLocalDate(), excludeEndDateCheck))
                     .collect(Collectors.toList());
    }

    public List<Mission> getCompletedMissions() {
        return getMissions().stream().filter(m -> m.getStatus().isCompleted()).collect(Collectors.toList());
    }

    /**
     * Retrieves a list of currently active contracts.
     *
     * <p>This method is a shorthand for {@link #getActiveContracts(boolean)} with {@code includeFutureContracts}
     * set to {@code false}. It fetches all contracts from the list of missions and filters them for those that are
     * currently active on the current local date.</p>
     *
     * @return A list of {@link Contract} objects that are currently active.
     */
    public List<Contract> getActiveContracts() {
        return getActiveContracts(false);
    }

    /**
     * Retrieves a list of active contracts, with an option to include future contracts.
     *
     * <p>This method iterates through all missions and checks if they are instances of {@link Contract}.
     * If so, it filters them based on their active status, as determined by the
     * {@link Contract#isActiveOn(LocalDate, boolean)} method.</p>
     *
     * @param includeFutureContracts If {@code true}, contracts that are scheduled to start in the future will also be
     *                               included in the final result. If {@code false}, only contracts active on the
     *                               current local date are included.
     *
     * @return A list of {@link Contract} objects that match the active criteria.
     */
    public List<Contract> getActiveContracts(boolean includeFutureContracts) {
        List<Contract> activeContracts = new ArrayList<>();

        for (Mission mission : getMissions()) {
            // Skip if the mission is not a Contract
            if (!(mission instanceof Contract contract)) {
                continue;
            }

            if (contract.isActiveOn(getLocalDate(), includeFutureContracts)) {
                activeContracts.add(contract);
            }
        }

        return activeContracts;
    }

    /**
     * Retrieves a list of future contracts.
     *
     * <p>This method fetches all missions and checks if they are instances of {@link Contract}. It filters the
     * contracts where the start date is after the current day.</p>
     *
     * @return A list of {@link Contract} objects whose start dates are in the future.
     */
    public List<Contract> getFutureContracts() {
        List<Contract> activeContracts = new ArrayList<>();

        for (Mission mission : getMissions()) {
            // Skip if the mission is not a Contract
            if (!(mission instanceof Contract contract)) {
                continue;
            }

            if (contract.getStartDate().isAfter(currentDay)) {
                activeContracts.add(contract);
            }
        }

        return activeContracts;
    }

    public List<AtBContract> getAtBContracts() {
        return getMissions().stream()
                     .filter(c -> c instanceof AtBContract)
                     .map(c -> (AtBContract) c)
                     .collect(Collectors.toList());
    }

    /**
     * Determines whether there is an active AtB (Against the Bot) contract. This method checks if there are contracts
     * currently active. Optionally, it can also consider future contracts that have been accepted but have not yet
     * started.
     *
     * @param includeFutureContracts a boolean indicating whether contracts that have been accepted but have not yet
     *                               started should also be considered as active.
     *
     * @return {@code true} if there is any currently active AtB contract, or if {@code includeFutureContracts} is
     *       {@code true} and there are future contracts starting after the current date. Otherwise, {@code false}.
     *
     * @see #hasFutureAtBContract()
     */
    public boolean hasActiveAtBContract(boolean includeFutureContracts) {
        if (!getActiveAtBContracts().isEmpty()) {
            return true;
        }

        if (includeFutureContracts) {
            return hasFutureAtBContract();
        }

        return false;
    }

    /**
     * Checks if there is at least one active AtB (Against the Bot) contract, using the default search parameters.
     *
     * @return {@code true} if an active AtB contract exists; {@code false} otherwise
     *
     * @author Illiani
     * @since 0.50.06
     */
    public boolean hasActiveAtBContract() {
        return hasActiveAtBContract(false);
    }

    /**
     * Determines whether there are any future AtB (Against the Bot) contracts. A future contract is defined as a
     * contract that has been accepted but has a start date later than the current day.
     *
     * @return true if there is at least one future AtB contract (accepted but starting after the current date).
     *       Otherwise, false.
     */
    public boolean hasFutureAtBContract() {
        List<AtBContract> contracts = getAtBContracts();

        for (AtBContract contract : contracts) {
            // This catches any contracts that have been accepted, but haven't yet started
            if (contract.getStartDate().isAfter(currentDay)) {
                return true;
            }
        }

        return false;
    }

    public List<AtBContract> getActiveAtBContracts() {
        return getActiveAtBContracts(false);
    }

    public List<AtBContract> getActiveAtBContracts(boolean excludeEndDateCheck) {
        return getMissions().stream()
                     .filter(c -> (c instanceof AtBContract) && c.isActiveOn(getLocalDate(), excludeEndDateCheck))
                     .map(c -> (AtBContract) c)
                     .collect(Collectors.toList());
    }

    public List<AtBContract> getCompletedAtBContracts() {
        return getMissions().stream()
                     .filter(c -> (c instanceof AtBContract) && c.getStatus().isCompleted())
                     .map(c -> (AtBContract) c)
                     .collect(Collectors.toList());
    }

    /**
     * @return whether the current campaign has an active contract for the current date
     */
    public boolean hasActiveContract() {
        return hasActiveContract;
    }

    /**
     * This is used to check if the current campaign has one or more active contacts, and sets the value of
     * hasActiveContract based on that check. This value should not be set elsewhere
     */
    public void setHasActiveContract() {
        hasActiveContract = getMissions().stream()
                                  .anyMatch(c -> (c instanceof Contract) && c.isActiveOn(getLocalDate()));
    }
    // endregion Missions/Contracts

    /**
     * Adds scenario to existing mission, generating a report.
     */
    public void addScenario(Scenario s, Mission m) {
        addScenario(s, m, false);
    }

    /**
     * Add scenario to an existing mission. This method will also assign the scenario an id, provided that it is a new
     * scenario. It then adds the scenario to the scenarioId hash.
     * <p>
     * Scenarios with previously set ids can be sent to this mission, allowing one to remove and then re-add scenarios
     * if needed. This functionality is used in the
     * <code>AtBScenarioFactory</code> class in method
     * <code>createScenariosForNewWeek</code> to
     * ensure that scenarios are generated properly.
     *
     * @param s              - the Scenario to add
     * @param m              - the mission to add the new scenario to
     * @param suppressReport - whether to suppress the campaign report
     */
    public void addScenario(Scenario s, Mission m, boolean suppressReport) {
        final boolean newScenario = s.getId() == Scenario.S_DEFAULT_ID;
        final int id = newScenario ? ++lastScenarioId : s.getId();
        s.setId(id);
        m.addScenario(s);
        scenarios.put(id, s);

        if (newScenario && !suppressReport) {
            addReport(MessageFormat.format(resources.getString("newAtBScenario.format"),
                  s.getHyperlinkedName(),
                  MekHQ.getMHQOptions().getDisplayFormattedDate(s.getDate())));
        }

        MekHQ.triggerEvent(new ScenarioNewEvent(s));
    }

    public Scenario getScenario(int id) {
        return scenarios.get(id);
    }

    public Collection<Scenario> getScenarios() {
        return scenarios.values();
    }

    public void setLocation(CurrentLocation l) {
        location = l;
    }

    /**
     * Moves immediately to a {@link PlanetarySystem}.
     *
     * @param s The {@link PlanetarySystem} the campaign has been moved to.
     */
    public void moveToPlanetarySystem(PlanetarySystem s) {
        setLocation(new CurrentLocation(s, 0.0));
        MekHQ.triggerEvent(new LocationChangedEvent(getLocation(), false));
    }

    public CurrentLocation getLocation() {
        return location;
    }

    /**
     * Imports a {@link Unit} into a campaign.
     *
     * @param unit A {@link Unit} to import into the campaign.
     */
    public void importUnit(Unit unit) {
        Objects.requireNonNull(unit);

        logger.debug("Importing unit: ({}): {}", unit.getId(), unit.getName());

        getHangar().addUnit(unit);

        checkDuplicateNamesDuringAdd(unit.getEntity());

        // Assign an entity ID to our new unit
        if (Entity.NONE == unit.getEntity().getId()) {
            unit.getEntity().setId(game.getNextEntityId());
        }

        // Entity should exist before we initialize transport space
        game.addEntity(unit.getEntity());

        unit.initializeAllTransportSpace();

        if (!unit.isMothballed()) {
            for (CampaignTransportType campaignTransportType : CampaignTransportType.values()) {
                if (!unit.getTransportCapabilities(campaignTransportType).isEmpty()) {
                    addCampaignTransport(campaignTransportType, unit);
                }
            }
        }

    }

    /**
     * Adds a transport (Unit) to the list specified transporters map. This transporters map is used to store
     * transports, the kinds of transporters they have, and their remaining capacity. The transporters map is meant to
     * be utilized by the GUI.
     *
     * @param campaignTransportType Transport Type (enum) we're adding to
     * @param unit                  unit with transport capabilities
     *
     * @see CampaignTransporterMap
     */
    public void addCampaignTransport(CampaignTransportType campaignTransportType, Unit unit) {
        if (campaignTransportType.isShipTransport()) {
            shipTransporters.addTransporter(unit);
        } else if (campaignTransportType.isTacticalTransport()) {
            tacticalTransporters.addTransporter(unit);
        } else if (campaignTransportType.isTowTransport()) {
            towTransporters.addTransporter(unit);
        }
    }

    /**
     * This will update the transport in the transports list with current capacities. When a unit is added or removed
     * from a transport, that information needs updated in the campaign transport map. This method will update the map
     * for every {@code CampaignTransportType} for the given transport.
     *
     * @param transport Unit
     *
     * @see Campaign#updateTransportInTransports(CampaignTransportType, Unit)
     */
    public void updateTransportInTransports(Unit transport) {
        for (CampaignTransportType campaignTransportType : CampaignTransportType.values()) {
            updateTransportInTransports(campaignTransportType, transport);
        }
    }

    /**
     * This will update the transport in the transports list with current capacities. When a unit is added or removed
     * from a transport, that information needs updated in the campaign transport map. This method takes the
     * CampaignTransportType and transport as inputs and updates the map with the current capacities of the transport.
     *
     * @param campaignTransportType type (Enum) of TransportedUnitsSummary we're interested in
     * @param transport             Unit
     */
    public void updateTransportInTransports(CampaignTransportType campaignTransportType, Unit transport) {
        Objects.requireNonNull(getCampaignTransporterMap(campaignTransportType))
              .updateTransportInTransporterMap(transport);
    }

    /**
     * Deletes an entry from the list of specified list of transports. This gets updated when the transport should no
     * longer be in the CampaignTransporterMap, such as when Transport is mothballed or removed from the campaign.
     *
     * @param campaignTransportType Transport Type (enum) we're checking
     * @param unit                  - The ship we want to remove from this Set
     *
     * @see CampaignTransporterMap
     */
    public void removeCampaignTransporter(CampaignTransportType campaignTransportType, Unit unit) {
        if (campaignTransportType.isShipTransport()) {
            shipTransporters.removeTransport(unit);
        } else if (campaignTransportType.isTacticalTransport()) {
            tacticalTransporters.removeTransport(unit);
        } else if (campaignTransportType.isTowTransport()) {
            towTransporters.removeTransport(unit);
        }
    }

    /**
     * This is for adding a TestUnit that was previously created and had parts added to it. We need to do the normal
     * stuff, but we also need to take the existing parts and add them to the campaign.
     *
     * @param testUnit TestUnit to add.
     */
    public void addTestUnit(TestUnit testUnit) {
        // we really just want the entity and the parts so let's just wrap that around a new unit.
        Unit unit = new Unit(testUnit.getEntity(), this);
        getHangar().addUnit(unit);

        // we decided we like the test unit so much we are going to keep it
        unit.getEntity().setOwner(player);
        unit.getEntity().setGame(game);
        unit.getEntity().setExternalIdAsString(unit.getId().toString());
        unit.setMaintenanceMultiplier(getCampaignOptions().getDefaultMaintenanceTime());

        // now lets grab the parts from the test unit and set them up with this unit
        for (Part p : testUnit.getParts()) {
            unit.addPart(p);
            getQuartermaster().addPart(p, 0);
        }

        unit.resetPilotAndEntity();

        if (!unit.isRepairable()) {
            unit.setSalvage(true);
        }

        // Assign an entity ID to our new unit
        if (Entity.NONE == unit.getEntity().getId()) {
            unit.getEntity().setId(game.getNextEntityId());
        }
        game.addEntity(unit.getEntity());

        checkDuplicateNamesDuringAdd(unit.getEntity());
        addReport(unit.getHyperlinkedName() + " has been added to the unit roster.");
    }

    /**
     * Add a new unit to the campaign and set its quality to D.
     *
     * @param en             An <code>Entity</code> object that the new unit will be wrapped around
     * @param allowNewPilots A boolean indicating whether to add new pilots for the unit
     * @param days           The number of days for the new unit to arrive
     *
     * @return The newly added unit
     */
    public Unit addNewUnit(Entity en, boolean allowNewPilots, int days) {
        return addNewUnit(en, allowNewPilots, days, PartQuality.QUALITY_D);
    }

    /**
     * Add a new unit to the campaign and set its quality.
     *
     * @param en             An <code>Entity</code> object that the new unit will be wrapped around
     * @param allowNewPilots A boolean indicating whether to add new pilots for the unit
     * @param days           The number of days for the new unit to arrive
     * @param quality        The quality of the new unit (0-5)
     *
     * @return The newly added unit
     *
     * @throws IllegalArgumentException If the quality is not within the valid range (0-5)
     */
    public Unit addNewUnit(Entity en, boolean allowNewPilots, int days, PartQuality quality) {
        Unit unit = new Unit(en, this);
        unit.setMaintenanceMultiplier(getCampaignOptions().getDefaultMaintenanceTime());
        getHangar().addUnit(unit);

        // reset the game object
        en.setOwner(player);
        en.setGame(game);
        en.setExternalIdAsString(unit.getId().toString());

        // Added to avoid the 'default force bug' when calculating cargo
        removeUnitFromForce(unit);

        unit.initializeParts(true);
        unit.runDiagnostic(false);
        if (!unit.isRepairable()) {
            unit.setSalvage(true);
        }

        unit.setDaysToArrival(days);

        if (days > 0) {
            unit.setMothballed(campaignOptions.isMothballUnitMarketDeliveries());
        }

        if (allowNewPilots) {
            Map<CrewType, Collection<Person>> newCrew = Utilities.genRandomCrewWithCombinedSkill(this,
                  unit,
                  getFaction().getShortName());
            newCrew.forEach((type, personnel) -> personnel.forEach(p -> type.getAddMethod().accept(unit, p)));
        }

        unit.resetPilotAndEntity();

        unit.setQuality(quality);

        // Assign an entity ID to our new unit
        if (Entity.NONE == en.getId()) {
            en.setId(game.getNextEntityId());
        }
        game.addEntity(en);

        unit.initializeAllTransportSpace();

        if (!unit.isMothballed()) {
            for (CampaignTransportType campaignTransportType : CampaignTransportType.values()) {
                if (!unit.getTransportCapabilities(campaignTransportType).isEmpty()) {
                    addCampaignTransport(campaignTransportType, unit);
                }
            }
        }

        checkDuplicateNamesDuringAdd(en);
        addReport(unit.getHyperlinkedName() + " has been added to the unit roster.");
        MekHQ.triggerEvent(new UnitNewEvent(unit));

        return unit;
    }

    /**
     * @return the current hangar containing the player's units.
     */
    public Hangar getHangar() {
        return units;
    }

    /**
     * Gets statistics related to units in the hangar.
     */
    public HangarStatistics getHangarStatistics() {
        return new HangarStatistics(getHangar());
    }

    /**
     * Gets statistics related to cargo in the hangar.
     */
    public CargoStatistics getCargoStatistics() {
        return new CargoStatistics(this);
    }

    public Collection<Unit> getUnits() {
        return getHangar().getUnits();
    }

    /**
     * Retrieves a collection of units that are not mothballed or being salvaged.
     *
     * @return a collection of active units
     */
    public Collection<Unit> getActiveUnits() {
        return getHangar().getUnits().stream().filter(unit -> !unit.isMothballed() && !unit.isSalvage()).toList();
    }

    public List<Entity> getEntities() {
        return getUnits().stream().map(Unit::getEntity).collect(Collectors.toList());
    }

    public Unit getUnit(UUID id) {
        return getHangar().getUnit(id);
    }

    // region Personnel
    // region Person Creation

    /**
     * Creates a new dependent with given gender. The origin faction and planet are set to null.
     *
     * @param gender The {@link Gender} of the new dependent.
     *
     * @return Return a {@link Person} object representing the new dependent.
     */
    public Person newDependent(Gender gender) {
        return newDependent(gender, null, null);
    }

    /**
     * Creates a new dependent with the given gender, origin faction, and origin planet.
     *
     * @param gender        The {@link Gender} of the new dependent.
     * @param originFaction The {@link Faction} that represents the origin faction for the new dependent. This can be
     *                      null, suggesting the faction will be chosen based on campaign options.
     * @param originPlanet  The {@link Planet} that represents the origin planet for the new dependent. This can be
     *                      null, suggesting the planet will be chosen based on campaign options.
     *
     * @return Return a {@link Person} object representing the new dependent.
     */
    public Person newDependent(Gender gender, @Nullable Faction originFaction, @Nullable Planet originPlanet) {
        PersonnelRole civilianProfession = PersonnelRole.MISCELLANEOUS_JOB;

        int dependentProfessionDieSize = campaignOptions.getDependentProfessionDieSize();
        if (dependentProfessionDieSize == 0 || randomInt(dependentProfessionDieSize) == 0) {
            civilianProfession = PersonnelRole.DEPENDENT;
        }

        int civilianProfessionDieSize = campaignOptions.getCivilianProfessionDieSize();
        if (civilianProfessionDieSize > 0) { // A value of 0 denotes that this system has been disabled
            if (randomInt(civilianProfessionDieSize) == 0) {
                List<PersonnelRole> civilianRoles = PersonnelRole.getCivilianRolesExceptNone();
                civilianProfession = ObjectUtility.getRandomItem(civilianRoles);
            }
        }

        // When a character is generated we include age checks to ensure they're old enough for the profession
        // chosen, so we don't need to include age-checks here.

        return newPerson(civilianProfession,
              PersonnelRole.NONE,
              new DefaultFactionSelector(getCampaignOptions().getRandomOriginOptions(), originFaction),
              new DefaultPlanetSelector(getCampaignOptions().getRandomOriginOptions(), originPlanet),
              gender);
    }

    /**
     * Generate a new Person of the given role using whatever randomization options have been given in the
     * CampaignOptions
     *
     * @param role The primary role
     *
     * @return A new {@link Person}.
     */
    public Person newPerson(final PersonnelRole role) {
        return newPerson(role, PersonnelRole.NONE);
    }

    /**
     * Generate a new Person of the given role using whatever randomization options have been given in the
     * CampaignOptions
     *
     * @param primaryRole   The primary role
     * @param secondaryRole A secondary role
     *
     * @return A new {@link Person}.
     */
    public Person newPerson(final PersonnelRole primaryRole, final PersonnelRole secondaryRole) {
        return newPerson(primaryRole, secondaryRole, getFactionSelector(), getPlanetSelector(), Gender.RANDOMIZE);
    }

    /**
     * Generate a new Person of the given role using whatever randomization options have been given in the
     * CampaignOptions
     *
     * @param primaryRole The primary role
     * @param factionCode The code for the faction this person is to be generated from
     * @param gender      The gender of the person to be generated, or a randomize it value
     *
     * @return A new {@link Person}.
     */
    public Person newPerson(final PersonnelRole primaryRole, final String factionCode, final Gender gender) {
        return newPerson(primaryRole,
              PersonnelRole.NONE,
              new DefaultFactionSelector(getCampaignOptions().getRandomOriginOptions(),
                    (factionCode == null) ? null : Factions.getInstance().getFaction(factionCode)),
              getPlanetSelector(),
              gender);
    }

    /**
     * Generate a new Person of the given role using whatever randomization options have been given in the
     * CampaignOptions
     *
     * @param primaryRole     The primary role
     * @param secondaryRole   A secondary role
     * @param factionSelector The faction selector to use for the person.
     * @param planetSelector  The planet selector for the person.
     * @param gender          The gender of the person to be generated, or a randomize it value
     *
     * @return A new {@link Person}.
     */
    public Person newPerson(final PersonnelRole primaryRole, final PersonnelRole secondaryRole,
          final AbstractFactionSelector factionSelector, final AbstractPlanetSelector planetSelector,
          final Gender gender) {
        return newPerson(primaryRole, secondaryRole, getPersonnelGenerator(factionSelector, planetSelector), gender);
    }

    /**
     * Generate a new {@link Person} of the given role, using the supplied {@link AbstractPersonnelGenerator}
     *
     * @param primaryRole        The primary role of the {@link Person}.
     * @param personnelGenerator The {@link AbstractPersonnelGenerator} to use when creating the {@link Person}.
     *
     * @return A new {@link Person} configured using {@code personnelGenerator}.
     */
    public Person newPerson(final PersonnelRole primaryRole, final AbstractPersonnelGenerator personnelGenerator) {
        return newPerson(primaryRole, PersonnelRole.NONE, personnelGenerator, Gender.RANDOMIZE);
    }

    /**
     * Generate a new {@link Person} of the given role, using the supplied {@link AbstractPersonnelGenerator}
     *
     * @param primaryRole        The primary role of the {@link Person}.
     * @param secondaryRole      The secondary role of the {@link Person}.
     * @param personnelGenerator The {@link AbstractPersonnelGenerator} to use when creating the {@link Person}.
     * @param gender             The gender of the person to be generated, or a randomize it value
     *
     * @return A new {@link Person} configured using {@code personnelGenerator}.
     */
    public Person newPerson(final PersonnelRole primaryRole, final PersonnelRole secondaryRole,
          final AbstractPersonnelGenerator personnelGenerator, final Gender gender) {
        final Person person = personnelGenerator.generate(this, primaryRole, secondaryRole, gender);

        // Assign a random portrait after we generate a new person
        if (getCampaignOptions().isUsePortraitForRole(primaryRole)) {
            assignRandomPortraitFor(person);
        }

        return person;
    }

    public Boolean getFieldKitchenWithinCapacity() {
        return fieldKitchenWithinCapacity;
    }
    // endregion Person Creation

    // region Personnel Recruitment

    /**
     * Recruits a person into the campaign roster using their current prisoner status, assuming recruitment is not
     * performed by a game master that recruitment actions should be logged, and the character should be employed.
     *
     * @param person the person to recruit; must not be {@code null}
     *
     * @return {@code true} if recruitment was successful and the person was added or employed; {@code false} otherwise
     *
     * @see #recruitPerson(Person, PrisonerStatus, boolean, boolean, boolean)
     */
    public boolean recruitPerson(Person person) {
        return recruitPerson(person, person.getPrisonerStatus(), false, true, true);
    }

    /**
     * @deprecated use {@link #recruitPerson(Person, boolean, boolean)} instead
     */
    @Deprecated(since = "0.50.06", forRemoval = true)
    public boolean recruitPerson(Person person, boolean gmAdd) {
        return recruitPerson(person, person.getPrisonerStatus(), gmAdd, true);
    }

    /**
     * Recruits a person into the campaign roster using their current prisoner status, allowing specification of both
     * game master and employment flags.
     * <p>
     * This is a convenience overload that enables logging and allows caller to choose whether the person is employed
     * upon recruitment.
     * </p>
     *
     * @param person the person to recruit; must not be {@code null}
     * @param gmAdd  if {@code true}, recruitment is performed by a game master (bypassing funds check)
     * @param employ if {@code true}, the person is marked as employed in the campaign
     *
     * @return {@code true} if recruitment was successful and personnel was added or employed; {@code false} otherwise
     *
     * @see #recruitPerson(Person, PrisonerStatus, boolean, boolean, boolean)
     */
    public boolean recruitPerson(Person person, boolean gmAdd, boolean employ) {
        return recruitPerson(person, person.getPrisonerStatus(), gmAdd, true, employ);
    }

    /**
     * @deprecated use {@link #recruitPerson(Person, PrisonerStatus, boolean)} instead
     */
    @Deprecated(since = "0.50.06", forRemoval = true)
    public boolean recruitPerson(Person person, PrisonerStatus prisonerStatus) {
        return recruitPerson(person, prisonerStatus, false, true);
    }

    /**
     * Recruits a person into the campaign roster with default parameters for game master and logging options.
     * <p>
     * This is a convenience overload that assumes recruitment is not performed by a game master and that recruitment
     * actions should be logged. If successful, the person is marked as employed based on the given flag.
     * </p>
     *
     * @param person         the person to recruit; must not be {@code null}
     * @param prisonerStatus the prison status to assign to the person
     * @param employ         if {@code true}, the person is marked as employed in the campaign
     *
     * @return {@code true} if recruitment was successful and personnel was added or employed; {@code false} otherwise
     *
     * @see #recruitPerson(Person, PrisonerStatus, boolean, boolean, boolean)
     */
    public boolean recruitPerson(Person person, PrisonerStatus prisonerStatus, boolean employ) {
        return recruitPerson(person, prisonerStatus, false, true, employ);
    }

    /**
     * @deprecated use {@link #recruitPerson(Person, PrisonerStatus, boolean, boolean, boolean)} instead.
     */
    @Deprecated(since = "0.50.06", forRemoval = true)
    public boolean recruitPerson(Person person, PrisonerStatus prisonerStatus, boolean gmAdd, boolean log) {
        return recruitPerson(person, prisonerStatus, gmAdd, log, true);
    }

    /**
     * Recruits a person into the campaign roster, handling employment status, prisoner status, finances, logging, and
     * optional relationship simulation.
     *
     * <p>If the {@code employ} parameter is {@code true} and the person is not already employed, this method
     * optionally deducts recruitment costs from campaign finances (unless performed by a game master). The person's
     * status and campaign logs are updated accordingly.</p>
     *
     * <p>If the person is a new recruit, their joining date and personnel entry are initialized, and relationship
     * history may be simulated based on campaign options and role.</p>
     *
     * <p>The method also manages staff role-specific timing pools and can log recruitment events.</p>
     *
     * @param person         the person to recruit; must not be {@code null}
     * @param prisonerStatus the prison status to assign to the person
     * @param gmAdd          if {@code true}, indicates the recruitment is being performed by a game master (bypassing
     *                       funds check)
     * @param log            if {@code true}, a record of the recruitment will be added to campaign logs
     * @param employ         if {@code true}, the person is marked as employed in the campaign
     *
     * @return {@code true} if recruitment was successful and personnel was added or employed; {@code false} on failure
     *       or insufficient funds
     */
    public boolean recruitPerson(Person person, PrisonerStatus prisonerStatus, boolean gmAdd, boolean log,
          boolean employ) {
        if (person == null) {
            logger.warn("A null person was passed into recruitPerson.");
            return false;
        }

        if (employ && !person.isEmployed()) {
            if (getCampaignOptions().isPayForRecruitment() && !gmAdd) {
                if (!getFinances().debit(TransactionType.RECRUITMENT,
                      getLocalDate(),
                      person.getSalary(this).multipliedBy(2),
                      String.format(resources.getString("personnelRecruitmentFinancesReason.text"),
                            person.getFullName()))) {
                    addReport(String.format(resources.getString("personnelRecruitmentInsufficientFunds.text"),
                          ReportingUtilities.getNegativeColor(),
                          person.getFullName()));
                    return false;
                }
            }
        }

        String formerSurname = person.getSurname();

        if (!personnel.containsValue(person)) {
            person.setJoinedCampaign(currentDay);
            personnel.put(person.getId(), person);

            if (getCampaignOptions().isUseSimulatedRelationships()) {
                if ((prisonerStatus.isFree()) &&
                          (!person.getOriginFaction().isClan()) &&
                          // We don't simulate for civilians, otherwise MekHQ will try to simulate the entire
                          // relationship history of everyone the recruit has ever married or birthed. This will
                          // cause a StackOverflow. -- Illiani, May/21/2025
                          (!person.getPrimaryRole().isCivilian())) {
                    simulateRelationshipHistory(person);
                }
            }
        }

        if (employ) {
            person.setEmployed(true);
            if (person.getPrimaryRole().isAstech()) {
                astechPoolMinutes += Person.PRIMARY_ROLE_SUPPORT_TIME;
                astechPoolOvertime += Person.PRIMARY_ROLE_OVERTIME_SUPPORT_TIME;
            } else if (person.getSecondaryRole().isAstech()) {
                astechPoolMinutes += Person.SECONDARY_ROLE_SUPPORT_TIME;
                astechPoolOvertime += Person.SECONDARY_ROLE_OVERTIME_SUPPORT_TIME;
            }
        } else {
            person.setEmployed(false);
        }

        person.setPrisonerStatus(this, prisonerStatus, log);

        if (log) {
            formerSurname = person.getSurname().equals(formerSurname) ?
                                  "" :
                                  ' ' +
                                        String.format(resources.getString("personnelRecruitmentFormerSurname.text") +
                                                            ' ', formerSurname);
            String add = !prisonerStatus.isFree() ?
                               (' ' +
                                      resources.getString(prisonerStatus.isBondsman() ?
                                                                "personnelRecruitmentBondsman.text" :
                                                                "personnelRecruitmentPrisoner.text")) :
                               "";
            addReport(String.format(resources.getString("personnelRecruitmentAddedToRoster.text"),
                  person.getHyperlinkedFullTitle(),
                  formerSurname,
                  add));
        }

        MekHQ.triggerEvent(new PersonNewEvent(person));
        return true;
    }

    private void simulateRelationshipHistory(Person person) {
        // how many weeks should the simulation run?
        LocalDate localDate = getLocalDate();
        long weeksBetween = ChronoUnit.WEEKS.between(person.getDateOfBirth().plusYears(18), localDate);

        // this means there is nothing to simulate
        if (weeksBetween == 0) {
            return;
        }

        Person babysFather = null;
        Person spousesBabysFather = null;
        List<Person> currentChildren = new ArrayList<>(); // Children that join with the character
        List<Person> priorChildren = new ArrayList<>(); // Children that were lost during divorce

        Person currentSpouse = null; // The current spouse
        List<Person> allSpouses = new ArrayList<>(); // All spouses current or divorced


        // run the simulation
        for (long weeksRemaining = weeksBetween; weeksRemaining >= 0; weeksRemaining--) {
            LocalDate currentDate = getLocalDate().minusWeeks(weeksRemaining);

            // first, we check for old relationships ending and new relationships beginning
            if (currentSpouse != null) {
                getDivorce().processNewWeek(this, currentDate, person, true);

                if (!person.getGenealogy().hasSpouse()) {
                    List<Person> toRemove = new ArrayList<>();

                    // there is a chance a departing spouse might take some of their children with
                    // them
                    for (Person child : currentChildren) {
                        if (child.getGenealogy().getParents().contains(currentSpouse)) {
                            if (randomInt(2) == 0) {
                                toRemove.add(child);
                            }
                        }
                    }

                    currentChildren.removeAll(toRemove);

                    priorChildren.addAll(toRemove);

                    currentSpouse = null;
                }
            } else {
                getMarriage().processBackgroundMarriageRolls(this, currentDate, person);

                if (person.getGenealogy().hasSpouse()) {
                    currentSpouse = person.getGenealogy().getSpouse();
                    allSpouses.add(currentSpouse);
                }
            }

            // then we check for children
            if ((person.getGender().isFemale()) && (!person.isPregnant())) {
                getProcreation().processRandomProcreationCheck(this,
                      localDate.minusWeeks(weeksRemaining),
                      person,
                      true);

                if (person.isPregnant()) {

                    if ((currentSpouse != null) && (currentSpouse.getGender().isMale())) {
                        babysFather = currentSpouse;
                    }
                }
            }

            if ((currentSpouse != null) && (currentSpouse.getGender().isFemale()) && (!currentSpouse.isPregnant())) {
                getProcreation().processRandomProcreationCheck(this,
                      localDate.minusWeeks(weeksRemaining),
                      currentSpouse,
                      true);

                if (currentSpouse.isPregnant()) {
                    if (person.getGender().isMale()) {
                        spousesBabysFather = person;
                    }
                }
            }

            if ((person.isPregnant()) && (currentDate.isAfter(person.getDueDate()))) {
                currentChildren.addAll(getProcreation().birthHistoric(this, currentDate, person, babysFather));
                babysFather = null;
            }

            if ((currentSpouse != null) &&
                      (currentSpouse.isPregnant()) &&
                      (currentDate.isAfter(currentSpouse.getDueDate()))) {
                currentChildren.addAll(getProcreation().birthHistoric(this,
                      currentDate,
                      currentSpouse,
                      spousesBabysFather));
                spousesBabysFather = null;
            }
        }

        // with the simulation concluded, we add the current spouse (if any) and any
        // remaining children to the unit
        for (Person spouse : allSpouses) {
            recruitPerson(spouse, PrisonerStatus.FREE, true, false, false);

            if (currentSpouse == spouse) {
                addReport(String.format(resources.getString("relativeJoinsForce.text"),
                      spouse.getHyperlinkedFullTitle(),
                      person.getHyperlinkedFullTitle(),
                      resources.getString("relativeJoinsForceSpouse.text")));
            } else {
                spouse.setStatus(PersonnelStatus.BACKGROUND_CHARACTER);
            }

            MekHQ.triggerEvent(new PersonChangedEvent(spouse));
        }

        List<Person> allChildren = new ArrayList<>();
        allChildren.addAll(currentChildren);
        allChildren.addAll(priorChildren);

        for (Person child : allChildren) {
            child.setOriginFaction(person.getOriginFaction());
            child.setOriginPlanet(person.getOriginPlanet());

            int age = child.getAge(localDate);

            // Limit skills by age for children and adolescents
            if (age < 16) {
                child.removeAllSkills();
            } else if (age < 18) {
                child.limitSkills(0);
            }

            // re-roll SPAs to include in any age and skill adjustments
            Enumeration<IOption> options = new PersonnelOptions().getOptions(PersonnelOptions.LVL3_ADVANTAGES);

            for (IOption option : Collections.list(options)) {
                child.getOptions().getOption(option.getName()).clearValue();
            }

            int experienceLevel = child.getExperienceLevel(this, false);

            // set loyalty
            if (experienceLevel <= 0) {
                person.setLoyalty(d6(3) + 2);
            } else if (experienceLevel == 1) {
                person.setLoyalty(d6(3) + 1);
            } else {
                person.setLoyalty(d6(3));
            }

            if (experienceLevel >= 0) {
                AbstractSpecialAbilityGenerator specialAbilityGenerator = new DefaultSpecialAbilityGenerator();
                specialAbilityGenerator.setSkillPreferences(new RandomSkillPreferences());
                specialAbilityGenerator.generateSpecialAbilities(this, child, experienceLevel);
            }

            recruitPerson(child, PrisonerStatus.FREE, true, false, false);

            if (currentChildren.contains(child)) {
                addReport(String.format(resources.getString("relativeJoinsForce.text"),
                      child.getHyperlinkedFullTitle(),
                      person.getHyperlinkedFullTitle(),
                      resources.getString("relativeJoinsForceChild.text")));
            } else {
                child.setStatus(PersonnelStatus.BACKGROUND_CHARACTER);
            }

            MekHQ.triggerEvent(new PersonChangedEvent(child));
        }

        MekHQ.triggerEvent(new PersonChangedEvent(person));
    }
    // endregion Personnel Recruitment

    // region Bloodnames

    /**
     * If the person does not already have a bloodname, assigns a chance of having one based on skill and rank. If the
     * roll indicates there should be a bloodname, one is assigned as appropriate to the person's phenotype and the
     * player's faction.
     *
     * @param person     The Bloodname candidate
     * @param ignoreDice If true, skips the random roll and assigns a Bloodname automatically
     */
    public void checkBloodnameAdd(Person person, boolean ignoreDice) {
        // if person is non-clan or does not have a phenotype
        if (!person.isClanPersonnel() || person.getPhenotype().isNone()) {
            return;
        }

        // Person already has a bloodname, we open up the dialog to ask if they want to
        // keep the
        // current bloodname or assign a new one
        if (!person.getBloodname().isEmpty()) {
            int result = JOptionPane.showConfirmDialog(null,
                  person.getFullTitle() +
                        " already has the bloodname " +
                        person.getBloodname() +
                        "\nDo you wish to remove that bloodname and generate a new one?",
                  "Already Has Bloodname",
                  JOptionPane.YES_NO_OPTION,
                  JOptionPane.QUESTION_MESSAGE);
            if (result == JOptionPane.NO_OPTION) {
                return;
            } else {
                ignoreDice = true;
            }
        }

        // Go ahead and generate a new bloodname
        int bloodnameTarget = 6;
        PersonnelOptions options = person.getOptions();
        Attributes attributes = person.getATOWAttributes();
        if (!ignoreDice) {
            switch (person.getPhenotype()) {
                case MEKWARRIOR: {
                    bloodnameTarget += person.hasSkill(SkillType.S_GUN_MEK) ?
                                             person.getSkill(SkillType.S_GUN_MEK)
                                                   .getFinalSkillValue(options, attributes) :
                                             TargetRoll.AUTOMATIC_FAIL;
                    bloodnameTarget += person.hasSkill(SkillType.S_PILOT_MEK) ?
                                             person.getSkill(SkillType.S_PILOT_MEK)
                                                   .getFinalSkillValue(options, attributes) :
                                             TargetRoll.AUTOMATIC_FAIL;
                    break;
                }
                case AEROSPACE: {
                    bloodnameTarget += person.hasSkill(SkillType.S_GUN_AERO) ?
                                             person.getSkill(SkillType.S_GUN_AERO)
                                                   .getFinalSkillValue(options, attributes) :
                                             TargetRoll.AUTOMATIC_FAIL;
                    bloodnameTarget += person.hasSkill(SkillType.S_PILOT_AERO) ?
                                             person.getSkill(SkillType.S_PILOT_AERO)
                                                   .getFinalSkillValue(options, attributes) :
                                             TargetRoll.AUTOMATIC_FAIL;
                    break;
                }
                case ELEMENTAL: {
                    bloodnameTarget += person.hasSkill(SkillType.S_GUN_BA) ?
                                             person.getSkill(SkillType.S_GUN_BA)
                                                   .getFinalSkillValue(options, attributes) :
                                             TargetRoll.AUTOMATIC_FAIL;
                    bloodnameTarget += person.hasSkill(SkillType.S_ANTI_MEK) ?
                                             person.getSkill(SkillType.S_ANTI_MEK)
                                                   .getFinalSkillValue(options, attributes) :
                                             TargetRoll.AUTOMATIC_FAIL;
                    break;
                }
                case VEHICLE: {
                    bloodnameTarget += person.hasSkill(SkillType.S_GUN_VEE) ?
                                             person.getSkill(SkillType.S_GUN_VEE)
                                                   .getFinalSkillValue(options, attributes) :
                                             TargetRoll.AUTOMATIC_FAIL;
                    switch (person.getPrimaryRole()) {
                        case GROUND_VEHICLE_DRIVER:
                            bloodnameTarget += person.hasSkill(SkillType.S_PILOT_GVEE) ?
                                                     person.getSkill(SkillType.S_PILOT_GVEE)
                                                           .getFinalSkillValue(options, attributes) :
                                                     TargetRoll.AUTOMATIC_FAIL;
                            break;
                        case NAVAL_VEHICLE_DRIVER:
                            bloodnameTarget += person.hasSkill(SkillType.S_PILOT_NVEE) ?
                                                     person.getSkill(SkillType.S_PILOT_NVEE)
                                                           .getFinalSkillValue(options, attributes) :
                                                     TargetRoll.AUTOMATIC_FAIL;
                            break;
                        case VTOL_PILOT:
                            bloodnameTarget += person.hasSkill(SkillType.S_PILOT_VTOL) ?
                                                     person.getSkill(SkillType.S_PILOT_VTOL)
                                                           .getFinalSkillValue(options, attributes) :
                                                     TargetRoll.AUTOMATIC_FAIL;
                            break;
                        default:
                            break;
                    }
                    break;
                }
                case PROTOMEK: {
                    bloodnameTarget += 2 *
                                             (person.hasSkill(SkillType.S_GUN_PROTO) ?
                                                    person.getSkill(SkillType.S_GUN_PROTO)
                                                          .getFinalSkillValue(options, attributes) :
                                                    TargetRoll.AUTOMATIC_FAIL);
                    break;
                }
                case NAVAL: {
                    switch (person.getPrimaryRole()) {
                        case VESSEL_PILOT:
                            bloodnameTarget += 2 *
                                                     (person.hasSkill(SkillType.S_PILOT_SPACE) ?
                                                            person.getSkill(SkillType.S_PILOT_SPACE)
                                                                  .getFinalSkillValue(options, attributes) :
                                                            TargetRoll.AUTOMATIC_FAIL);
                            break;
                        case VESSEL_GUNNER:
                            bloodnameTarget += 2 *
                                                     (person.hasSkill(SkillType.S_GUN_SPACE) ?
                                                            person.getSkill(SkillType.S_GUN_SPACE)
                                                                  .getFinalSkillValue(options, attributes) :
                                                            TargetRoll.AUTOMATIC_FAIL);
                            break;
                        case VESSEL_CREW:
                            bloodnameTarget += 2 *
                                                     (person.hasSkill(SkillType.S_TECH_VESSEL) ?
                                                            person.getSkill(SkillType.S_TECH_VESSEL)
                                                                  .getFinalSkillValue(options, attributes) :
                                                            TargetRoll.AUTOMATIC_FAIL);
                            break;
                        case VESSEL_NAVIGATOR:
                            bloodnameTarget += 2 *
                                                     (person.hasSkill(SkillType.S_NAVIGATION) ?
                                                            person.getSkill(SkillType.S_NAVIGATION)
                                                                  .getFinalSkillValue(options, attributes) :
                                                            TargetRoll.AUTOMATIC_FAIL);
                            break;
                        default:
                            break;
                    }
                    break;
                }
                default: {
                    break;
                }
            }
            // Higher-rated units are more likely to have Bloodnamed
            if (getCampaignOptions().getUnitRatingMethod().isEnabled()) {
                bloodnameTarget += IUnitRating.DRAGOON_C - getAtBUnitRatingMod();
            }

            // Reavings diminish the number of available Bloodrights in later eras
            int year = getGameYear();
            if (year <= 2950) {
                bloodnameTarget--;
            }

            if (year > 3055) {
                bloodnameTarget++;
            }

            if (year > 3065) {
                bloodnameTarget++;
            }

            if (year > 3080) {
                bloodnameTarget++;
            }

            // Officers have better chance; no penalty for non-officer
            bloodnameTarget += Math.min(0, getRankSystem().getOfficerCut() - person.getRankNumeric());
        }

        if (ignoreDice || (d6(2) >= bloodnameTarget)) {
            final Phenotype phenotype = person.getPhenotype().isNone() ? Phenotype.GENERAL : person.getPhenotype();

            final Bloodname bloodname = Bloodname.randomBloodname((getFaction().isClan() ?
                                                                         getFaction() :
                                                                         person.getOriginFaction()).getShortName(),
                  phenotype,
                  getGameYear());
            if (bloodname != null) {
                person.setBloodname(bloodname.getName());
                personUpdated(person);
            }
        }
    }
    // endregion Bloodnames

    // region Other Personnel Methods

    /**
     * Imports a {@link Person} into a campaign.
     *
     * @param person A {@link Person} to import into the campaign.
     */
    public void importPerson(Person person) {
        personnel.put(person.getId(), person);
        MekHQ.triggerEvent(new PersonNewEvent(person));
    }

    public @Nullable Person getPerson(final UUID id) {
        return personnel.get(id);
    }

    public Collection<Person> getPersonnel() {
        return personnel.values();
    }

    /**
     * Retrieves a list of personnel, excluding those whose status indicates they have left the unit.
     * <p>
     * This method filters the personnel collection to only include individuals who are still part of the unit, as
     * determined by their status.
     * </p>
     *
     * @return a {@code List} of {@link Person} objects who have not left the unit
     */
    public List<Person> getPersonnelFilteringOutDeparted() {
        return getPersonnel().stream()
                     .filter(person -> !person.getStatus().isDepartedUnit())
                     .collect(Collectors.toList());
    }

    /**
     * Retrieves a list of active personnel in the campaign, optionally including prisoners.
     *
     * <p>
     * This method iterates through all personnel and filters out inactive members. It then further filters prisoners
     * based on the provided parameter:
     * </p>
     * <ul>
     * <li>If {@code includePrisoners} is {@code true}, all active personnel,
     * including prisoners,
     * are included in the result.</li>
     * <li>If {@code includePrisoners} is {@code false}, only active personnel who
     * are either
     * free or classified as bondsmen are included.</li>
     * </ul>
     *
     * @param includePrisoners {@code true} to include all active prisoners in the result, {@code false} to exclude them
     *                         unless they are free or bondsmen.
     *
     * @return A {@link List} of {@link Person} objects representing the filtered active personnel.
     */
    public List<Person> getActivePersonnel(boolean includePrisoners) {
        List<Person> activePersonnel = new ArrayList<>();

        for (Person person : getPersonnel()) {
            if (!person.getStatus().isActive()) {
                continue;
            }

            PrisonerStatus prisonerStatus = person.getPrisonerStatus();
            if (includePrisoners || prisonerStatus.isFreeOrBondsman()) {
                activePersonnel.add(person);
            }
        }

        return activePersonnel;
    }

    /**
     * @return a list of people who are currently eligible to receive a salary.
     *
     * @author Illiani
     * @since 0.50.06
     */
    public List<Person> getSalaryEligiblePersonnel() {
        return getActivePersonnel(false).stream()
                     .filter(person -> person.getStatus().isSalaryEligible())
                     .collect(Collectors.toList());
    }

    /**
     * Retrieves a filtered list of personnel who have at least one combat profession.
     * <p>
     * This method filters the list of all personnel to include only those whose primary or secondary role is designated
     * as a combat role.
     * </p>
     *
     * @return a {@link List} of {@link Person} objects representing combat-capable personnel
     */
    public List<Person> getActiveCombatPersonnel() {
        return getActivePersonnel(true).stream()
                     .filter(p -> p.getPrimaryRole().isCombat() || p.getSecondaryRole().isCombat())
                     .collect(Collectors.toList());
    }

    /**
     * Provides a filtered list of personnel including only active Dependents.
     *
     * @return a {@link Person} <code>List</code> containing all active personnel
     */
    public List<Person> getActiveDependents() {
        return getPersonnel().stream()
                     .filter(person -> person.getPrimaryRole().isDependent())
                     .filter(person -> person.getStatus().isActive())
                     .collect(Collectors.toList());
    }

    /**
     * Provides a filtered list of personnel including only active prisoners.
     *
     * @return a {@link Person} <code>List</code> containing all active personnel
     */
    public List<Person> getCurrentPrisoners() {
        return getActivePersonnel(true).stream()
                     .filter(person -> person.getPrisonerStatus().isCurrentPrisoner())
                     .collect(Collectors.toList());
    }

    /**
     * Provides a filtered list of personnel including only active prisoners who are willing to defect.
     *
     * @return a {@link Person} <code>List</code> containing all active personnel
     */
    public List<Person> getPrisonerDefectors() {
        return getActivePersonnel(false).stream()
                     .filter(person -> person.getPrisonerStatus().isPrisonerDefector())
                     .collect(Collectors.toList());
    }

    /**
     * Provides a filtered list of personnel including only friendly PoWs.
     *
     * @return a {@link Person} <code>List</code> containing all active personnel
     */
    public List<Person> getFriendlyPrisoners() {
        return getPersonnel().stream().filter(p -> p.getStatus().isPoW()).collect(Collectors.toList());
    }

    /**
     * Provides a filtered list of personnel including only Persons with the Student status.
     *
     * @return a {@link Person} <code>List</code> containing all active personnel
     */
    public List<Person> getStudents() {
        return getPersonnel().stream().filter(p -> p.getStatus().isStudent()).collect(Collectors.toList());
    }
    // endregion Other Personnel Methods

    // region Personnel Selectors and Generators

    /**
     * Gets the {@link AbstractFactionSelector} to use with this campaign.
     *
     * @return An {@link AbstractFactionSelector} to use when selecting a {@link Faction}.
     */
    public AbstractFactionSelector getFactionSelector() {
        return getFactionSelector(getCampaignOptions().getRandomOriginOptions());
    }

    /**
     * Gets the {@link AbstractFactionSelector} to use
     *
     * @param options the random origin options to use
     *
     * @return An {@link AbstractFactionSelector} to use when selecting a {@link Faction}.
     */
    public AbstractFactionSelector getFactionSelector(final RandomOriginOptions options) {
        return options.isRandomizeOrigin() ? new RangedFactionSelector(options) : new DefaultFactionSelector(options);
    }

    /**
     * Gets the {@link AbstractPlanetSelector} to use with this campaign.
     *
     * @return An {@link AbstractPlanetSelector} to use when selecting a {@link Planet}.
     */
    public AbstractPlanetSelector getPlanetSelector() {
        return getPlanetSelector(getCampaignOptions().getRandomOriginOptions());
    }

    /**
     * Gets the {@link AbstractPlanetSelector} to use
     *
     * @param options the random origin options to use
     *
     * @return An {@link AbstractPlanetSelector} to use when selecting a {@link Planet}.
     */
    public AbstractPlanetSelector getPlanetSelector(final RandomOriginOptions options) {
        return options.isRandomizeOrigin() ? new RangedPlanetSelector(options) : new DefaultPlanetSelector(options);
    }

    /**
     * Gets the {@link AbstractPersonnelGenerator} to use with this campaign.
     *
     * @param factionSelector The {@link AbstractFactionSelector} to use when choosing a {@link Faction}.
     * @param planetSelector  The {@link AbstractPlanetSelector} to use when choosing a {@link Planet}.
     *
     * @return An {@link AbstractPersonnelGenerator} to use when creating new personnel.
     */
    public AbstractPersonnelGenerator getPersonnelGenerator(final AbstractFactionSelector factionSelector,
          final AbstractPlanetSelector planetSelector) {
        final DefaultPersonnelGenerator generator = new DefaultPersonnelGenerator(factionSelector, planetSelector);
        generator.setNameGenerator(RandomNameGenerator.getInstance());
        generator.setSkillPreferences(getRandomSkillPreferences());
        return generator;
    }
    // endregion Personnel Selectors and Generators
    // endregion Personnel

    public List<Person> getPatients() {
        List<Person> patients = new ArrayList<>();
        for (Person person : getPersonnel()) {
            if (person.needsFixing() ||
                      (getCampaignOptions().isUseAdvancedMedical() &&
                             person.hasInjuries(true) &&
                             person.getStatus().isActive())) {
                patients.add(person);
            }
        }
        return patients;
    }

    /**
     * List of all units that can show up in the repair bay.
     */
    public List<Unit> getServiceableUnits() {
        List<Unit> service = new ArrayList<>();
        for (Unit u : getUnits()) {
            if (u.isAvailable() && u.isServiceable() && !StratconRulesManager.isUnitDeployedToStratCon(u)) {
                service.add(u);
            }
        }
        return service;
    }

    /**
     * Imports a collection of parts into the campaign.
     *
     * @param newParts The collection of {@link Part} instances to import into the campaign.
     */
    public void importParts(Collection<Part> newParts) {
        Objects.requireNonNull(newParts);

        for (Part p : newParts) {
            if ((p instanceof MissingPart) && (null == p.getUnit())) {
                // Let's not import missing parts without a valid unit.
                continue;
            }

            // Track this part as part of our Campaign
            p.setCampaign(this);

            // Add the part to the campaign, but do not
            // merge it with any existing parts
            parts.addPart(p, false);
        }
    }

    /**
     * Gets the Warehouse which stores parts.
     */
    public Warehouse getWarehouse() {
        return parts;
    }

    /**
     * Sets the Warehouse which stores parts for the campaign.
     *
     * @param warehouse The warehouse in which to store parts.
     */
    public void setWarehouse(Warehouse warehouse) {
        parts = Objects.requireNonNull(warehouse);
    }

    public Quartermaster getQuartermaster() {
        return quartermaster;
    }

    /**
     * @return A collection of parts in the Warehouse.
     */
    public Collection<Part> getParts() {
        return parts.getParts();
    }

    private int getQuantity(Part part) {
        return getWarehouse().getPartQuantity(part);
    }

    private PartInUse getPartInUse(Part part) {
        // SI isn't a proper "part"
        if (part instanceof StructuralIntegrity) {
            return null;
        }
        // Skip out on "not armor" (as in 0 point armer on men or field guns)
        if ((part instanceof Armor armor) && (armor.getType() == EquipmentType.T_ARMOR_UNKNOWN)) {
            return null;
        }
        // Makes no sense buying those separately from the chasis
        if ((part instanceof EquipmentPart equipmentPart) &&
                  (equipmentPart.getType() instanceof MiscType miscType) &&
                  (miscType.hasFlag(MiscType.F_CHASSIS_MODIFICATION))) {
            return null;
        }
        // Replace a "missing" part with a corresponding "new" one.
        if (part instanceof MissingPart missingPart) {
            part = missingPart.getNewPart();
        }
        PartInUse result = new PartInUse(part);
        result.setRequestedStock(getDefaultStockPercent(part));
        return (null != result.getPartToBuy()) ? result : null;
    }

    /**
     * Determines the default stock percentage for a given part type.
     *
     * <p>
     * This method uses the type of the provided {@link Part} to decide which default stock percentage to return. The
     * values for each part type are retrieved from the campaign options.
     * </p>
     *
     * @param part The {@link Part} for which the default stock percentage is to be determined. The part must not be
     *             {@code null}.
     *
     * @return An {@code int} representing the default stock percentage for the given part type, as defined in the
     *       campaign options.
     */
    private int getDefaultStockPercent(Part part) {
        if (part instanceof HeatSink) {
            return campaignOptions.getAutoLogisticsHeatSink();
        } else if (part instanceof MekLocation) {
            if (((MekLocation) part).getLoc() == Mek.LOC_HEAD) {
                return campaignOptions.getAutoLogisticsMekHead();
            }

            if (((MekLocation) part).getLoc() == Mek.LOC_CT) {
                return campaignOptions.getAutoLogisticsNonRepairableLocation();
            }

            return campaignOptions.getAutoLogisticsMekLocation();
        } else if (part instanceof TankLocation) {
            return campaignOptions.getAutoLogisticsNonRepairableLocation();
        } else if (part instanceof AmmoBin || part instanceof AmmoStorage) {
            return campaignOptions.getAutoLogisticsAmmunition();
        } else if (part instanceof Armor) {
            return campaignOptions.getAutoLogisticsArmor();
        } else if (part instanceof MekActuator) {
            return campaignOptions.getAutoLogisticsActuators();
        } else if (part instanceof JumpJet) {
            return campaignOptions.getAutoLogisticsJumpJets();
        } else if (part instanceof EnginePart) {
            return campaignOptions.getAutoLogisticsEngines();
        } else if (part instanceof EquipmentPart equipmentPart) {
            if (equipmentPart.getType() instanceof WeaponType) {
                return campaignOptions.getAutoLogisticsWeapons();
            }
        }

        return campaignOptions.getAutoLogisticsOther();
    }

    /**
     * Updates a {@link PartInUse} record with data from an incoming {@link Part}.
     *
     * <p>
     * This method processes the incoming part to update the usage, storage, or transfer count of the specified part in
     * use, based on the type, quality, and associated unit of the incoming part. Certain parts are ignored based on
     * their state or configuration, such as being part of conventional infantry, salvage, or mothballed units.
     * </p>
     *
     * @param partInUse                the {@link PartInUse} record to update.
     * @param incomingPart             the new {@link Part} that is being processed for this record.
     * @param ignoreMothballedUnits    if {@code true}, parts belonging to mothballed units are excluded.
     * @param ignoreSparesUnderQuality spares with a quality lower than this threshold are excluded from counting.
     */
    private void updatePartInUseData(PartInUse partInUse, Part incomingPart, boolean ignoreMothballedUnits,
          PartQuality ignoreSparesUnderQuality) {
        Unit unit = incomingPart.getUnit();
        if (unit != null) {
            // Ignore conventional infantry
            if (unit.isConventionalInfantry()) {
                return;
            }

            // Ignore parts if they are from mothballed units and the flag is set
            if (ignoreMothballedUnits && incomingPart.getUnit() != null && incomingPart.getUnit().isMothballed()) {
                return;
            }

            // Ignore units set to salvage
            if (unit.isSalvage()) {
                return;
            }
        }

        // Case 1: Part is associated with a unit or is a MissingPart
        if ((unit != null) || (incomingPart instanceof MissingPart)) {
            partInUse.setUseCount(partInUse.getUseCount() + getQuantity(incomingPart));
            return;
        }

        // Case 2: Part is present and meets quality requirements
        if (incomingPart.isPresent()) {
            if (incomingPart.getQuality().toNumeric() >= ignoreSparesUnderQuality.toNumeric()) {
                partInUse.setStoreCount(partInUse.getStoreCount() + getQuantity(incomingPart));
                partInUse.addSpare(incomingPart);
            }
            return;
        }

        // Case 3: Part is not present, update transfer count
        partInUse.setTransferCount(partInUse.getTransferCount() + getQuantity(incomingPart));
    }

    /**
     * Find all the parts that match this PartInUse and update their data
     *
     * @param partInUse                part in use record to update
     * @param ignoreMothballedUnits    don't count parts in mothballed units
     * @param ignoreSparesUnderQuality don't count spare parts lower than this quality
     */
    public void updatePartInUse(PartInUse partInUse, boolean ignoreMothballedUnits,
          PartQuality ignoreSparesUnderQuality) {
        partInUse.setUseCount(0);
        partInUse.setStoreCount(0);
        partInUse.setTransferCount(0);
        partInUse.setPlannedCount(0);
        getWarehouse().forEachPart(incomingPart -> {
            PartInUse newPartInUse = getPartInUse(incomingPart);
            if (partInUse.equals(newPartInUse)) {
                updatePartInUseData(partInUse, incomingPart, ignoreMothballedUnits, ignoreSparesUnderQuality);
            }
        });
        for (IAcquisitionWork maybePart : shoppingList.getPartList()) {
            PartInUse newPartInUse = getPartInUse((Part) maybePart);
            if (partInUse.equals(newPartInUse)) {
                partInUse.setPlannedCount(partInUse.getPlannedCount() +
                                                getQuantity((maybePart instanceof MissingPart) ?
                                                                  ((MissingPart) maybePart).getNewPart() :
                                                                  (Part) maybePart) * maybePart.getQuantity());
            }
        }
    }

    /**
     * Analyzes the warehouse inventory and returns a data set that summarizes the usage state of all parts, including
     * their use counts, store counts, and planned counts, while filtering based on specific conditions.
     *
     * <p>
     * This method aggregates all parts currently in use or available as spares, while taking into account constraints
     * like ignoring mothballed units or filtering spares below a specific quality. It uses a map structure to
     * efficiently track and update parts during processing.
     * </p>
     *
     * @param ignoreMothballedUnits    If {@code true}, parts from mothballed units will not be included in the
     *                                 results.
     * @param isResupply               If {@code true}, specific units (e.g., prohibited unit types) are skipped based
     *                                 on the current context as defined in {@code Resupply.isProhibitedUnitType()}.
     * @param ignoreSparesUnderQuality Spare parts of a lower quality than the specified value will be excluded from the
     *                                 results.
     *
     * @return A {@link Set} of {@link PartInUse} objects detailing the state of each relevant part, including:
     *       <ul>
     *       <li>Use count: How many of this part are currently in use.</li>
     *       <li>Store count: How many of this part are available as spares in the
     *       warehouse.</li>
     *       <li>Planned count: The quantity of this part included in acquisition
     *       orders or
     *       planned procurement.</li>
     *       <li>Requested stock: The target or default quantity to maintain, as
     *       derived from
     *       settings or requests.</li>
     *       </ul>
     *       Only parts with non-zero counts (use, store, or planned) will be
     *       included in the
     *       result.
     */

    public Set<PartInUse> getPartsInUse(boolean ignoreMothballedUnits, boolean isResupply,
          PartQuality ignoreSparesUnderQuality) {
        // java.util.Set doesn't supply a get(Object) method, so we have to use a
        // java.util.Map
        Map<PartInUse, PartInUse> inUse = new HashMap<>();
        getWarehouse().forEachPart(incomingPart -> {
            if (isResupply) {
                Unit unit = incomingPart.getUnit();

                Entity entity = null;
                if (unit != null) {
                    entity = unit.getEntity();
                }

                if (entity != null) {
                    if (isProhibitedUnitType(entity, false, false)) {
                        return;
                    }
                }
            }

            PartInUse partInUse = getPartInUse(incomingPart);
            if (null == partInUse) {
                return;
            }
            if (inUse.containsKey(partInUse)) {
                partInUse = inUse.get(partInUse);
            } else {
                if (partsInUseRequestedStockMap.containsKey(partInUse.getDescription())) {
                    partInUse.setRequestedStock(partsInUseRequestedStockMap.get(partInUse.getDescription()));
                } else {
                    partInUse.setRequestedStock(getDefaultStockPercent(incomingPart));
                }
                inUse.put(partInUse, partInUse);
            }
            updatePartInUseData(partInUse, incomingPart, ignoreMothballedUnits, ignoreSparesUnderQuality);
        });
        for (IAcquisitionWork maybePart : shoppingList.getPartList()) {
            if (!(maybePart instanceof Part)) {
                continue;
            }
            PartInUse partInUse = getPartInUse((Part) maybePart);
            if (null == partInUse) {
                continue;
            }
            if (inUse.containsKey(partInUse)) {
                partInUse = inUse.get(partInUse);
            } else {
                if (partsInUseRequestedStockMap.containsKey(partInUse.getDescription())) {
                    partInUse.setRequestedStock(partsInUseRequestedStockMap.get(partInUse.getDescription()));
                } else {
                    partInUse.setRequestedStock(getDefaultStockPercent((Part) maybePart));
                }
                inUse.put(partInUse, partInUse);
            }
            partInUse.setPlannedCount(partInUse.getPlannedCount() +
                                            getQuantity((maybePart instanceof MissingPart) ?
                                                              ((MissingPart) maybePart).getNewPart() :
                                                              (Part) maybePart) * maybePart.getQuantity());

        }
        return inUse.keySet()
                     .stream()
                     // Hacky but otherwise we end up with zero lines when filtering things out
                     .filter(p -> p.getUseCount() != 0 || p.getStoreCount() != 0 || p.getPlannedCount() != 0)
                     .collect(Collectors.toSet());
    }

    public Part getPart(int id) {
        return parts.getPart(id);
    }

    @Nullable
    public Force getForce(int id) {
        return forceIds.get(id);
    }

    public List<String> getCurrentReport() {
        return currentReport;
    }

    public void setCurrentReportHTML(String html) {
        currentReportHTML = html;
    }

    public String getCurrentReportHTML() {
        return currentReportHTML;
    }

    public void setNewReports(List<String> reports) {
        newReports = reports;
    }

    public List<String> fetchAndClearNewReports() {
        List<String> oldReports = newReports;
        setNewReports(new ArrayList<>());
        return oldReports;
    }

    /**
     * Finds the active person in a particular role with the highest level in a given, with an optional secondary skill
     * to break ties.
     *
     * @param role      One of the PersonnelRole enum values
     * @param primary   The skill to use for comparison.
     * @param secondary If not null and there is more than one person tied for the most the highest, preference will be
     *                  given to the one with a higher level in the secondary skill.
     *
     * @return The person in the designated role with the most experience.
     */
    public Person findBestInRole(PersonnelRole role, String primary, @Nullable String secondary) {
        int highest = 0;
        Person bestInRole = null;

        boolean isUseAgingEffects = campaignOptions.isUseAgeEffects();
        boolean isClanCampaign = isClanCampaign();

        for (Person person : getActivePersonnel(false)) {
            int adjustedReputation = person.getAdjustedReputation(isUseAgingEffects,
                  isClanCampaign,
                  currentDay,
                  person.getRankNumeric());

            if (((person.getPrimaryRole() == role) || (person.getSecondaryRole() == role)) &&
                      (person.getSkill(primary) != null)) {
                Skill primarySkill = person.getSkill(primary);
                int currentSkillLevel = Integer.MIN_VALUE;

                if (primarySkill != null) {
                    currentSkillLevel = primarySkill.getTotalSkillLevel(person.getOptions(),
                          person.getATOWAttributes(),
                          adjustedReputation);
                }

                if (bestInRole == null || currentSkillLevel > highest) {
                    bestInRole = person;
                    highest = currentSkillLevel;
                } else if (secondary != null && currentSkillLevel == highest) {
                    Skill secondarySkill = person.getSkill(secondary);

                    if (secondarySkill == null) {
                        continue;
                    }

                    currentSkillLevel = secondarySkill.getTotalSkillLevel(person.getOptions(),
                          person.getATOWAttributes(),
                          adjustedReputation);

                    int bestInRoleSecondarySkill = Integer.MIN_VALUE;
                    if (bestInRole.hasSkill(secondary)) {
                        int bestInRoleAdjustedReputation = bestInRole.getAdjustedReputation(isUseAgingEffects,
                              isClanCampaign,
                              currentDay,
                              bestInRole.getRankNumeric());
                        bestInRoleSecondarySkill = secondarySkill.getTotalSkillLevel(bestInRole.getOptions(),
                              bestInRole.getATOWAttributes(),
                              bestInRoleAdjustedReputation);
                    }

                    if (currentSkillLevel > bestInRoleSecondarySkill) {
                        bestInRole = person;
                    }
                }
            }
        }
        return bestInRole;
    }

    public Person findBestInRole(PersonnelRole role, String skill) {
        return findBestInRole(role, skill, null);
    }

    /**
     * Finds and returns the {@link Person} with the highest total skill level for a specified skill.
     *
     * <p>This method iterates over all active personnel, calculates each individual's total skill level
     * for the given skill (taking into account campaign options, reputation modifiers, and attributes), and determines
     * who possesses the highest skill value. If none are found, {@code null} is returned.</p>
     *
     * @param skillName the name of the skill to evaluate among all active personnel
     *
     * @return the {@link Person} with the highest calculated total skill level in the specified skill, or {@code null}
     *       if no qualifying person is found
     */
    public @Nullable Person findBestAtSkill(String skillName) {
        Person bestAtSkill = null;
        int highest = 0;
        for (Person person : getActivePersonnel(false)) {
            int adjustedReputation = person.getAdjustedReputation(campaignOptions.isUseAgeEffects(),
                  isClanCampaign(),
                  currentDay,
                  person.getRankNumeric());
            Skill skill = person.getSkill(skillName);

            int totalSkillLevel = Integer.MIN_VALUE;
            if (skill != null) {
                totalSkillLevel = skill.getTotalSkillLevel(person.getOptions(),
                      person.getATOWAttributes(),
                      adjustedReputation);
            }

            if (totalSkillLevel > highest) {
                highest = totalSkillLevel;
                bestAtSkill = person;
            }
        }
        return bestAtSkill;
    }

    /**
     * @return The list of all active {@link Person}s who qualify as technicians ({@link Person#isTech()});
     */
    public List<Person> getTechs() {
        return getTechs(false);
    }

    public List<Person> getTechs(final boolean noZeroMinute) {
        return getTechs(noZeroMinute, false);
    }

    public List<Person> getTechsExpanded() {
        return getTechsExpanded(false, false, true);
    }

    public List<Person> getTechs(final boolean noZeroMinute, final boolean eliteFirst) {
        return getTechsExpanded(noZeroMinute, eliteFirst, false);
    }

    /**
     * Retrieves a list of active technicians, with options to include only those with time remaining, prioritize elite
     * technicians, and expand the search to include technicians with additional roles.
     *
     * <p>The resulting list includes {@link Person} objects who qualify as technicians ({@link Person#isTech()})
     * or, if specified, as expanded technicians ({@link Person#isTechExpanded()}). If the person is part of a
     * self-crewed unit (e.g., an engineer on a self-crewed vessel), they are also included in the list.</p>
     *
     * <p>The returned list can be customized and sorted based on a variety of criteria:</p>
     * <ul>
     *   <li>Technicians with no remaining available time can be excluded if {@code noZeroMinute} is set to {@code true}.</li>
     *   <li>The list can be sorted from elite (best) to least skilled if {@code eliteFirst} is set to {@code true}.</li>
     *   <li>When {@code expanded} is set to {@code true}, technicians with expanded roles (e.g., dual skill sets) are included
     *       in addition to regular technicians.</li>
     *   <li>The list is further sorted in the following order:
     *     <ol>
     *       <li>By skill level (default: lowest to highest, or highest to lowest if elite-first enabled).</li>
     *       <li>By available daily tech time (highest to lowest).</li>
     *       <li>By rank (lowest to highest).</li>
     *     </ol>
     *   </li>
     * </ul>
     *
     * @param noZeroMinute If {@code true}, excludes technicians with no remaining available minutes.
     * @param eliteFirst   If {@code true}, sorts the list to place the most skilled technicians at the top.
     * @param expanded     If {@code true}, includes technicians with expanded roles (e.g., those qualifying under
     *                     {@link Person#isTechExpanded()}).
     *
     * @return A list of active {@link Person} objects who qualify as technicians or expanded technicians, sorted by
     *       skill, available time, and rank as specified by the input parameters.
     */
    public List<Person> getTechsExpanded(final boolean noZeroMinute, final boolean eliteFirst, final boolean expanded) {
        final List<Person> techs = getActivePersonnel(true).stream()
                                         .filter(person -> (expanded ? person.isTechExpanded() : person.isTech()) &&
                                                                 (!noZeroMinute || (person.getMinutesLeft() > 0)))
                                         .collect(Collectors.toList());

        // also need to loop through and collect engineers on self-crewed vessels
        for (final Unit unit : getUnits()) {
            if (unit.isSelfCrewed() && !(unit.getEntity() instanceof Infantry) && (unit.getEngineer() != null)) {
                techs.add(unit.getEngineer());
            }
        }

        // Return the tech collection sorted worst to best Skill Level, or reversed if we want elites first
        techs.sort(Comparator.comparingInt(person -> person.getSkillLevel(this,
              !person.getPrimaryRole().isTech() && person.getSecondaryRole().isTechSecondary()).ordinal()));

        if (eliteFirst) {
            Collections.reverse(techs);
        }

        // sort based on available minutes (highest -> lowest)
        techs.sort(Comparator.comparingInt(person -> -person.getDailyAvailableTechTime(false)));

        // finally, sort based on rank (lowest -> highest)
        techs.sort((person1, person2) -> {
            if (person1.outRanks(person2)) {
                return 1; // person1 outranks person2 -> person2 should come first
            } else if (person2.outRanks(person1)) {
                return -1; // person2 outranks person1 -> person1 should come first
            } else {
                return 0; // They are considered equal
            }
        });

        return techs;
    }

    public List<Person> getAdmins() {
        List<Person> admins = new ArrayList<>();
        for (Person person : getActivePersonnel(true)) {
            if (person.isAdministrator()) {
                admins.add(person);
            }
        }
        return admins;
    }

    public boolean isWorkingOnRefit(Person person) {
        Objects.requireNonNull(person);

        Unit unit = getHangar().findUnit(u -> u.isRefitting() && person.equals(u.getRefit().getTech()));
        return unit != null;
    }

    public List<Person> getDoctors() {
        List<Person> docs = new ArrayList<>();
        for (Person person : getActivePersonnel(true)) {
            if (person.isDoctor()) {
                docs.add(person);
            }
        }
        return docs;
    }

    public int getPatientsFor(Person doctor) {
        int patients = 0;
        for (Person person : getActivePersonnel(true)) {
            if ((null != person.getDoctorId()) && person.getDoctorId().equals(doctor.getId())) {
                patients++;
            }
        }
        return patients;
    }

    /**
     * Retrieves the best logistics person based on the acquisition skill, personnel category, and maximum acquisitions
     * allowed for the campaign.
     *
     * <p>This method evaluates all active personnel to determine the most suitable candidate
     * for logistics tasks, depending on the specified acquisition skill and rules. The determination is made according
     * to the following logic:</p>
     * <ul>
     *   <li>If the skill is {@code S_AUTO}, the method immediately returns {@code null}.</li>
     *   <li>If the skill is {@code S_TECH}, the method evaluates personnel based on their technical
     *       skill level, ignoring those who are ineligible for procurement or who exceed
     *       the maximum acquisition limit.</li>
     *   <li>For all other skills, the method evaluates personnel who possess the specified skill,
     *       ensuring their eligibility for procurement and checking that they have not exceeded
     *       the maximum acquisition limit.</li>
     * </ul>
     *
     * <p>The "best" logistics person is selected as the one with the highest skill level (based on the skill being
     * evaluated). If no suitable candidate is found, the method returns {@code null}.
     *
     * @return The {@link Person} representing the best logistics character, or {@code null} if no suitable person is
     *       found.
     */
    public @Nullable Person getLogisticsPerson() {
        final String skillName = campaignOptions.getAcquisitionSkill();
        final ProcurementPersonnelPick acquisitionCategory = campaignOptions.getAcquisitionPersonnelCategory();
        final int defaultMaxAcquisitions = campaignOptions.getMaxAcquisitions();

        int bestSkill = -1;
        Person procurementCharacter = null;
        if (skillName.equals(S_AUTO)) {
            return null;
        } else if (skillName.equals(S_TECH)) {
            for (Person person : getActivePersonnel(false)) {
                int effectiveMaxAcquisitions = defaultMaxAcquisitions;

                PersonnelOptions options = person.getOptions();
                if (isIneligibleToPerformProcurement(person, acquisitionCategory)) {
                    continue;
                }

                if (defaultMaxAcquisitions > 0 && (person.getAcquisitions() >= effectiveMaxAcquisitions)) {
                    continue;
                }

                int adjustedReputation = person.getAdjustedReputation(campaignOptions.isUseAgeEffects(),
                      isClanCampaign(),
                      currentDay,
                      person.getRankNumeric());
                Skill skill = person.getSkill(skillName);

                int totalSkillLevel = Integer.MIN_VALUE;
                if (skill != null) {
                    totalSkillLevel = skill.getTotalSkillLevel(person.getOptions(),
                          person.getATOWAttributes(),
                          adjustedReputation);
                }

                if (totalSkillLevel > bestSkill) {
                    procurementCharacter = person;
                    bestSkill = totalSkillLevel;
                }
            }
        } else {
            for (Person person : getActivePersonnel(false)) {
                int effectiveMaxAcquisitions = defaultMaxAcquisitions;

                if (isIneligibleToPerformProcurement(person, acquisitionCategory)) {
                    continue;
                }

                if (defaultMaxAcquisitions > 0 && (person.getAcquisitions() >= effectiveMaxAcquisitions)) {
                    continue;
                }

                int adjustedReputation = person.getAdjustedReputation(campaignOptions.isUseAgeEffects(),
                      isClanCampaign(),
                      currentDay,
                      person.getRankNumeric());
                Skill skill = person.getSkill(skillName);

                int totalSkillLevel = Integer.MIN_VALUE;
                if (skill != null) {
                    totalSkillLevel = skill.getTotalSkillLevel(person.getOptions(),
                          person.getATOWAttributes(),
                          adjustedReputation);
                }

                if (totalSkillLevel > bestSkill) {
                    procurementCharacter = person;
                    bestSkill = totalSkillLevel;
                }
            }
        }

        return procurementCharacter;
    }

    /**
     * Finds and returns the most senior administrator for a specific type of administrative role. Seniority is
     * determined using the {@link Person#outRanksUsingSkillTiebreaker} method when there are multiple eligible
     * administrators for the specified role.
     *
     * <p>
     * The method evaluates both the primary and secondary roles of each administrator against the provided
     * {@link AdministratorSpecialization} type.
     * </p>
     *
     * <p>
     * The valid types of administrative roles are represented by the {@link AdministratorSpecialization} enum:
     * </p>
     * <ul>
     * <li>{@link AdministratorSpecialization#COMMAND} - Command Administrator</li>
     * <li>{@link AdministratorSpecialization#LOGISTICS} - Logistics
     * Administrator</li>
     * <li>{@link AdministratorSpecialization#TRANSPORT} - Transport
     * Administrator</li>
     * <li>{@link AdministratorSpecialization#HR} - HR Administrator</li>
     * </ul>
     *
     * @param type the {@link AdministratorSpecialization} representing the administrative role to check for. Passing a
     *             {@code null} type will result in an {@link IllegalStateException}.
     *
     * @return the most senior {@link Person} with the specified administrative role, or {@code null} if no eligible
     *       administrator is found.
     *
     *       <p>
     *       <b>Behavior:</b>
     *       </p>
     *       <ul>
     *       <li>The method iterates through all administrators retrieved by
     *       {@link #getAdmins()}.</li>
     *       <li>For each {@link Person}, it checks if their primary or secondary
     *       role matches the specified type
     *       via utility methods like
     *       {@code AdministratorRole#isAdministratorCommand}.</li>
     *       <li>If no eligible administrators exist, the method returns
     *       {@code null}.</li>
     *       <li>If multiple administrators are eligible, the one with the highest
     *       seniority is returned.</li>
     *       <li>Seniority is determined by the
     *       {@link Person#outRanksUsingSkillTiebreaker} method,
     *       which uses a skill-based tiebreaker when necessary.</li>
     *       </ul>
     *
     * @throws IllegalStateException if {@code type} is null or an unsupported value.
     */
    public @Nullable Person getSeniorAdminPerson(AdministratorSpecialization type) {
        Person seniorAdmin = null;

        for (Person person : getAdmins()) {
            boolean isEligible = switch (type) {
                case COMMAND -> person.getPrimaryRole().isAdministratorCommand() ||
                                      person.getSecondaryRole().isAdministratorCommand();
                case LOGISTICS -> person.getPrimaryRole().isAdministratorLogistics() ||
                                        person.getSecondaryRole().isAdministratorLogistics();
                case TRANSPORT -> person.getPrimaryRole().isAdministratorTransport() ||
                                        person.getSecondaryRole().isAdministratorTransport();
                case HR -> person.getPrimaryRole().isAdministratorHR() || person.getSecondaryRole().isAdministratorHR();
            };

            if (isEligible) {
                if (seniorAdmin == null) {
                    seniorAdmin = person;
                    continue;
                }

                if (person.outRanksUsingSkillTiebreaker(this, seniorAdmin)) {
                    seniorAdmin = person;
                }
            }
        }
        return seniorAdmin;
    }

    /**
     * Retrieves the current campaign commander.
     *
     * <p>If a commander is specifically flagged, that person will be returned. Otherwise, the highest-ranking member
     * among the unit's active personnel is selected.</p>
     *
     * @return the {@link Person} who is the commander, or {@code null} if there are no suitable candidates.
     *
     * @author Illiani
     * @since 0.50.07
     */
    public @Nullable Person getCommander() {
        return findTopCommanders()[0];
    }

    /**
     * Retrieves the second-in-command among the unit's active personnel.
     *
     * <p>The second-in-command is determined as the highest-ranking active personnel member who is not the flagged
     * commander (if one exists). If multiple candidates have the same rank, a skill-based tiebreaker is used.</p>
     *
     * @return the {@link Person} who is considered the second-in-command, or {@code null} if there are no suitable
     * candidates.
     *
     * @author Illiani
     * @since 0.50.07
     */
    public @Nullable Person getSecondInCommand() {
        return findTopCommanders()[1];
    }

    /**
     * Finds the current top two candidates for command among active personnel.
     *
     * <p>In a single pass, this method determines the commander and the second-in-command using a flagged commander
     * if one is specified, otherwise relying on rank and skill tiebreakers.</p>
     *
     * @return an array where index 0 is the commander (may be the flagged commander), and index 1 is the
     *       second-in-command; either or both may be {@code null} if no suitable personnel are available.
     *
     * @author Illiani
     * @since 0.50.07
     */
    private Person[] findTopCommanders() {
        Person flaggedCommander = getFlaggedCommander();
        Person commander = flaggedCommander;
        Person secondInCommand = null;

        for (Person person : getActivePersonnel(false)) {
            // If we have a flagged commander, skip them
            if (flaggedCommander != null) {
                if (person.equals(flaggedCommander)) {
                    continue;
                }
                // Second in command is best among non-flagged
                if (secondInCommand == null || person.outRanksUsingSkillTiebreaker(this, secondInCommand)) {
                    secondInCommand = person;
                }
            } else {
                if (commander == null) {
                    commander = person;
                } else if (person.outRanksUsingSkillTiebreaker(this, commander)) {
                    secondInCommand = commander;
                    commander = person;
                } else if (secondInCommand == null || person.outRanksUsingSkillTiebreaker(this, secondInCommand)) {
                    if (!person.equals(commander)) {
                        secondInCommand = person;
                    }
                }
            }
        }

        return new Person[] { commander, secondInCommand};
    }

    /**
     * Retrieves a list of eligible logistics personnel who can perform procurement actions based on the current
     * campaign options. If acquisitions are set to automatically succeed, an empty list is returned.
     *
     * <p>This method evaluates active personnel to determine who is eligible for procurement
     * actions under the current campaign configuration. Personnel are filtered and sorted based on specific
     * criteria:</p>
     * <ul>
     *   <li><strong>Automatic Success:</strong> If the acquisition skill equals {@code S_AUTO},
     *       an empty list is immediately returned.</li>
     *   <li><strong>Eligibility Filtering:</strong> The following checks are applied to filter personnel:
     *       <ul>
     *          <li>Personnel must not be ineligible based on the {@link ProcurementPersonnelPick} category.</li>
     *          <li>Personnel must not have exceeded the maximum acquisition limit, if specified.</li>
     *          <li>If the skill is {@code S_TECH}, the person must have a valid technical skill.</li>
     *          <li>For other skills, the person must have the specified skill.</li>
     *       </ul>
     *    </li>
     *   <li><b>Sorting:</b> The resulting list is sorted in descending order by skill level:
     *       <ul>
     *          <li>When the skill is {@code S_TECH}, sorting is based on the person's best technical skill level.</li>
     *          <li>For other skills, sorting is based on the level of the specified skill.</li>
     *       </ul>
     *   </li>
     * </ul>
     *
     * @return A {@link List} of {@link Person} objects who are eligible and sorted to perform logistical actions, or an
     *       empty list if acquisitions automatically succeed.
     */
    public List<Person> getLogisticsPersonnel() {
        final String skillName = getCampaignOptions().getAcquisitionSkill();

        if (skillName.equals(S_AUTO)) {
            return Collections.emptyList();
        } else {
            final int maxAcquisitions = campaignOptions.getMaxAcquisitions();
            final ProcurementPersonnelPick acquisitionCategory = campaignOptions.getAcquisitionPersonnelCategory();
            List<Person> logisticsPersonnel = new ArrayList<>();

            for (Person person : getActivePersonnel(true)) {
                if (isIneligibleToPerformProcurement(person, acquisitionCategory)) {
                    continue;
                }

                if ((maxAcquisitions > 0) && (person.getAcquisitions() >= maxAcquisitions)) {
                    continue;
                }
                if (skillName.equals(S_TECH)) {
                    if (null != person.getBestTechSkill()) {
                        logisticsPersonnel.add(person);
                    }
                } else if (person.hasSkill(skillName)) {
                    logisticsPersonnel.add(person);
                }
            }

            // Sort by their skill level, descending.
            logisticsPersonnel.sort((person1, person2) -> {
                if (skillName.equals(S_TECH)) {
                    // Person 1
                    int adjustedReputation = person1.getAdjustedReputation(campaignOptions.isUseAgeEffects(),
                          isClanCampaign(),
                          currentDay,
                          person1.getRankNumeric());
                    Skill skill = person1.getBestTechSkill();

                    int person1SkillLevel = Integer.MIN_VALUE;
                    if (skill != null) {
                        person1SkillLevel = skill.getTotalSkillLevel(person1.getOptions(),
                              person1.getATOWAttributes(),
                              adjustedReputation);
                    }

                    // Person 2
                    adjustedReputation = person2.getAdjustedReputation(campaignOptions.isUseAgeEffects(),
                          isClanCampaign(),
                          currentDay,
                          person2.getRankNumeric());
                    skill = person2.getBestTechSkill();

                    int person2SkillLevel = Integer.MIN_VALUE;
                    if (skill != null) {
                        person2SkillLevel = skill.getTotalSkillLevel(person2.getOptions(),
                              person2.getATOWAttributes(),
                              adjustedReputation);
                    }

                    return Integer.compare(person1SkillLevel, person2SkillLevel);
                } else {
                    // Person 1
                    int adjustedReputation = person1.getAdjustedReputation(campaignOptions.isUseAgeEffects(),
                          isClanCampaign(),
                          currentDay,
                          person1.getRankNumeric());
                    Skill skill = person1.getSkill(S_TECH);

                    int person1SkillLevel = Integer.MIN_VALUE;
                    if (skill != null) {
                        person1SkillLevel = skill.getTotalSkillLevel(person1.getOptions(),
                              person1.getATOWAttributes(),
                              adjustedReputation);
                    }

                    // Person 2
                    adjustedReputation = person2.getAdjustedReputation(campaignOptions.isUseAgeEffects(),
                          isClanCampaign(),
                          currentDay,
                          person2.getRankNumeric());
                    skill = person2.getSkill(S_TECH);

                    int person2SkillLevel = Integer.MIN_VALUE;
                    if (skill != null) {
                        person2SkillLevel = skill.getTotalSkillLevel(person2.getOptions(),
                              person2.getATOWAttributes(),
                              adjustedReputation);
                    }

                    return Integer.compare(person1SkillLevel, person2SkillLevel);
                }
            });

            return logisticsPersonnel;
        }
    }

    /***
     * This is the main function for getting stuff (parts, units, etc.) All non-GM
     * acquisition should go through this function to ensure the campaign rules for
     * acquisition are followed.
     *
     * @param sList - A <code>ShoppingList</code> object including items that need
     *              to be purchased
     * @return A <code>ShoppingList</code> object that includes all items that were
     *         not successfully acquired
     */
    public ShoppingList goShopping(ShoppingList sList) {
        // loop through shopping items and decrement days to wait
        for (IAcquisitionWork shoppingItem : sList.getShoppingList()) {
            shoppingItem.decrementDaysToWait();
        }

        if (getCampaignOptions().getAcquisitionSkill().equals(S_AUTO)) {
            return goShoppingAutomatically(sList);
        } else if (!getCampaignOptions().isUsePlanetaryAcquisition()) {
            return goShoppingStandard(sList);
        } else {
            return goShoppingByPlanet(sList);
        }
    }

    /**
     * Shops for items on the {@link ShoppingList}, where each acquisition automatically succeeds.
     *
     * @param sList The shopping list to use when shopping.
     *
     * @return The new shopping list containing the items that were not acquired.
     */
    private ShoppingList goShoppingAutomatically(ShoppingList sList) {
        List<IAcquisitionWork> currentList = new ArrayList<>(sList.getShoppingList());

        List<IAcquisitionWork> remainingItems = new ArrayList<>(currentList.size());
        for (IAcquisitionWork shoppingItem : currentList) {
            if (shoppingItem.getDaysToWait() <= 0) {
                while (shoppingItem.getQuantity() > 0) {
                    if (!acquireEquipment(shoppingItem, null)) {
                        shoppingItem.resetDaysToWait();
                        break;
                    }
                }
            }
            if (shoppingItem.getQuantity() > 0 || shoppingItem.getDaysToWait() > 0) {
                remainingItems.add(shoppingItem);
            }
        }

        return new ShoppingList(remainingItems);
    }

    /**
     * Shops for items on the {@link ShoppingList}, where each acquisition is performed by available logistics
     * personnel.
     *
     * @param sList The shopping list to use when shopping.
     *
     * @return The new shopping list containing the items that were not acquired.
     */
    private ShoppingList goShoppingStandard(ShoppingList sList) {
        List<Person> logisticsPersonnel = getLogisticsPersonnel();
        if (logisticsPersonnel.isEmpty()) {
            addReport("Your force has no one capable of acquiring equipment.");
            return sList;
        }

        List<IAcquisitionWork> currentList = new ArrayList<>(sList.getShoppingList());
        for (Person person : logisticsPersonnel) {
            if (currentList.isEmpty()) {
                // Nothing left to shop for!
                break;
            }

            List<IAcquisitionWork> remainingItems = new ArrayList<>(currentList.size());
            for (IAcquisitionWork shoppingItem : currentList) {
                if (shoppingItem.getDaysToWait() <= 0) {
                    while (canAcquireParts(person) && shoppingItem.getQuantity() > 0) {
                        if (!acquireEquipment(shoppingItem, person)) {
                            shoppingItem.resetDaysToWait();
                            break;
                        }
                    }
                }
                if (shoppingItem.getQuantity() > 0 || shoppingItem.getDaysToWait() > 0) {
                    remainingItems.add(shoppingItem);
                }
            }

            currentList = remainingItems;
        }

        return new ShoppingList(currentList);
    }

    /**
     * Shops for items on the {@link ShoppingList}, where each acquisition is attempted on nearby planets by available
     * logistics personnel.
     *
     * @param sList The shopping list to use when shopping.
     *
     * @return The new shopping list containing the items that were not acquired.
     */
    private ShoppingList goShoppingByPlanet(ShoppingList sList) {
        List<Person> logisticsPersonnel = getLogisticsPersonnel();
        if (logisticsPersonnel.isEmpty()) {
            addReport("Your force has no one capable of acquiring equipment.");
            return sList;
        }

        // we are shopping by planets, so more involved
        List<IAcquisitionWork> currentList = sList.getShoppingList();
        LocalDate currentDate = getLocalDate();

        // a list of items than can be taken out of the search and put back on the
        // shopping list
        List<IAcquisitionWork> shelvedItems = new ArrayList<>();

        // find planets within a certain radius - the function will weed out dead
        // planets
        List<PlanetarySystem> systems = Systems.getInstance()
                                              .getShoppingSystems(getCurrentSystem(),
                                                    getCampaignOptions().getMaxJumpsPlanetaryAcquisition(),
                                                    currentDate);

        for (Person person : logisticsPersonnel) {
            if (currentList.isEmpty()) {
                // Nothing left to shop for!
                break;
            }

            String personTitle = person.getHyperlinkedFullTitle() + ' ';

            for (PlanetarySystem system : systems) {
                if (currentList.isEmpty()) {
                    // Nothing left to shop for!
                    break;
                }

                List<IAcquisitionWork> remainingItems = new ArrayList<>();

                // loop through shopping list. If it's time to check, then check as appropriate.
                // Items not
                // found get added to the remaining item list. Rotate through personnel
                boolean done = false;
                for (IAcquisitionWork shoppingItem : currentList) {
                    if (!canAcquireParts(person)) {
                        remainingItems.add(shoppingItem);
                        done = true;
                        continue;
                    }

                    if (shoppingItem.getDaysToWait() <= 0) {
                        PartAcquisitionResult result = findContactForAcquisition(shoppingItem, person, system);
                        if (result == PartAcquisitionResult.Success) {
                            int transitTime = calculatePartTransitTime(system);

                            PersonnelOptions options = person.getOptions();
                            double logisticianModifier = options.booleanOption(ADMIN_LOGISTICIAN) ? 0.9 : 1.0;
                            transitTime = (int) Math.round(transitTime * logisticianModifier);

                            int totalQuantity = 0;
                            while (shoppingItem.getQuantity() > 0 &&
                                         canAcquireParts(person) &&
                                         acquireEquipment(shoppingItem, person, system, transitTime)) {
                                totalQuantity++;
                            }
                            if (totalQuantity > 0) {
                                addReport(personTitle +
                                                "<font color='" +
                                                ReportingUtilities.getPositiveColor() +
                                                "'><b> found " +
                                                shoppingItem.getQuantityName(totalQuantity) +
                                                " on " +
                                                system.getPrintableName(currentDate) +
                                                ". Delivery in " +
                                                transitTime +
                                                " days.</b></font>");
                            }
                        } else if (result == PartAcquisitionResult.PartInherentFailure) {
                            shelvedItems.add(shoppingItem);
                            continue;
                        }
                    }

                    // if we didn't find everything on this planet, then add to the remaining list
                    if (shoppingItem.getQuantity() > 0 || shoppingItem.getDaysToWait() > 0) {
                        // if we can't afford it, then don't keep searching for it on other planets
                        if (!canPayFor(shoppingItem)) {
                            if (!getCampaignOptions().isPlanetAcquisitionVerbose()) {
                                addReport("<font color='" +
                                                ReportingUtilities.getNegativeColor() +
                                                "'><b>You cannot afford to purchase another " +
                                                shoppingItem.getAcquisitionName() +
                                                "</b></font>");
                            }
                            shelvedItems.add(shoppingItem);
                        } else {
                            remainingItems.add(shoppingItem);
                        }
                    }
                }

                // we are done with this planet. replace our current list with the remaining
                // items
                currentList = remainingItems;

                if (done) {
                    break;
                }
            }
        }

        // add shelved items back to the currentlist
        currentList.addAll(shelvedItems);

        // loop through and reset waiting time on all items on the remaining shopping
        // list if they have no waiting time left
        for (IAcquisitionWork shoppingItem : currentList) {
            if (shoppingItem.getDaysToWait() <= 0) {
                shoppingItem.resetDaysToWait();
            }
        }

        return new ShoppingList(currentList);
    }

    /**
     * Gets a value indicating if {@code person} can acquire parts.
     *
     * @param person The {@link Person} to check if they have remaining time to perform acquisitions.
     *
     * @return True if {@code person} could acquire another part, otherwise false.
     */
    public boolean canAcquireParts(@Nullable Person person) {
        if (person == null) {
            // CAW: in this case we're using automatic success
            // and the logistics person will be null.
            return true;
        }
        int maxAcquisitions = getCampaignOptions().getMaxAcquisitions();
        return maxAcquisitions <= 0 || person.getAcquisitions() < maxAcquisitions;
    }

    /***
     * Checks whether the campaign can pay for a given <code>IAcquisitionWork</code>
     * item. This will check
     * both whether the campaign is required to pay for a given type of acquisition
     * by the options and
     * if so whether it has enough money to afford it.
     *
     * @param acquisition - An <code>IAcquisitionWork</code> object
     * @return true if the campaign can pay for the acquisition; false if it cannot.
     */
    public boolean canPayFor(IAcquisitionWork acquisition) {
        // SHOULD we check to see if this acquisition needs to be paid for
        if ((acquisition instanceof UnitOrder && getCampaignOptions().isPayForUnits()) ||
                  (acquisition instanceof Part && getCampaignOptions().isPayForParts())) {
            // CAN the acquisition actually be paid for
            return getFunds().isGreaterOrEqualThan(acquisition.getBuyCost());
        }
        return true;
    }

    /**
     * Make an acquisition roll for a given planet to see if you can identify a contact. Used for planetary based
     * acquisition.
     *
     * @param acquisition - The <code> IAcquisitionWork</code> being acquired.
     * @param person      - The <code>Person</code> object attempting to do the acquiring. may be null if no one on the
     *                    force has the skill or the user is using automatic acquisition.
     * @param system      - The <code>PlanetarySystem</code> object where the acquisition is being attempted. This may
     *                    be null if the user is not using planetary acquisition.
     *
     * @return The result of the rolls.
     */
    public PartAcquisitionResult findContactForAcquisition(IAcquisitionWork acquisition, Person person,
          PlanetarySystem system) {
        TargetRoll target = getTargetForAcquisition(acquisition, person);

        String impossibleSentencePrefix = person == null ?
                                                "Can't search for " :
                                                person.getFullName() + " can't search for ";
        String failedSentencePrefix = person == null ?
                                            "No contacts available for " :
                                            person.getFullName() + " is unable to find contacts for ";
        String succeededSentencePrefix = person == null ?
                                               "Possible contact for " :
                                               person.getFullName() + " has found a contact for ";

        // if it's already impossible, don't bother with the rest
        if (target.getValue() == TargetRoll.IMPOSSIBLE) {
            if (getCampaignOptions().isPlanetAcquisitionVerbose()) {
                addReport("<font color='" +
                                ReportingUtilities.getNegativeColor() +
                                "'><b>" +
                                impossibleSentencePrefix +
                                acquisition.getAcquisitionName() +
                                " on " +
                                system.getPrintableName(getLocalDate()) +
                                " because:</b></font> " +
                                target.getDesc());
            }
            return PartAcquisitionResult.PartInherentFailure;
        }

        target = system.getPrimaryPlanet()
                       .getAcquisitionMods(target,
                             getLocalDate(),
                             getCampaignOptions(),
                             getFaction(),
                             acquisition.getTechBase() == Part.TechBase.CLAN);

        if (target.getValue() == TargetRoll.IMPOSSIBLE) {
            if (getCampaignOptions().isPlanetAcquisitionVerbose()) {
                addReport("<font color='" +
                                ReportingUtilities.getNegativeColor() +
                                "'><b>" +
                                impossibleSentencePrefix +
                                acquisition.getAcquisitionName() +
                                " on " +
                                system.getPrintableName(getLocalDate()) +
                                " because:</b></font> " +
                                target.getDesc());
            }
            return PartAcquisitionResult.PlanetSpecificFailure;
        }
        SocioIndustrialData socioIndustrial = system.getPrimaryPlanet().getSocioIndustrial(getLocalDate());
        CampaignOptions options = getCampaignOptions();
        int techBonus = options.getPlanetTechAcquisitionBonus(socioIndustrial.tech);
        int industryBonus = options.getPlanetIndustryAcquisitionBonus(socioIndustrial.industry);
        int outputsBonus = options.getPlanetOutputAcquisitionBonus(socioIndustrial.output);
        if (d6(2) < target.getValue()) {
            // no contacts on this planet, move along
            if (getCampaignOptions().isPlanetAcquisitionVerbose()) {
                addReport("<font color='" +
                                ReportingUtilities.getNegativeColor() +
                                "'><b>" +
                                failedSentencePrefix +
                                acquisition.getAcquisitionName() +
                                " on " +
                                system.getPrintableName(getLocalDate()) +
                                " at TN: " +
                                target.getValue() +
                                " - Modifiers (Tech: " +
                                (techBonus > 0 ? "+" : "") +
                                techBonus +
                                ", Industry: " +
                                (industryBonus > 0 ? "+" : "") +
                                industryBonus +
                                ", Outputs: " +
                                (outputsBonus > 0 ? "+" : "") +
                                outputsBonus +
                                ") </font>");
            }
            return PartAcquisitionResult.PlanetSpecificFailure;
        } else {
            if (getCampaignOptions().isPlanetAcquisitionVerbose()) {
                addReport("<font color='" +
                                ReportingUtilities.getPositiveColor() +
                                "'>" +
                                succeededSentencePrefix +
                                acquisition.getAcquisitionName() +
                                " on " +
                                system.getPrintableName(getLocalDate()) +
                                " at TN: " +
                                target.getValue() +
                                " - Modifiers (Tech: " +
                                (techBonus > 0 ? "+" : "") +
                                techBonus +
                                ", Industry: " +
                                (industryBonus > 0 ? "+" : "") +
                                industryBonus +
                                ", Outputs: " +
                                (outputsBonus > 0 ? "+" : "") +
                                outputsBonus +
                                ") </font>");
            }
            return PartAcquisitionResult.Success;
        }
    }

    /***
     * Attempt to acquire a given <code>IAcquisitionWork</code> object.
     * This is the default method used by for non-planetary based acquisition.
     *
     * @param acquisition - The <code> IAcquisitionWork</code> being acquired.
     * @param person      - The <code>Person</code> object attempting to do the
     *                    acquiring. may be null if no one on the force has the
     *                    skill or the user is using automatic acquisition.
     * @return a boolean indicating whether the attempt to acquire equipment was
     *         successful.
     */
    public boolean acquireEquipment(IAcquisitionWork acquisition, Person person) {
        return acquireEquipment(acquisition, person, null, -1);
    }

    /***
     * Attempt to acquire a given <code>IAcquisitionWork</code> object.
     *
     * @param acquisition - The <code> IAcquisitionWork</code> being acquired.
     * @param person      - The <code>Person</code> object attempting to do the
     *                    acquiring. may be null if no one on the force has the
     *                    skill or the user is using automatic acquisition.
     * @param system      - The <code>PlanetarySystem</code> object where the
     *                    acquisition is being attempted. This may be null if the
     *                    user is not using planetary acquisition.
     * @param transitDays - The number of days that the part should take to be
     *                    delivered. If this value is entered as -1, then this
     *                    method will determine transit time based on the users
     *                    campaign options.
     * @return a boolean indicating whether the attempt to acquire equipment was
     *         successful.
     */
    private boolean acquireEquipment(IAcquisitionWork acquisition, Person person, PlanetarySystem system,
          int transitDays) {
        boolean found = false;
        String report = "";

        if (null != person) {
            report += person.getHyperlinkedFullTitle() + ' ';
        }

        TargetRoll target = getTargetForAcquisition(acquisition, person);

        // check on funds
        if (!canPayFor(acquisition)) {
            target.addModifier(TargetRoll.IMPOSSIBLE, "Cannot afford this purchase");
        }

        if (null != system) {
            target = system.getPrimaryPlanet()
                           .getAcquisitionMods(target,
                                 getLocalDate(),
                                 getCampaignOptions(),
                                 getFaction(),
                                 acquisition.getTechBase() == Part.TechBase.CLAN);
        }
        report += "attempts to find " + acquisition.getAcquisitionName();

        // if impossible, then return
        if (target.getValue() == TargetRoll.IMPOSSIBLE) {
            report += ":<font color='" +
                            ReportingUtilities.getNegativeColor() +
                            "'><b> " +
                            target.getDesc() +
                            "</b></font>";
            if (!getCampaignOptions().isUsePlanetaryAcquisition() ||
                      getCampaignOptions().isPlanetAcquisitionVerbose()) {
                addReport(report);
            }
            return false;
        }

        int roll = d6(2);
        report += "  needs " + target.getValueAsString();
        report += " and rolls " + roll + ':';
        // Edge reroll, if applicable
        if (getCampaignOptions().isUseSupportEdge() &&
                  (roll < target.getValue()) &&
                  (person != null) &&
                  person.getOptions().booleanOption(PersonnelOptions.EDGE_ADMIN_ACQUIRE_FAIL) &&
                  (person.getCurrentEdge() > 0)) {
            person.changeCurrentEdge(-1);
            roll = d6(2);
            report += " <b>failed!</b> but uses Edge to reroll...getting a " + roll + ": ";
        }
        int xpGained = 0;
        if (roll >= target.getValue()) {
            if (transitDays < 0) {
                transitDays = calculatePartTransitTime(acquisition.getAvailability());
            }
            report = report + acquisition.find(transitDays);
            found = true;
            if (person != null) {
                if (roll == 12 && target.getValue() != TargetRoll.AUTOMATIC_SUCCESS) {
                    xpGained += getCampaignOptions().getSuccessXP();
                }
                if (target.getValue() != TargetRoll.AUTOMATIC_SUCCESS) {
                    person.setNTasks(person.getNTasks() + 1);
                }
                if (person.getNTasks() >= getCampaignOptions().getNTasksXP()) {
                    xpGained += getCampaignOptions().getTaskXP();
                    person.setNTasks(0);
                }
            }
        } else {
            report = report + acquisition.failToFind();
            if (person != null && roll == 2 && target.getValue() != TargetRoll.AUTOMATIC_FAIL) {
                xpGained += getCampaignOptions().getMistakeXP();
            }
        }

        if (null != person) {
            // The person should have their acquisitions incremented
            person.incrementAcquisition();

            if (xpGained > 0) {
                person.awardXP(this, xpGained);
                report += " (" + xpGained + "XP gained) ";
            }
        }

        if (found) {
            acquisition.decrementQuantity();
            MekHQ.triggerEvent(new AcquisitionEvent(acquisition));
        }
        if (!getCampaignOptions().isUsePlanetaryAcquisition() || getCampaignOptions().isPlanetAcquisitionVerbose()) {
            addReport(report);
        }
        return found;
    }

    /**
     * Performs work to either mothball or activate a unit.
     *
     * @param unit The unit to either work towards mothballing or activation.
     */
    public void workOnMothballingOrActivation(Unit unit) {
        if (unit.isMothballed()) {
            activate(unit);
        } else {
            mothball(unit);
        }
    }

    /**
     * Performs work to mothball a unit, preparing it for long-term storage.
     *
     * <p>Mothballing process varies based on unit type:</p>
     * <ul>
     *   <li>Non-Infantry Units:
     *     <ul>
     *       <li>Requires an assigned tech</li>
     *       <li>Consumes tech work minutes</li>
     *       <li>Requires astech support time (6 minutes per tech minute)</li>
     *     </ul>
     *   </li>
     *   <li>Infantry Units:
     *     <ul>
     *       <li>Uses standard work day time</li>
     *       <li>No tech required</li>
     *     </ul>
     *   </li>
     * </ul>
     * <p>
     * The process tracks progress and can span multiple work periods until complete.
     *
     * @param unit The unit to mothball. Must be active (not already mothballed)
     */
    public void mothball(Unit unit) {
        if (unit.isMothballed()) {
            logger.warn("Unit is already mothballed, cannot mothball.");
            return;
        }

        String report;
        if (!unit.isConventionalInfantry()) {
            Person tech = unit.getTech();
            if (null == tech) {
                // uh-oh
                addReport(String.format(resources.getString("noTech.mothballing"), unit.getHyperlinkedName()));
                unit.cancelMothballOrActivation();
                return;
            }

            // don't allow overtime minutes for mothballing because it's cheating since you don't roll
            int minutes = Math.min(tech.getMinutesLeft(), unit.getMothballTime());

            // check astech time
            if (!unit.isSelfCrewed() && astechPoolMinutes < minutes * 6) {
                // uh-oh
                addReport(String.format(resources.getString("notEnoughAstechTime.mothballing"),
                      unit.getHyperlinkedName()));
                return;
            }

            unit.setMothballTime(unit.getMothballTime() - minutes);

            tech.setMinutesLeft(tech.getMinutesLeft() - minutes);
            if (!unit.isSelfCrewed()) {
                astechPoolMinutes -= 6 * minutes;
            }

            report = String.format(resources.getString("timeSpent.mothballing.tech"),
                  tech.getHyperlinkedFullTitle(),
                  minutes,
                  unit.getHyperlinkedName());
        } else {
            unit.setMothballTime(unit.getMothballTime() - TECH_WORK_DAY);

            report = String.format(resources.getString("timeSpent.mothballing.noTech"),
                  TECH_WORK_DAY,
                  unit.getHyperlinkedName());
        }

        if (!unit.isMothballing()) {
            unit.completeMothball();
            report += String.format(resources.getString("complete.mothballing"));
        } else {
            report += String.format(resources.getString("remaining.text"), unit.getMothballTime());
        }

        addReport(report);
    }

    /**
     * Performs work to activate a unit from its mothballed state. This process requires either:
     *
     * <ul>
     *   <li>A tech and sufficient astech support time for non-self-crewed units</li>
     *   <li>Only time for self-crewed units</li>
     * </ul>
     *
     * <p>The activation process:</p>
     * <ol>
     *   <li>Verifies the unit is mothballed</li>
     *   <li>For non-self-crewed units:
     *     <ul>
     *       <li>Checks for assigned tech</li>
     *       <li>Verifies sufficient tech and astech time</li>
     *       <li>Consumes tech and astech time</li>
     *     </ul>
     *   </li>
     *   <li>For self-crewed units:
     *     <ul>
     *       <li>Uses standard work day time</li>
     *     </ul>
     *   </li>
     *   <li>Updates mothball status</li>
     *   <li>Reports progress or completion</li>
     * </ol>
     *
     * @param unit The unit to activate. Must be mothballed for activation to proceed.
     */
    public void activate(Unit unit) {
        if (!unit.isMothballed()) {
            logger.warn("Unit is already activated, cannot activate.");
            return;
        }

        String report;
        if (!unit.isConventionalInfantry()) {
            Person tech = unit.getTech();
            if (null == tech) {
                // uh-oh
                addReport(String.format(resources.getString("noTech.activation"), unit.getHyperlinkedName()));
                unit.cancelMothballOrActivation();
                return;
            }

            // don't allow overtime minutes for activation because it's cheating since you don't roll
            int minutes = Math.min(tech.getMinutesLeft(), unit.getMothballTime());

            // check astech time
            if (!unit.isSelfCrewed() && astechPoolMinutes < minutes * 6) {
                // uh-oh
                addReport(String.format(resources.getString("notEnoughAstechTime.activation"),
                      unit.getHyperlinkedName()));
                return;
            }

            unit.setMothballTime(unit.getMothballTime() - minutes);

            tech.setMinutesLeft(tech.getMinutesLeft() - minutes);
            if (!unit.isSelfCrewed()) {
                astechPoolMinutes -= 6 * minutes;
            }

            report = String.format(resources.getString("timeSpent.activation.tech"),
                  tech.getHyperlinkedFullTitle(),
                  minutes,
                  unit.getHyperlinkedName());
        } else {
            unit.setMothballTime(unit.getMothballTime() - TECH_WORK_DAY);

            report = String.format(resources.getString("timeSpent.activation.noTech"),
                  TECH_WORK_DAY,
                  unit.getHyperlinkedName());
        }

        if (!unit.isMothballing()) {
            unit.completeActivation();
            report += String.format(resources.getString("complete.activation"));
        } else {
            report += String.format(resources.getString("remaining.text"), unit.getMothballTime());
        }

        addReport(report);
    }

    public void refit(Refit theRefit) {
        Person tech = (theRefit.getUnit().getEngineer() == null) ?
                            theRefit.getTech() :
                            theRefit.getUnit().getEngineer();
        if (tech == null) {
            addReport("No tech is assigned to refit " +
                            theRefit.getOriginalEntity().getShortName() +
                            ". Refit cancelled.");
            theRefit.cancel();
            return;
        }
        TargetRoll target = getTargetFor(theRefit, tech);
        // check that all parts have arrived
        if (!theRefit.acquireParts()) {
            return;
        }
        String report = tech.getHyperlinkedFullTitle() + " works on " + theRefit.getPartName();
        int minutes = theRefit.getTimeLeft();
        // FIXME: Overtime?
        if (minutes > tech.getMinutesLeft()) {
            theRefit.addTimeSpent(tech.getMinutesLeft());
            tech.setMinutesLeft(0);
            report = report + ", " + theRefit.getTimeLeft() + " minutes left. Completion ";
            int daysLeft = (int) Math.ceil((double) theRefit.getTimeLeft() /
                                                 (double) tech.getDailyAvailableTechTime(campaignOptions.isTechsUseAdministration()));
            if (daysLeft == 1) {
                report += " tomorrow.</b>";
            } else {
                report += " in " + daysLeft + " days.</b>";
            }
        } else {
            tech.setMinutesLeft(tech.getMinutesLeft() - minutes);
            theRefit.addTimeSpent(minutes);
            if (theRefit.hasFailedCheck()) {
                report = report + ", " + theRefit.succeed();
            } else {
                int roll;
                String wrongType = "";
                if (tech.isRightTechTypeFor(theRefit)) {
                    roll = d6(2);
                } else {
                    roll = Utilities.roll3d6();
                    wrongType = " <b>Warning: wrong tech type for this refit.</b>";
                }
                report = report + ",  needs " + target.getValueAsString() + " and rolls " + roll + ": ";
                if (getCampaignOptions().isUseSupportEdge() &&
                          (roll < target.getValue()) &&
                          tech.getOptions().booleanOption(PersonnelOptions.EDGE_REPAIR_FAILED_REFIT) &&
                          (tech.getCurrentEdge() > 0)) {
                    tech.changeCurrentEdge(-1);
                    roll = tech.isRightTechTypeFor(theRefit) ? d6(2) : Utilities.roll3d6();
                    // This is needed to update the edge values of individual crewmen
                    if (tech.isEngineer()) {
                        tech.setEdgeUsed(tech.getEdgeUsed() - 1);
                    }
                    report += " <b>failed!</b> but uses Edge to reroll...getting a " + roll + ": ";
                }

                if (roll >= target.getValue()) {
                    report += theRefit.succeed();
                } else {
                    report += theRefit.fail(SkillType.EXP_GREEN);
                    // try to refit again in case the tech has any time left
                    if (!theRefit.isBeingRefurbished()) {
                        refit(theRefit);
                        report += " Completion ";
                        int daysLeft = (int) Math.ceil((double) theRefit.getTimeLeft() /
                                                             (double) tech.getDailyAvailableTechTime(campaignOptions.isTechsUseAdministration()));
                        if (daysLeft == 1) {
                            report += " tomorrow.</b>";
                        } else {
                            report += " in " + daysLeft + " days.</b>";
                        }
                    }
                }
                report += wrongType;
            }
        }
        MekHQ.triggerEvent(new PartWorkEvent(tech, theRefit));
        addReport(report);
    }

    /**
     * Repairs a specified part from the warehouse by creating a clone of it, decrementing the quantity in stock,
     * repairing the cloned part, and optionally adding the repaired part back to the warehouse inventory.
     *
     * <p>If the original part's quantity drops to zero or below, no event notification is triggered.
     * Otherwise, an event is triggered to update the system about changes in the spare part's stock.</p>
     *
     * @param part The {@link Part} object to be repaired. Its quantity is decremented by one during this operation.
     * @param tech The {@link Person} who is performing the repair.
     *
     * @return A new repaired {@link Part} cloned from the original.
     */
    public Part fixWarehousePart(Part part, Person tech) {
        // get a new cloned part to work with and decrement original
        Part repairable = part.clone();
        part.changeQuantity(-1);

        fixPart(repairable, tech);
        if (!(repairable instanceof OmniPod)) {
            getQuartermaster().addPart(repairable, 0, false);
        }

        // If there is at least one remaining unit of the part
        // then we need to notify interested parties that we have
        // changed the quantity of the spare part.
        if (part.getQuantity() > 0) {
            MekHQ.triggerEvent(new PartChangedEvent(part));
        }

        return repairable;
    }

    /**
     * Attempt to fix a part, which may have all kinds of effect depending on part type.
     *
     * @param partWork - the {@link IPartWork} to be fixed
     * @param tech     - the {@link Person} who will attempt to fix the part
     *
     * @return a <code>String</code> of the report that summarizes the outcome of the attempt to fix the part
     */
    public String fixPart(IPartWork partWork, Person tech) {
        TargetRoll target = getTargetFor(partWork, tech);
        String report = "";
        String action = " fix ";

        // TODO: this should really be a method on its own class
        if (partWork instanceof AmmoBin) {
            action = " reload ";
        }
        if (partWork.isSalvaging()) {
            action = " salvage ";
        }
        if (partWork instanceof MissingPart) {
            action = " replace ";
        }
        if (partWork instanceof MekLocation) {
            if (((MekLocation) partWork).isBlownOff()) {
                action = " re-attach ";
            } else if (((MekLocation) partWork).isBreached()) {
                action = " seal ";
            }
        }
        if ((partWork instanceof Armor) && !partWork.isSalvaging()) {
            if (!((Armor) partWork).isInSupply()) {
                report += "<b>Not enough armor remaining.  Task suspended.</b>";
                addReport(report);
                return report;
            }
        }
        if ((partWork instanceof ProtoMekArmor) && !partWork.isSalvaging()) {
            if (!((ProtoMekArmor) partWork).isInSupply()) {
                report += "<b>Not enough Protomek armor remaining.  Task suspended.</b>";
                addReport(report);
                return report;
            }
        }
        if ((partWork instanceof BaArmor) && !partWork.isSalvaging()) {
            if (!((BaArmor) partWork).isInSupply()) {
                report += "<b>Not enough BA armor remaining.  Task suspended.</b>";
                addReport(report);
                return report;
            }
        }
        if (partWork instanceof SpacecraftCoolingSystem) {
            // Change the string since we're not working on the part itself
            report += tech.getHyperlinkedFullTitle() + " attempts to" + action + "a heat sink";
        } else {
            report += tech.getHyperlinkedFullTitle() + " attempts to" + action + partWork.getPartName();
        }
        if (null != partWork.getUnit()) {
            report += " on " + partWork.getUnit().getName();
        }

        int minutes = partWork.getTimeLeft();
        int minutesUsed = minutes;
        boolean usedOvertime = false;
        if (minutes > tech.getMinutesLeft()) {
            minutes -= tech.getMinutesLeft();
            // check for overtime first
            if (isOvertimeAllowed() && minutes <= tech.getOvertimeLeft()) {
                // we are working overtime
                usedOvertime = true;
                partWork.setWorkedOvertime(true);
                tech.setMinutesLeft(0);
                tech.setOvertimeLeft(tech.getOvertimeLeft() - minutes);
            } else {
                // we need to finish the task tomorrow
                minutesUsed = tech.getMinutesLeft();
                int overtimeUsed = 0;
                if (isOvertimeAllowed()) {
                    // Can't use more overtime than there are minutes remaining on the part
                    overtimeUsed = Math.min(minutes, tech.getOvertimeLeft());
                    minutesUsed += overtimeUsed;
                    partWork.setWorkedOvertime(true);
                    usedOvertime = true;
                }
                partWork.addTimeSpent(minutesUsed);
                tech.setMinutesLeft(0);
                tech.setOvertimeLeft(tech.getOvertimeLeft() - overtimeUsed);
                int helpMod = getShorthandedMod(getAvailableAstechs(minutesUsed, usedOvertime), false);
                if ((null != partWork.getUnit()) &&
                          ((partWork.getUnit().getEntity() instanceof Dropship) ||
                                 (partWork.getUnit().getEntity() instanceof Jumpship))) {
                    helpMod = 0;
                }

                if (partWork.getShorthandedMod() < helpMod) {
                    partWork.setShorthandedMod(helpMod);
                }
                partWork.setTech(tech);
                partWork.reservePart();
                report += " - <b>";
                report += partWork.getTimeLeft();
                report += " minutes left. Work";
                if ((minutesUsed > 0) &&
                          (tech.getDailyAvailableTechTime(campaignOptions.isTechsUseAdministration()) > 0)) {
                    report += " will be finished ";
                    int daysLeft = (int) Math.ceil((double) partWork.getTimeLeft() /
                                                         (double) tech.getDailyAvailableTechTime(campaignOptions.isTechsUseAdministration()));
                    if (daysLeft == 1) {
                        report += " tomorrow.</b>";
                    } else {
                        report += " in " + daysLeft + " days.</b>";
                    }
                } else {
                    report += " cannot be finished because there was no time left after maintenance tasks.</b>";
                    partWork.cancelAssignment(true);
                }
                MekHQ.triggerEvent(new PartWorkEvent(tech, partWork));
                addReport(report);
                return report;
            }
        } else {
            tech.setMinutesLeft(tech.getMinutesLeft() - minutes);
        }
        int astechMinutesUsed = minutesUsed * getAvailableAstechs(minutesUsed, usedOvertime);
        if (astechPoolMinutes < astechMinutesUsed) {
            astechMinutesUsed -= astechPoolMinutes;
            astechPoolMinutes = 0;
            astechPoolOvertime -= astechMinutesUsed;
        } else {
            astechPoolMinutes -= astechMinutesUsed;
        }
        // check for the type
        int roll;
        String wrongType = "";
        if (tech.isRightTechTypeFor(partWork)) {
            roll = d6(2);
        } else {
            roll = Utilities.roll3d6();
            wrongType = " <b>Warning: wrong tech type for this repair.</b>";
        }
        report = report + ",  needs " + target.getValueAsString() + " and rolls " + roll + ':';
        int xpGained = 0;
        // if we fail and would break apart, here's a chance to use Edge for a
        // re-roll...
        if (getCampaignOptions().isUseSupportEdge() &&
                  tech.getOptions().booleanOption(PersonnelOptions.EDGE_REPAIR_BREAK_PART) &&
                  (tech.getCurrentEdge() > 0) &&
                  (target.getValue() != TargetRoll.AUTOMATIC_SUCCESS)) {
            if ((getCampaignOptions().isDestroyByMargin() &&
                       (getCampaignOptions().getDestroyMargin() <= (target.getValue() - roll))) ||
                      (!getCampaignOptions().isDestroyByMargin()
                             // if a legendary, primary tech and destroy by margin is NOT on
                             &&
                             ((tech.getExperienceLevel(this, false) == SkillType.EXP_LEGENDARY) ||
                                    tech.getPrimaryRole().isVesselCrew())) // For vessel crews
                            && (roll < target.getValue())) {
                tech.changeCurrentEdge(-1);
                roll = tech.isRightTechTypeFor(partWork) ? d6(2) : Utilities.roll3d6();
                // This is needed to update the edge values of individual crewmen
                if (tech.isEngineer()) {
                    tech.setEdgeUsed(tech.getEdgeUsed() + 1);
                }
                report += " <b>failed!</b> and would destroy the part, but uses Edge to reroll...getting a " +
                                roll +
                                ':';
            }
        }

        if (roll >= target.getValue()) {
            report = report + partWork.succeed();
            if (getCampaignOptions().isPayForRepairs() && action.equals(" fix ") && !(partWork instanceof Armor)) {
                Money cost = partWork.getUndamagedValue().multipliedBy(0.2);
                report += "<br>Repairs cost " + cost.toAmountAndSymbolString() + " worth of parts.";
                finances.debit(TransactionType.REPAIRS, getLocalDate(), cost, "Repair of " + partWork.getPartName());
            }
            if ((roll == 12) && (target.getValue() != TargetRoll.AUTOMATIC_SUCCESS)) {
                xpGained += getCampaignOptions().getSuccessXP();
            }
            if (target.getValue() != TargetRoll.AUTOMATIC_SUCCESS) {
                tech.setNTasks(tech.getNTasks() + 1);
            }
            if (tech.getNTasks() >= getCampaignOptions().getNTasksXP()) {
                xpGained += getCampaignOptions().getTaskXP();
                tech.setNTasks(0);
            }
        } else {
            int modePenalty = partWork.getMode().expReduction;
            Skill relevantSkill = tech.getSkillForWorkingOn(partWork);
            int actualSkillLevel = EXP_NONE;

            if (relevantSkill != null) {
                actualSkillLevel = relevantSkill.getExperienceLevel(tech.getOptions(), tech.getATOWAttributes());
            }
            int effectiveSkillLevel = actualSkillLevel - modePenalty;
            if (getCampaignOptions().isDestroyByMargin()) {
                if (getCampaignOptions().getDestroyMargin() > (target.getValue() - roll)) {
                    // not destroyed - set the effective level as low as
                    // possible
                    effectiveSkillLevel = SkillType.EXP_ULTRA_GREEN;
                } else {
                    // destroyed - set the effective level to legendary
                    effectiveSkillLevel = SkillType.EXP_LEGENDARY;
                }
            }
            report = report + partWork.fail(effectiveSkillLevel);

            if ((roll == 2) && (target.getValue() != TargetRoll.AUTOMATIC_FAIL)) {
                xpGained += getCampaignOptions().getMistakeXP();
            }
        }

        if (xpGained > 0) {
            tech.awardXP(this, xpGained);
            report += " (" + xpGained + "XP gained) ";
        }
        report += wrongType;
        partWork.cancelAssignment(true);
        MekHQ.triggerEvent(new PartWorkEvent(tech, partWork));
        addReport(report);
        return report;
    }

    /**
     * Parses news file and loads news items for the current year.
     */
    public void reloadNews() {
        news.loadNewsFor(getGameYear(), id.getLeastSignificantBits());
    }

    /**
     * Checks for a news item for the current date. If found, adds it to the daily report.
     */
    public void readNews() {
        // read the news
        for (NewsItem article : news.fetchNewsFor(getLocalDate())) {
            addReport(article.getHeadlineForReport());
        }

        for (NewsItem article : Systems.getInstance().getPlanetaryNews(getLocalDate())) {
            addReport(article.getHeadlineForReport());
        }
    }

    /**
     * TODO : I should be part of AtBContract, not Campaign
     *
     * @param contract an active AtBContract
     *
     * @return the current deployment deficit for the contract
     */
    public int getDeploymentDeficit(AtBContract contract) {
        if (!contract.isActiveOn(getLocalDate()) || contract.getStartDate().isEqual(getLocalDate())) {
            // Do not check for deficits if the contract has not started, or
            // it is the first day of the contract, as players won't have
            // had time to assign forces to the contract yet
            return 0;
        }

        int total = -contract.getRequiredCombatElements();
        int role = -max(1, contract.getRequiredCombatElements() / 2);

        final CombatRole requiredLanceRole = contract.getContractType().getRequiredCombatRole();
        for (CombatTeam combatTeam : combatTeams.values()) {
            CombatRole combatRole = combatTeam.getRole();

            if (!combatRole.isReserve() && !combatRole.isAuxiliary()) {
                if ((combatTeam.getMissionId() == contract.getId())) {
                    if (!combatRole.isTraining() || contract.getContractType().isCadreDuty()) {
                        total += combatTeam.getSize(this);
                    }
                }

                if (combatRole == requiredLanceRole) {
                    role += combatTeam.getSize(this);
                }
            }
        }

        if (total >= 0 && role >= 0) {
            return 0;
        }
        return Math.abs(Math.min(total, role));
    }

    private void processNewDayATBScenarios() {
        // First, we get the list of all active AtBContracts
        List<AtBContract> contracts = getActiveAtBContracts(true);

        // Second, we process them and any already generated scenarios
        for (AtBContract contract : contracts) {
            /*
             * Situations like a delayed start or running out of funds during transit can
             * delay arrival until after the contract start. In that case, shift the
             * starting and ending dates before making any battle rolls. We check that the
             * unit is actually on route to the planet in case the user is using a custom
             * system for transport or splitting the unit, etc.
             */
            if (!getLocation().isOnPlanet() &&
                      !getLocation().getJumpPath().isEmpty() &&
                      getLocation().getJumpPath().getLastSystem().getId().equals(contract.getSystemId())) {
                // transitTime is measured in days; so we round up to the next whole day
                contract.setStartAndEndDate(getLocalDate().plusDays((int) Math.ceil(getLocation().getTransitTime())));
                addReport("The start and end dates of " +
                                contract.getHyperlinkedName() +
                                " have been shifted to reflect the current ETA.");

                if (campaignOptions.isUseStratCon() && contract.getMoraleLevel().isRouted()) {
                    LocalDate newRoutEndDate = contract.getStartDate().plusMonths(max(1, d6() - 3)).minusDays(1);
                    contract.setRoutEndDate(newRoutEndDate);
                }

                continue;
            }

            if (getLocalDate().equals(contract.getStartDate())) {
                getUnits().forEach(unit -> unit.setSite(contract.getRepairLocation(getAtBUnitRatingMod())));
            }

            if (getLocalDate().getDayOfWeek() == DayOfWeek.MONDAY) {
                int deficit = getDeploymentDeficit(contract);
                StratconCampaignState campaignState = contract.getStratconCampaignState();

                if (campaignState != null && deficit > 0) {
                    addReport(String.format(resources.getString("contractBreach.text"),
                          contract.getHyperlinkedName(),
                          spanOpeningWithCustomColor(ReportingUtilities.getNegativeColor()),
                          CLOSING_SPAN_TAG));

                    campaignState.updateVictoryPoints(-1);
                } else if (deficit > 0) {
                    contract.addPlayerMinorBreaches(deficit);
                    addReport("Failure to meet " +
                                    contract.getHyperlinkedName() +
                                    " requirements resulted in " +
                                    deficit +
                                    ((deficit == 1) ? " minor contract breach" : " minor contract breaches"));
                }
            }

            if (Objects.equals(location.getCurrentSystem(), contract.getSystem())) {
                if (!automatedMothballUnits.isEmpty()) {
                    performAutomatedActivation(this);
                }
            }

            for (final Scenario scenario : contract.getCurrentAtBScenarios()) {
                if ((scenario.getDate() != null) && scenario.getDate().isBefore(getLocalDate())) {
                    if (getCampaignOptions().isUseStratCon() && (scenario instanceof AtBDynamicScenario)) {
                        StratconCampaignState campaignState = contract.getStratconCampaignState();

                        if (campaignState == null) {
                            return;
                        }

                        processIgnoredDynamicScenario(scenario.getId(), campaignState);

                        ScenarioType scenarioType = scenario.getStratConScenarioType();
                        if (scenarioType.isResupply()) {
                            processAbandonedConvoy(this, contract, (AtBDynamicScenario) scenario);
                        }

                        scenario.convertToStub(this, ScenarioStatus.REFUSED_ENGAGEMENT);
                        scenario.clearAllForcesAndPersonnel(this);
                    } else {
                        scenario.convertToStub(this, ScenarioStatus.REFUSED_ENGAGEMENT);
                        contract.addPlayerMinorBreach();

                        addReport("Failure to deploy for " +
                                        scenario.getHyperlinkedName() +
                                        " resulted in a minor contract breach.");
                    }
                }
            }
        }

        // Third, on Mondays we generate new scenarios for the week
        if (getLocalDate().getDayOfWeek() == DayOfWeek.MONDAY) {
            AtBScenarioFactory.createScenariosForNewWeek(this);
        }

        // Fourth, we look at deployments for pre-existing and new scenarios
        for (AtBContract contract : contracts) {
            contract.checkEvents(this);

            // If there is a standard battle set for today, deploy the lance.
            for (final AtBScenario atBScenario : contract.getCurrentAtBScenarios()) {
                if ((atBScenario.getDate() != null) && atBScenario.getDate().equals(getLocalDate())) {
                    int forceId = atBScenario.getCombatTeamId();
                    if ((combatTeams.get(forceId) != null) && !forceIds.get(forceId).isDeployed()) {
                        // If any unit in the force is under repair, don't deploy the force
                        // Merely removing the unit from deployment would break with user expectation
                        boolean forceUnderRepair = false;
                        for (UUID uid : forceIds.get(forceId).getAllUnits(true)) {
                            Unit u = getHangar().getUnit(uid);
                            if ((u != null) && u.isUnderRepair()) {
                                forceUnderRepair = true;
                                break;
                            }
                        }

                        if (!forceUnderRepair) {
                            forceIds.get(forceId).setScenarioId(atBScenario.getId(), this);
                            atBScenario.addForces(forceId);

                            addReport(MessageFormat.format(resources.getString("atbScenarioTodayWithForce.format"),
                                  atBScenario.getHyperlinkedName(),
                                  forceIds.get(forceId).getName()));
                            MekHQ.triggerEvent(new DeploymentChangedEvent(forceIds.get(forceId), atBScenario));
                        } else {
                            if (atBScenario.getHasTrack()) {
                                addReport(MessageFormat.format(resources.getString("atbScenarioToday.stratCon"),
                                      atBScenario.getHyperlinkedName()));
                            } else {
                                addReport(MessageFormat.format(resources.getString("atbScenarioToday.atb"),
                                      atBScenario.getHyperlinkedName()));
                            }
                        }
                    } else {
                        if (atBScenario.getHasTrack()) {
                            addReport(MessageFormat.format(resources.getString("atbScenarioToday.stratCon"),
                                  atBScenario.getHyperlinkedName()));
                        } else {
                            addReport(MessageFormat.format(resources.getString("atbScenarioToday.atb"),
                                  atBScenario.getHyperlinkedName()));
                        }
                    }
                }
            }
        }
    }

    /**
     * Processes the new day actions for various AtB systems
     * <p>
     * It generates contract offers in the contract market, updates ship search expiration and results, processes ship
     * search on Mondays, awards training experience to eligible training lances on active contracts on Mondays, adds or
     * removes dependents at the start of the year if the options are enabled, rolls for morale at the start of the
     * month, and processes ATB scenarios.
     */
    private void processNewDayATB() {
        contractMarket.generateContractOffers(this);

        if ((getShipSearchExpiration() != null) && !getShipSearchExpiration().isAfter(getLocalDate())) {
            setShipSearchExpiration(null);
            if (getShipSearchResult() != null) {
                addReport("Opportunity for purchase of " + getShipSearchResult() + " has expired.");
                setShipSearchResult(null);
            }
        }

        if (getLocalDate().getDayOfWeek() == DayOfWeek.MONDAY) {
            processShipSearch();
            processTrainingCombatTeams(this);
        }

        if (getLocalDate().getDayOfMonth() == 1) {
            /*
             * First of the month; roll Morale.
             */
            if (campaignOptions.getUnitRatingMethod().isFMMR()) {
                IUnitRating rating = getUnitRating();
                rating.reInitialize();
            }

            boolean hasHadResupply = false;
            for (AtBContract contract : getActiveAtBContracts()) {
                AtBMoraleLevel oldMorale = contract.getMoraleLevel();

                contract.checkMorale(this, getLocalDate());
                AtBMoraleLevel newMorale = contract.getMoraleLevel();

                String report = "";
                if (contract.getContractType().isGarrisonDuty()) {
                    report = resources.getString("garrisonDutyRouted.text");
                } else if (oldMorale != newMorale) {
                    report = String.format(resources.getString("contractMoraleReport.text"),
                          newMorale,
                          contract.getHyperlinkedName(),
                          newMorale.getToolTipText());
                }

                if (!report.isBlank()) {
                    addReport(report);
                }

                // Resupply
                if (getCampaignOptions().isUseStratCon()) {
                    boolean inLocation = location.isOnPlanet() &&
                                               location.getCurrentSystem().equals(contract.getSystem());

                    if (contract.isSubcontract() || hasHadResupply) {
                        continue;
                    }

                    if (inLocation) {
                        processResupply(contract);
                        hasHadResupply = true;
                    }
                }
            }
        }

        if (campaignOptions.isUseStratCon() && (currentDay.getDayOfWeek() == DayOfWeek.MONDAY)) {
            negotiateAdditionalSupportPoints(this);
        }

        processNewDayATBScenarios();

        for (AtBContract contract : getActiveAtBContracts()) {
            if (campaignOptions.isUseGenericBattleValue() &&
                      !contract.getContractType().isGarrisonType() &&
                      contract.getStartDate().equals(currentDay)) {
                Faction enemyFaction = contract.getEnemy();
                String enemyFactionCode = contract.getEnemyCode();

                boolean allowBatchalls = true;
                if (campaignOptions.isUseFactionStandingBatchallRestrictionsSafe()) {
                    double regard = factionStandings.getRegardForFaction(enemyFactionCode, true);
                    allowBatchalls = FactionStandingUtilities.isBatchallAllowed(regard);
                }

                if (enemyFaction.performsBatchalls() && allowBatchalls) {
                    PerformBatchall batchallDialog = new PerformBatchall(this,
                          contract.getClanOpponent(),
                          contract.getEnemyCode());

                    boolean batchallAccepted = batchallDialog.isBatchallAccepted();
                    contract.setBatchallAccepted(batchallAccepted);

                    if (!batchallAccepted && campaignOptions.isTrackFactionStanding()) {
                        List<String> reports = factionStandings.processRefusedBatchall(faction.getShortName(),
                              enemyFactionCode, currentDay.getYear());

                        for (String report : reports) {
                            addReport(report);
                        }
                    }
                }
            }
        }
    }

    /**
     * Processes the resupply operation for a given contract.
     * <p>
     * This method checks if the contract type is not Guerrilla Warfare or if a d6 roll is greater than 4. If any of
     * these conditions is met, it calculates the maximum resupply size based on the contract's required lances, creates
     * an instance of the {@link Resupply} class, and initiates a resupply action.
     *
     * @param contract The relevant {@link AtBContract}
     */
    private void processResupply(AtBContract contract) {
        boolean isGuerrilla = contract.getContractType().isGuerrillaWarfare();

        if (!isGuerrilla || d6(1) > 4) {
            ResupplyType resupplyType = isGuerrilla ? ResupplyType.RESUPPLY_SMUGGLER : ResupplyType.RESUPPLY_NORMAL;
            Resupply resupply = new Resupply(this, contract, resupplyType);
            performResupply(resupply, contract);
        }
    }

    /**
     * Processes the daily activities and updates for all personnel that haven't already left the campaign.
     * <p>
     * This method iterates through all personnel and performs various daily updates, including health checks, status
     * updates, relationship events, and other daily or periodic tasks.
     * <p>
     * The following tasks are performed for each person:
     * <ul>
     * <li><b>Death Handling:</b> If the person has died, their processing is
     * skipped for the day.</li>
     * <li><b>Relationship Events:</b> Processes relationship-related events, such
     * as marriage or divorce.</li>
     * <li><b>Reset Actions:</b> Resets the person's minutes left for work and sets
     * acquisitions made to 0.</li>
     * <li><b>Medical Events:</b></li>
     * <li>- If advanced medical care is available, processes the person's daily
     * healing.</li>
     * <li>- If advanced medical care is unavailable, decreases the healing wait
     * time and
     * applies natural or doctor-assisted healing.</li>
     * <li><b>Weekly Edge Resets:</b> Resets edge points to their purchased value
     * weekly (applies
     * to support personnel).</li>
     * <li><b>Vocational XP:</b> Awards monthly vocational experience points to the
     * person where
     * applicable.</li>
     * <li><b>Anniversaries:</b> Checks for birthdays or significant anniversaries
     * and announces
     * them as needed.</li>
     * <li><b>autoAwards:</b> On the first day of every month, calculates and awards
     * support
     * points based on roles and experience levels.</li>
     * </ul>
     * <p>
     * <b>Concurrency Note:</b>
     * A separate filtered list of personnel is used to avoid concurrent
     * modification issues during iteration.
     * <p>
     * This method relies on several helper methods to perform specific tasks for
     * each person,
     * separating the responsibilities for modularity and readability.
     *
     * @see #getPersonnelFilteringOutDeparted() Filters out departed personnel before daily processing
     */
    public void processNewDayPersonnel() {
        RecoverMIAPersonnel recovery = new RecoverMIAPersonnel(this, faction, getAtBUnitRatingMod());
        MedicalController medicalController = new MedicalController(this);

        // This list ensures we don't hit a concurrent modification error
        List<Person> personnel = getPersonnelFilteringOutDeparted();

        // Prep some data for vocational xp
        int vocationalXpRate = campaignOptions.getVocationalXP();
        if (hasActiveContract) {
            if (campaignOptions.isUseAtB()) {
                for (AtBContract contract : getActiveAtBContracts()) {
                    if (!contract.getContractType().isGarrisonType()) {
                        vocationalXpRate *= 2;
                        break;
                    }
                }
            } else {
                vocationalXpRate *= 2;
            }
        }

        // Process personnel
        int peopleWhoCelebrateCommandersDay = 0;
        int commanderDayTargetNumber = 5;
        boolean isCommandersDay = isCommandersDay(currentDay) &&
                                        getCommander() != null &&
                                        campaignOptions.isShowLifeEventDialogCelebrations();
        boolean isCampaignPlanetside = location.isOnPlanet();
        boolean isUseAdvancedMedical = campaignOptions.isUseAdvancedMedical();
        boolean isUseFatigue = campaignOptions.isUseFatigue();
        for (Person person : personnel) {
            if (person.getStatus().isDepartedUnit()) {
                continue;
            }

            PersonnelOptions personnelOptions = person.getOptions();

            // Daily events
            if (person.getStatus().isMIA()) {
                recovery.attemptRescueOfPlayerCharacter(person);
            }

            if (person.getPrisonerStatus().isBecomingBondsman()) {
                // We use 'isAfter' to avoid situations where we somehow manage to miss the
                // date.
                // This shouldn't be necessary, but a safety net never hurt
                if (currentDay.isAfter(person.getBecomingBondsmanEndDate().minusDays(1))) {
                    person.setPrisonerStatus(this, BONDSMAN, true);
                    addReport(String.format(resources.getString("becomeBondsman.text"),
                          person.getHyperlinkedName(),
                          spanOpeningWithCustomColor(ReportingUtilities.getPositiveColor()),
                          CLOSING_SPAN_TAG));
                }
            }

            person.resetMinutesLeft(campaignOptions.isTechsUseAdministration());
            person.setAcquisition(0);

            medicalController.processMedicalEvents(person,
                  campaignOptions.isUseAgeEffects(),
                  isClanCampaign(),
                  currentDay);

            processAnniversaries(person);

            // Weekly events
            if (currentDay.getDayOfWeek() == DayOfWeek.MONDAY) {
                if (!randomDeath.processNewWeek(this, getLocalDate(), person)) {
                    // If the character has died, we don't need to process relationship events
                    processWeeklyRelationshipEvents(person);
                }

                person.resetCurrentEdge();

                if (!person.getStatus().isMIA()) {
                    processFatigueRecovery(this, person);
                }

                String gamblingReport = person.gambleWealth();
                if (!gamblingReport.isBlank()) {
                    addReport(gamblingReport);
                }

                if (personnelOptions.booleanOption(COMPULSION_ADDICTION)) {
                    int modifier = getCompulsionCheckModifier(COMPULSION_ADDICTION);
                    boolean failedWillpowerCheck = !performQuickAttributeCheck(person, SkillAttribute.WILLPOWER, null,
                          null, modifier);
                    person.processDiscontinuationSyndrome(this,
                          isUseAdvancedMedical,
                          isUseFatigue,
                          true,
                          failedWillpowerCheck);
                }

<<<<<<< HEAD
                if (personnelOptions.booleanOption(MADNESS_HYSTERIA)) {
                    int modifier = getCompulsionCheckModifier(MADNESS_HYSTERIA);
                    boolean failedWillpowerCheck = !performQuickAttributeCheck(person, SkillAttribute.WILLPOWER, null,
                          null, modifier);
                    String report = person.processHysteria(this, true, isUseAdvancedMedical, failedWillpowerCheck);
                    if (!report.isBlank()) {
                        addReport(report);
                    }
                } else {
                    // This is necessary to stop a character from getting permanently locked in a paranoia state if
                    // their madness is removed.
                    person.setSufferingFromClinicalParanoia(false);
=======
                if (personnelOptions.booleanOption(MADNESS_FLASHBACKS)) {
                    int modifier = getCompulsionCheckModifier(MADNESS_FLASHBACKS);
                    boolean failedWillpowerCheck = !performQuickAttributeCheck(person, SkillAttribute.WILLPOWER, null,
                          null, modifier);
                    person.processCripplingFlashbacks(this,
                          isUseAdvancedMedical,
                          true,
                          failedWillpowerCheck);
>>>>>>> 0a588cf2
                }
            }

            // Monthly events
            if (currentDay.getDayOfMonth() == 1) {
                processMonthlyAutoAwards(person);

                if (vocationalXpRate > 0) {
                    if (processMonthlyVocationalXp(person, vocationalXpRate)) {
                        personnelWhoAdvancedInXP.add(person);
                    }
                }

                if (person.isCommander() &&
                          campaignOptions.isAllowMonthlyReinvestment() &&
                          !person.isHasPerformedExtremeExpenditure()) {
                    String reportString = performDiscretionarySpending(person, finances, currentDay);
                    if (reportString != null) {
                        addReport(reportString);
                    } else {
                        logger.error("Unable to process discretionary spending for {}", person.getFullTitle());
                    }
                }

                person.setHasPerformedExtremeExpenditure(false);

                int bloodmarkLevel = person.getBloodmark();
                if (bloodmarkLevel > BLOODMARK_ZERO.getLevel()) {
                    BloodmarkLevel bloodmark = BloodmarkLevel.parseBloodmarkLevelFromInt(bloodmarkLevel);
                    boolean hasAlternativeID = person.getOptions().booleanOption(ATOW_ALTERNATE_ID);
                    List<LocalDate> bloodmarkSchedule = getBloodhuntSchedule(bloodmark, currentDay, hasAlternativeID);
                    for (LocalDate assassinationAttempt : bloodmarkSchedule) {
                        person.addBloodhuntDate(assassinationAttempt);
                    }
                }
            }

            if (isCommandersDay && !faction.isClan() && (peopleWhoCelebrateCommandersDay < commanderDayTargetNumber)) {
                int age = person.getAge(currentDay);
                if (age >= 6 && age <= 12) {
                    peopleWhoCelebrateCommandersDay++;
                }
            }

            List<LocalDate> scheduledBloodhunts = person.getBloodhuntSchedule();
            if (!scheduledBloodhunts.isEmpty()) {
                boolean isDayOfBloodhunt = Bloodmark.checkForAssassinationAttempt(person,
                      currentDay,
                      isCampaignPlanetside);

                if (isDayOfBloodhunt) {
                    Bloodmark.performAssassinationAttempt(this, person, currentDay);
                }
            }
        }

        if (!personnelWhoAdvancedInXP.isEmpty()) {
            addReport(String.format(resources.getString("gainedExperience.text"),
                  spanOpeningWithCustomColor(ReportingUtilities.getPositiveColor()),
                  personnelWhoAdvancedInXP.size(),
                  CLOSING_SPAN_TAG));
        }

        // Commander's Day!
        if (isCommandersDay && (peopleWhoCelebrateCommandersDay >= commanderDayTargetNumber)) {
            new CommandersDayAnnouncement(this);
        }

        // Update the force icons based on the end-of-day unit status if desired
        if (MekHQ.getMHQOptions().getNewDayOptimizeMedicalAssignments()) {
            new OptimizeInfirmaryAssignments(this);
        }
    }

    /**
     * Processes the monthly vocational experience (XP) gain for a given person based on their eligibility and the
     * vocational experience rules defined in campaign options.
     *
     * <p>
     * Eligibility for receiving vocational XP is determined by checking the following conditions:
     * <ul>
     * <li>The person must have an <b>active status</b> (e.g., not retired,
     * deceased, or in education).</li>
     * <li>The person must not be a <b>child</b> as of the current date.</li>
     * <li>The person must not be categorized as a <b>dependent</b>.</li>
     * <li>The person must not have the status of a <b>prisoner</b>.</li>
     * <b>Note:</b> Bondsmen are exempt from this restriction and are eligible for
     * vocational XP.
     * </ul>
     *
     * @param person           the {@link Person} whose monthly vocational XP is to be processed
     * @param vocationalXpRate the amount of XP awarded on a successful roll
     *
     * @return {@code true} if XP was successfully awarded during the process, {@code false} otherwise
     */
    private boolean processMonthlyVocationalXp(Person person, int vocationalXpRate) {
        if (!person.getStatus().isActive()) {
            return false;
        }

        if (person.isChild(currentDay)) {
            return false;
        }

        if (person.isDependent()) {
            return false;
        }

        if (person.getPrisonerStatus().isCurrentPrisoner()) {
            // Prisoners can't gain vocational XP, while Bondsmen can
            return false;
        }

        int checkFrequency = campaignOptions.getVocationalXPCheckFrequency();
        int targetNumber = campaignOptions.getVocationalXPTargetNumber();

        person.setVocationalXPTimer(person.getVocationalXPTimer() + 1);
        if (person.getVocationalXPTimer() >= checkFrequency) {
            if (d6(2) >= targetNumber) {
                person.awardXP(this, vocationalXpRate);
                person.setVocationalXPTimer(0);
                return true;
            } else {
                person.setVocationalXPTimer(0);
            }
        }

        return false;
    }

    /**
     * Process weekly relationship events for a given {@link Person} on Monday. This method triggers specific events
     * related to divorce, marriage, procreation, and maternity leave.
     *
     * @param person The {@link Person} for which to process weekly relationship events
     */
    private void processWeeklyRelationshipEvents(Person person) {
        if (currentDay.getDayOfWeek() == DayOfWeek.MONDAY) {
            getDivorce().processNewWeek(this, getLocalDate(), person, false);
            getMarriage().processNewWeek(this, getLocalDate(), person, false);
            getProcreation().processNewWeek(this, getLocalDate(), person);
        }
    }

    /**
     * Process anniversaries for a given person, including birthdays and recruitment anniversaries.
     *
     * @param person The {@link Person} for whom the anniversaries will be processed
     */
    private void processAnniversaries(Person person) {
        LocalDate birthday = person.getBirthday(getGameYear());
        boolean isBirthday = birthday != null && birthday.equals(currentDay);
        int age = person.getAge(currentDay);

        boolean isUseEducation = campaignOptions.isUseEducationModule();
        boolean isUseAgingEffects = campaignOptions.isUseAgeEffects();
        boolean isUseTurnover = campaignOptions.isUseRandomRetirement();

        final int JUNIOR_SCHOOL_AGE = 3;
        final int HIGH_SCHOOL_AGE = 10;
        final int EMPLOYMENT_AGE = 16;

        if ((person.getRank().isOfficer()) || (!campaignOptions.isAnnounceOfficersOnly())) {
            if (isBirthday && campaignOptions.isAnnounceBirthdays()) {
                String report = String.format(resources.getString("anniversaryBirthday.text"),
                      person.getHyperlinkedFullTitle(),
                      spanOpeningWithCustomColor(ReportingUtilities.getPositiveColor()),
                      age,
                      CLOSING_SPAN_TAG);

                // Aging Effects
                AgingMilestone milestone = getMilestone(age);
                String milestoneText = "";
                if (isUseAgingEffects && milestone.getMinimumAge() == age) {
                    String milestoneLabel = milestone.getLabel();
                    milestoneText = String.format(resources.getString("anniversaryBirthday.milestone"), milestoneLabel);
                }
                if (!milestoneText.isBlank()) {
                    report += " " + milestoneText;
                }

                // Special Ages
                String addendum = "";
                if (isUseEducation && age == JUNIOR_SCHOOL_AGE) {
                    addendum = resources.getString("anniversaryBirthday.third");
                } else if (isUseEducation && age == HIGH_SCHOOL_AGE) {
                    addendum = resources.getString("anniversaryBirthday.tenth");
                } else if (age == EMPLOYMENT_AGE) { // This age is always relevant
                    addendum = resources.getString("anniversaryBirthday.sixteenth");
                }

                if (!addendum.isBlank()) {
                    report += " " + addendum;
                }

                // Retirement
                if (isUseTurnover && age >= RETIREMENT_AGE) {
                    report += " " + resources.getString("anniversaryBirthday.retirement");
                }

                addReport(report);
            }

            LocalDate recruitmentDate = person.getRecruitment();
            if (recruitmentDate != null) {
                LocalDate recruitmentAnniversary = recruitmentDate.withYear(getGameYear());
                int yearsOfEmployment = (int) ChronoUnit.YEARS.between(recruitmentDate, currentDay);

                if ((recruitmentAnniversary.isEqual(currentDay)) &&
                          (campaignOptions.isAnnounceRecruitmentAnniversaries())) {
                    addReport(String.format(resources.getString("anniversaryRecruitment.text"),
                          person.getHyperlinkedFullTitle(),
                          spanOpeningWithCustomColor(ReportingUtilities.getPositiveColor()),
                          yearsOfEmployment,
                          CLOSING_SPAN_TAG,
                          name));
                }
            }
        } else if ((person.getAge(getLocalDate()) == 18) && (campaignOptions.isAnnounceChildBirthdays())) {
            if (isBirthday) {
                addReport(String.format(resources.getString("anniversaryBirthday.text"),
                      person.getHyperlinkedFullTitle(),
                      spanOpeningWithCustomColor(ReportingUtilities.getPositiveColor()),
                      person.getAge(getLocalDate()),
                      CLOSING_SPAN_TAG));
            }
        }

        if (campaignOptions.isUseAgeEffects() && isBirthday) {
            // This is where we update all the aging modifiers for the character.
            updateAllSkillAgeModifiers(currentDay, person);
            applyAgingSPA(age, person);
        }

        // Coming of Age Events
        if (isBirthday && (person.getAge(currentDay) == 16)) {
            if (campaignOptions.isRewardComingOfAgeAbilities()) {
                SingleSpecialAbilityGenerator singleSpecialAbilityGenerator = new SingleSpecialAbilityGenerator();
                singleSpecialAbilityGenerator.rollSPA(this, person);
            }

            if (campaignOptions.isRewardComingOfAgeRPSkills()) {
                AbstractSkillGenerator skillGenerator = new DefaultSkillGenerator(rskillPrefs);
                skillGenerator.generateRoleplaySkills(person);
            }

            // We want the event trigger to fire before the dialog is shown, so that the character will have finished
            // updating in the gui before the player has a chance to jump to them
            MekHQ.triggerEvent(new PersonChangedEvent(person));

            if (campaignOptions.isShowLifeEventDialogComingOfAge()) {
                new ComingOfAgeAnnouncement(this, person);
            }
        }
    }

    /**
     * Process monthly auto awards for a given person based on their roles and experience level.
     *
     * @param person the person for whom the monthly auto awards are being processed
     */
    private void processMonthlyAutoAwards(Person person) {
        double multiplier = 0;

        int score = 0;

        if (person.getPrimaryRole().isSupport(true)) {
            int dice = person.getExperienceLevel(this, false);

            if (dice > 0) {
                score = d6(dice);
            }

            multiplier += 0.5;
        }

        if (person.getSecondaryRole().isSupport(true)) {
            int dice = person.getExperienceLevel(this, true);

            if (dice > 0) {
                score += d6(dice);
            }

            multiplier += 0.5;
        } else if (person.getSecondaryRole().isNone()) {
            multiplier += 0.5;
        }

        person.changeAutoAwardSupportPoints((int) (score * multiplier));
    }

    public void processNewDayUnits() {
        // need to loop through units twice, the first time to do all maintenance and
        // the second time to do whatever else. Otherwise, maintenance minutes might
        // get sucked up by other stuff. This is also a good place to ensure that a
        // unit's engineer gets reset and updated.
        for (Unit unit : getUnits()) {
            // do maintenance checks
            try {
                unit.resetEngineer();
                if (null != unit.getEngineer()) {
                    unit.getEngineer().resetMinutesLeft(campaignOptions.isTechsUseAdministration());
                }

                doMaintenance(unit);
            } catch (Exception ex) {
                logger.error(ex,
                      "Unable to perform maintenance on {} ({}) due to an error",
                      unit.getName(),
                      unit.getId().toString());
                addReport(String.format("ERROR: An error occurred performing maintenance on %s, check the log",
                      unit.getName()));
            }
        }

        // need to check for assigned tasks in two steps to avoid
        // concurrent modification problems
        List<Part> assignedParts = new ArrayList<>();
        List<Part> arrivedParts = new ArrayList<>();
        getWarehouse().forEachPart(part -> {
            if (part instanceof Refit) {
                return;
            }

            if (part.getTech() != null) {
                assignedParts.add(part);
            }

            // If the part is currently in-transit...
            if (!part.isPresent()) {
                // ... decrement the number of days until it arrives...
                part.setDaysToArrival(part.getDaysToArrival() - 1);

                if (part.isPresent()) {
                    // ... and mark the part as arrived if it is now here.
                    arrivedParts.add(part);
                }
            }
        });

        // arrive parts before attempting refit or parts will not get reserved that day
        for (Part part : arrivedParts) {
            getQuartermaster().arrivePart(part);
        }

        // finish up any overnight assigned tasks
        for (Part part : assignedParts) {
            Person tech;
            if ((part.getUnit() != null) && (part.getUnit().getEngineer() != null)) {
                tech = part.getUnit().getEngineer();
            } else {
                tech = part.getTech();
            }

            if (null != tech) {
                if (null != tech.getSkillForWorkingOn(part)) {
                    try {
                        fixPart(part, tech);
                    } catch (Exception ex) {
                        logger.error(ex,
                              "Could not perform overnight maintenance on {} ({}) due to an error",
                              part.getName(),
                              part.getId());
                        addReport(String.format(
                              "ERROR: an error occurred performing overnight maintenance on %s, check the log",
                              part.getName()));
                    }
                } else {
                    addReport(String.format(
                          "%s looks at %s, recalls his total lack of skill for working with such technology, then slowly puts the tools down before anybody gets hurt.",
                          tech.getHyperlinkedFullTitle(),
                          part.getName()));
                    part.cancelAssignment(false);
                }
            } else {
                JOptionPane.showMessageDialog(null,
                      "Could not find tech for part: " +
                            part.getName() +
                            " on unit: " +
                            part.getUnit().getHyperlinkedName(),
                      "Invalid Auto-continue",
                      JOptionPane.ERROR_MESSAGE);
            }

            // check to see if this part can now be combined with other spare parts
            if (part.isSpare() && (part.getQuantity() > 0)) {
                getQuartermaster().addPart(part, 0, false);
            }
        }

        // ok now we can check for other stuff we might need to do to units
        List<UUID> unitsToRemove = new ArrayList<>();
        for (Unit unit : getUnits()) {
            if (unit.isRefitting()) {
                refit(unit.getRefit());
            }
            if (unit.isMothballing()) {
                workOnMothballingOrActivation(unit);
            }
            if (!unit.isPresent()) {
                unit.checkArrival();

                // Has unit just been delivered?
                if (unit.isPresent()) {
                    addReport(String.format(resources.getString("unitArrived.text"),
                          unit.getHyperlinkedName(),
                          spanOpeningWithCustomColor(MekHQ.getMHQOptions().getFontColorPositiveHexColor()),
                          CLOSING_SPAN_TAG));
                }
            }

            if (!unit.isRepairable() && !unit.hasSalvageableParts()) {
                unitsToRemove.add(unit.getId());
            }
        }
        // Remove any unrepairable, unsalvageable units
        unitsToRemove.forEach(this::removeUnit);

        // Finally, run Mass Repair Mass Salvage if desired
        if (MekHQ.getMHQOptions().getNewDayMRMS()) {
            try {
                MRMSService.mrmsAllUnits(this);
            } catch (Exception ex) {
                logger.error("Could not perform mass repair/salvage on units due to an error", ex);
                addReport("ERROR: an error occurred performing mass repair/salvage on units, check the log");
            }
        }
    }

    private void processNewDayForces() {
        // update formation levels
        Force.populateFormationLevelsFromOrigin(this);
        recalculateCombatTeams(this);

        // Update the force icons based on the end-of-day unit status if desired
        if (MekHQ.getMHQOptions().getNewDayForceIconOperationalStatus()) {
            getForces().updateForceIconOperationalStatus(this);
        }
    }

    /**
     * @return <code>true</code> if the new day arrived
     */
    public boolean newDay() {
        // clear previous retirement information
        turnoverRetirementInformation.clear();

        // Refill Automated Pools, if the options are selected
        if (MekHQ.getMHQOptions().getNewDayAstechPoolFill() && requiresAdditionalAstechs()) {
            fillAstechPool();
        }

        if (MekHQ.getMHQOptions().getNewDayMedicPoolFill() && requiresAdditionalMedics()) {
            fillMedicPool();
        }

        // Ensure we don't have anything that would prevent the new day
        if (MekHQ.triggerEvent(new DayEndingEvent(this))) {
            return false;
        }

        // Autosave based on the previous day's information
        autosaveService.requestDayAdvanceAutosave(this);

        // Advance the day by one
        final LocalDate yesterday = currentDay;
        currentDay = currentDay.plusDays(1);
        boolean isMonday = currentDay.getDayOfWeek() == DayOfWeek.MONDAY;
        boolean isFirstOfMonth = currentDay.getDayOfMonth() == 1;
        boolean isNewYear = currentDay.getDayOfYear() == 1;

        // Check for important dates
        if (campaignOptions.isShowLifeEventDialogCelebrations()) {
            fetchCelebrationDialogs();
        }

        // Determine if we have an active contract or not, as this can get used
        // elsewhere before we actually hit the AtB new day (e.g., personnel market)
        if (campaignOptions.isUseAtB()) {
            setHasActiveContract();
        }

        // Clear Reports
        currentReport.clear();
        currentReportHTML = "";
        newReports.clear();
        personnelWhoAdvancedInXP.clear();
        beginReport("<b>" + MekHQ.getMHQOptions().getLongDisplayFormattedDate(getLocalDate()) + "</b>");

        // New Year Changes
        if (isNewYear) {
            // News is reloaded
            reloadNews();

            // Change Year Game Option
            getGameOptions().getOption(OptionsConstants.ALLOWED_YEAR).setValue(getGameYear());

            // Degrade Regard
            List<String> degradedRegardReports = factionStandings.processRegardDegradation(faction.getShortName(),
                  currentDay.getYear());
            for (String report : degradedRegardReports) {
                addReport(report);
            }
        }

        readNews();

        location.newDay(this);

        // Manage the Markets
        refreshPersonnelMarkets();

        // TODO : AbstractContractMarket : Uncomment
        // getContractMarket().processNewDay(this);
        unitMarket.processNewDay(this);

        updateFieldKitchenCapacity();

        processNewDayPersonnel();

        // Needs to be before 'processNewDayATB' so that Dependents can't leave the
        // moment they arrive via AtB Bonus Events
        if (location.isOnPlanet() && isFirstOfMonth) {
            RandomDependents randomDependents = new RandomDependents(this);
            randomDependents.processMonthlyRemovalAndAddition();
        }

        // Process New Day for AtB
        if (campaignOptions.isUseAtB()) {
            processNewDayATB();
        }

        if (campaignOptions.getUnitRatingMethod().isCampaignOperations()) {
            processReputationChanges();
        }

        if (campaignOptions.isUseEducationModule()) {
            processEducationNewDay();
        }

        if (campaignOptions.isEnableAutoAwards() && isFirstOfMonth) {
            AutoAwardsController autoAwardsController = new AutoAwardsController();
            autoAwardsController.ManualController(this, false);
        }

        // Prisoner events can occur on Monday or the 1st of the month depending on the
        // type of event
        if (isMonday || isFirstOfMonth) {
            new PrisonerEventManager(this);
        }

        resetAstechMinutes();

        processNewDayUnits();

        processNewDayForces();

        if (processProcurement) {
            setShoppingList(goShopping(getShoppingList()));
        }

        // check for anything in finances
        finances.newDay(this, yesterday, getLocalDate());

        // process removal of old personnel data on the first day of each month
        if (campaignOptions.isUsePersonnelRemoval() && isFirstOfMonth) {
            performPersonnelCleanUp();
        }

        // this duplicates any turnover information so that it is still available on the
        // new day. otherwise, it's only available if the user inspects history records
        if (!turnoverRetirementInformation.isEmpty()) {
            for (String entry : turnoverRetirementInformation) {
                addReport(entry);
            }
        }

        if (topUpWeekly && isMonday) {
            int bought = stockUpPartsInUse(getPartsInUse(ignoreMothballed, false, ignoreSparesUnderQuality));
            addReport(String.format(resources.getString("weeklyStockCheck.text"), bought));
        }

        // Random Events
        if (currentDay.isAfter(GRAY_MONDAY_EVENTS_BEGIN) && currentDay.isBefore(GRAY_MONDAY_EVENTS_END)) {
            new GrayMonday(this, currentDay);
        }

        // Faction Standing
        performFactionStandingChecks(isFirstOfMonth, isNewYear);

        // This must be the last step before returning true
        MekHQ.triggerEvent(new NewDayEvent(this));
        return true;
    }

    /**
     * Performs all daily and periodic standing checks for factions relevant to this campaign.
     *
     * <p>On the first day of the month, this method updates the climate regard for the active campaign faction,
     * storing a summary report. It then iterates once through all faction standings and, for each faction:</p>
     *
     * <ul>
     *     <li>Checks for new ultimatum events.</li>
     *     <li>Checks for new censure actions and handles the creation of related events.</li>
     *     <li>Evaluates for new accolade levels, creating corresponding events.</li>
     *     <li>Warns if any referenced faction cannot be resolved.</li>
     * </ul>
     *
     * <p>Finally, at the end of the checks, it processes censure degradation for all factions.</p>
     *
     * @param isFirstOfMonth {@code true} if called on the first day of the month.
     * @param isNewYear {@code true} if called on the first day of a new year
     *
     * @author Illiani
     * @since 0.50.07
     */
    private void performFactionStandingChecks(boolean isFirstOfMonth, boolean isNewYear) {
        String campaignFactionCode = faction.getShortName();
        if (isNewYear && campaignFactionCode.equals(MERCENARY_FACTION_CODE)) {
            checkForNewMercenaryOrganizationStartUp(false, false);
        }

        if (!campaignOptions.isTrackFactionStanding()) {
            return;
        }

        if (FactionStandingUltimatum.checkUltimatumForDate(currentDay,
              campaignFactionCode,
              factionStandingUltimatumsLibrary)) {
            new FactionStandingUltimatum(currentDay, this, factionStandingUltimatumsLibrary);
        }

        if (isFirstOfMonth) {
            String report = factionStandings.updateClimateRegard(faction, currentDay);
            addReport(report);
        }

        List<Mission> activeMissions = getActiveMissions(false);
        boolean isInTransit = !location.isOnPlanet();
        Factions factions = Factions.getInstance();

        for (Entry<String, Double> standing : new HashMap<>(factionStandings.getAllFactionStandings()).entrySet()) {
            String relevantFactionCode = standing.getKey();
            Faction relevantFaction = factions.getFaction(relevantFactionCode);
            if (relevantFaction == null) {
                logger.warn("Unable to fetch faction standing for faction: {}", relevantFactionCode);
                continue;
            }

            // Censure check
            boolean isMercenarySpecialCase = campaignFactionCode.equals(MERCENARY_FACTION_CODE) &&
                                                   relevantFaction.isMercenaryOrganization();
            boolean isPirateSpecialCase = isPirateCampaign() &&
                                                relevantFactionCode.equals(PIRACY_SUCCESS_INDEX_FACTION_CODE);
            if (relevantFaction.equals(faction) || isMercenarySpecialCase || isPirateSpecialCase) {
                FactionCensureLevel newCensureLevel = factionStandings.checkForCensure(
                      relevantFaction, currentDay, activeMissions, isInTransit);
                if (newCensureLevel != null) {
                    new FactionCensureEvent(this, newCensureLevel, relevantFaction);
                }
            }

            // Accolade check
            boolean ignoreEmployer = relevantFaction.isMercenaryOrganization();
            boolean isOnMission = FactionStandingUtilities.isIsOnMission(
                  !isInTransit,
                  getActiveAtBContracts(),
                  activeMissions,
                  relevantFactionCode,
                  location.getCurrentSystem(),
                  ignoreEmployer);

            FactionAccoladeLevel newAccoladeLevel = factionStandings.checkForAccolade(
                  relevantFaction, currentDay, isOnMission);

            if (newAccoladeLevel != null) {
                new FactionAccoladeEvent(this, relevantFaction, newAccoladeLevel,
                      faction.equals(relevantFaction));
            }
        }

        // Censure degradation
        factionStandings.processCensureDegradation(currentDay);
    }

    /**
     * Use {@link #checkForNewMercenaryOrganizationStartUp(boolean, boolean)} instead
     */
    @Deprecated(since = "0.50.07", forRemoval = true)
    public void checkForNewMercenaryOrganizationStartUp(boolean bypassStartYear) {
        checkForNewMercenaryOrganizationStartUp(bypassStartYear, false);
    }

    /**
     * Checks if a new mercenary organization is starting up in the current game year, and, if so, triggers a welcome
     * dialog introducing the organization's representative.
     *
     * <p>This method examines a prioritized list of known mercenary-related factions for their respective founding
     * (start) years matching the current year. The list is evaluated in the following order: Mercenary Review Board
     * (MRB), Mercenary Review Bonding Commission (MRBC), Mercenary Bonding Authority (MBA), and Mercenary Guild (MG),
     * with MG as the default fallback. If a matching faction is found (and is recognized as a mercenary organization),
     * it generates an appropriate speaker (as either a merchant or military liaison, depending on the faction) and
     * opens a welcome dialog for the player.</p>
     *
     * <p>The dialog serves to introduce the player to the new mercenary organization, using an in-universe character
     * as the spokesperson.</p>
     *
     * @param bypassStartYear {@code true} if the method should be checking if the mercenary organization is currently
     *                        active, rather than just checking whether it was founded in the current game year.
     *
     * @author Illiani
     * @since 0.50.07
     */
    public void checkForNewMercenaryOrganizationStartUp(boolean bypassStartYear, boolean isStartUp) {
        Factions factions = Factions.getInstance();
        int currentYear = getGameYear();
        Faction[] possibleFactions = new Faction[] {
              factions.getFaction("MRB"),
              factions.getFaction("MRBC"),
              factions.getFaction("MBA"),
              factions.getFaction("MG")
        };

        Faction chosenFaction = null;
        for (Faction faction : possibleFactions) {
            if (faction != null) {
                boolean isValidInYear = bypassStartYear && faction.validIn(currentYear);
                boolean isFoundedInYear = !bypassStartYear && faction.getStartYear() == currentYear;

                if (isValidInYear || isFoundedInYear) {
                    chosenFaction = faction;
                    break;
                }
            }
        }

        if (chosenFaction == null) {
            chosenFaction = factions.getFaction("MG"); // fallback
        }

        if (chosenFaction != null
                  && (chosenFaction.getStartYear() == currentYear || isStartUp)
                  && chosenFaction.isMercenaryOrganization()) {
            PersonnelRole role = chosenFaction.isClan() ? PersonnelRole.MERCHANT : PersonnelRole.MILITARY_LIAISON;
            Person speaker = newPerson(role, chosenFaction.getShortName(), Gender.RANDOMIZE);
            new FactionJudgmentDialog(this, speaker, getCommander(),
                  "HELLO", chosenFaction,
                  FactionStandingJudgmentType.WELCOME, ImmersiveDialogWidth.MEDIUM, null, null);
        } else if (chosenFaction == null) {
            logger.warn("Unable to find a suitable faction for a new mercenary organization start up");
        }
    }

    public void refreshPersonnelMarkets() {
        PersonnelMarketStyle marketStyle = campaignOptions.getPersonnelMarketStyle();
        if (marketStyle == PERSONNEL_MARKET_DISABLED) {
            personnelMarket.generatePersonnelForDay(this);
        } else {
            if (currentDay.getDayOfMonth() == 1) {
                boolean blockRecruitment = false;

                if (newPersonnelMarket.getAssociatedPersonnelMarketStyle() == MEKHQ) {
                    blockRecruitment = !location.isOnPlanet();
                }

                if (!blockRecruitment) {
                    newPersonnelMarket.gatherApplications();

                    if (newPersonnelMarket.getHasRarePersonnel()) {
                        ImmersiveDialogSimple dialog = new ImmersiveDialogSimple(this,
                              getSeniorAdminPerson(AdministratorSpecialization.HR),
                              null,
                              resources.getString("personnelMarket.rareProfession.inCharacter"),
                              List.of(resources.getString("personnelMarket.rareProfession.button.later"),
                                    resources.getString("personnelMarket.rareProfession.button.decline"),
                                    resources.getString("personnelMarket.rareProfession.button.immediate")),
                              resources.getString("personnelMarket.rareProfession.outOfCharacter"),
                              null,
                              true);

                        if (dialog.getDialogChoice() == 2) {
                            newPersonnelMarket.showPersonnelMarketDialog();
                        }
                    }
                }
            }
        }
    }

    /**
     * Performs cleanup of departed personnel by identifying and removing eligible personnel records.
     *
     * <p>This method uses the {@link AutomatedPersonnelCleanUp} utility to determine which {@link Person}
     * objects should be removed from the campaign based on current date and campaign configuration options. Identified
     * personnel are then removed, and a report entry is generated if any removals occur.</p>
     *
     * @author Illiani
     * @since 0.50.06
     */
    private void performPersonnelCleanUp() {
        AutomatedPersonnelCleanUp removal = new AutomatedPersonnelCleanUp(currentDay,
              getPersonnel(),
              campaignOptions.isUseRemovalExemptRetirees(),
              campaignOptions.isUseRemovalExemptCemetery());

        List<Person> personnelToRemove = removal.getPersonnelToCleanUp();
        for (Person person : personnelToRemove) {
            removePerson(person, false);
        }

        if (!personnelToRemove.isEmpty()) {
            addReport(resources.getString("personnelRemoval.text"));
        }
    }

    /**
     * Fetches and handles the celebration dialogs specific to the current day.
     *
     * <p><b>Note:</b> Commanders day is handled as a part of the personnel processing, so we don't need to parse
     * personnel twice.</p>
     */
    private void fetchCelebrationDialogs() {
        if (!faction.isClan()) {
            if (isWinterHolidayMajorDay(currentDay)) {
                new WinterHolidayAnnouncement(this);
            }

            if (isFreedomDay(currentDay)) {
                new FreedomDayAnnouncement(this);
            }
        }

        if (isNewYear(currentDay)) {
            new NewYearsDayAnnouncement(this);
        }
    }

    /**
     * Updates the status of whether field kitchens are operating within their required capacity.
     *
     * <p>If fatigue is enabled in the campaign options, this method calculates the total available
     * field kitchen capacity and the required field kitchen usage, then updates the {@code fieldKitchenWithinCapacity}
     * flag to reflect whether the capacity meets the demand. If fatigue is disabled, the capacity is automatically set
     * to {@code false}.</p>
     */
    private void updateFieldKitchenCapacity() {
        if (campaignOptions.isUseFatigue()) {
            int fieldKitchenCapacity = checkFieldKitchenCapacity(getForce(FORCE_ORIGIN).getAllUnitsAsUnits(units,
                  false), campaignOptions.getFieldKitchenCapacity());
            int fieldKitchenUsage = checkFieldKitchenUsage(getActivePersonnel(false),
                  campaignOptions.isUseFieldKitchenIgnoreNonCombatants());
            fieldKitchenWithinCapacity = areFieldKitchensWithinCapacity(fieldKitchenCapacity, fieldKitchenUsage);
        } else {
            fieldKitchenWithinCapacity = false;
        }
    }

    /**
     * Processes reputation changes based on various conditions.
     */
    private void processReputationChanges() {
        if (faction.isPirate()) {
            dateOfLastCrime = currentDay;
            crimePirateModifier = -100;
        }

        if (currentDay.getDayOfMonth() == 1) {
            if (dateOfLastCrime != null) {
                long yearsBetween = ChronoUnit.YEARS.between(currentDay, dateOfLastCrime);

                int remainingCrimeChange = 2;

                if (yearsBetween >= 1) {
                    if (crimePirateModifier < 0) {
                        remainingCrimeChange = max(0, 2 + crimePirateModifier);
                        changeCrimePirateModifier(2); // this is the amount of change specified by CamOps
                    }

                    if (crimeRating < 0 && remainingCrimeChange > 0) {
                        changeCrimeRating(remainingCrimeChange);
                    }
                }
            }
        }

        if (currentDay.getDayOfWeek().equals(DayOfWeek.MONDAY)) {
            reputation.initializeReputation(this);
        }
    }

    public int getInitiativeBonus() {
        return initiativeBonus;
    }

    public void setInitiativeBonus(int bonus) {
        initiativeBonus = bonus;
    }

    public void applyInitiativeBonus(int bonus) {
        if (bonus > initiativeMaxBonus) {
            initiativeMaxBonus = bonus;
        }
        if ((bonus + initiativeBonus) > initiativeMaxBonus) {
            initiativeBonus = initiativeMaxBonus;
        } else {
            initiativeBonus += bonus;
        }
    }

    public void initiativeBonusIncrement(boolean change) {
        if (change) {
            setInitiativeBonus(++initiativeBonus);
        } else {
            setInitiativeBonus(--initiativeBonus);
        }
        if (initiativeBonus > initiativeMaxBonus) {
            initiativeBonus = initiativeMaxBonus;
        }
    }

    public int getInitiativeMaxBonus() {
        return initiativeMaxBonus;
    }

    public void setInitiativeMaxBonus(int bonus) {
        initiativeMaxBonus = bonus;
    }

    /**
     * This method checks if any students in the academy should graduate, and updates their attributes and status
     * accordingly. If any students do graduate, it sends the graduation information to autoAwards.
     */
    private void processEducationNewDay() {
        List<UUID> graduatingPersonnel = new ArrayList<>();
        HashMap<UUID, List<Object>> academyAttributesMap = new HashMap<>();

        for (Person person : getStudents()) {
            List<Object> individualAcademyAttributes = new ArrayList<>();

            if (EducationController.processNewDay(this, person, false)) {
                Academy academy = getAcademy(person.getEduAcademySet(), person.getEduAcademyNameInSet());

                if (academy == null) {
                    logger.debug("Found null academy for {} skipping", person.getFullTitle());
                    continue;
                }

                graduatingPersonnel.add(person.getId());

                individualAcademyAttributes.add(academy.getEducationLevel(person));
                individualAcademyAttributes.add(academy.getType());
                individualAcademyAttributes.add(academy.getName());

                academyAttributesMap.put(person.getId(), individualAcademyAttributes);
            }
        }

        if (!graduatingPersonnel.isEmpty()) {
            AutoAwardsController autoAwardsController = new AutoAwardsController();
            autoAwardsController.PostGraduationController(this, graduatingPersonnel, academyAttributesMap);
        }
    }

    /**
     * Retrieves the flagged commander from the personnel list. If no flagged commander is found returns {@code null}.
     *
     * <p><b>Usage:</b> consider using {@link #getCommander()} instead.</p>
     *
     * @return the flagged commander if present, otherwise {@code null}
     */
    public @Nullable Person getFlaggedCommander() {
        return getPersonnel().stream().filter(Person::isCommander).findFirst().orElse(null);
    }

    /**
     * Use {@link #getCommander()} instead
     */
    @Deprecated(since = "0.50.07", forRemoval = true)
    public Person getSeniorCommander() {
        Person commander = null;
        for (Person person : getActivePersonnel(true)) {
            if (person.isCommander()) {
                return person;
            }
            if (null == commander || person.getRankNumeric() > commander.getRankNumeric()) {
                commander = person;
            }
        }
        return commander;
    }

    public void removeUnit(UUID id) {
        Unit unit = getHangar().getUnit(id);
        if (unit == null) {
            return;
        }

        // remove all parts for this unit as well
        for (Part p : unit.getParts()) {
            getWarehouse().removePart(p);
        }

        // remove any personnel from this unit
        for (Person person : unit.getCrew()) {
            unit.remove(person, true);
        }

        Person tech = unit.getTech();
        if (null != tech) {
            unit.remove(tech, true);
        }

        // remove unit from any forces
        removeUnitFromForce(unit);

        // If this is a transport, remove it from the list of potential transports
        for (CampaignTransportType campaignTransportType : CampaignTransportType.values()) {
            if (hasTransports(campaignTransportType)) {
                removeCampaignTransporter(campaignTransportType, unit);
            }

            // If we remove a transport unit from the campaign,
            // we need to remove any transported units from it
            // and clear the transport assignments for those
            // transported units
            if (unit.getTransportedUnitsSummary(campaignTransportType).hasTransportedUnits()) {
                List<Unit> transportedUnits = new ArrayList<>(unit.getTransportedUnitsSummary(campaignTransportType)
                                                                    .getTransportedUnits());
                for (Unit transportedUnit : transportedUnits) {
                    transportedUnit.unloadFromTransport(campaignTransportType);
                }
            }
        }

        // If this unit was assigned to a transport ship, remove it from the transport
        if (unit.hasTransportShipAssignment()) {
            unit.getTransportShipAssignment().getTransportShip().unloadFromTransportShip(unit);
        }

        // remove from automatic mothballing
        automatedMothballUnits.remove(unit.getId());

        // finally, remove the unit
        getHangar().removeUnit(unit.getId());

        checkDuplicateNamesDuringDelete(unit.getEntity());
        addReport(unit.getName() + " has been removed from the unit roster.");
        MekHQ.triggerEvent(new UnitRemovedEvent(unit));
    }

    public void removePerson(final @Nullable Person person) {
        removePerson(person, true);
    }

    public void removePerson(final @Nullable Person person, final boolean log) {
        if (person == null) {
            return;
        }


        Force force = getForceFor(person);
        if (force != null) {
            force.updateCommander(this);
        }

        person.getGenealogy().clearGenealogyLinks();

        final Unit unit = person.getUnit();
        if (unit != null) {
            unit.remove(person, true);
        }
        removeAllPatientsFor(person);
        person.removeAllTechJobs(this);
        removeKillsFor(person.getId());
        getRetirementDefectionTracker().removePerson(person);
        if (log) {
            addReport(person.getFullTitle() + " has been removed from the personnel roster.");
        }

        personnel.remove(person.getId());

        // Deal with Astech Pool Minutes
        if (person.getPrimaryRole().isAstech()) {
            astechPoolMinutes = max(0, astechPoolMinutes - Person.PRIMARY_ROLE_SUPPORT_TIME);
            astechPoolOvertime = max(0, astechPoolOvertime - Person.PRIMARY_ROLE_OVERTIME_SUPPORT_TIME);
        } else if (person.getSecondaryRole().isAstech()) {
            astechPoolMinutes = max(0, astechPoolMinutes - Person.SECONDARY_ROLE_SUPPORT_TIME);
            astechPoolOvertime = max(0, astechPoolOvertime - Person.SECONDARY_ROLE_OVERTIME_SUPPORT_TIME);
        }
        MekHQ.triggerEvent(new PersonRemovedEvent(person));
    }

    public void removeAllPatientsFor(Person doctor) {
        for (Person person : getPersonnel()) {
            if (null != person.getDoctorId() && person.getDoctorId().equals(doctor.getId())) {
                person.setDoctorId(null, getCampaignOptions().getNaturalHealingWaitingPeriod());
            }
        }
    }

    public void removeScenario(final Scenario scenario) {
        scenario.clearAllForcesAndPersonnel(this);
        final Mission mission = getMission(scenario.getMissionId());
        if (mission != null) {
            mission.getScenarios().remove(scenario);

            // run through the stratcon campaign state where applicable and remove the
            // "parent" scenario as well
            if ((mission instanceof AtBContract) &&
                      (((AtBContract) mission).getStratconCampaignState() != null) &&
                      (scenario instanceof AtBDynamicScenario)) {
                ((AtBContract) mission).getStratconCampaignState().removeStratconScenario(scenario.getId());
            }
        }
        scenarios.remove(scenario.getId());
        MekHQ.triggerEvent(new ScenarioRemovedEvent(scenario));
    }

    public void removeMission(final Mission mission) {
        // Loop through scenarios here! We need to remove them as well.
        for (Scenario scenario : mission.getScenarios()) {
            scenario.clearAllForcesAndPersonnel(this);
            scenarios.remove(scenario.getId());
        }
        mission.clearScenarios();

        missions.remove(mission.getId());
        MekHQ.triggerEvent(new MissionRemovedEvent(mission));
    }

    public void removeKill(Kill k) {
        if (kills.containsKey(k.getPilotId())) {
            kills.get(k.getPilotId()).remove(k);
        }
    }

    public void removeKillsFor(UUID personID) {
        kills.remove(personID);
    }

    public void removeForce(Force force) {
        int fid = force.getId();
        forceIds.remove(fid);
        // clear forceIds of all personnel with this force
        for (UUID uid : force.getUnits()) {
            Unit u = getHangar().getUnit(uid);
            if (null == u) {
                continue;
            }
            if (u.getForceId() == fid) {
                u.setForceId(FORCE_NONE);
                if (force.isDeployed()) {
                    u.setScenarioId(NO_ASSIGNED_SCENARIO);
                }
            }
        }

        // also remove this force's id from any scenarios
        if (force.isDeployed()) {
            Scenario s = getScenario(force.getScenarioId());
            s.removeForce(fid);
        }

        if (null != force.getParentForce()) {
            force.getParentForce().removeSubForce(fid);
        }

        // clear out StratCon force assignments
        for (AtBContract contract : getActiveAtBContracts()) {
            if (contract.getStratconCampaignState() != null) {
                for (StratconTrackState track : contract.getStratconCampaignState().getTracks()) {
                    track.unassignForce(fid);
                }
            }
        }

        if (campaignOptions.isUseAtB()) {
            recalculateCombatTeams(this);
        }
    }

    public void removeUnitFromForce(Unit u) {
        Force force = getForce(u.getForceId());
        if (null != force) {
            force.removeUnit(this, u.getId(), true);
            u.setForceId(FORCE_NONE);
            u.setScenarioId(NO_ASSIGNED_SCENARIO);
            if (u.getEntity().hasNavalC3() && u.getEntity().calculateFreeC3Nodes() < 5) {
                Vector<Unit> removedUnits = new Vector<>();
                removedUnits.add(u);
                removeUnitsFromNetwork(removedUnits);
                u.getEntity().setC3MasterIsUUIDAsString(null);
                u.getEntity().setC3Master(null, true);
                refreshNetworks();
            } else if (u.getEntity().hasC3i() && u.getEntity().calculateFreeC3Nodes() < 5) {
                Vector<Unit> removedUnits = new Vector<>();
                removedUnits.add(u);
                removeUnitsFromNetwork(removedUnits);
                u.getEntity().setC3MasterIsUUIDAsString(null);
                u.getEntity().setC3Master(null, true);
                refreshNetworks();
            }
            if (u.getEntity().hasC3M()) {
                removeUnitsFromC3Master(u);
                u.getEntity().setC3MasterIsUUIDAsString(null);
                u.getEntity().setC3Master(null, true);
            }

            if (campaignOptions.isUseAtB() && force.getUnits().isEmpty()) {
                combatTeams.remove(force.getId());
            }
        }
    }

    public @Nullable Force getForceFor(final @Nullable Unit unit) {
        return (unit == null) ? null : getForce(unit.getForceId());
    }

    public @Nullable Force getForceFor(final Person person) {
        final Unit unit = person.getUnit();
        if (unit != null) {
            return getForceFor(unit);
        } else if (person.isTech()) {
            return forceIds.values()
                         .stream()
                         .filter(force -> person.getId().equals(force.getTechID()))
                         .findFirst()
                         .orElse(null);
        }

        return null;
    }

    public void restore() {
        // if we fail to restore equipment parts then remove them
        // and possibly re-initialize and diagnose unit
        List<Part> partsToRemove = new ArrayList<>();
        Set<Unit> unitsToCheck = new HashSet<>();

        for (Part part : getParts()) {
            if (part instanceof EquipmentPart) {
                ((EquipmentPart) part).restore();
                if (null == ((EquipmentPart) part).getType()) {
                    partsToRemove.add(part);
                }
            }

            if (part instanceof MissingEquipmentPart) {
                ((MissingEquipmentPart) part).restore();
                if (null == ((MissingEquipmentPart) part).getType()) {
                    partsToRemove.add(part);
                }
            }
        }

        for (Part remove : partsToRemove) {
            if (remove.getUnit() != null) {
                unitsToCheck.add(remove.getUnit());
            }
            getWarehouse().removePart(remove);
        }

        for (Unit unit : getUnits()) {
            if (null != unit.getEntity()) {
                unit.getEntity().setOwner(player);
                unit.getEntity().setGame(game);
                unit.getEntity().restore();

                // Aerospace parts have changed after 0.45.4. Reinitialize parts for Small Craft
                // and up
                if (unit.getEntity().hasETypeFlag(Entity.ETYPE_JUMPSHIP) ||
                          unit.getEntity().hasETypeFlag(Entity.ETYPE_SMALL_CRAFT)) {
                    unitsToCheck.add(unit);
                }
            }

            unit.resetEngineer();
        }

        for (Unit u : unitsToCheck) {
            u.initializeParts(true);
            u.runDiagnostic(false);
        }

        shoppingList.restore();

        if (getCampaignOptions().isUseAtB()) {
            RandomFactionGenerator.getInstance().startup(this);

            int loops = 0;
            while (!RandomUnitGenerator.getInstance().isInitialized()) {
                try {
                    Thread.sleep(50);
                    if (++loops > 20) {
                        // Wait for up to a second
                        break;
                    }
                } catch (InterruptedException ignore) {
                }
            }
        }
    }

    /**
     * Cleans incongruent data present in the campaign
     */
    public void cleanUp() {
        // Cleans non-existing spouses
        for (Person person : personnel.values()) {
            if (person.getGenealogy().hasSpouse()) {
                if (!personnel.containsKey(person.getGenealogy().getSpouse().getId())) {
                    person.getGenealogy().setSpouse(null);
                    person.setMaidenName(null);
                }
            }
        }

        // clean up non-existent unit references in force unit lists
        for (Force force : forceIds.values()) {
            List<UUID> orphanForceUnitIDs = new ArrayList<>();

            for (UUID unitID : force.getUnits()) {
                if (getHangar().getUnit(unitID) == null) {
                    orphanForceUnitIDs.add(unitID);
                }
            }

            for (UUID unitID : orphanForceUnitIDs) {
                force.removeUnit(this, unitID, false);
            }
        }

        // clean up units that are assigned to non-existing scenarios
        for (Unit unit : this.getUnits()) {
            if (this.getScenario(unit.getScenarioId()) == null) {
                unit.setScenarioId(Scenario.S_DEFAULT_ID);
            }
        }
    }

    public boolean isOvertimeAllowed() {
        return overtime;
    }

    public void setOvertime(boolean b) {
        this.overtime = b;
        MekHQ.triggerEvent(new OvertimeModeEvent(b));
    }

    public boolean isGM() {
        return gmMode;
    }

    public void setGMMode(boolean b) {
        this.gmMode = b;
        MekHQ.triggerEvent(new GMModeEvent(b));
    }

    public Faction getFaction() {
        return faction;
    }

    /**
     * Determines whether the current campaign is a clan campaign.
     *
     * <p>This method checks if the faction associated with the campaign is a clan, returning {@code true}
     * if it is, and {@code false} otherwise.</p>
     *
     * @return {@code true} if the campaign belongs to a clan faction, {@code false} otherwise.
     *
     * @author Illiani
     * @since 0.50.05
     */
    public boolean isClanCampaign() {
        return faction.isClan();
    }

    /**
     * Determines whether the current campaign is a pirate campaign.
     *
     * <p>This method checks if the faction associated with the campaign is Pirates, returning {@code true} if it is,
     * and {@code false} otherwise.</p>
     *
     * @return {@code true} if the campaign is Pirates, {@code false} otherwise.
     *
     * @author Illiani
     * @since 0.50.07
     */
    public boolean isPirateCampaign() {
        return faction.getShortName().equals(PIRATE_FACTION_CODE);
    }

    /**
     * Determines whether the current campaign is a mercenary campaign.
     *
     * <p>This method checks if the faction associated with the campaign is Mercenary, returning {@code true} if it is,
     * and {@code false} otherwise.</p>
     *
     * @return {@code true} if the campaign is Mercenary, {@code false} otherwise.
     *
     * @author Illiani
     * @since 0.50.07
     */
    public boolean isMercenaryCampaign() {
        return faction.getShortName().equals(MERCENARY_FACTION_CODE);
    }

    public void setFaction(final Faction faction) {
        setFactionDirect(faction);
        updateTechFactionCode();
    }

    public void setFactionDirect(final Faction faction) {
        this.faction = faction;
    }

    public String getRetainerEmployerCode() {
        return retainerEmployerCode;
    }

    public void setRetainerEmployerCode(String code) {
        retainerEmployerCode = code;
    }

    public LocalDate getRetainerStartDate() {
        return retainerStartDate;
    }

    public void setRetainerStartDate(LocalDate retainerStartDate) {
        this.retainerStartDate = retainerStartDate;
    }

    public int getRawCrimeRating() {
        return crimeRating;
    }

    public void setCrimeRating(int crimeRating) {
        this.crimeRating = crimeRating;
    }

    /**
     * Updates the crime rating by the specified change. If improving crime rating, use a positive number, otherwise
     * negative
     *
     * @param change the change to be applied to the crime rating
     */
    public void changeCrimeRating(int change) {
        this.crimeRating = Math.min(0, crimeRating + change);
    }

    public int getCrimePirateModifier() {
        return crimePirateModifier;
    }

    public void setCrimePirateModifier(int crimePirateModifier) {
        this.crimePirateModifier = crimePirateModifier;
    }

    /**
     * Updates the crime pirate modifier by the specified change. If improving the modifier, use a positive number,
     * otherwise negative
     *
     * @param change the change to be applied to the crime modifier
     */
    public void changeCrimePirateModifier(int change) {
        this.crimePirateModifier = Math.min(0, crimePirateModifier + change);
    }

    /**
     * Calculates the adjusted crime rating by adding the crime rating with the pirate modifier.
     *
     * @return The adjusted crime rating.
     */
    public int getAdjustedCrimeRating() {
        return crimeRating + crimePirateModifier;
    }

    public @Nullable LocalDate getDateOfLastCrime() {
        return dateOfLastCrime;
    }

    public void setDateOfLastCrime(LocalDate dateOfLastCrime) {
        this.dateOfLastCrime = dateOfLastCrime;
    }

    public ReputationController getReputation() {
        return reputation;
    }

    public void setReputation(ReputationController reputation) {
        this.reputation = reputation;
    }

    public FactionStandings getFactionStandings() {
        return factionStandings;
    }

    public void setFactionStandings(FactionStandings factionStandings) {
        this.factionStandings = factionStandings;
    }

    private void addInMemoryLogHistory(LogEntry le) {
        Iterator<LogEntry> iterator = inMemoryLogHistory.iterator();
        while (iterator.hasNext() &&
              ChronoUnit.DAYS.between(iterator.next().getDate(), le.getDate()) >
                     MHQConstants.MAX_HISTORICAL_LOG_DAYS) {
            // we've hit the max size for the in-memory based on the UI display limit prune
            // the oldest entry
            iterator.remove();
        }
        inMemoryLogHistory.add(le);
    }

    /**
     * Starts a new day for the daily log
     *
     * @param r - the report String
     */
    public void beginReport(String r) {
        if (MekHQ.getMHQOptions().getHistoricalDailyLog()) {
            // add the new items to our in-memory cache
            addInMemoryLogHistory(new HistoricalLogEntry(getLocalDate(), ""));
        }
        addReportInternal(r);
    }

    /**
     * Formats and then adds a report to the daily log
     *
     * @param format  String with format markers.
     * @param objects Variable list of objects to format into {@code format}
     */
    public void addReport(final String format, final Object... objects) {
        addReport(String.format(format, objects));
    }

    /**
     * Adds a report to the daily log
     *
     * @param r - the report String
     */
    public void addReport(String r) {
        if (MekHQ.getMHQOptions().getHistoricalDailyLog()) {
            addInMemoryLogHistory(new HistoricalLogEntry(getLocalDate(), r));
        }
        addReportInternal(r);
    }

    private void addReportInternal(String r) {
        currentReport.add(r);
        if (!currentReportHTML.isEmpty()) {
            currentReportHTML = currentReportHTML + REPORT_LINEBREAK + r;
            newReports.add(REPORT_LINEBREAK);
        } else {
            currentReportHTML = r;
        }
        newReports.add(r);
        MekHQ.triggerEvent(new ReportEvent(this, r));
    }

    public Camouflage getCamouflage() {
        return camouflage;
    }

    public void setCamouflage(final Camouflage camouflage) {
        this.camouflage = camouflage;
    }

    public PlayerColour getColour() {
        return colour;
    }

    public void setColour(final PlayerColour colour) {
        this.colour = Objects.requireNonNull(colour, "Colour cannot be set to null");
    }

    public StandardForceIcon getUnitIcon() {
        return unitIcon;
    }

    public void setUnitIcon(final StandardForceIcon unitIcon) {
        this.unitIcon = unitIcon;
    }

    public void addFunds(final TransactionType type, final Money quantity, @Nullable String description) {
        if ((description == null) || description.isEmpty()) {
            description = "Rich Uncle";
        }

        finances.credit(type, getLocalDate(), quantity, description);
        String quantityString = quantity.toAmountAndSymbolString();
        addReport("Funds added : " + quantityString + " (" + description + ')');
    }

    public void removeFunds(final TransactionType type, final Money quantity, @Nullable String description) {
        if ((description == null) || description.isEmpty()) {
            description = "Rich Uncle";
        }

        finances.debit(type, getLocalDate(), quantity, description);
        String quantityString = quantity.toAmountAndSymbolString();
        addReport("Funds removed : " + quantityString + " (" + description + ')');
    }

    /**
     * Generic method for paying Personnel (Person) in the company. Debits money from the campaign and if the campaign
     * tracks total earnings it will account for that.
     *
     * @param type              TransactionType being debited
     * @param quantity          total money - it's usually displayed outside of this method
     * @param description       String displayed in the ledger and report
     * @param individualPayouts Map of Person to the Money they're owed
     */
    public void payPersonnel(TransactionType type, Money quantity, String description,
          Map<Person, Money> individualPayouts) {
        getFinances().debit(type,
              getLocalDate(),
              quantity,
              description,
              individualPayouts,
              getCampaignOptions().isTrackTotalEarnings());
        String quantityString = quantity.toAmountAndSymbolString();
        addReport("Funds removed : " + quantityString + " (" + description + ')');

    }

    public CampaignOptions getCampaignOptions() {
        return campaignOptions;
    }

    public void setCampaignOptions(CampaignOptions options) {
        campaignOptions = options;
    }

    public StoryArc getStoryArc() {
        return storyArc;
    }

    public void useStoryArc(StoryArc arc, boolean initiate) {
        arc.setCampaign(this);
        arc.initializeDataDirectories();
        this.storyArc = arc;
        if (initiate) {
            storyArc.begin();
        }
    }

    public void unloadStoryArc() {
        MekHQ.unregisterHandler(storyArc);
        storyArc = null;
    }

    public List<String> getCurrentObjectives() {
        if (null != getStoryArc()) {
            return getStoryArc().getCurrentObjectives();
        }
        return new ArrayList<>();
    }

    @Deprecated(since = "0.50.07", forRemoval = true)
    public FameAndInfamyController getFameAndInfamy() {
        return null;
    }

    /**
     * Retrieves the list of units that are configured for automated mothballing.
     *
     * <p>
     * Automated mothballing is a mechanism where certain units are automatically placed into a mothballed state,
     * reducing their active maintenance costs and operational demands over time.
     * </p>
     *
     * @return A {@link List} of {@link UUID} objects that are set for automated mothballing. Returns an empty list if
     *       no units are configured.
     */
    public List<UUID> getAutomatedMothballUnits() {
        return automatedMothballUnits;
    }

    /**
     * Sets the list of units that are configured for automated mothballing.
     *
     * <p>
     * Replaces the current list of units that have undergone automated mothballing.
     * </p>
     *
     * @param automatedMothballUnits A {@link List} of {@link UUID} objects to configure for automated mothballing.
     */
    public void setAutomatedMothballUnits(List<UUID> automatedMothballUnits) {
        this.automatedMothballUnits = automatedMothballUnits;
    }

    public int getTemporaryPrisonerCapacity() {
        return temporaryPrisonerCapacity;
    }

    public void setTemporaryPrisonerCapacity(int temporaryPrisonerCapacity) {
        this.temporaryPrisonerCapacity = max(MINIMUM_TEMPORARY_CAPACITY, temporaryPrisonerCapacity);
    }

    /**
     * Adjusts the temporary prisoner capacity by the specified delta value.
     *
     * <p>he new capacity is constrained to be at least the minimum allowed temporary capacity, as defined by {@code
     * PrisonerEventManager.MINIMUM_TEMPORARY_CAPACITY}.</p>T
     *
     * @param delta the amount by which to change the temporary prisoner capacity. A positive value increases the
     *              capacity, while a negative value decreases it.
     */
    public void changeTemporaryPrisonerCapacity(int delta) {
        int newCapacity = temporaryPrisonerCapacity + delta;
        temporaryPrisonerCapacity = max(MINIMUM_TEMPORARY_CAPACITY, newCapacity);
    }

    public RandomEventLibraries getRandomEventLibraries() {
        return randomEventLibraries;
    }

    public FactionStandingUltimatumsLibrary getFactionStandingUltimatumsLibrary() {
        return factionStandingUltimatumsLibrary;
    }

    public void writeToXML(final PrintWriter writer) {
        int indent = 0;

        // File header
        writer.println("<?xml version=\"1.0\" encoding=\"UTF-8\"?>");

        // Start the XML root.
        MHQXMLUtility.writeSimpleXMLOpenTag(writer, indent++, "campaign", "version", MHQConstants.VERSION);

        // region Basic Campaign Info
        MHQXMLUtility.writeSimpleXMLOpenTag(writer, indent++, "info");

        MHQXMLUtility.writeSimpleXMLTag(writer, indent, "id", id.toString());
        MHQXMLUtility.writeSimpleXMLTag(writer, indent, "calendar", getLocalDate());
        MHQXMLUtility.writeSimpleXMLTag(writer, indent, "name", name);
        MHQXMLUtility.writeSimpleXMLTag(writer, indent, "faction", getFaction().getShortName());
        if (retainerEmployerCode != null) {
            MHQXMLUtility.writeSimpleXMLTag(writer, indent, "retainerEmployerCode", retainerEmployerCode);
            MHQXMLUtility.writeSimpleXMLTag(writer, indent, "retainerStartDate", retainerStartDate);
        }
        MHQXMLUtility.writeSimpleXMLTag(writer, indent, "crimeRating", crimeRating);
        MHQXMLUtility.writeSimpleXMLTag(writer, indent, "crimePirateModifier", crimePirateModifier);

        if (dateOfLastCrime != null) {
            MHQXMLUtility.writeSimpleXMLTag(writer, indent, "dateOfLastCrime", dateOfLastCrime);
        }

        MHQXMLUtility.writeSimpleXMLOpenTag(writer, indent++, "reputation");
        reputation.writeReputationToXML(writer, indent);
        MHQXMLUtility.writeSimpleXMLCloseTag(writer, --indent, "reputation");
        MHQXMLUtility.writeSimpleXMLOpenTag(writer, indent++, "newPersonnelMarket");
        newPersonnelMarket.writePersonnelMarketDataToXML(writer, indent);
        MHQXMLUtility.writeSimpleXMLCloseTag(writer, --indent, "newPersonnelMarket");

        MHQXMLUtility.writeSimpleXMLOpenTag(writer, indent++, "factionStandings");
        factionStandings.writeFactionStandingsToXML(writer, indent);
        MHQXMLUtility.writeSimpleXMLCloseTag(writer, --indent, "factionStandings");

        // this handles campaigns that predate 49.20
        if (campaignStartDate == null) {
            setCampaignStartDate(getLocalDate());
        }
        MHQXMLUtility.writeSimpleXMLTag(writer, indent, "campaignStartDate", getCampaignStartDate());

        getRankSystem().writeToXML(writer, indent, false);
        MHQXMLUtility.writeSimpleXMLTag(writer, indent, "overtime", overtime);
        MHQXMLUtility.writeSimpleXMLTag(writer, indent, "gmMode", gmMode);
        MHQXMLUtility.writeSimpleXMLTag(writer, indent, "astechPool", astechPool);
        MHQXMLUtility.writeSimpleXMLTag(writer, indent, "astechPoolMinutes", astechPoolMinutes);
        MHQXMLUtility.writeSimpleXMLTag(writer, indent, "astechPoolOvertime", astechPoolOvertime);
        MHQXMLUtility.writeSimpleXMLTag(writer, indent, "medicPool", medicPool);
        getCamouflage().writeToXML(writer, indent);
        MHQXMLUtility.writeSimpleXMLTag(writer, indent, "colour", getColour().name());
        getUnitIcon().writeToXML(writer, indent);
        MHQXMLUtility.writeSimpleXMLTag(writer, indent, "lastForceId", lastForceId);
        MHQXMLUtility.writeSimpleXMLTag(writer, indent, "lastMissionId", lastMissionId);
        MHQXMLUtility.writeSimpleXMLTag(writer, indent, "lastScenarioId", lastScenarioId);
        MHQXMLUtility.writeSimpleXMLTag(writer, indent, "initiativeBonus", initiativeBonus);
        MHQXMLUtility.writeSimpleXMLTag(writer, indent, "initiativeMaxBonus", initiativeMaxBonus);
        MHQXMLUtility.writeSimpleXMLOpenTag(writer, indent++, "nameGen");
        MHQXMLUtility.writeSimpleXMLTag(writer,
              indent,
              "faction",
              RandomNameGenerator.getInstance().getChosenFaction());
        MHQXMLUtility.writeSimpleXMLTag(writer, indent, "percentFemale", RandomGenderGenerator.getPercentFemale());
        MHQXMLUtility.writeSimpleXMLCloseTag(writer, --indent, "nameGen");

        MHQXMLUtility.writeSimpleXMLOpenTag(writer, indent++, "currentReport");
        for (String s : currentReport) {
            // This cannot use the MHQXMLUtility as it cannot be escaped
            writer.println(MHQXMLUtility.indentStr(indent) + "<reportLine><![CDATA[" + s + "]]></reportLine>");
        }
        MHQXMLUtility.writeSimpleXMLCloseTag(writer, --indent, "currentReport");

        MHQXMLUtility.writeSimpleXMLCloseTag(writer, --indent, "info");
        // endregion Basic Campaign Info

        // region Options
        if (getCampaignOptions() != null) {
            getCampaignOptions().writeToXml(writer, indent);
        }
        getGameOptions().writeToXML(writer, indent);
        // endregion Options

        // Lists of objects:
        units.writeToXML(writer, indent, "units"); // Units

        MHQXMLUtility.writeSimpleXMLOpenTag(writer, indent++, "personnel");
        for (final Person person : getPersonnel()) {
            person.writeToXML(writer, indent, this);
        }
        MHQXMLUtility.writeSimpleXMLCloseTag(writer, --indent, "personnel");

        MHQXMLUtility.writeSimpleXMLOpenTag(writer, indent++, "missions");
        for (final Mission mission : getMissions()) {
            mission.writeToXML(this, writer, indent);
        }
        MHQXMLUtility.writeSimpleXMLCloseTag(writer, --indent, "missions");

        // the forces structure is hierarchical, but that should be handled
        // internally from with writeToXML function for Force
        MHQXMLUtility.writeSimpleXMLOpenTag(writer, indent++, "forces");
        forces.writeToXML(writer, indent);
        MHQXMLUtility.writeSimpleXMLCloseTag(writer, --indent, "forces");
        finances.writeToXML(writer, indent);
        location.writeToXML(writer, indent);
        MHQXMLUtility.writeSimpleXMLTag(writer, indent, "isAvoidingEmptySystems", isAvoidingEmptySystems);
        MHQXMLUtility.writeSimpleXMLTag(writer,
              indent,
              "isOverridingCommandCircuitRequirements",
              isOverridingCommandCircuitRequirements);
        shoppingList.writeToXML(writer, indent);
        MHQXMLUtility.writeSimpleXMLOpenTag(writer, indent++, "kills");
        for (List<Kill> kills : kills.values()) {
            for (Kill k : kills) {
                k.writeToXML(writer, indent);
            }
        }
        MHQXMLUtility.writeSimpleXMLCloseTag(writer, --indent, "kills");
        MHQXMLUtility.writeSimpleXMLOpenTag(writer, indent++, "skillTypes");
        for (final String skillName : SkillType.skillList) {
            final SkillType type = getType(skillName);
            if (type != null) {
                type.writeToXML(writer, indent);
            }
        }
        MHQXMLUtility.writeSimpleXMLCloseTag(writer, --indent, "skillTypes");
        MHQXMLUtility.writeSimpleXMLOpenTag(writer, indent++, "specialAbilities");
        for (String key : SpecialAbility.getSpecialAbilities().keySet()) {
            SpecialAbility.getAbility(key).writeToXML(writer, indent);
        }
        MHQXMLUtility.writeSimpleXMLCloseTag(writer, --indent, "specialAbilities");
        rskillPrefs.writeToXML(writer, indent);

        // parts is the biggest so it goes last
        parts.writeToXML(writer, indent, "parts"); // Parts

        // current story arc
        if (null != storyArc) {
            storyArc.writeToXml(writer, indent);
        }

        // Markets
        getPersonnelMarket().writeToXML(writer, indent, this);

        // TODO : AbstractContractMarket : Uncomment
        // CAW: implicit DEPENDS-ON to the <missions> and <campaignOptions> node, do not
        // move this above it
        // getContractMarket().writeToXML(pw, indent);

        // Windchild: implicit DEPENDS-ON to the <campaignOptions> node, do not move
        // this above it
        getUnitMarket().writeToXML(writer, indent);

        // Against the Bot
        if (getCampaignOptions().isUseAtB()) {
            // TODO : AbstractContractMarket : Remove next two lines
            // CAW: implicit DEPENDS-ON to the <missions> node, do not move this above it
            contractMarket.writeToXML(this, writer, indent);

            if (!combatTeams.isEmpty()) {
                MHQXMLUtility.writeSimpleXMLOpenTag(writer, indent++, "combatTeams");
                for (CombatTeam combatTeam : combatTeams.values()) {
                    if (forceIds.containsKey(combatTeam.getForceId())) {
                        combatTeam.writeToXML(writer, indent);
                    }
                }
                MHQXMLUtility.writeSimpleXMLCloseTag(writer, --indent, "combatTeams");
            }
            MHQXMLUtility.writeSimpleXMLTag(writer, indent, "shipSearchStart", getShipSearchStart());
            MHQXMLUtility.writeSimpleXMLTag(writer, indent, "shipSearchType", shipSearchType);
            MHQXMLUtility.writeSimpleXMLTag(writer, indent, "shipSearchResult", shipSearchResult);
            MHQXMLUtility.writeSimpleXMLTag(writer, indent, "shipSearchExpiration", getShipSearchExpiration());
            MHQXMLUtility.writeSimpleXMLTag(writer,
                  indent,
                  "autoResolveBehaviorSettings",
                  autoResolveBehaviorSettings.getDescription());
        }

        retirementDefectionTracker.writeToXML(writer, indent);

        MHQXMLUtility.writeSimpleXMLOpenTag(writer, indent++, "personnelWhoAdvancedInXP");
        for (Person person : personnelWhoAdvancedInXP) {
            MHQXMLUtility.writeSimpleXMLTag(writer, indent, "personWhoAdvancedInXP", person.getId());
        }
        MHQXMLUtility.writeSimpleXMLCloseTag(writer, --indent, "personnelWhoAdvancedInXP");

        MHQXMLUtility.writeSimpleXMLOpenTag(writer, indent++, "automatedMothballUnits");
        for (UUID unitId : automatedMothballUnits) {
            MHQXMLUtility.writeSimpleXMLTag(writer, indent, "mothballedUnit", unitId);
        }
        MHQXMLUtility.writeSimpleXMLCloseTag(writer, --indent, "automatedMothballUnits");
        MHQXMLUtility.writeSimpleXMLTag(writer, indent, "temporaryPrisonerCapacity", temporaryPrisonerCapacity);
        MHQXMLUtility.writeSimpleXMLTag(writer, indent, "processProcurement", processProcurement);

        MHQXMLUtility.writeSimpleXMLOpenTag(writer, ++indent, "partsInUse");
        writePartInUseToXML(writer, indent);
        MHQXMLUtility.writeSimpleXMLCloseTag(writer, --indent, "partsInUse");

        if (MekHQ.getMHQOptions().getWriteCustomsToXML()) {
            writeCustoms(writer);
        }

        // Okay, we're done.
        // Close everything out and be done with it.
        MHQXMLUtility.writeSimpleXMLCloseTag(writer, --indent, "campaign");
    }

    private void writeCustoms(PrintWriter pw1) {
        for (String name : customs) {
            MekSummary ms = MekSummaryCache.getInstance().getMek(name);
            if (ms == null) {
                continue;
            }

            MekFileParser mekFileParser = null;
            try {
                mekFileParser = new MekFileParser(ms.getSourceFile());
            } catch (EntityLoadingException ex) {
                logger.error("", ex);
            }
            if (mekFileParser == null) {
                continue;
            }
            Entity en = mekFileParser.getEntity();
            pw1.println("\t<custom>");
            pw1.println("\t\t<name>" + name + "</name>");
            if (en instanceof Mek) {
                pw1.print("\t\t<mtf><![CDATA[");
                pw1.print(((Mek) en).getMtf());
                pw1.println("]]></mtf>");
            } else {
                try {
                    BuildingBlock blk = BLKFile.getBlock(en);
                    pw1.print("\t\t<blk><![CDATA[");
                    for (String s : blk.getAllDataAsString()) {
                        if (s.isEmpty()) {
                            continue;
                        }
                        pw1.println(s);
                    }
                    pw1.println("]]></blk>");
                } catch (EntitySavingException e) {
                    logger.error("Failed to save custom entity {}", en.getDisplayName(), e);
                }
            }
            pw1.println("\t</custom>");
        }
    }

    public ArrayList<PlanetarySystem> getSystems() {
        ArrayList<PlanetarySystem> systems = new ArrayList<>();
        for (String key : Systems.getInstance().getSystems().keySet()) {
            systems.add(Systems.getInstance().getSystems().get(key));
        }
        return systems;
    }

    public PlanetarySystem getSystemById(String id) {
        return Systems.getInstance().getSystemById(id);
    }

    public Vector<String> getSystemNames() {
        Vector<String> systemNames = new Vector<>();
        for (PlanetarySystem key : Systems.getInstance().getSystems().values()) {
            systemNames.add(key.getPrintableName(getLocalDate()));
        }
        return systemNames;
    }

    public PlanetarySystem getSystemByName(String name) {
        return Systems.getInstance().getSystemByName(name, getLocalDate());
    }

    // region Ranks
    public RankSystem getRankSystem() {
        return rankSystem;
    }

    public void setRankSystem(final @Nullable RankSystem rankSystem) {
        // If they are the same object, there hasn't been a change and thus don't need
        // to process further
        if (Objects.equals(getRankSystem(), rankSystem)) {
            return;
        }

        // Then, we need to validate the rank system. Null isn't valid to be set but may
        // be the
        // result of a cancelled load. However, validation will prevent that
        final RankValidator rankValidator = new RankValidator();
        if (!rankValidator.validate(rankSystem, false)) {
            return;
        }

        // We need to know the old campaign rank system for personnel processing
        final RankSystem oldRankSystem = getRankSystem();

        // And with that, we can set the rank system
        setRankSystemDirect(rankSystem);

        // Finally, we fix all personnel ranks and ensure they are properly set
        getPersonnel().stream()
              .filter(person -> person.getRankSystem().equals(oldRankSystem))
              .forEach(person -> person.setRankSystem(rankValidator, rankSystem));
    }

    public void setRankSystemDirect(final RankSystem rankSystem) {
        this.rankSystem = rankSystem;
    }
    // endregion Ranks

    public void setFinances(Finances f) {
        finances = f;
    }

    public Finances getFinances() {
        return finances;
    }

    public Accountant getAccountant() {
        return new Accountant(this);
    }

    /**
     * Calculates and returns a {@code JumpPath} between two planetary systems, using default parameters for jump range
     * and travel safety.
     *
     * <p>This method provides a convenient way to compute the most likely or optimal jump path from the specified
     * starting system to the destination system. Internal behavior and constraints are determined by the method's
     * default parameter settings.</p>
     *
     * @param start the starting {@link PlanetarySystem}
     * @param end   the destination {@link PlanetarySystem}
     *
     * @return the calculated {@link JumpPath} between the two systems
     */
    public JumpPath calculateJumpPath(PlanetarySystem start, PlanetarySystem end) {
        return calculateJumpPath(start, end, true, true);
    }

    /**
     * Calculates the optimal jump path between two planetary systems using the A* algorithm.
     *
     * <p>This implementation minimizes a combination of jump counts and recharge times to find the most efficient
     * route between systems. The algorithm uses a heuristic based on straight-line distance combined with actual path
     * costs from the starting system.</p>
     *
     * <p>The algorithm will optionally avoid systems without population when the {@code
     * isAvoidingEmptySystems} flag equals {@code true}.</p>
     *
     * <p>Implementation is based on:
     * <a href="http://www.policyalmanac.org/games/aStarTutorial.htm">Policy Almanac A* Tutorial</a></p>
     *
     * @param start The starting planetary system
     * @param end   The destination planetary system
     * @param skipAccessCheck   {@code true} to skip checking for Outlaw status in system, {@code false} otherwise.
     *                                      Should be {@code false} when determining contract-related jump paths as
     *                                      system access is guaranteed for contract target systems.
     * @param skipEmptySystemCheck   {@code true} to skip checking for empty system status, {@code false} otherwise.
     *                                      Should be {@code false} when determining contract-related jump paths.
     *
     * @return A {@link JumpPath} containing the sequence of systems to traverse, or {@code null} if no valid path
     *       exists between the systems. If start and end are the same system, returns a path containing only that
     *       system.
     */
    public JumpPath calculateJumpPath(PlanetarySystem start, PlanetarySystem end, boolean skipAccessCheck,
          boolean skipEmptySystemCheck) {
        // Handle edge cases
        if (null == start) {
            return new JumpPath();
        }

        if ((null == end) || start.getId().equals(end.getId())) {
            JumpPath jumpPath = new JumpPath();
            jumpPath.addSystem(start);
            return jumpPath;
        }

        // Shortcuts to ensure we're not processing a lot of data when we're unable to reach the target system
        if (!skipEmptySystemCheck
                  && isAvoidingEmptySystems
                  && end.getPopulation(currentDay) == 0) {
            new ImmersiveDialogSimple(this, getSeniorAdminPerson(AdministratorSpecialization.TRANSPORT), null,
                  String.format(resources.getString("unableToEnterSystem.abandoned.ic"), getCommanderAddress()),
                  null, resources.getString("unableToEnterSystem.abandoned.ooc"), null, false);

            return new JumpPath();
        }

        List<AtBContract> activeAtBContracts = getActiveAtBContracts();

        if (!skipAccessCheck
                  && campaignOptions.isUseFactionStandingOutlawedSafe()) {
            FactionHints factionHints = FactionHints.defaultFactionHints();
            boolean canAccessSystem = FactionStandingUtilities.canEnterTargetSystem(faction, factionStandings,
                  getCurrentSystem(), end, currentDay, activeAtBContracts, factionHints);
            if (!canAccessSystem) {
                new ImmersiveDialogSimple(this, getSeniorAdminPerson(AdministratorSpecialization.TRANSPORT), null,
                      String.format(resources.getString("unableToEnterSystem.outlawed.ic"), getCommanderAddress()),
                      null, resources.getString("unableToEnterSystem.outlawed.ooc"), null, false);

                return new JumpPath();
            }
        }

        // Initialize A* algorithm variables
        String startKey = start.getId();
        String endKey = end.getId();

        Set<String> closed = new HashSet<>();
        Set<String> open = new HashSet<>();

        Map<String, String> parent = new HashMap<>();
        Map<String, Double> scoreH = new HashMap<>(); // Heuristic scores (estimated cost to goal)
        Map<String, Double> scoreG = new HashMap<>(); // Path costs from start

        // Precompute heuristics
        Systems systemsInstance = Systems.getInstance();
        Map<String, PlanetarySystem> allSystems = systemsInstance.getSystems();

        for (Entry<String, PlanetarySystem> entry : allSystems.entrySet()) {
            scoreH.put(entry.getKey(), end.getDistanceTo(entry.getValue()));
        }

        // Initialize starting node
        String current = startKey;
        scoreG.put(current, 0.0);
        closed.add(current);

        FactionHints factionHints = FactionHints.defaultFactionHints();

        // A* search
        final int MAX_JUMPS = 10000;
        for (int jumps = 0; jumps < MAX_JUMPS; jumps++) {
            PlanetarySystem currentSystem = systemsInstance.getSystemById(current);

            boolean isUseCommandCircuits =
                  FactionStandingUtilities.isUseCommandCircuit(isOverridingCommandCircuitRequirements, gmMode,
                  campaignOptions.isUseFactionStandingCommandCircuitSafe(), factionStandings, getActiveAtBContracts());

            // Get current node's information
            double currentG = scoreG.get(current) + currentSystem.getRechargeTime(getLocalDate(), isUseCommandCircuits);
            final String localCurrent = current;

            // Explore neighbors
            systemsInstance.visitNearbySystems(currentSystem, 30, neighborSystem -> {
                String neighborId = neighborSystem.getId();

                // Skip systems without population if avoiding empty systems
                if (isAvoidingEmptySystems && neighborSystem.getPopulation(currentDay) == 0) {
                    return;
                }

                // Skip systems where the campaign is outlawed
                if (!skipAccessCheck
                          && campaignOptions.isUseFactionStandingOutlawedSafe()) {
                    boolean canAccessSystem = FactionStandingUtilities.canEnterTargetSystem(faction, factionStandings,
                          getCurrentSystem(), neighborSystem, currentDay, activeAtBContracts, factionHints);
                    if (!canAccessSystem) {
                        return;
                    }
                }

                if (closed.contains(neighborId)) {
                    return; // Already evaluated
                }

                if (open.contains(neighborId)) {
                    // Check if this path is better than the previously found one
                    if (currentG < scoreG.get(neighborId)) {
                        scoreG.put(neighborId, currentG);
                        parent.put(neighborId, localCurrent);
                    }
                } else {
                    // Discover a new node
                    scoreG.put(neighborId, currentG);
                    parent.put(neighborId, localCurrent);
                    open.add(neighborId);
                }
            });

            // Find the open node with the lowest f score
            String bestMatch = findNodeWithLowestFScore(open, scoreG, scoreH);

            if (bestMatch == null) {
                break; // No path exists
            }

            // Move to the best node
            current = bestMatch;
            closed.add(current);
            open.remove(current);

            // Check if we've reached the destination
            if (current.equals(endKey)) {
                return reconstructPath(current, parent, systemsInstance);
            }
        }

        // No path found or maximum jumps reached
        return reconstructPath(current, parent, systemsInstance);
    }

    /**
     * Finds the node in the open set with the lowest f-score (g + h).
     *
     * @param openSet The set of nodes to evaluate
     * @param gScores Map of path costs from start
     * @param hScores Map of heuristic distances to goal
     *
     * @return The node with the lowest f-score, or null if openSet is empty
     */
    private String findNodeWithLowestFScore(Set<String> openSet, Map<String, Double> gScores,
          Map<String, Double> hScores) {
        String bestMatch = null;
        double bestF = Double.POSITIVE_INFINITY;

        for (String candidate : openSet) {
            double f = gScores.get(candidate) + hScores.get(candidate);
            if (f < bestF) {
                bestMatch = candidate;
                bestF = f;
            }
        }

        return bestMatch;
    }

    /**
     * Reconstructs the path from the parent map.
     *
     * @param current         The final node in the path
     * @param parent          Map of parent nodes
     * @param systemsInstance The systems registry
     *
     * @return A JumpPath containing the sequence of systems
     */
    private JumpPath reconstructPath(String current, Map<String, String> parent, Systems systemsInstance) {
        // Reconstruct path
        List<PlanetarySystem> path = new ArrayList<>();
        String nextKey = current;

        while (nextKey != null) {
            path.add(systemsInstance.getSystemById(nextKey));
            nextKey = parent.get(nextKey);
        }

        // Create the final path in the correct order (start to end)
        JumpPath finalPath = new JumpPath();
        for (int i = path.size() - 1; i >= 0; i--) {
            finalPath.addSystem(path.get(i));
        }

        return finalPath;
    }

    /**
     * This method calculates the cost per jump for interstellar travel. It operates by fitting the part of the force
     * not transported in owned DropShips into a number of prototypical DropShips of a few standard configurations, then
     * adding the JumpShip charges on top. It remains fairly hacky, but improves slightly on the prior implementation as
     * far as following the rulebooks goes.
     * <p>
     * It can be used to calculate total travel costs in the style of FM:Mercs (excludeOwnTransports and
     * campaignOpsCosts set to false), to calculate leased/rented travel costs only in the style of FM:Mercs
     * (excludeOwnTransports true, campaignOpsCosts false), or to calculate travel costs for CampaignOps-style costs
     * (excludeOwnTransports true, campaignOpsCosts true).
     *
     * @param excludeOwnTransports If true, do not display maintenance costs in the calculated travel cost.
     * @param campaignOpsCosts     If true, use the Campaign Ops method for calculating travel cost. (DropShip monthly
     *                             fees of 0.5% of purchase cost, 100,000 C-bills per collar.)
     */
    public Money calculateCostPerJump(boolean excludeOwnTransports, boolean campaignOpsCosts) {
        HangarStatistics stats = getHangarStatistics();
        CargoStatistics cargoStats = getCargoStatistics();

        Money collarCost = Money.of(campaignOpsCosts ? 100000 : 50000);

        // first we need to get the total number of units by type
        int nMek = stats.getNumberOfUnitsByType(Entity.ETYPE_MEK);
        int nLVee = stats.getNumberOfUnitsByType(Entity.ETYPE_TANK, false, true);
        int nHVee = stats.getNumberOfUnitsByType(Entity.ETYPE_TANK);
        int nAero = stats.getNumberOfUnitsByType(Entity.ETYPE_AEROSPACEFIGHTER);
        int nSC = stats.getNumberOfUnitsByType(Entity.ETYPE_SMALL_CRAFT);
        int nCF = stats.getNumberOfUnitsByType(Entity.ETYPE_CONV_FIGHTER);
        int nBA = stats.getNumberOfUnitsByType(Entity.ETYPE_BATTLEARMOR);
        int nMekInf = 0;
        int nMotorInf = 0;
        int nFootInf = 0;
        int nProto = stats.getNumberOfUnitsByType(Entity.ETYPE_PROTOMEK);
        int nDropship = stats.getNumberOfUnitsByType(Entity.ETYPE_DROPSHIP);
        int nCollars = stats.getTotalDockingCollars();
        double nCargo = cargoStats.getTotalCargoCapacity(); // ignoring refrigerated/insulated/etc.

        // get cargo tonnage including parts in transit, then get mothballed unit tonnage
        double carriedCargo = cargoStats.getCargoTonnage(true, false) + cargoStats.getCargoTonnage(false, true);

        // calculate the number of units left not transported
        int noMek = max(nMek - stats.getOccupiedBays(Entity.ETYPE_MEK), 0);
        int noDS = max(nDropship - stats.getOccupiedBays(Entity.ETYPE_DROPSHIP), 0);
        int noSC = max(nSC - stats.getOccupiedBays(Entity.ETYPE_SMALL_CRAFT), 0);
        int noCF = max(nCF - stats.getOccupiedBays(Entity.ETYPE_CONV_FIGHTER), 0);
        int noASF = max(nAero - stats.getOccupiedBays(Entity.ETYPE_AEROSPACEFIGHTER), 0);
        int nolv = max(nLVee - stats.getOccupiedBays(Entity.ETYPE_TANK, true), 0);
        int nohv = max(nHVee - stats.getOccupiedBays(Entity.ETYPE_TANK), 0);
        //TODO: Do capacity calculations for Infantry, too.
        int noinf = max(stats.getNumberOfUnitsByType(Entity.ETYPE_INFANTRY) -
                              stats.getOccupiedBays(Entity.ETYPE_INFANTRY), 0);
        int noBA = max(nBA - stats.getOccupiedBays(Entity.ETYPE_BATTLEARMOR), 0);
        int noProto = max(nProto - stats.getOccupiedBays(Entity.ETYPE_PROTOMEK), 0);
        int freehv = max(stats.getTotalHeavyVehicleBays() - stats.getOccupiedBays(Entity.ETYPE_TANK), 0);
        int freeinf = max(stats.getTotalInfantryBays() - stats.getOccupiedBays(Entity.ETYPE_INFANTRY), 0);
        int freeba = max(stats.getTotalBattleArmorBays() - stats.getOccupiedBays(Entity.ETYPE_BATTLEARMOR), 0);
        int freeSC = max(stats.getTotalSmallCraftBays() - stats.getOccupiedBays(Entity.ETYPE_SMALL_CRAFT), 0);
        int noCargo = (int) Math.ceil(max(carriedCargo - nCargo, 0));

        int newNoASF = max(noASF - freeSC, 0);
        int placedASF = max(noASF - newNoASF, 0);
        freeSC -= placedASF;

        int newNolv = max(nolv - freehv, 0);
        int placedlv = max(nolv - newNolv, 0);
        freehv -= placedlv;
        int noVehicles = (nohv + newNolv);

        Money dropshipCost;
        // The cost-figuring process: using prototypical drop-ships, figure out how many collars are required. Charge
        // for the prototypical drop-ships and the docking collar, based on the rules selected. Allow prototypical
        // drop-ships to be leased in 1/2 increments; designs of roughly 1/2 size exist for all the prototypical
        // variants chosen.

        // DropShip costs are for the duration of the trip for FM:Mercs rules, and per month for Campaign Ops. The
        // prior implementation here assumed the FM:Mercs costs were per jump, which seems reasonable. To avoid
        // having to add a bunch of code to remember the total length of the current jump path, CamOps costs are
        // normalized to per-jump, using 175 hours charge time as a baseline.

        // Roughly an Overlord
        int largeMekDropshipMekCapacity = 36;
        int largeMekDropshipASFCapacity = 6;
        int largeMekDropshipCargoCapacity = 120;
        Money largeMekDropshipCost = Money.of(campaignOpsCosts ? (1750000.0 / 4.2) : 400000);

        // Roughly a Union
        int averageMekDropshipMekCapacity = 12;
        int averageMekDropshipASFCapacity = 2;
        int averageMekDropshipCargoCapacity = 75;
        Money averageMekDropshipCost = Money.of(campaignOpsCosts ? (1450000.0 / 4.2) : 150000);

        // Roughly a Leopard
        int smallMekDropshipMekCapacity = 4;
        int smallMekDropshipASFCapacity = 2;
        int smallMekDropshipCargoCapacity = 5;
        Money smallMekDropshipCost = Money.of(campaignOpsCosts ? (750000.0 / 4.2) : 60000);

        // Roughly a Leopard CV
        int smallASFDropshipASFCapacity = 6;
        int smallASFDropshipCargoCapacity = 90;
        Money smallASFDropshipCost = Money.of(campaignOpsCosts ? (900000.0 / 4.2) : 80000);

        // Roughly a Triumph
        int largeVehicleDropshipVehicleCapacity = 50;
        int largeVehicleDropshipCargoCapacity = 750;
        Money largeVehicleDropshipCost = Money.of(campaignOpsCosts ? (1750000.0 / 4.2) : 430000);

        // Roughly a Gazelle
        int avgVehicleDropshipVehicleCapacity = 15;
        int avgVehicleDropshipCargoCapacity = 65;
        Money avgVehicleDropshipCost = Money.of(campaignOpsCosts ? (900000.0 / 4.2) : 40000);

        // Roughly a Mule
        int largeCargoDropshipCargoCapacity = 8000;
        Money largeCargoDropshipCost = Money.of(campaignOpsCosts ? (750000.0 / 4.2) : 800000);

        // Roughly a Buccaneer
        int avgCargoDropshipCargoCapacity = 2300;
        Money cargoDropshipCost = Money.of(campaignOpsCosts ? (550000.0 / 4.2) : 250000);

        int mekCollars = 0;
        double leasedLargeMekDropships = 0;
        double leasedAverageMekDropships = 0;
        double leasedSmallMekDropships = 0;

        int asfCollars = 0;
        double leasedSmallASFDropships = 0;

        int vehicleCollars = 0;
        double leasedLargeVehicleDropships = 0;
        double leasedAvgVehicleDropships = 0;

        int cargoCollars = 0;
        double leasedLargeCargoDropships = 0;
        double leasedAverageCargoDropships = 0;

        int leasedASFCapacity = 0;
        int leasedCargoCapacity = 0;

        // For each type we're concerned with, calculate the number of drop-ships needed to transport the force.
        // Smaller drop-ships are represented by half-dropships.

        // If we're transporting more than a company, Overlord or half-Overlord analogues are more efficient.
        if (noMek > largeMekDropshipMekCapacity / 3) {
            leasedLargeMekDropships = Math.round(2 * noMek / (double) largeMekDropshipMekCapacity) / 2.0;
            noMek -= (int) (leasedLargeMekDropships * largeMekDropshipMekCapacity);
            mekCollars += (int) Math.ceil(leasedLargeMekDropships);

            // If there's more than a company left over, lease another Overlord. Otherwise, fall through and get a Union.
            if (noMek > largeMekDropshipMekCapacity / 3) {
                if (noMek > largeMekDropshipMekCapacity / 2) {
                    leasedLargeMekDropships += 1;
                    noMek -= largeMekDropshipMekCapacity;
                    mekCollars += 1;
                } else {
                    leasedLargeMekDropships += 0.5;
                    noMek -= (int) (largeMekDropshipMekCapacity / 0.5);
                    mekCollars += 1;
                }
            }

            leasedASFCapacity += (int) floor(leasedLargeMekDropships * largeMekDropshipASFCapacity);
            leasedCargoCapacity += largeMekDropshipCargoCapacity;
        }

        // Unions
        if (noMek > 4) {
            leasedAverageMekDropships = Math.round(2 * noMek / (double) averageMekDropshipMekCapacity) / 2.0;
            noMek -= (int) (leasedAverageMekDropships * averageMekDropshipMekCapacity);
            mekCollars += (int) Math.ceil(leasedAverageMekDropships);

            // If we can fit in a smaller DropShip, lease one of those instead.
            if ((noMek > 0) && (noMek < (averageMekDropshipMekCapacity / 2))) {
                leasedAverageMekDropships += 0.5;
                mekCollars += 1;
            } else if (noMek > 0) {
                leasedAverageMekDropships += 1;
                mekCollars += 1;
            }

            // Our Union-ish DropShip can carry some ASFs and cargo.
            leasedASFCapacity += (int) floor(leasedAverageMekDropships * averageMekDropshipASFCapacity);
            leasedCargoCapacity += (int) floor(leasedAverageMekDropships * averageMekDropshipCargoCapacity);
        }

        // Leopards for the rest, no halvsies here
        if (noMek > 0) {
            leasedSmallMekDropships = Math.ceil(noMek / (double) smallMekDropshipMekCapacity);
            noMek -= (int) (leasedSmallMekDropships * smallMekDropshipMekCapacity);
            mekCollars += (int) Math.ceil(leasedSmallMekDropships);
        }
        leasedASFCapacity += (int) floor(leasedSmallMekDropships * smallMekDropshipASFCapacity);
        leasedCargoCapacity += (int) floor(leasedSmallMekDropships * smallMekDropshipCargoCapacity);

        // Leopard CVs are (generally) the most efficient for raw wing transports even with collar fees
        if (noASF > leasedASFCapacity) {
            noASF -= leasedASFCapacity;

            if (noASF > 0) {
                leasedSmallASFDropships = Math.round(2 * noASF / (double) smallASFDropshipASFCapacity) / 2.0;
                noASF -= (int) (leasedSmallASFDropships * smallASFDropshipASFCapacity);
                asfCollars += (int) Math.ceil(leasedSmallASFDropships);

                if ((noASF > 0) && (noASF < (smallASFDropshipASFCapacity / 2))) {
                    leasedSmallASFDropships += 0.5;
                    asfCollars += 1;
                } else if (noASF > 0) {
                    leasedSmallASFDropships += 1;
                    asfCollars += 1;
                }
            }

            // Our Leopard-ish DropShip can carry some cargo.
            leasedCargoCapacity += (int) floor(leasedSmallASFDropships * smallASFDropshipCargoCapacity);
        }

        // Triumphs
        if (noVehicles > avgVehicleDropshipVehicleCapacity) {
            leasedLargeVehicleDropships = Math.round(2 * noVehicles / (double) largeVehicleDropshipVehicleCapacity) /
                                                2.0;
            noVehicles -= (int) (leasedLargeVehicleDropships * largeVehicleDropshipVehicleCapacity);
            vehicleCollars += (int) Math.ceil(leasedLargeVehicleDropships);

            if (noVehicles > avgVehicleDropshipVehicleCapacity) {
                leasedLargeVehicleDropships += 1;
                noVehicles -= largeVehicleDropshipVehicleCapacity;
                vehicleCollars += 1;
            }

            leasedCargoCapacity += (int) floor(leasedLargeVehicleDropships * largeVehicleDropshipCargoCapacity);
        }

        // Gazelles
        // Gazelles are pretty minimal, so no halfsies.
        if (noVehicles > 0) {
            leasedAvgVehicleDropships = Math.ceil((nohv + newNolv) / (double) avgVehicleDropshipVehicleCapacity);
            noVehicles = (int) ((nohv + newNolv) - leasedAvgVehicleDropships * avgVehicleDropshipVehicleCapacity);
            vehicleCollars += (int) Math.ceil(leasedAvgVehicleDropships);

            if (noVehicles > 0) { //shouldn't be necessary, but check?
                leasedAvgVehicleDropships += 1;
                noVehicles -= avgVehicleDropshipVehicleCapacity;
                vehicleCollars += 1;
            }

            // Our Gazelle-ish DropShip can carry some cargo.
            leasedCargoCapacity += (int) floor(avgVehicleDropshipCargoCapacity * leasedAvgVehicleDropships);
        }

        // Do we have any leftover cargo?
        noCargo -= leasedCargoCapacity;

        // Mules
        if (noCargo > avgCargoDropshipCargoCapacity) {
            leasedLargeCargoDropships = Math.round(2 * noCargo / (double) largeCargoDropshipCargoCapacity) / 2.0;
            noCargo -= (int) (leasedLargeCargoDropships * largeCargoDropshipCargoCapacity);
            cargoCollars += (int) Math.ceil(leasedLargeCargoDropships);

            if (noCargo > avgCargoDropshipCargoCapacity) {
                leasedLargeCargoDropships += 1;
                noCargo -= largeCargoDropshipCargoCapacity;
                cargoCollars += 1;
            }
        }

        // Buccaneers
        if (noCargo > 0) {
            leasedAverageCargoDropships = Math.round(2 * noCargo / (double) avgCargoDropshipCargoCapacity) / 2.0;
            cargoCollars += (int) Math.ceil(leasedAverageCargoDropships);
            noCargo -= (int) (leasedAverageCargoDropships * avgCargoDropshipCargoCapacity);

            if (noCargo > 0 && noCargo < (avgCargoDropshipCargoCapacity / 2)) {
                leasedAverageCargoDropships += 0.5;
                cargoCollars += 1;
            } else if (noCargo > 0) {
                leasedAverageCargoDropships += 1;
                cargoCollars += 1;
            }
        }

        dropshipCost = largeMekDropshipCost.multipliedBy(leasedLargeMekDropships);
        dropshipCost = dropshipCost.plus(averageMekDropshipCost.multipliedBy(leasedAverageMekDropships));
        dropshipCost = dropshipCost.plus(smallMekDropshipCost.multipliedBy(leasedSmallMekDropships));

        dropshipCost = dropshipCost.plus(smallASFDropshipCost.multipliedBy(leasedSmallASFDropships));

        dropshipCost = dropshipCost.plus(avgVehicleDropshipCost.multipliedBy(leasedAvgVehicleDropships));
        dropshipCost = dropshipCost.plus(largeVehicleDropshipCost.multipliedBy(leasedLargeVehicleDropships));

        dropshipCost = dropshipCost.plus(cargoDropshipCost.multipliedBy(leasedAverageCargoDropships));
        dropshipCost = dropshipCost.plus(largeCargoDropshipCost.multipliedBy(leasedLargeCargoDropships));

        // Smaller/half-DropShips are cheaper to rent, but still take one collar each
        int collarsNeeded = mekCollars + asfCollars + vehicleCollars + cargoCollars;

        // add owned DropShips
        collarsNeeded += nDropship;

        // now factor in owned JumpShips
        collarsNeeded = max(0, collarsNeeded - nCollars);

        Money totalCost = dropshipCost.plus(collarCost.multipliedBy(collarsNeeded));

        // FM:Mercs reimburses for owned transport (CamOps handles it in peacetime
        // costs)
        if (!excludeOwnTransports) {
            Money ownDropshipCost = Money.zero();
            Money ownJumpshipCost = Money.zero();
            for (Unit u : getUnits()) {
                if (!u.isMothballed()) {
                    Entity e = u.getEntity();
                    if ((e.getEntityType() & Entity.ETYPE_DROPSHIP) != 0) {
                        ownDropshipCost = ownDropshipCost.plus(averageMekDropshipCost.multipliedBy(u.getMekCapacity())
                                                                     .dividedBy(averageMekDropshipMekCapacity));
                        ownDropshipCost = ownDropshipCost.plus(smallASFDropshipCost.multipliedBy(u.getASFCapacity())
                                                                     .dividedBy(smallASFDropshipASFCapacity));
                        ownDropshipCost = ownDropshipCost.plus(avgVehicleDropshipCost.multipliedBy(u.getHeavyVehicleCapacity() +
                                                                                                         u.getLightVehicleCapacity())
                                                                     .dividedBy(avgVehicleDropshipVehicleCapacity));
                        ownDropshipCost = ownDropshipCost.plus(cargoDropshipCost.multipliedBy(u.getCargoCapacity())
                                                                     .dividedBy(avgCargoDropshipCargoCapacity));
                    } else if ((e.getEntityType() & Entity.ETYPE_JUMPSHIP) != 0) {
                        ownJumpshipCost = ownDropshipCost.plus(collarCost.multipliedBy(e.getDockingCollars().size()));
                    }
                }
            }

            totalCost = totalCost.plus(ownDropshipCost).plus(ownJumpshipCost);
        }

        Person negotiator = getSeniorAdminPerson(AdministratorSpecialization.TRANSPORT);
        if (negotiator != null) {
            PersonnelOptions options = negotiator.getOptions();
            if (options.booleanOption(ADMIN_INTERSTELLAR_NEGOTIATOR) && totalCost.isPositive()) {
                totalCost = totalCost.multipliedBy(0.85);
            }
        }

        return totalCost;
    }

    /**
     * Calculates simplified travel time. Travel time is calculated by dividing distance (in LY) by 20 and multiplying
     * the result by 7.
     *
     * @param destination the planetary system being traveled to
     *
     * @return the simplified travel time in days
     */
    public int getSimplifiedTravelTime(PlanetarySystem destination) {
        if (Objects.equals(getCurrentSystem(), destination)) {
            return 0;
        } else {
            // I came to the value of 20 by eyeballing the average distance between planets within the Inner Sphere.
            // It looked to be around 15-20LY, so 20LY seemed a good gauge
            return (int) ((getCurrentSystem().getDistanceTo(destination) / 20) * 7);
        }
    }

    public void personUpdated(Person person) {
        Unit u = person.getUnit();
        if (null != u) {
            u.resetPilotAndEntity();
        }

        Force force = getForceFor(person);
        if (force != null) {
            force.updateCommander(this);
        }

        MekHQ.triggerEvent(new PersonChangedEvent(person));
    }

    /**
     * Calculates the {@link TargetRoll} required for a technician to work on a specific part task.
     *
     * <p>This method determines task difficulty and eligibility by evaluating the technician's skills, penalties due
     * to work mode, unit and part constraints, time availability, helper modifiers, and campaign options. It produces
     * context-specific messages when tasks are impossible due to skill, resource, or situation limitations.</p>
     *
     * <p>The result will reflect all applicable modifiers (such as overtime or era-based penalties) and communicates
     * if a task is impossible, or has automatic success (e.g., for infantry refits).</p>
     *
     * @param partWork the part work task to be performed
     * @param tech     the technician assigned to the task
     *
     * @return a {@link TargetRoll} capturing the total target value and reason for success or impossibility
     */
    public TargetRoll getTargetFor(final IPartWork partWork, final Person tech) {
        final Skill skill = tech.getSkillForWorkingOn(partWork);
        int modePenalty = partWork.getMode().expReduction;

        int actualSkillLevel = EXP_NONE;
        if (skill != null) {
            actualSkillLevel = skill.getExperienceLevel(tech.getOptions(), tech.getATOWAttributes());
        }
        int effectiveSkillLevel = actualSkillLevel - modePenalty;

        if ((partWork.getUnit() != null) && !partWork.getUnit().isAvailable(partWork instanceof Refit)) {
            return new TargetRoll(TargetRoll.IMPOSSIBLE, "This unit is not currently available!");
        } else if ((partWork.getTech() != null) && !partWork.getTech().equals(tech)) {
            return new TargetRoll(TargetRoll.IMPOSSIBLE, "Already being worked on by another team");
        } else if (skill == null) {
            return new TargetRoll(TargetRoll.IMPOSSIBLE, "Assigned tech does not have the right skills");
        } else if (!getCampaignOptions().isDestroyByMargin() && (partWork.getSkillMin() > effectiveSkillLevel)) {
            return new TargetRoll(TargetRoll.IMPOSSIBLE, "Task is beyond this tech's skill level");
        } else if (partWork.getSkillMin() > SkillType.EXP_LEGENDARY) {
            return new TargetRoll(TargetRoll.IMPOSSIBLE, "Task is impossible.");
        } else if (!partWork.needsFixing() && !partWork.isSalvaging()) {
            return new TargetRoll(TargetRoll.IMPOSSIBLE, "Task is not needed.");
        } else if ((partWork instanceof MissingPart) && (((MissingPart) partWork).findReplacement(false) == null)) {
            return new TargetRoll(TargetRoll.IMPOSSIBLE, "Replacement part not available.");
        }

        final int techTime = isOvertimeAllowed() ?
                                   tech.getMinutesLeft() + tech.getOvertimeLeft() :
                                   tech.getMinutesLeft();
        if (!(partWork instanceof Refit) && (techTime <= 0)) {
            return new TargetRoll(TargetRoll.IMPOSSIBLE, "The tech has no time left.");
        }

        final String notFixable = partWork.checkFixable();
        if (notFixable != null) {
            return new TargetRoll(TargetRoll.IMPOSSIBLE, notFixable);
        }

        // if this is an infantry refit, then automatic success
        if ((partWork instanceof Refit) &&
                  (partWork.getUnit() != null) &&
                  partWork.getUnit().isConventionalInfantry()) {
            return new TargetRoll(TargetRoll.AUTOMATIC_SUCCESS, "infantry refit");
        }

        // If we are using the MoF rule, then we will ignore mode penalty here
        // and instead assign it as a straight penalty
        if (getCampaignOptions().isDestroyByMargin()) {
            modePenalty = 0;
        }

        // this is ugly, if the mode penalty drops you to green, you drop two
        // levels instead of two
        int value = skill.getFinalSkillValue(tech.getOptions(), tech.getATOWAttributes()) + modePenalty;
        if ((modePenalty > 0) && (SkillType.EXP_GREEN == effectiveSkillLevel)) {
            value++;
        }
        final TargetRoll target = new TargetRoll(value, SkillType.getExperienceLevelName(effectiveSkillLevel));
        if (target.getValue() == TargetRoll.IMPOSSIBLE) {
            return target;
        }

        target.append(partWork.getAllMods(tech));

        if (getCampaignOptions().isUseEraMods()) {
            target.addModifier(getFaction().getEraMod(getGameYear()), "era");
        }

        final boolean isOvertime;
        if (isOvertimeAllowed() && (tech.isTaskOvertime(partWork) || partWork.hasWorkedOvertime())) {
            target.addModifier(3, "overtime");
            isOvertime = true;
        } else {
            isOvertime = false;
        }

        final int minutes = Math.min(partWork.getTimeLeft(), techTime);
        if (minutes <= 0) {
            logger.error("Attempting to get the target number for a part with zero time left.");
            return new TargetRoll(TargetRoll.AUTOMATIC_SUCCESS, "No part repair time remaining.");
        }

        int helpMod;
        if ((partWork.getUnit() != null) && partWork.getUnit().isSelfCrewed()) {
            helpMod = getShorthandedModForCrews(partWork.getUnit().getEntity().getCrew());
        } else {
            final int helpers = getAvailableAstechs(minutes, isOvertime);
            helpMod = getShorthandedMod(helpers, false);
            // we may have just gone overtime with our helpers
            if (!isOvertime && (astechPoolMinutes < (minutes * helpers))) {
                target.addModifier(3, "overtime astechs");
            }
        }

        if (partWork.getShorthandedMod() > helpMod) {
            helpMod = partWork.getShorthandedMod();
        }

        if (helpMod > 0) {
            target.addModifier(helpMod, "shorthanded");
        }
        return target;
    }

    public TargetRoll getTargetForMaintenance(IPartWork partWork, Person tech, int asTechsUsed) {
        int value = 10;
        String skillLevel = "Unmaintained";
        if (null != tech) {
            Skill skill = tech.getSkillForWorkingOn(partWork);
            if (null != skill) {
                value = skill.getFinalSkillValue(tech.getOptions(), tech.getATOWAttributes());
                skillLevel = skill.getSkillLevel(tech.getOptions(), tech.getATOWAttributes()).toString();
            }
        }

        TargetRoll target = new TargetRoll(value, skillLevel);
        if (target.getValue() == TargetRoll.IMPOSSIBLE) {
            return target;
        }

        target.append(partWork.getAllModsForMaintenance());

        if (getCampaignOptions().isUseEraMods()) {
            target.addModifier(getFaction().getEraMod(getGameYear()), "era");
        }

        if (partWork.getUnit().getSite() < SITE_FACILITY_BASIC) {
            if (getLocation().isOnPlanet() && campaignOptions.isUsePlanetaryModifiers()) {
                Planet planet = getLocation().getPlanet();
                Atmosphere atmosphere = planet.getAtmosphere(getLocalDate());
                megamek.common.planetaryconditions.Atmosphere planetaryConditions = planet.getPressure(getLocalDate());
                int temperature = planet.getTemperature(getLocalDate());

                if (planet.getGravity() < 0.8) {
                    target.addModifier(2, "Low Gravity");
                } else if (planet.getGravity() >= 2.0) {
                    target.addModifier(4, "Very High Gravity");
                } else if (planet.getGravity() > 1.2) {
                    target.addModifier(1, "High Gravity");
                }

                if (atmosphere.isTainted() || atmosphere.isToxic()) {
                    target.addModifier(2, "Tainted or Toxic Atmosphere");
                } else if (planetaryConditions.isVacuum()) {
                    target.addModifier(2, "Vacuum");
                }

                if (planetaryConditions.isTrace() || planetaryConditions.isVeryHigh()) {
                    target.addModifier(1, "Trace or Very High Pressure Atmosphere");
                }

                if (temperature < -30 || temperature > 50) {
                    target.addModifier(1, "Extreme Temperature");
                }
            }
        }

        if (null != partWork.getUnit() && null != tech) {
            // the astech issue is crazy, because you can actually be better off
            // not maintaining
            // than going it short-handed, but that is just the way it is.
            // Still, there is also some fuzziness about what happens if you are
            // short astechs
            // for part of the cycle.
            final int helpMod;
            if (partWork.getUnit().isSelfCrewed()) {
                helpMod = getShorthandedModForCrews(partWork.getUnit().getEntity().getCrew());
            } else {
                helpMod = getShorthandedMod(asTechsUsed, false);
            }

            if (helpMod > 0) {
                target.addModifier(helpMod, "shorthanded");
            }

            // like repairs, per CamOps page 208 extra time gives a
            // reduction to the TN based on x2, x3, x4
            if (partWork.getUnit().getMaintenanceMultiplier() > 1) {
                target.addModifier(-(partWork.getUnit().getMaintenanceMultiplier() - 1), "extra time");
            }
        }

        return target;
    }

    public TargetRoll getTargetForAcquisition(final IAcquisitionWork acquisition) {
        return getTargetForAcquisition(acquisition, getLogisticsPerson());
    }

    public TargetRoll getTargetForAcquisition(final IAcquisitionWork acquisition, final @Nullable Person person) {
        return getTargetForAcquisition(acquisition, person, false);
    }

    public PlanetaryConditions getCurrentPlanetaryConditions(Scenario scenario) {
            PlanetaryConditions planetaryConditions = new PlanetaryConditions();
            if (scenario instanceof AtBScenario atBScenario) {
                if (getCampaignOptions().isUseLightConditions()) {
                    planetaryConditions.setLight(atBScenario.getLight());
                }
                if (getCampaignOptions().isUseWeatherConditions()) {
                    planetaryConditions.setWeather(atBScenario.getWeather());
                    planetaryConditions.setWind(atBScenario.getWind());
                    planetaryConditions.setFog(atBScenario.getFog());
                    planetaryConditions.setEMI(atBScenario.getEMI());
                    planetaryConditions.setBlowingSand(atBScenario.getBlowingSand());
                    planetaryConditions.setTemperature(atBScenario.getModifiedTemperature());

                }
                if (getCampaignOptions().isUsePlanetaryConditions()) {
                    planetaryConditions.setAtmosphere(atBScenario.getAtmosphere());
                    planetaryConditions.setGravity(atBScenario.getGravity());
                }
            } else {
                planetaryConditions = scenario.createPlanetaryConditions();
            }

            return planetaryConditions;

    }

    /**
     * Determines the target roll required for successfully acquiring a specific part or unit based on various campaign
     * settings, the acquisition details, and the person attempting the acquisition.
     *
     * <p>
     * This method evaluates multiple conditions and factors to calculate the target roll, returning one of the
     * following outcomes:
     * <ul>
     * <li>{@code TargetRoll.AUTOMATIC_SUCCESS} if acquisitions are set to be
     * automatic in the campaign options.</li>
     * <li>{@code TargetRoll.IMPOSSIBLE} if the acquisition is not permitted based
     * on campaign settings,
     * such as missing personnel, parts restrictions, or unavailable
     * technology.</li>
     * <li>A calculated target roll value based on the skill of the assigned person,
     * acquisition modifiers,
     * and adjustments for specific campaign rules (e.g., {@code AtB}
     * restrictions).</li>
     * </ul>
     *
     * @param acquisition the {@link IAcquisitionWork} object containing details about the requested part or supply,
     *                    such as tech base, technology level, and availability.
     *
     * @return a {@link TargetRoll} object representing the roll required to successfully acquire the requested item, or
     *       an impossible/automatic result under specific circumstances.
     */
    public TargetRoll getTargetForAcquisition(final IAcquisitionWork acquisition, final @Nullable Person person,
          final boolean checkDaysToWait) {
        if (getCampaignOptions().getAcquisitionSkill().equals(S_AUTO)) {
            return new TargetRoll(TargetRoll.AUTOMATIC_SUCCESS, "Automatic Success");
        }

        if (null == person) {
            return new TargetRoll(TargetRoll.IMPOSSIBLE,
                  "Your procurement personnel have used up all their acquisition attempts for this period");
        }
        final Skill skill = person.getSkillForWorkingOn(getCampaignOptions().getAcquisitionSkill());
        if (null != getShoppingList().getShoppingItem(acquisition.getNewEquipment()) && checkDaysToWait) {
            return new TargetRoll(TargetRoll.AUTOMATIC_FAIL,
                  "You must wait until the new cycle to check for this part. Further" +
                        " attempts will be added to the shopping list.");
        }
        if (acquisition.getTechBase() == Part.TechBase.CLAN && !getCampaignOptions().isAllowClanPurchases()) {
            return new TargetRoll(TargetRoll.IMPOSSIBLE, "You cannot acquire clan parts");
        }
        if (acquisition.getTechBase() == Part.TechBase.IS && !getCampaignOptions().isAllowISPurchases()) {
            return new TargetRoll(TargetRoll.IMPOSSIBLE, "You cannot acquire inner sphere parts");
        }
        if (getCampaignOptions().getTechLevel() < Utilities.getSimpleTechLevel(acquisition.getTechLevel())) {
            return new TargetRoll(TargetRoll.IMPOSSIBLE, "You cannot acquire parts of this tech level");
        }
        if (getCampaignOptions().isLimitByYear() &&
                  !acquisition.isIntroducedBy(getGameYear(), useClanTechBase(), getTechFaction())) {
            return new TargetRoll(TargetRoll.IMPOSSIBLE, "It has not been invented yet!");
        }
        if (getCampaignOptions().isDisallowExtinctStuff() &&
                  (acquisition.isExtinctIn(getGameYear(), useClanTechBase(), getTechFaction()) ||
                         acquisition.getAvailability().equals(AvailabilityValue.X))) {
            return new TargetRoll(TargetRoll.IMPOSSIBLE, "It is extinct!");
        }

        int adjustedReputation = person.getAdjustedReputation(campaignOptions.isUseAgeEffects(),
              isClanCampaign(),
              currentDay,
              person.getRankNumeric());

        TargetRoll target = new TargetRoll(skill.getFinalSkillValue(person.getOptions(), person.getATOWAttributes()),
              skill.getSkillLevel(person.getOptions(), person.getATOWAttributes(), adjustedReputation).toString());
        target.append(acquisition.getAllAcquisitionMods());

        if (getCampaignOptions().isUseAtB() && getCampaignOptions().isRestrictPartsByMission()) {
            int contractAvailability = findAtBPartsAvailabilityLevel();

            if (contractAvailability != 0) {
                target.addModifier(contractAvailability, "Contract");
            }
        }

        if (isGrayMonday(currentDay, campaignOptions.isSimulateGrayMonday())) {
            target.addModifier(4, "Gray Monday");
        }

        return target;
    }

    public int findAtBPartsAvailabilityLevel() {
        Integer availabilityModifier = null;
        for (AtBContract contract : getActiveAtBContracts()) {
            int contractAvailability = contract.getPartsAvailabilityLevel();

            if (availabilityModifier == null || contractAvailability < availabilityModifier) {
                availabilityModifier = contractAvailability;
            }
        }

        return Objects.requireNonNullElse(availabilityModifier, 0);
    }

    public void resetAstechMinutes() {
        astechPoolMinutes = Person.PRIMARY_ROLE_SUPPORT_TIME * getNumberPrimaryAstechs() +
                                  Person.PRIMARY_ROLE_OVERTIME_SUPPORT_TIME * getNumberSecondaryAstechs();
        astechPoolOvertime = Person.SECONDARY_ROLE_SUPPORT_TIME * getNumberPrimaryAstechs() +
                                   Person.SECONDARY_ROLE_OVERTIME_SUPPORT_TIME * getNumberSecondaryAstechs();
    }

    public void setAstechPoolMinutes(int minutes) {
        astechPoolMinutes = minutes;
    }

    public int getAstechPoolMinutes() {
        return astechPoolMinutes;
    }

    public void setAstechPoolOvertime(int overtime) {
        astechPoolOvertime = overtime;
    }

    public int getAstechPoolOvertime() {
        return astechPoolOvertime;
    }

    public int getPossibleAstechPoolMinutes() {
        return 480 * getNumberPrimaryAstechs() + 240 * getNumberSecondaryAstechs();
    }

    public int getPossibleAstechPoolOvertime() {
        return 240 * getNumberPrimaryAstechs() + 120 * getNumberSecondaryAstechs();
    }

    public void setAstechPool(int size) {
        astechPool = size;
    }

    public int getAstechPool() {
        return astechPool;
    }

    public void setMedicPool(int size) {
        medicPool = size;
    }

    public int getMedicPool() {
        return medicPool;
    }

    public boolean requiresAdditionalAstechs() {
        return getAstechNeed() > 0;
    }

    public int getAstechNeed() {
        return (Math.toIntExact(getActivePersonnel(true).stream().filter(Person::isTech).count()) * MHQConstants.ASTECH_TEAM_SIZE) -
                     getNumberAstechs();
    }

    public void increaseAstechPool(int i) {
        astechPool += i;
        astechPoolMinutes += (480 * i);
        astechPoolOvertime += (240 * i);
        MekHQ.triggerEvent(new AstechPoolChangedEvent(this, i));
    }

    public void fillAstechPool() {
        final int need = getAstechNeed();
        if (need > 0) {
            increaseAstechPool(need);
        }
    }

    public void decreaseAstechPool(int i) {
        astechPool = max(0, astechPool - i);
        // always assume that we fire the ones who have not yet worked
        astechPoolMinutes = max(0, astechPoolMinutes - 480 * i);
        astechPoolOvertime = max(0, astechPoolOvertime - 240 * i);
        MekHQ.triggerEvent(new AstechPoolChangedEvent(this, -i));
    }

    public int getNumberAstechs() {
        return getNumberPrimaryAstechs() + getNumberSecondaryAstechs();
    }

    /**
     * Returns the total number of primary astechs available.
     * <p>
     * This method calculates the number of astechs by adding the base astech pool to the count of active personnel
     * whose primary role is an astech, who are not currently deployed, and are employed.
     * </p>
     *
     * @return the total number of primary astechs
     */
    public int getNumberPrimaryAstechs() {
        int astechs = getAstechPool();
        for (Person person : getActivePersonnel(false)) {
            if (person.getPrimaryRole().isAstech() && !person.isDeployed()) {
                astechs++;
            }
        }
        return astechs;
    }

    /**
     * Returns the total number of secondary astechs available.
     * <p>
     * This method calculates the number of astechs by adding the base astech pool to the count of active personnel
     * whose secondary role is an astech, who are not currently deployed, and are employed.
     * </p>
     *
     * @return the total number of secondary astechs
     */
    public int getNumberSecondaryAstechs() {
        int astechs = 0;
        for (Person person : getActivePersonnel(false)) {
            if (person.getSecondaryRole().isAstech() && !person.isDeployed()) {
                astechs++;
            }
        }
        return astechs;
    }

    public int getAvailableAstechs(final int minutes, final boolean alreadyOvertime) {
        if (minutes == 0) {
            // If 0 Astechs are assigned to the task, return 0 minutes used
            return 0;
        }

        int availableHelp = (int) floor(((double) astechPoolMinutes) / minutes);
        if (isOvertimeAllowed() && (availableHelp < MHQConstants.ASTECH_TEAM_SIZE)) {
            // if we are less than fully staffed, then determine whether
            // we should dip into overtime or just continue as short-staffed
            final int shortMod = getShorthandedMod(availableHelp, false);
            final int remainingMinutes = astechPoolMinutes - availableHelp * minutes;
            final int extraHelp = (remainingMinutes + astechPoolOvertime) / minutes;
            final int helpNeeded = MHQConstants.ASTECH_TEAM_SIZE - availableHelp;
            if (alreadyOvertime && (shortMod > 0)) {
                // then add whatever we can
                availableHelp += extraHelp;
            } else if (shortMod > 3) {
                // only dip in if we can bring ourselves up to full
                if (extraHelp >= helpNeeded) {
                    availableHelp = MHQConstants.ASTECH_TEAM_SIZE;
                }
            }
        }
        return Math.min(Math.min(availableHelp, MHQConstants.ASTECH_TEAM_SIZE), getNumberAstechs());
    }

    public int getShorthandedMod(int availableHelp, boolean medicalStaff) {
        if (medicalStaff) {
            availableHelp += 2;
        }
        int helpMod = 0;
        if (availableHelp == 0) {
            helpMod = 4;
        } else if (availableHelp == 1) {
            helpMod = 3;
        } else if (availableHelp < 4) {
            helpMod = 2;
        } else if (availableHelp < 6) {
            helpMod = 1;
        }
        return helpMod;
    }

    public int getShorthandedModForCrews(final @Nullable Crew crew) {
        final int hits = (crew == null) ? 5 : crew.getHits();
        if (hits >= 5) {
            return 4;
        } else if (hits == 4) {
            return 3;
        } else if (hits == 3) {
            return 2;
        } else if (hits > 0) {
            return 1;
        } else {
            return 0;
        }
    }

    public int getMedicsPerDoctor() {
        int ndocs = getDoctors().size();
        int nmedics = getNumberMedics();
        if (ndocs == 0) {
            return 0;
        }
        // TODO: figure out what to do with fractions
        return Math.min(nmedics / ndocs, 4);
    }

    /**
     * @return the number of medics in the campaign including any in the temporary medic pool
     */
    public int getNumberMedics() {
        int count = 0;
        for (Person person : getActivePersonnel(false)) {
            if ((person.getPrimaryRole().isMedic() || person.getSecondaryRole().isMedic()) &&
                      !person.isDeployed() &&
                      person.isEmployed()) {
                count++;
            }
        }
        return getMedicPool() + count;
    }

    public boolean requiresAdditionalMedics() {
        return getMedicsNeed() > 0;
    }

    public int getMedicsNeed() {
        return (getDoctors().size() * 4) - getNumberMedics();
    }

    public void increaseMedicPool(int i) {
        medicPool += i;
        MekHQ.triggerEvent(new MedicPoolChangedEvent(this, i));
    }

    public void fillMedicPool() {
        final int need = getMedicsNeed();
        if (need > 0) {
            increaseMedicPool(need);
        }
    }

    public void decreaseMedicPool(int i) {
        medicPool = max(0, medicPool - i);
        MekHQ.triggerEvent(new MedicPoolChangedEvent(this, -i));
    }

    public GameOptions getGameOptions() {
        return gameOptions;
    }

    public Vector<IBasicOption> getGameOptionsVector() {
        Vector<IBasicOption> options = new Vector<>();
        for (Enumeration<IOptionGroup> i = gameOptions.getGroups(); i.hasMoreElements(); ) {
            IOptionGroup group = i.nextElement();
            for (Enumeration<IOption> j = group.getOptions(); j.hasMoreElements(); ) {
                IOption option = j.nextElement();
                options.add(option);
            }
        }
        return options;
    }

    public void setGameOptions(final GameOptions gameOptions) {
        this.gameOptions = gameOptions;
    }

    public void setGameOptions(final Vector<IBasicOption> options) {
        for (final IBasicOption option : options) {
            getGameOptions().getOption(option.getName()).setValue(option.getValue());
        }
        campaignOptions.updateCampaignOptionsFromGameOptions(gameOptions);
        MekHQ.triggerEvent(new OptionsChangedEvent(this));
    }

    /**
     * Imports a {@link Kill} into a campaign.
     *
     * @param k A {@link Kill} to import into the campaign.
     */
    public void importKill(Kill k) {
        if (!kills.containsKey(k.getPilotId())) {
            kills.put(k.getPilotId(), new ArrayList<>());
        }

        kills.get(k.getPilotId()).add(k);
    }

    public void addKill(Kill k) {
        importKill(k);

        if ((getCampaignOptions().getKillsForXP() > 0) && (getCampaignOptions().getKillXPAward() > 0)) {
            if ((getKillsFor(k.getPilotId()).size() % getCampaignOptions().getKillsForXP()) == 0) {
                Person person = getPerson(k.getPilotId());
                if (null != person) {
                    person.awardXP(this, getCampaignOptions().getKillXPAward());
                    MekHQ.triggerEvent(new PersonChangedEvent(person));
                }
            }
        }
    }

    public List<Kill> getKills() {
        List<Kill> flattenedKills = new ArrayList<>();
        for (List<Kill> personKills : kills.values()) {
            flattenedKills.addAll(personKills);
        }

        return Collections.unmodifiableList(flattenedKills);
    }

    public List<Kill> getKillsFor(UUID pid) {
        List<Kill> personalKills = kills.get(pid);

        if (personalKills == null) {
            return Collections.emptyList();
        }

        personalKills.sort(Comparator.comparing(Kill::getDate));
        return personalKills;
    }

    public PartsStore getPartsStore() {
        return partsStore;
    }

    public void addCustom(String name) {
        customs.add(name);
    }

    public boolean isCustom(Unit u) {
        return customs.contains(u.getEntity().getShortNameRaw());
    }

    /**
     * borrowed from {@see megamek.MegaMek.Client}
     */
    private synchronized void checkDuplicateNamesDuringAdd(Entity entity) {
        unitNameTracker.add(entity);
    }

    /**
     * If we remove a unit, we may need to update the duplicate identifier.
     *
     * @param entity This is the entity whose name is checked for any duplicates
     */
    private synchronized void checkDuplicateNamesDuringDelete(Entity entity) {
        unitNameTracker.remove(entity, e -> {
            // Regenerate entity names after a deletion
            e.generateShortName();
            e.generateDisplayName();
        });
    }

    /**
     * Returns the text representation of the unit rating based on the selected unit rating method. If the unit rating
     * method is FMMR, the unit rating value is returned. If the unit rating method is Campaign Operations, the
     * reputation rating and unit rating modification are combined and returned. If the unit rating method is neither
     * FMMR nor Campaign Operations, "N/A" is returned.
     *
     * @return The text representation of the unit rating
     */
    public String getUnitRatingText() {
        UnitRatingMethod unitRatingMethod = campaignOptions.getUnitRatingMethod();

        if (unitRatingMethod.isFMMR()) {
            return getUnitRating().getUnitRating();
        } else if (unitRatingMethod.isCampaignOperations()) {
            return String.valueOf(reputation.getReputationRating());
        } else {
            return "N/A";
        }
    }

    /**
     * Retrieves the unit rating modifier based on campaign options. If the unit rating method is not enabled, it
     * returns the default value of IUnitRating.DRAGOON_C. If the unit rating method uses FMMR, it returns the unit
     * rating as an integer. Otherwise, it calculates the modifier using the getAtBModifier method.
     *
     * @return The unit rating modifier based on the campaign options.
     */
    public int getAtBUnitRatingMod() {
        if (!getCampaignOptions().getUnitRatingMethod().isEnabled()) {
            return IUnitRating.DRAGOON_C;
        }

        return getCampaignOptions().getUnitRatingMethod().isFMMR() ?
                     getUnitRating().getUnitRatingAsInteger() :
                     reputation.getAtbModifier();
    }

    /**
     * Returns the Strategy skill of the designated commander in the campaign.
     *
     * @return The value of the commander's strategy skill if a commander exists, otherwise 0.
     */
    public int getCommanderStrategy() {
        int commanderStrategy = 0;
        Person commander = getCommander();

        if (commander == null || !commander.hasSkill(S_STRATEGY)) {
            return commanderStrategy;
        }

        Skill strategy = commander.getSkill(S_STRATEGY);

        return strategy.getTotalSkillLevel(commander.getOptions(), commander.getATOWAttributes());
    }

    public RandomSkillPreferences getRandomSkillPreferences() {
        return rskillPrefs;
    }

    public void setRandomSkillPreferences(RandomSkillPreferences prefs) {
        rskillPrefs = prefs;
    }

    /**
     * @param planet the starting planet, or null to use the faction default
     */
    public void setStartingSystem(final @Nullable Planet planet) {
        PlanetarySystem startingSystem;
        if (planet == null) {
            final Map<String, PlanetarySystem> systemList = Systems.getInstance().getSystems();
            startingSystem = systemList.get(getFaction().getStartingPlanet(getLocalDate()));

            if (startingSystem == null) {
                startingSystem = systemList.get(JOptionPane.showInputDialog(
                      "This faction does not have a starting planet for this era. Please choose a planet."));
                while (startingSystem == null) {
                    startingSystem = systemList.get(JOptionPane.showInputDialog(
                          "This planet you entered does not exist. Please choose a valid planet."));
                }
            }
        } else {
            startingSystem = planet.getParentSystem();
        }
        setLocation(new CurrentLocation(startingSystem, 0));
    }

    /**
     * Assigns a random portrait to a {@link Person}.
     *
     * @param person The {@link Person} who should receive a randomized portrait.
     */
    public void assignRandomPortraitFor(final Person person) {
        final Boolean allowDuplicatePortraits = getCampaignOptions().isAllowDuplicatePortraits();
        final Portrait portrait = RandomPortraitGenerator.generate(getPersonnel(), person, allowDuplicatePortraits);
        if (!portrait.isDefault()) {
            person.setPortrait(portrait);
        }
    }

    /**
     * Assigns a random origin to a {@link Person}.
     *
     * @param person The {@link Person} who should receive a randomized origin.
     */
    public void assignRandomOriginFor(final Person person) {
        final Faction faction = getFactionSelector().selectFaction(this);
        if (faction != null) {
            person.setOriginFaction(faction);
        }

        final Planet planet = getPlanetSelector().selectPlanet(this, faction);
        if (planet != null) {
            person.setOriginPlanet(planet);
        }
    }

    /**
     * Clears Transient Game Data for an Entity
     *
     * @param entity the entity to clear the game data for
     */
    public void clearGameData(Entity entity) {
        // First, lets remove any improvised clubs picked up during the combat
        entity.removeMisc(EquipmentTypeLookup.LIMB_CLUB);
        entity.removeMisc(EquipmentTypeLookup.GIRDER_CLUB);
        entity.removeMisc(EquipmentTypeLookup.TREE_CLUB);

        // Then reset mounted equipment
        for (Mounted<?> m : entity.getEquipment()) {
            m.setUsedThisRound(false);
            m.resetJam();
        }

        // And clear out all the flags
        entity.setDeployed(false);
        entity.setElevation(0);
        entity.setPassedThrough(new Vector<>());
        entity.resetFiringArcs();
        entity.resetBays();
        entity.setEvading(false);
        entity.setFacing(0);
        entity.setPosition(null);
        entity.setProne(false);
        entity.setHullDown(false);
        entity.heat = 0;
        entity.heatBuildup = 0;
        entity.underwaterRounds = 0;
        entity.setTransportId(Entity.NONE);
        entity.resetTransporter();
        entity.setDeployRound(0);
        entity.setSwarmAttackerId(Entity.NONE);
        entity.setSwarmTargetId(Entity.NONE);
        entity.setUnloaded(false);
        entity.setDone(false);
        entity.setLastTarget(Entity.NONE);
        entity.setNeverDeployed(true);
        entity.setStuck(false);
        entity.resetCoolantFailureAmount();
        entity.setConversionMode(0);
        entity.setDoomed(false);
        entity.setDestroyed(false);
        entity.setHidden(false);
        entity.clearNarcAndiNarcPods();
        entity.setShutDown(false);
        entity.setSearchlightState(false);

        if (!entity.getSensors().isEmpty()) {
            if (entity.hasBAP()) {
                entity.setNextSensor(entity.getSensors().lastElement());
            } else {
                entity.setNextSensor(entity.getSensors().firstElement());
            }
        }

        if (entity instanceof IBomber bomber) {
            List<BombMounted> mountedBombs = bomber.getBombs();
            if (!mountedBombs.isEmpty()) {
                // These should return an int[] filled with 0's
                BombLoadout intBombChoices = bomber.getIntBombChoices();
                BombLoadout extBombChoices = bomber.getExtBombChoices();
                for (BombMounted m : mountedBombs) {
                    if (m.getBaseShotsLeft() == 1) {
                        if (m.isInternalBomb()) {
                            intBombChoices.addBombs(m.getType().getBombType(), 1);
                        } else {
                            extBombChoices.addBombs(m.getType().getBombType(), 1);
                        }
                    }
                }
                bomber.setIntBombChoices(intBombChoices);
                bomber.setExtBombChoices(extBombChoices);
                bomber.clearBombs();
            }
        }

        if (entity instanceof Mek m) {
            m.setCoolingFlawActive(false);
        } else if (entity instanceof Aero a) {

            if (a.isSpheroid()) {
                entity.setMovementMode(EntityMovementMode.SPHEROID);
            } else {
                entity.setMovementMode(EntityMovementMode.AERODYNE);
            }
            a.setAltitude(5);
            a.setCurrentVelocity(0);
            a.setNextVelocity(0);
        } else if (entity instanceof Tank t) {
            t.unjamTurret(t.getLocTurret());
            t.unjamTurret(t.getLocTurret2());
            t.resetJammedWeapons();
        }
        entity.getSecondaryPositions().clear();
        // TODO: still a lot of stuff to do here, but oh well
        entity.setOwner(player);
        entity.setGame(game);
    }

    public void refreshNetworks() {
        for (Unit unit : getUnits()) {
            // we are going to rebuild the c3, nc3 and c3i networks based on
            // the c3UUIDs
            // TODO: can we do this more efficiently?
            // this code is cribbed from megamek.server#receiveEntityAdd
            Entity entity = unit.getEntity();
            if (null != entity && (entity.hasC3() || entity.hasC3i() || entity.hasNavalC3())) {
                boolean C3iSet = false;
                boolean NC3Set = false;

                for (Entity e : game.getEntitiesVector()) {
                    // C3 Checks
                    if (entity.hasC3()) {
                        if ((entity.getC3MasterIsUUIDAsString() != null) &&
                                  entity.getC3MasterIsUUIDAsString().equals(e.getC3UUIDAsString())) {
                            entity.setC3Master(e, false);
                            break;
                        }
                    }
                    // Naval C3 checks
                    if (entity.hasNavalC3() && !NC3Set) {
                        entity.setC3NetIdSelf();
                        int pos = 0;
                        // Well, they're the same value of 6...
                        while (pos < Entity.MAX_C3i_NODES) {
                            // We've found a network, join it.
                            if ((entity.getNC3NextUUIDAsString(pos) != null) &&
                                      (e.getC3UUIDAsString() != null) &&
                                      entity.getNC3NextUUIDAsString(pos).equals(e.getC3UUIDAsString())) {
                                entity.setC3NetId(e);
                                NC3Set = true;
                                break;
                            }

                            pos++;
                        }
                    }
                    // C3i Checks
                    if (entity.hasC3i() && !C3iSet) {
                        entity.setC3NetIdSelf();
                        int pos = 0;
                        while (pos < Entity.MAX_C3i_NODES) {
                            // We've found a network, join it.
                            if ((entity.getC3iNextUUIDAsString(pos) != null) &&
                                      (e.getC3UUIDAsString() != null) &&
                                      entity.getC3iNextUUIDAsString(pos).equals(e.getC3UUIDAsString())) {
                                entity.setC3NetId(e);
                                C3iSet = true;
                                break;
                            }

                            pos++;
                        }
                    }
                }
            }
        }
    }

    public void disbandNetworkOf(Unit u) {
        // collect all the other units on this network to rebuild the uuids
        Vector<Unit> networkedUnits = new Vector<>();
        for (Unit unit : getUnits()) {
            if (null != unit.getEntity().getC3NetId() &&
                      unit.getEntity().getC3NetId().equals(u.getEntity().getC3NetId())) {
                networkedUnits.add(unit);
            }
        }
        for (int pos = 0; pos < Entity.MAX_C3i_NODES; pos++) {
            for (Unit nUnit : networkedUnits) {
                if (nUnit.getEntity().hasNavalC3()) {
                    nUnit.getEntity().setNC3NextUUIDAsString(pos, null);
                } else {
                    nUnit.getEntity().setC3iNextUUIDAsString(pos, null);
                }
            }
        }
        refreshNetworks();
        MekHQ.triggerEvent(new NetworkChangedEvent(networkedUnits));
    }

    public void removeUnitsFromNetwork(Vector<Unit> removedUnits) {
        // collect all the other units on this network to rebuild the uuids
        Vector<String> uuids = new Vector<>();
        Vector<Unit> networkedUnits = new Vector<>();
        String network = removedUnits.get(0).getEntity().getC3NetId();
        for (Unit unit : getUnits()) {
            if (removedUnits.contains(unit)) {
                continue;
            }
            if (null != unit.getEntity().getC3NetId() && unit.getEntity().getC3NetId().equals(network)) {
                networkedUnits.add(unit);
                uuids.add(unit.getEntity().getC3UUIDAsString());
            }
        }
        for (int pos = 0; pos < Entity.MAX_C3i_NODES; pos++) {
            for (Unit u : removedUnits) {
                if (u.getEntity().hasNavalC3()) {
                    u.getEntity().setNC3NextUUIDAsString(pos, null);
                } else {
                    u.getEntity().setC3iNextUUIDAsString(pos, null);
                }
            }
            for (Unit nUnit : networkedUnits) {
                if (pos < uuids.size()) {
                    if (nUnit.getEntity().hasNavalC3()) {
                        nUnit.getEntity().setNC3NextUUIDAsString(pos, uuids.get(pos));
                    } else {
                        nUnit.getEntity().setC3iNextUUIDAsString(pos, uuids.get(pos));
                    }
                } else {
                    if (nUnit.getEntity().hasNavalC3()) {
                        nUnit.getEntity().setNC3NextUUIDAsString(pos, null);
                    } else {
                        nUnit.getEntity().setC3iNextUUIDAsString(pos, null);
                    }
                }
            }
        }
        refreshNetworks();
    }

    public void addUnitsToNetwork(Vector<Unit> addedUnits, String netid) {
        // collect all the other units on this network to rebuild the uuids
        Vector<String> uuids = new Vector<>();
        Vector<Unit> networkedUnits = new Vector<>();
        for (Unit u : addedUnits) {
            uuids.add(u.getEntity().getC3UUIDAsString());
            networkedUnits.add(u);
        }
        for (Unit unit : getUnits()) {
            if (addedUnits.contains(unit)) {
                continue;
            }
            if (null != unit.getEntity().getC3NetId() && unit.getEntity().getC3NetId().equals(netid)) {
                networkedUnits.add(unit);
                uuids.add(unit.getEntity().getC3UUIDAsString());
            }
        }
        for (int pos = 0; pos < Entity.MAX_C3i_NODES; pos++) {
            for (Unit nUnit : networkedUnits) {
                if (pos < uuids.size()) {
                    if (nUnit.getEntity().hasNavalC3()) {
                        nUnit.getEntity().setNC3NextUUIDAsString(pos, uuids.get(pos));
                    } else {
                        nUnit.getEntity().setC3iNextUUIDAsString(pos, uuids.get(pos));
                    }
                } else {
                    if (nUnit.getEntity().hasNavalC3()) {
                        nUnit.getEntity().setNC3NextUUIDAsString(pos, null);
                    } else {
                        nUnit.getEntity().setC3iNextUUIDAsString(pos, null);
                    }
                }
            }
        }
        refreshNetworks();
        MekHQ.triggerEvent(new NetworkChangedEvent(addedUnits));
    }

    public Vector<String[]> getAvailableC3iNetworks() {
        Vector<String[]> networks = new Vector<>();
        Vector<String> networkNames = new Vector<>();

        for (Unit u : getUnits()) {

            if (u.getForceId() < 0) {
                // only units currently in the TO&E
                continue;
            }
            Entity en = u.getEntity();
            if (null == en) {
                continue;
            }
            if (en.hasC3i() && en.calculateFreeC3Nodes() < 5 && en.calculateFreeC3Nodes() > 0) {
                String[] network = new String[2];
                network[0] = en.getC3NetId();
                network[1] = "" + en.calculateFreeC3Nodes();
                if (!networkNames.contains(network[0])) {
                    networks.add(network);
                    networkNames.add(network[0]);
                }
            }
        }
        return networks;
    }

    /**
     * @return returns a Vector of the unique name Strings of all Naval C3 networks that have at least 1 free node
     *       Adapted from getAvailableC3iNetworks() as the two technologies have very similar workings
     */
    public Vector<String[]> getAvailableNC3Networks() {
        Vector<String[]> networks = new Vector<>();
        Vector<String> networkNames = new Vector<>();

        for (Unit u : getUnits()) {

            if (u.getForceId() < 0) {
                // only units currently in the TO&E
                continue;
            }
            Entity en = u.getEntity();
            if (null == en) {
                continue;
            }
            if (en.hasNavalC3() && en.calculateFreeC3Nodes() < 5 && en.calculateFreeC3Nodes() > 0) {
                String[] network = new String[2];
                network[0] = en.getC3NetId();
                network[1] = "" + en.calculateFreeC3Nodes();
                if (!networkNames.contains(network[0])) {
                    networks.add(network);
                    networkNames.add(network[0]);
                }
            }
        }
        return networks;
    }

    public Vector<String[]> getAvailableC3MastersForSlaves() {
        Vector<String[]> networks = new Vector<>();
        Vector<String> networkNames = new Vector<>();

        for (Unit u : getUnits()) {

            if (u.getForceId() < 0) {
                // only units currently in the TO&E
                continue;
            }
            Entity en = u.getEntity();
            if (null == en) {
                continue;
            }
            // count of free c3 nodes for single company-level masters
            // will not be right so skip
            if (en.hasC3M() && !en.hasC3MM() && en.C3MasterIs(en)) {
                continue;
            }
            if (en.calculateFreeC3Nodes() > 0) {
                String[] network = new String[3];
                network[0] = en.getC3UUIDAsString();
                network[1] = "" + en.calculateFreeC3Nodes();
                network[2] = en.getShortName();
                if (!networkNames.contains(network[0])) {
                    networks.add(network);
                    networkNames.add(network[0]);
                }
            }
        }

        return networks;
    }

    public Vector<String[]> getAvailableC3MastersForMasters() {
        Vector<String[]> networks = new Vector<>();
        Vector<String> networkNames = new Vector<>();

        for (Unit u : getUnits()) {

            if (u.getForceId() < 0) {
                // only units currently in the TO&E
                continue;
            }
            Entity en = u.getEntity();
            if (null == en) {
                continue;
            }
            if (en.calculateFreeC3MNodes() > 0) {
                String[] network = new String[3];
                network[0] = en.getC3UUIDAsString();
                network[1] = "" + en.calculateFreeC3MNodes();
                network[2] = en.getShortName();
                if (!networkNames.contains(network[0])) {
                    networks.add(network);
                    networkNames.add(network[0]);
                }
            }
        }

        return networks;
    }

    public void removeUnitsFromC3Master(Unit master) {
        List<Unit> removed = new ArrayList<>();
        for (Unit unit : getUnits()) {
            if (null != unit.getEntity().getC3MasterIsUUIDAsString() &&
                      unit.getEntity().getC3MasterIsUUIDAsString().equals(master.getEntity().getC3UUIDAsString())) {
                unit.getEntity().setC3MasterIsUUIDAsString(null);
                unit.getEntity().setC3Master(null, true);
                removed.add(unit);
            }
        }
        refreshNetworks();
        MekHQ.triggerEvent(new NetworkChangedEvent(removed));
    }

    /**
     * This function reloads the game entities into the game at the end of scenario resolution, so that entities are
     * properly updated and destroyed ones removed
     */
    public void reloadGameEntities() {
        game.reset();
        getHangar().forEachUnit(u -> {
            Entity en = u.getEntity();
            if (null != en) {
                game.addEntity(en, false);
            }
        });
    }

    public void completeMission(@Nullable Mission mission, MissionStatus status) {
        if (mission == null) {
            return;
        }
        mission.setStatus(status);
        if (mission instanceof Contract contract) {
            Money remainingMoney = Money.zero();
            // check for money in escrow According to FMM(r) pg 179, both failure and breach lead to no further
            // payment even though this seems foolish
            if (contract.getStatus().isSuccess()) {
                remainingMoney = contract.getMonthlyPayOut().multipliedBy(contract.getMonthsLeft(getLocalDate()));

                if (contract instanceof AtBContract) {
                    Money routedPayout = ((AtBContract) contract).getRoutedPayout();

                    remainingMoney = routedPayout == null ? remainingMoney : routedPayout;
                }
            }

            // If overage repayment is enabled, we first need to check if the salvage
            // percent is
            // under 100. 100 means you cannot have an overage.
            // Then, we check if the salvage percent is less than the percent salvaged by
            // the
            // unit in question. If it is, then they owe the assigner some cash
            if (getCampaignOptions().isOverageRepaymentInFinalPayment() && (contract.getSalvagePct() < 100.0)) {
                final double salvagePercent = contract.getSalvagePct() / 100.0;
                final Money maxSalvage = contract.getSalvagedByEmployer()
                                               .multipliedBy(salvagePercent / (1 - salvagePercent));
                if (contract.getSalvagedByUnit().isGreaterThan(maxSalvage)) {
                    final Money amountToRepay = contract.getSalvagedByUnit().minus(maxSalvage);
                    remainingMoney = remainingMoney.minus(amountToRepay);
                    contract.subtractSalvageByUnit(amountToRepay);
                }
            }

            if (getCampaignOptions().isUseShareSystem()) {
                ResourceBundle financeResources = ResourceBundle.getBundle("mekhq.resources.Finances",
                      MekHQ.getMHQOptions().getLocale());

                if (remainingMoney.isGreaterThan(Money.zero())) {
                    Money shares = remainingMoney.multipliedBy(contract.getSharesPercent()).dividedBy(100);
                    remainingMoney = remainingMoney.minus(shares);

                    if (getFinances().debit(TransactionType.SALARIES,
                          getLocalDate(),
                          shares,
                          String.format(financeResources.getString("ContractSharePayment.text"), contract.getName()))) {
                        addReport(financeResources.getString("DistributedShares.text"),
                              shares.toAmountAndSymbolString());

                        getFinances().payOutSharesToPersonnel(this, shares);
                    }
                }
            }

            if (remainingMoney.isPositive()) {
                getFinances().credit(TransactionType.CONTRACT_PAYMENT,
                      getLocalDate(),
                      remainingMoney,
                      "Remaining payment for " + contract.getName());
                addReport("Your account has been credited for " +
                                remainingMoney.toAmountAndSymbolString() +
                                " for the remaining payout from contract " +
                                contract.getHyperlinkedName());
            } else if (remainingMoney.isNegative()) {
                getFinances().credit(TransactionType.CONTRACT_PAYMENT,
                      getLocalDate(),
                      remainingMoney,
                      "Repaying payment overages for " + contract.getName());
                addReport("Your account has been debited for " +
                                remainingMoney.absolute().toAmountAndSymbolString() +
                                " to repay payment overages occurred during the contract " +
                                contract.getHyperlinkedName());
            }

            // This relies on the mission being a Contract, and AtB to be on
            if (getCampaignOptions().isUseAtB()) {
                setHasActiveContract();
            }
        }
    }

    /***
     * Calculate transit time for supplies based on what planet they are shipping from. To prevent extra computation.
     * This method does not calculate an exact jump path but rather determines the number of jumps crudely by
     * dividing distance in light years by 30 and then rounding up. Total part-time is determined by several by
     * adding the following:
     * - (number of jumps - 1) * 7 days with a minimum value of zero.
     * - transit times from current planet and planet of supply origins in cases where the supply planet is not the
     * same as current planet.
     * - a random 1d6 days for each jump plus 1d6 to simulate all the other
     * logistics of delivery.
     *
     * @param system - A <code>PlanetarySystem</code> object where the supplies are
     *               shipping from
     * @return the number of days that supplies will take to arrive.
     */
    public int calculatePartTransitTime(PlanetarySystem system) {
        // calculate number of jumps by light year distance as the crow flies divided by
        // 30
        // the basic formula assumes 7 days per jump + system transit time on each side
        // + random days equal
        // to (1 + number of jumps) d6
        double distance = system.getDistanceTo(getCurrentSystem());
        // calculate number of jumps by dividing by 30
        int jumps = (int) Math.ceil(distance / 30.0);
        // you need a recharge except for the first jump
        int recharges = max(jumps - 1, 0);
        // if you are delivering from the same planet then no transit times
        int currentTransitTime = (distance > 0) ? (int) Math.ceil(getCurrentSystem().getTimeToJumpPoint(1.0)) : 0;
        int originTransitTime = (distance > 0) ? (int) Math.ceil(system.getTimeToJumpPoint(1.0)) : 0;

        // CO 51 (errata) has much longer average part times.
        // Let's adjust amazonFreeShipping
        // based on what getUnitTransitTime is set in
        // the options in an attempt to get some
        // delivery times more in line with RAW's two-month minimum.
        // Default campaign option is TRANSIT_UNIT_MONTH
        int amazonFreeShipping = switch (campaignOptions.getUnitTransitTime()) {
            case TRANSIT_UNIT_MONTH -> 30 + (d6(14 * (1 + jumps)));
            case TRANSIT_UNIT_WEEK -> 7 + (d6(4 * (1 + jumps)));
            default -> d6(1 + jumps);
        };
        return (recharges * 7) + currentTransitTime + originTransitTime + amazonFreeShipping;
    }

    /**
     * Calculates the transit time for the arrival of parts or supplies based on the availability of the item, a random
     * roll, and campaign-specific transit time settings.
     *
     * <p>
     * The transit time is calculated using the following factors:
     * <ul>
     * <li>A fixed base modifier value defined by campaign rules.</li>
     * <li>A random roll of 1d6 to add variability to the calculation.</li>
     * <li>The availability value of the requested parts or supplies from the
     * acquisition details.</li>
     * </ul>
     *
     * <p>
     * The calculated duration is applied in units (days, weeks, or months) based on
     * the campaign's
     * configuration for transit time.
     * </p>
     *
     * @param availability the availability code of the part or unit being acquired as an integer.
     *
     * @return the number of days required for the parts or units to arrive based on the calculated transit time.
     */
    public int calculatePartTransitTime(int availability) {
        // This is accurate as of the latest rules. It was (BASE_MODIFIER - (roll + availability) / 4) months in the
        // older version.
        final int BASE_MODIFIER = 7; // CamOps p51
        final int roll = d6(1);
        final int total = max(1, (BASE_MODIFIER + roll + availability) / 4); // CamOps p51

        // now step forward through the calendar
        LocalDate arrivalDate = currentDay;
        arrivalDate = switch (campaignOptions.getUnitTransitTime()) {
            case TRANSIT_UNIT_MONTH -> arrivalDate.plusMonths(total);
            case TRANSIT_UNIT_WEEK -> arrivalDate.plusWeeks(total);
            default -> arrivalDate.plusDays(total);
        };

        return Math.toIntExact(ChronoUnit.DAYS.between(getLocalDate(), arrivalDate));
    }
    /**
     * Calculates the transit time for the arrival of parts or supplies based on the availability of the item, a random
     * roll, and campaign-specific transit time settings.
     *
     * <p>
     * The transit time is calculated using the following factors:
     * <ul>
     * <li>A fixed base modifier value defined by campaign rules.</li>
     * <li>A random roll of 1d6 to add variability to the calculation.</li>
     * <li>The availability value of the requested parts or supplies from the
     * acquisition details.</li>
     * </ul>
     *
     * <p>
     * The calculated duration is applied in units (days, weeks, or months) based on
     * the campaign's
     * configuration for transit time.
     * </p>
     *
     * @param availability the Availability of the part
     *
     * @return the number of days required for the parts or units to arrive based on the calculated transit time.
     */
    public int calculatePartTransitTime(AvailabilityValue availability) {
        return calculatePartTransitTime(availability.getIndex());
    }

    /**
     * This returns a PartInventory object detailing the current count for a part on hand, in transit, and ordered.
     *
     * @param part A part to look up its current inventory.
     *
     * @return A PartInventory object detailing the current counts of the part on hand, in transit, and ordered.
     *
     * @see PartInventory
     */
    public PartInventory getPartInventory(Part part) {
        PartInventory inventory = new PartInventory();

        int nSupply = 0;
        int nTransit = 0;
        for (Part p : getParts()) {
            if (!p.isSpare()) {
                continue;
            }
            if (part.isSamePartType(p)) {
                if (p.isPresent()) {
                    if (p instanceof Armor) { // ProtomekArmor and BaArmor are derived from Armor
                        nSupply += ((Armor) p).getAmount();
                    } else if (p instanceof AmmoStorage) {
                        nSupply += ((AmmoStorage) p).getShots();
                    } else {
                        nSupply += p.getQuantity();
                    }
                } else {
                    if (p instanceof Armor) { // ProtomekArmor and BaArmor are derived from Armor
                        nTransit += ((Armor) p).getAmount();
                    } else if (p instanceof AmmoStorage) {
                        nTransit += ((AmmoStorage) p).getShots();
                    } else {
                        nTransit += p.getQuantity();
                    }
                }
            }
        }

        inventory.setSupply(nSupply);
        inventory.setTransit(nTransit);

        int nOrdered = 0;
        IAcquisitionWork onOrder = getShoppingList().getShoppingItem(part);
        if (null != onOrder) {
            if (onOrder instanceof Armor) { // ProtoMek Armor and BaArmor are derived from Armor
                nOrdered += ((Armor) onOrder).getAmount() * ((Armor) onOrder).getQuantity();
            } else if (onOrder instanceof AmmoStorage) {
                nOrdered += ((AmmoStorage) onOrder).getShots();
            } else {
                nOrdered += onOrder.getQuantity();
            }
        }

        inventory.setOrdered(nOrdered);

        String countModifier = "";
        if (part instanceof Armor) { // ProtoMek Armor and BaArmor are derived from Armor
            countModifier = "points";
        }
        if (part instanceof AmmoStorage) {
            countModifier = "shots";
        }

        inventory.setCountModifier(countModifier);
        return inventory;
    }

    public void addLoan(Loan loan) {
        addReport("You have taken out loan " +
                        loan +
                        ". Your account has been credited " +
                        loan.getPrincipal().toAmountAndSymbolString() +
                        " for the principal amount.");
        finances.addLoan(loan);
        MekHQ.triggerEvent(new LoanNewEvent(loan));
        finances.credit(TransactionType.LOAN_PRINCIPAL,
              getLocalDate(),
              loan.getPrincipal(),
              "Loan principal for " + loan);
    }

    public void payOffLoan(Loan loan) {
        if (finances.debit(TransactionType.LOAN_PAYMENT,
              getLocalDate(),
              loan.determineRemainingValue(),
              "Loan payoff for " + loan)) {
            addReport("You have paid off the remaining loan balance of " +
                            loan.determineRemainingValue().toAmountAndSymbolString() +
                            " on " +
                            loan);
            finances.removeLoan(loan);
            MekHQ.triggerEvent(new LoanPaidEvent(loan));
        } else {
            addReport("<font color='" +
                            ReportingUtilities.getNegativeColor() +
                            "'>You do not have enough funds to pay off " +
                            loan +
                            "</font>");
        }
    }

    private CampaignTransporterMap getCampaignTransporterMap(CampaignTransportType campaignTransportType) {
        if (campaignTransportType.isTacticalTransport()) {
            return tacticalTransporters;
        } else if (campaignTransportType.isShipTransport()) {
            return shipTransporters;
        } else if (campaignTransportType.isTowTransport()) {
            return towTransporters;
        }
        return null;
    }

    /**
     * Returns a Map that maps Transporter types to another Map that maps capacity (Double) to UUID of transports for
     * the specific TransportedUnitSummary type
     *
     * @param campaignTransportType type (Enum) of TransportedUnitSummary
     *
     * @return the full map for that campaign transport type
     */
    public Map<TransporterType, Map<Double, Set<UUID>>> getTransports(CampaignTransportType campaignTransportType) {
        return Objects.requireNonNull(getCampaignTransporterMap(campaignTransportType)).getTransporters();
    }

    /**
     * Returns list of transports that have the provided TransporterType and CampaignTransportType
     *
     * @param campaignTransportType type of campaign transport
     * @param transporterType       type of Transporter
     *
     * @return units that have that transport type
     */
    public Set<Unit> getTransportsByType(CampaignTransportType campaignTransportType, TransporterType transporterType) {
        // include transports with no remaining capacity
        return Objects.requireNonNull(getCampaignTransporterMap(campaignTransportType))
                     .getTransportsByType(transporterType, -1.0);
    }

    /**
     * Returns list of transports for the specified AbstractTransportedUnitSummary class/subclass that has transport
     * capacity for the Transporter class/subclass For example, getTransportsByType(SHIP_TRANSPORT, MEK_BAY, 3.0) would
     * return all transports that have 3 or more Mek Bay slots open for the SHIP_TRANSPORT type of assignment.
     *
     * @param campaignTransportType type (Enum) of TransportedUnitSummary
     * @param transporterType       type (Enum) of Transporter
     * @param unitSize              capacity that the transport must be capable of
     *
     * @return units that have that transport type
     */
    public Set<Unit> getTransportsByType(CampaignTransportType campaignTransportType, TransporterType transporterType,
          double unitSize) {
        return Objects.requireNonNull(getCampaignTransporterMap(campaignTransportType))
                     .getTransportsByType(transporterType, unitSize);
    }

    private boolean hasTacticalTransports() {
        return tacticalTransporters.hasTransporters();
    }

    private boolean hasShipTransports() {
        return shipTransporters.hasTransporters();
    }

    private boolean hasTowTransports() {
        return towTransporters.hasTransporters();
    }

    /**
     * Do we have transports for the kind of transport?
     *
     * @param campaignTransportType class of the TransportDetail
     *
     * @return true if it has transporters, false otherwise
     */
    public boolean hasTransports(CampaignTransportType campaignTransportType) {
        if (campaignTransportType.isTacticalTransport()) {
            return hasTacticalTransports();
        } else if (campaignTransportType.isShipTransport()) {
            return hasShipTransports();
        } else if (campaignTransportType.isTowTransport()) {
            return hasTowTransports();
        }
        return false;
    }

    public void doMaintenance(Unit unit) {
        if (!unit.requiresMaintenance() || !campaignOptions.isCheckMaintenance()) {
            return;
        }
        // let's start by checking times
        int minutesUsed = unit.getMaintenanceTime();
        int asTechsUsed = 0;
        boolean maintained = false;
        boolean paidMaintenance = true;

        unit.incrementDaysSinceMaintenance(this, maintained, asTechsUsed);

        int ruggedMultiplier = 1;
        if (unit.getEntity().hasQuirk(OptionsConstants.QUIRK_POS_RUGGED_1)) {
            ruggedMultiplier = 2;
        }

        if (unit.getEntity().hasQuirk(OptionsConstants.QUIRK_POS_RUGGED_2)) {
            ruggedMultiplier = 3;
        }

        if (unit.getDaysSinceMaintenance() >= (getCampaignOptions().getMaintenanceCycleDays() * ruggedMultiplier)) {
            Person tech = unit.getTech();
            if (tech != null) {
                int availableMinutes = tech.getMinutesLeft();
                maintained = (availableMinutes >= minutesUsed);

                if (!maintained) {
                    // At this point, insufficient minutes is the only reason why this would be failed.
                    addReport(String.format(resources.getString("maintenanceNotAvailable.text"), unit.getName()));
                } else {
                    maintained = !tech.isMothballing();
                }

                if (maintained) {
                    tech.setMinutesLeft(availableMinutes - minutesUsed);
                    asTechsUsed = getAvailableAstechs(minutesUsed, false);
                    astechPoolMinutes -= asTechsUsed * minutesUsed;
                }
            }

            // maybe use the money
            if (campaignOptions.isPayForMaintain()) {
                if (!(finances.debit(TransactionType.MAINTENANCE,
                      getLocalDate(),
                      unit.getMaintenanceCost(),
                      "Maintenance for " + unit.getName()))) {
                    addReport("<font color='" +
                                    ReportingUtilities.getNegativeColor() +
                                    "'><b>You cannot afford to pay maintenance costs for " +
                                    unit.getHyperlinkedName() +
                                    "!</b></font>");
                    paidMaintenance = false;
                }
            }
            // it is time for a maintenance check
            PartQuality qualityOrig = unit.getQuality();
            String techName = "Nobody";
            String techNameLinked = techName;
            if (null != tech) {
                techName = tech.getFullTitle();
                techNameLinked = tech.getHyperlinkedFullTitle();
            }
            // don't do actual damage until we clear the for loop to avoid
            // concurrent mod problems
            // put it into a hash - 4 points of damage will mean destruction
            Map<Part, Integer> partsToDamage = new HashMap<>();
            StringBuilder maintenanceReport = new StringBuilder("<strong>" +
                                                                      techName +
                                                                      " performing maintenance</strong><br><br>");
            for (Part part : unit.getParts()) {
                try {
                    String partReport = doMaintenanceOnUnitPart(unit,
                          part,
                          partsToDamage,
                          paidMaintenance,
                          asTechsUsed);
                    if (partReport != null) {
                        maintenanceReport.append(partReport).append("<br>");
                    }
                } catch (Exception ex) {
                    logger.error(ex,
                          "Could not perform maintenance on part {} ({}) for {} ({}) due to an error",
                          part.getName(),
                          part.getId(),
                          unit.getName(),
                          unit.getId().toString());
                    addReport(String.format(
                          "ERROR: An error occurred performing maintenance on %s for unit %s, check the log",
                          part.getName(),
                          unit.getName()));
                }
            }

            int nDamage = 0;
            int nDestroy = 0;
            for (Entry<Part, Integer> p : partsToDamage.entrySet()) {
                int damage = p.getValue();
                if (damage > 3) {
                    nDestroy++;
                    p.getKey().remove(false);
                } else {
                    p.getKey().doMaintenanceDamage(damage);
                    nDamage++;
                }
            }

            unit.setLastMaintenanceReport(maintenanceReport.toString());

            if (getCampaignOptions().isLogMaintenance()) {
                logger.info(maintenanceReport.toString());
            }

            PartQuality quality = unit.getQuality();
            String qualityString;
            boolean reverse = getCampaignOptions().isReverseQualityNames();
            if (quality.toNumeric() > qualityOrig.toNumeric()) {
                qualityString = ReportingUtilities.messageSurroundedBySpanWithColor(MekHQ.getMHQOptions()
                                                                                          .getFontColorPositiveHexColor(),
                      "Overall quality improves from " +
                            qualityOrig.toName(reverse) +
                            " to " +
                            quality.toName(reverse));
            } else if (quality.toNumeric() < qualityOrig.toNumeric()) {
                qualityString = ReportingUtilities.messageSurroundedBySpanWithColor(MekHQ.getMHQOptions()
                                                                                          .getFontColorNegativeHexColor(),
                      "Overall quality declines from " +
                            qualityOrig.toName(reverse) +
                            " to " +
                            quality.toName(reverse));
            } else {
                qualityString = "Overall quality remains " + quality.toName(reverse);
            }
            String damageString = "";
            if (nDamage > 0) {
                damageString += nDamage + " parts were damaged. ";
            }
            if (nDestroy > 0) {
                damageString += nDestroy + " parts were destroyed.";
            }
            if (!damageString.isEmpty()) {
                damageString = "<b><font color='" +
                                     ReportingUtilities.getNegativeColor() +
                                     "'>" +
                                     damageString +
                                     "</b></font> [<a href='REPAIR|" +
                                     unit.getId() +
                                     "'>Repair bay</a>]";
            }
            String paidString = "";
            if (!paidMaintenance) {
                paidString = "<font color='" +
                                   ReportingUtilities.getNegativeColor() +
                                   "'>Could not afford maintenance costs, so check is at a penalty.</font>";
            }
            addReport(techNameLinked +
                            " performs maintenance on " +
                            unit.getHyperlinkedName() +
                            ". " +
                            paidString +
                            qualityString +
                            ". " +
                            damageString +
                            " [<a href='MAINTENANCE|" +
                            unit.getId() +
                            "'>Get details</a>]");

            unit.resetDaysSinceMaintenance();
        }
    }

    private String doMaintenanceOnUnitPart(Unit unit, Part part, Map<Part, Integer> partsToDamage,
          boolean paidMaintenance, int asTechsUsed) {
        String partReport = "<b>" + part.getName() + "</b> (Quality " + part.getQualityName() + ')';
        if (!part.needsMaintenance()) {
            return null;
        }
        PartQuality oldQuality = part.getQuality();
        TargetRoll target = getTargetForMaintenance(part, unit.getTech(), asTechsUsed);
        if (!paidMaintenance) {
            // TODO : Make this modifier user inputable
            target.addModifier(1, "did not pay for maintenance");
        }

        partReport += ", TN " + target.getValue() + '[' + target.getDesc() + ']';
        int roll = d6(2);
        int margin = roll - target.getValue();
        partReport += " rolled a " + roll + ", margin of " + margin;

        switch (part.getQuality()) {
            case QUALITY_A: {
                if (margin >= 4) {
                    part.improveQuality();
                }
                if (!campaignOptions.isUseUnofficialMaintenance()) {
                    if (margin < -6) {
                        partsToDamage.put(part, 4);
                    } else if (margin < -4) {
                        partsToDamage.put(part, 3);
                    } else if (margin == -4) {
                        partsToDamage.put(part, 2);
                    } else if (margin < -1) {
                        partsToDamage.put(part, 1);
                    }
                } else if (margin < -6) {
                    partsToDamage.put(part, 1);
                }
                break;
            }
            case QUALITY_B: {
                if (margin >= 4) {
                    part.improveQuality();
                } else if (margin < -5) {
                    part.reduceQuality();
                }
                if (!campaignOptions.isUseUnofficialMaintenance()) {
                    if (margin < -6) {
                        partsToDamage.put(part, 2);
                    } else if (margin < -2) {
                        partsToDamage.put(part, 1);
                    }
                }
                break;
            }
            case QUALITY_C: {
                if (margin < -4) {
                    part.reduceQuality();
                } else if (margin >= 5) {
                    part.improveQuality();
                }
                if (!campaignOptions.isUseUnofficialMaintenance()) {
                    if (margin < -6) {
                        partsToDamage.put(part, 2);
                    } else if (margin < -3) {
                        partsToDamage.put(part, 1);
                    }
                }
                break;
            }
            case QUALITY_D: {
                if (margin < -3) {
                    part.reduceQuality();
                    if ((margin < -4) && !campaignOptions.isUseUnofficialMaintenance()) {
                        partsToDamage.put(part, 1);
                    }
                } else if (margin >= 5) {
                    part.improveQuality();
                }
                break;
            }
            case QUALITY_E:
                if (margin < -2) {
                    part.reduceQuality();
                    if ((margin < -5) && !campaignOptions.isUseUnofficialMaintenance()) {
                        partsToDamage.put(part, 1);
                    }
                } else if (margin >= 6) {
                    part.improveQuality();
                }
                break;
            case QUALITY_F:
            default:
                if (margin < -2) {
                    part.reduceQuality();
                    if (margin < -6 && !campaignOptions.isUseUnofficialMaintenance()) {
                        partsToDamage.put(part, 1);
                    }
                }

                break;
        }
        if (part.getQuality().toNumeric() > oldQuality.toNumeric()) {
            partReport += ": " +
                                ReportingUtilities.messageSurroundedBySpanWithColor(MekHQ.getMHQOptions()
                                                                                          .getFontColorPositiveHexColor(),
                                      "new quality is " + part.getQualityName());
        } else if (part.getQuality().toNumeric() < oldQuality.toNumeric()) {
            partReport += ": " +
                                ReportingUtilities.messageSurroundedBySpanWithColor(MekHQ.getMHQOptions()
                                                                                          .getFontColorNegativeHexColor(),
                                      "new quality is " + part.getQualityName());
        } else {
            partReport += ": quality remains " + part.getQualityName();
        }
        if (null != partsToDamage.get(part)) {
            if (partsToDamage.get(part) > 3) {
                partReport += ", " +
                                    ReportingUtilities.messageSurroundedBySpanWithColor(MekHQ.getMHQOptions()
                                                                                              .getFontColorNegativeHexColor(),
                                          "<b>part destroyed</b>");
            } else {
                partReport += ", " +
                                    ReportingUtilities.messageSurroundedBySpanWithColor(MekHQ.getMHQOptions()
                                                                                              .getFontColorNegativeHexColor(),
                                          "<b>part damaged</b>");
            }
        }

        return partReport;
    }

    /**
     * No longer in use
     */
    @Deprecated(since = "0.50.07", forRemoval = true)
    public void initTimeInService() {
        for (Person person : getPersonnel()) {
            if (!person.getPrimaryRole().isDependent() && person.getPrisonerStatus().isFree()) {
                LocalDate join = null;
                for (LogEntry logEntry : person.getPersonalLog()) {
                    if (join == null) {
                        // If by some nightmare there is no Joined date just use the first entry.
                        join = logEntry.getDate();
                    }
                    if (logEntry.getDesc().startsWith("Joined ") || logEntry.getDesc().startsWith("Freed ")) {
                        join = logEntry.getDate();
                        break;
                    }
                }

                person.setRecruitment((join != null) ? join : getLocalDate().minusYears(1));
            }
        }
    }

    /**
     * No longer in use
     */
    @Deprecated(since = "0.50.07", forRemoval = true)
    public void initTimeInRank() {
        for (Person person : getPersonnel()) {
            if (!person.getPrimaryRole().isDependent() && person.getPrisonerStatus().isFree()) {
                LocalDate join = null;
                for (LogEntry logEntry : person.getPersonalLog()) {
                    if (join == null) {
                        // If by some nightmare there is no date from the below, just use the first
                        // entry.
                        join = logEntry.getDate();
                    }

                    if (logEntry.getDesc().startsWith("Joined ") ||
                              logEntry.getDesc().startsWith("Freed ") ||
                              logEntry.getDesc().startsWith("Promoted ") ||
                              logEntry.getDesc().startsWith("Demoted ")) {
                        join = logEntry.getDate();
                    }
                }

                // For that one in a billion chance the log is empty. Clone today's date and
                // subtract a year
                person.setLastRankChangeDate((join != null) ? join : getLocalDate().minusYears(1));
            }
        }
    }

    public void initTurnover() {
        getRetirementDefectionTracker().setLastRetirementRoll(getLocalDate());
    }

    public void initAtB(boolean newCampaign) {
        if (!newCampaign) {
            /*
             * Switch all contracts to AtBContract's
             */
            for (Entry<Integer, Mission> me : missions.entrySet()) {
                Mission m = me.getValue();
                if (m instanceof Contract && !(m instanceof AtBContract)) {
                    me.setValue(new AtBContract((Contract) m, this));
                }
            }

            /*
             * Go through all the personnel records and assume the earliest date is the date
             * the unit was founded.
             */
            LocalDate founding = null;
            for (Person person : getPersonnel()) {
                for (LogEntry logEntry : person.getPersonalLog()) {
                    if ((founding == null) || logEntry.getDate().isBefore(founding)) {
                        founding = logEntry.getDate();
                    }
                }
            }
            /*
             * Go through the personnel records again and assume that any person who joined the unit on the founding
             * date is one of the founding members. Also assume that MWs assigned to a non-Assault `Mek on the date
             * they joined came with that `Mek (which is a less certain assumption)
             */
            for (Person person : getPersonnel()) {
                LocalDate join = person.getPersonalLog()
                                       .stream()
                                       .filter(e -> e.getDesc().startsWith("Joined "))
                                       .findFirst()
                                       .map(LogEntry::getDate)
                                       .orElse(null);
                if ((join != null) && join.equals(founding)) {
                    person.setFounder(true);
                }
                if (person.getPrimaryRole().isMekWarrior() ||
                          (person.getPrimaryRole().isAerospacePilot() && getCampaignOptions().isAeroRecruitsHaveUnits()) ||
                          person.getPrimaryRole().isProtoMekPilot()) {
                    for (LogEntry logEntry : person.getPersonalLog()) {
                        if (logEntry.getDate().equals(join) && logEntry.getDesc().startsWith("Assigned to ")) {
                            String mek = logEntry.getDesc().substring(12);
                            MekSummary ms = MekSummaryCache.getInstance().getMek(mek);
                            if (null != ms &&
                                      (person.isFounder() || ms.getWeightClass() < EntityWeightClass.WEIGHT_ASSAULT)) {
                                person.setOriginalUnitWeight(ms.getWeightClass());
                                if (ms.isClan()) {
                                    person.setOriginalUnitTech(Person.TECH_CLAN);
                                } else if (ms.getYear() > 3050) {
                                    // TODO : Fix this so we aren't using a hack that just assumes IS2
                                    person.setOriginalUnitTech(Person.TECH_IS2);
                                }
                                if ((null != person.getUnit()) &&
                                          ms.getName().equals(person.getUnit().getEntity().getShortNameRaw())) {
                                    person.setOriginalUnitId(person.getUnit().getId());
                                }
                            }
                        }
                    }
                }
            }

            addAllCombatTeams(this.forces);

            // Determine whether there is an active contract
            setHasActiveContract();
        }

        setAtBConfig(AtBConfiguration.loadFromXml());
        RandomFactionGenerator.getInstance().startup(this);
        getContractMarket().generateContractOffers(this, newCampaign); // TODO : AbstractContractMarket : Remove
        setAtBEventProcessor(new AtBEventProcessor(this));
    }

    /**
     * Stop processing AtB events and release memory.
     */
    public void shutdownAtB() {
        RandomFactionGenerator.getInstance().dispose();
        atbEventProcessor.shutdown();
    }

    /**
     * Checks if an employee turnover prompt should be displayed based on campaign options, current date, and other
     * conditions (like transit status and campaign start date).
     *
     * <p>The turnover prompt is triggered based on the configured turnover frequency (weekly, monthly, quarterly, or
     * annually), but only after the campaign has been running for at least 6 days and when not in transit.<p>
     *
     * <p>The dialog will show different messages depending on whether there are pending retirees.</p>
     *
     * @return An integer representing the outcome: -1 if turnover prompt should not be displayed, 0 if user selected
     *       "Employee Turnover", 1 if user selected "Advance Day Regardless", 2 if user selected "Cancel Advance Day"
     */
    public int checkTurnoverPrompt() {
        if (!location.isOnPlanet()) {
            return -1;
        }

        if (getLocalDate().isBefore(getCampaignStartDate().plusDays(6))) {
            return -1;
        }

        boolean triggerTurnoverPrompt;
        switch (campaignOptions.getTurnoverFrequency()) {
            case WEEKLY:
                triggerTurnoverPrompt = getLocalDate().getDayOfWeek().equals(DayOfWeek.MONDAY);
                break;
            case MONTHLY:
                triggerTurnoverPrompt = getLocalDate().getDayOfMonth() == getLocalDate().lengthOfMonth();
                break;
            case QUARTERLY:
                triggerTurnoverPrompt = (getLocalDate().getDayOfMonth() == getLocalDate().lengthOfMonth()) &&
                                              (List.of(Month.MARCH, Month.JUNE, Month.SEPTEMBER, Month.DECEMBER)
                                                     .contains(getLocalDate().getMonth()));
                break;
            case ANNUALLY:
                triggerTurnoverPrompt = getLocalDate().getDayOfYear() == getLocalDate().lengthOfYear();
                break;
            default:
                return -1;
        }

        if (!triggerTurnoverPrompt) {
            return -1;
        }

        String dialogTitle;
        String dialogBody;

        if (getRetirementDefectionTracker().getRetirees().isEmpty()) {
            dialogTitle = resources.getString("turnoverRollRequired.text");
            dialogBody = resources.getString("turnoverDialogDescription.text");
        } else {
            dialogTitle = resources.getString("turnoverFinalPayments.text");
            dialogBody = resources.getString("turnoverPersonnelKilled.text");
        }

        Object[] options = { resources.getString("turnoverEmployeeTurnoverDialog.text"),
                             resources.getString("turnoverAdvanceRegardless"),
                             resources.getString("turnoverCancel.text") };

        return JOptionPane.showOptionDialog(null,
              dialogBody,
              dialogTitle,
              JOptionPane.YES_NO_CANCEL_OPTION,
              JOptionPane.INFORMATION_MESSAGE,
              null,
              options,
              options[0]);
    }

    /**
     * Checks if there are any scenarios that are due based on the current date.
     *
     * @return {@code true} if there are scenarios due, {@code false} otherwise
     */
    public boolean checkScenariosDue() {
        return getActiveMissions(true).stream()
                     .flatMap(m -> m.getCurrentScenarios().stream())
                     .anyMatch(s -> (s.getDate() != null) &&
                                          !(s instanceof AtBScenario) &&
                                          !getLocalDate().isBefore(s.getDate()));
    }

    /**
     * Sets the type of rating method used.
     */
    public void setUnitRating(IUnitRating rating) {
        unitRating = rating;
    }

    /**
     * Returns the type of rating method as selected in the Campaign Options dialog. Lazy-loaded for performance.
     * Default is CampaignOpsReputation
     */
    public IUnitRating getUnitRating() {
        // if we switched unit rating methods,
        if (unitRating != null && (unitRating.getUnitRatingMethod() != getCampaignOptions().getUnitRatingMethod())) {
            unitRating = null;
        }

        if (unitRating == null) {
            UnitRatingMethod method = getCampaignOptions().getUnitRatingMethod();

            if (UnitRatingMethod.FLD_MAN_MERCS_REV.equals(method)) {
                unitRating = new FieldManualMercRevDragoonsRating(this);
            }
        }

        return unitRating;
    }

    @Override
    public int getTechIntroYear() {
        if (getCampaignOptions().isLimitByYear()) {
            return getGameYear();
        } else {
            return Integer.MAX_VALUE;
        }
    }

    @Override
    public int getGameYear() {
        return getLocalDate().getYear();
    }

    @Override
    public ITechnology.Faction getTechFaction() {
        return techFaction;
    }

    public void updateTechFactionCode() {
        if (campaignOptions.isFactionIntroDate()) {
            for (ITechnology.Faction f : ITechnology.Faction.values()) {
                if (f.equals(ITechnology.Faction.NONE)) {
                    continue;
                }
                if (f.getCodeMM().equals(getFaction().getShortName())) {
                    techFaction = f;
                    UnitTechProgression.loadFaction(techFaction);
                    return;
                }
            }
            // If the tech progression data does not include the current faction,
            // use a generic.
            if (getFaction().isClan()) {
                techFaction = ITechnology.Faction.CLAN;
            } else if (getFaction().isPeriphery()) {
                techFaction = ITechnology.Faction.PER;
            } else {
                techFaction = ITechnology.Faction.IS;
            }
        } else {
            techFaction = ITechnology.Faction.NONE;
        }
        // Unit tech level will be calculated if the code has changed.
        UnitTechProgression.loadFaction(techFaction);
    }

    @Override
    public boolean useClanTechBase() {
        return getFaction().isClan();
    }

    @Override
    public boolean useMixedTech() {
        if (useClanTechBase()) {
            return campaignOptions.isAllowISPurchases();
        } else {
            return campaignOptions.isAllowClanPurchases();
        }
    }

    @Override
    public SimpleTechLevel getTechLevel() {
        for (SimpleTechLevel lvl : SimpleTechLevel.values()) {
            if (campaignOptions.getTechLevel() == lvl.ordinal()) {
                return lvl;
            }
        }
        return SimpleTechLevel.UNOFFICIAL;
    }

    @Override
    public boolean unofficialNoYear() {
        return false;
    }

    @Override
    public boolean useVariableTechLevel() {
        return campaignOptions.isVariableTechLevel();
    }

    @Override
    public boolean showExtinct() {
        return !campaignOptions.isDisallowExtinctStuff();
    }

    public BehaviorSettings getAutoResolveBehaviorSettings() {
        return autoResolveBehaviorSettings;
    }

    public void setAutoResolveBehaviorSettings(BehaviorSettings settings) {
        autoResolveBehaviorSettings = settings;
    }

    /**
     * Retrieves the address or form of address for the commander.
     *
     * <p>This method determines the appropriate address based on whether the campaign is considered a pirate campaign.
     * It delegates to {@link #getCommanderAddress(boolean)} with the result of {@code isPirateCampaign()}.</p>
     *
     * @return the string used to address the commander
     */
    public String getCommanderAddress() {
        return getCommanderAddress(isPirateCampaign());
    }

    /**
     * Retrieves the address or title for the commanding officer, either in a formal or informal format.
     *
     * <p>
     * This method checks for the presence of a flagged commander. If no commander is found, a general fallback address
     * is returned based on the specified formality. If a commander is present, it further tailors the address based on
     * the gender of the commander (for informal styles) or their rank and surname (for formal styles).
     * </p>
     *
     * @param isInformal A boolean flag indicating whether the address should be informal (true for informal, false for
     *                   formal).
     *
     * @return A {@link String} representing the appropriate address for the commander, either formal or informal.
     */
    public String getCommanderAddress(boolean isInformal) {
        Person commander = getCommander();

        if (commander == null) {
            if (isInformal) {
                return resources.getString("generalFallbackAddressInformal.text");
            } else {
                return resources.getString("generalFallbackAddress.text");
            }
        }

        if (isInformal) {
            Gender commanderGender = commander.getGender();

            return switch (commanderGender) {
                case MALE -> resources.getString("informalAddressMale.text");
                case FEMALE -> resources.getString("informalAddressFemale.text");
                case OTHER_MALE, OTHER_FEMALE, RANDOMIZE -> resources.getString("generalFallbackAddressInformal.text");
            };
        }

        String commanderRank = commander.getRankName();

        if (commanderRank.equalsIgnoreCase("None") || commanderRank.equalsIgnoreCase("-") || commanderRank.isBlank()) {
            return resources.getString("generalFallbackAddress.text");
        }

        return commanderRank;
    }

    public int stockUpPartsInUse(Set<PartInUse> partsInUse) {
        int bought = 0;
        for (PartInUse partInUse : partsInUse) {
            int toBuy = findStockUpAmount(partInUse);
            if (toBuy > 0) {
                IAcquisitionWork partToBuy = partInUse.getPartToBuy();
                getShoppingList().addShoppingItem(partToBuy, toBuy, this);
                bought += 1;
            }
        }
        return bought;
    }

    public void stockUpPartsInUseGM(Set<PartInUse> partsInUse) {
        for (PartInUse partInUse : partsInUse) {
            int toBuy = findStockUpAmount(partInUse);
            while (toBuy > 0) {
                IAcquisitionWork partToBuy = partInUse.getPartToBuy();
                getQuartermaster().addPart((Part) partToBuy.getNewEquipment(), 0, true);
                --toBuy;
            }
        }
    }

    private int findStockUpAmount(PartInUse PartInUse) {
        int inventory = PartInUse.getStoreCount() + PartInUse.getTransferCount() + PartInUse.getPlannedCount();
        int needed = (int) Math.ceil(PartInUse.getRequestedStock() / 100.0 * PartInUse.getUseCount());
        int toBuy = needed - inventory;

        if (PartInUse.getIsBundle()) {
            toBuy = (int) Math.ceil((float) toBuy * PartInUse.getTonnagePerItem() / 5);
            // special case for armor only, as it's bought in 5 ton blocks. Armor is the
            // only kind of item that's assigned isBundle()
        }

        return toBuy;
    }

    public boolean isProcessProcurement() {
        return processProcurement;
    }

    public void setProcessProcurement(boolean processProcurement) {
        this.processProcurement = processProcurement;
    }

    // Simple getters and setters for our stock map
    public Map<String, Double> getPartsInUseRequestedStockMap() {
        return partsInUseRequestedStockMap;
    }

    public void setPartsInUseRequestedStockMap(Map<String, Double> partsInUseRequestedStockMap) {
        this.partsInUseRequestedStockMap = partsInUseRequestedStockMap;
    }

    public boolean getIgnoreMothballed() {
        return ignoreMothballed;
    }

    public void setIgnoreMothballed(boolean ignoreMothballed) {
        this.ignoreMothballed = ignoreMothballed;
    }

    public boolean getTopUpWeekly() {
        return topUpWeekly;
    }

    public void setTopUpWeekly(boolean topUpWeekly) {
        this.topUpWeekly = topUpWeekly;
    }

    public PartQuality getIgnoreSparesUnderQuality() {
        return ignoreSparesUnderQuality;
    }

    public void setIgnoreSparesUnderQuality(PartQuality ignoreSparesUnderQuality) {
        this.ignoreSparesUnderQuality = ignoreSparesUnderQuality;
    }

    public void writePartInUseToXML(final PrintWriter pw, int indent) {
        MHQXMLUtility.writeSimpleXMLTag(pw, indent, "ignoreMothBalled", ignoreMothballed);
        MHQXMLUtility.writeSimpleXMLTag(pw, indent, "topUpWeekly", topUpWeekly);
        MHQXMLUtility.writeSimpleXMLTag(pw, indent, "ignoreSparesUnderQuality", ignoreSparesUnderQuality.name());
        MHQXMLUtility.writeSimpleXMLOpenTag(pw, indent++, "partInUseMap");
        writePartInUseMapToXML(pw, indent);
        MHQXMLUtility.writeSimpleXMLCloseTag(pw, --indent, "partInUseMap");
    }

    public void writePartInUseMapToXML(final PrintWriter pw, int indent) {
        for (String key : partsInUseRequestedStockMap.keySet()) {
            MHQXMLUtility.writeSimpleXMLOpenTag(pw, indent++, "partInUseMapEntry");
            MHQXMLUtility.writeSimpleXMLTag(pw, indent, "partInUseMapKey", key);
            MHQXMLUtility.writeSimpleXMLTag(pw, indent, "partInUseMapVal", partsInUseRequestedStockMap.get(key));
            MHQXMLUtility.writeSimpleXMLCloseTag(pw, --indent, "partInUseMapEntry");
        }
    }

    /**
     * Wipes the Parts in use map for the purpose of resetting all values to their default
     */
    public void wipePartsInUseMap() {
        this.partsInUseRequestedStockMap.clear();
    }

    /**
     * Retrieves the campaign faction icon for the specified {@link Campaign}. If a custom icon is defined in the
     * campaign's unit icon configuration, that icon is used. Otherwise, a default faction logo is fetched based on the
     * campaign's faction short name.
     *
     * @return An {@link ImageIcon} representing the faction icon for the given campaign.
     */
    public ImageIcon getCampaignFactionIcon() {
        ImageIcon icon;
        StandardForceIcon campaignIcon = getUnitIcon();

        if (campaignIcon.getFilename() == null) {
            icon = getFactionLogo(currentDay.getYear(), getFaction().getShortName());
        } else {
            icon = campaignIcon.getImageIcon();
        }
        return icon;
    }

    /**
     * Checks if another active scenario has this scenarioID as it's linkedScenarioID and returns true if it finds one.
     */
    public boolean checkLinkedScenario(int scenarioID) {
        for (Scenario scenario : getScenarios()) {
            if ((scenario.getLinkedScenario() == scenarioID) &&
                      (getScenario(scenario.getId()).getStatus().isCurrent())) {
                return true;
            }
        }
        return false;
    }

    /**
     * Returns a list of entities (units) from all combat forces.
     *
     * @return a list of entities representing all combat units in the player force
     */
    public List<Entity> getAllCombatEntities() {
        List<Entity> units = new ArrayList<>();
        for (Force force : getAllForces()) {
            if (!force.isForceType(ForceType.STANDARD)) {
                continue;
            }
            for (UUID unitID : force.getUnits()) {
                units.add(getUnit(unitID).getEntity());
            }
        }
        return units;
    }

    /**
     * Determines the appropriate starting planet for a new campaign based on campaign type, faction, and various
     * fallback scenarios.
     *
     * <p>This method first checks if the campaign is classified as a mercenary or pirate campaign. If so, it
     * delegates responsibility to {@link #getMercenaryOrPirateStartingPlanet(Factions, String)}, which implements
     * special logic to handle those campaign types.</p>
     *
     * <p>For all other campaign types, it uses the current campaign's faction to attempt to retrieve that faction’s
     * canonical starting system for the current game date. If no valid system can be found (due to, for example, the
     * faction not having a valid capital), the logic falls back to a default faction’s starting planet, and, if
     * necessary, ultimately falls back to the planet Terra as a default universal location.</p>
     *
     * <p>The method also includes special handling for Clan campaigns: if the fallback logic would result in the
     * campaign starting on Terra but the campaign is clan-based, it attempts to relocate the starting planet to
     * Strana Mechty.</p>
     *
     * @return the {@link Planet} instance where the campaign should start
     *
     * @since 0.50.07
     * @author Illiani
     */
    public Planet getNewCampaignStartingPlanet() {
        Factions factions = Factions.getInstance();

        final String TERRA_ID = "Terra";
        final String CLAN_CODE = "CLAN";

        Faction startingFaction;
        PlanetarySystem startingSystem;

        if (isMercenaryCampaign() || isPirateCampaign()) {
            return getMercenaryOrPirateStartingPlanet(factions, TERRA_ID);
        }

        // Default for non-merc/pirate campaigns
        startingFaction = faction;
        startingSystem = startingFaction.getStartingPlanet(this, currentDay);

        // Fallback if the system is unavailable
        if (startingSystem == null) {
            startingFaction = factions.getDefaultFaction();
            startingSystem = startingFaction.getStartingPlanet(this, currentDay);
            if (startingSystem == null) {
                startingSystem = Systems.getInstance().getSystemById(TERRA_ID);
            }
        }

        // Special case: Clan campaign starting on Terra, swap to Clan homeworld
        if (TERRA_ID.equals(startingSystem.getId()) && isClanCampaign()) {
            Faction clanFaction = factions.getFaction(CLAN_CODE);
            if (clanFaction != null) {
                PlanetarySystem clanSystem = clanFaction.getStartingPlanet(this, currentDay);
                if (clanSystem != null) {
                    startingSystem = clanSystem;
                }
            }
        }

        return startingSystem.getPrimaryPlanet();
    }

    /**
     * Selects a starting planet for mercenary or pirate campaigns by considering eligible factions, campaign date, and
     * appropriate weighting for periphery factions (if pirate).
     *
     * <p>For mercenary campaigns, the designated mercenary faction is used as the initial fallback. For pirate
     * campaigns, the Tortuga Dominions are preferred, but only if they are active at the campaign's start date;
     * otherwise, the game's configured default faction is used (usually Mercenary, but I opted not to hardcode
     * mercenary here incase the default changes).</p>
     *
     * <p>There is a two-thirds probability that the starting faction will be selected from all factions, subject to
     * several filters (playability, not a Clan, not deep periphery). For pirate campaigns, eligible periphery factions
     * are intentionally added multiple times to the selection pool to increase their likelihood of being chosen
     * (weighted randomness).</p>
     *
     * <p>After the faction is chosen, this method attempts to get that faction’s canonical starting world. If no
     * valid system is found, the logic falls back to Terra, ensuring that the campaign always has a valid starting
     * world even in case of missing data.</p>
     *
     * @param factions The {@link Factions} manager supplying access to all faction data.
     * @param TERRA_ID The globally unique identifier for the planet Terra, used for the ultimate fallback.
     *
     * @return the {@link Planet} used as the campaign start location.
     *
     * @author Illiani
     * @since 0.50.07
     */
    private Planet getMercenaryOrPirateStartingPlanet(Factions factions, String TERRA_ID) {
        final String TORTUGA_CODE = "TD";

        PlanetarySystem startingSystem;
        Faction startingFaction;
        // Determine fallback faction for merc/pirate
        startingFaction = isMercenaryCampaign()
                                ? factions.getFaction(MERCENARY_FACTION_CODE)
                                : factions.getFaction(TORTUGA_CODE);

        // If pirate fallback is unavailable at the campaign's start date, use the default faction
        if (isPirateCampaign() && !startingFaction.validIn(currentDay)) {
            startingFaction = factions.getDefaultFaction();
        }

        // 33% chance to start in fallback faction's capital
        if (randomInt(3) != 0) {
            // Pick a random, eligible recruiting faction
            List<Faction> recruitingFactions = new ArrayList<>();
            for (Faction possibleFaction : factions.getActiveFactions(currentDay)) {
                if (possibleFaction.isPlayable() && !possibleFaction.isClan() && !possibleFaction.isDeepPeriphery()) {
                    recruitingFactions.add(possibleFaction);

                    // If we're playing a pirate campaign, we want to triple the chance that we start in the periphery
                    if (possibleFaction.isPeriphery() && isPirateCampaign()) {
                        recruitingFactions.add(possibleFaction);
                        recruitingFactions.add(possibleFaction);
                    }
                }
            }
            if (!recruitingFactions.isEmpty()) {
                startingFaction = ObjectUtility.getRandomItem(recruitingFactions);
            }
        }

        startingSystem = startingFaction.getStartingPlanet(this, currentDay);
        if (startingSystem != null) {
            return startingSystem.getPrimaryPlanet();
        }

        // Fallback if no startingSystem
        startingSystem = Systems.getInstance().getSystemById(TERRA_ID);
        return startingSystem != null ? startingSystem.getPrimaryPlanet() : null;
    }
}<|MERGE_RESOLUTION|>--- conflicted
+++ resolved
@@ -5322,7 +5322,16 @@
                           failedWillpowerCheck);
                 }
 
-<<<<<<< HEAD
+                if (personnelOptions.booleanOption(MADNESS_FLASHBACKS)) {
+                    int modifier = getCompulsionCheckModifier(MADNESS_FLASHBACKS);
+                    boolean failedWillpowerCheck = !performQuickAttributeCheck(person, SkillAttribute.WILLPOWER, null,
+                          null, modifier);
+                    person.processCripplingFlashbacks(this,
+                          isUseAdvancedMedical,
+                          true,
+                          failedWillpowerCheck);
+                }
+
                 if (personnelOptions.booleanOption(MADNESS_HYSTERIA)) {
                     int modifier = getCompulsionCheckModifier(MADNESS_HYSTERIA);
                     boolean failedWillpowerCheck = !performQuickAttributeCheck(person, SkillAttribute.WILLPOWER, null,
@@ -5335,16 +5344,6 @@
                     // This is necessary to stop a character from getting permanently locked in a paranoia state if
                     // their madness is removed.
                     person.setSufferingFromClinicalParanoia(false);
-=======
-                if (personnelOptions.booleanOption(MADNESS_FLASHBACKS)) {
-                    int modifier = getCompulsionCheckModifier(MADNESS_FLASHBACKS);
-                    boolean failedWillpowerCheck = !performQuickAttributeCheck(person, SkillAttribute.WILLPOWER, null,
-                          null, modifier);
-                    person.processCripplingFlashbacks(this,
-                          isUseAdvancedMedical,
-                          true,
-                          failedWillpowerCheck);
->>>>>>> 0a588cf2
                 }
             }
 
