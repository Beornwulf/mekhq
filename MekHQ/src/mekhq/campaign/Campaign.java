/*
 * Copyright (c) 2009 - Jay Lawson (jaylawson39 at yahoo.com). All Rights Reserved.
 * Copyright (C) 2022-2025 The MegaMek Team. All Rights Reserved.
 *
 * This file is part of MekHQ.
 *
 * MekHQ is free software: you can redistribute it and/or modify
 * it under the terms of the GNU General Public License (GPL),
 * version 3 or (at your option) any later version,
 * as published by the Free Software Foundation.
 *
 * MekHQ is distributed in the hope that it will be useful,
 * but WITHOUT ANY WARRANTY; without even the implied warranty
 * of MERCHANTABILITY or FITNESS FOR A PARTICULAR PURPOSE.
 * See the GNU General Public License for more details.
 *
 * A copy of the GPL should have been included with this project;
 * if not, see <https://www.gnu.org/licenses/>.
 *
 * NOTICE: The MegaMek organization is a non-profit group of volunteers
 * creating free software for the BattleTech community.
 *
 * MechWarrior, BattleMech, `Mech and AeroTech are registered trademarks
 * of The Topps Company, Inc. All Rights Reserved.
 *
 * Catalyst Game Labs and the Catalyst Game Labs logo are trademarks of
 * InMediaRes Productions, LLC.
 *
 * MechWarrior Copyright Microsoft Corporation. MekHQ was created under
 * Microsoft's "Game Content Usage Rules"
 * <https://www.xbox.com/en-US/developers/rules> and it is not endorsed by or
 * affiliated with Microsoft.
 */
package mekhq.campaign;

import static java.lang.Math.floor;
import static java.lang.Math.max;
import static megamek.common.Compute.d6;
import static megamek.common.Compute.randomInt;
import static mekhq.campaign.CampaignOptions.S_AUTO;
import static mekhq.campaign.CampaignOptions.S_TECH;
import static mekhq.campaign.CampaignOptions.TRANSIT_UNIT_MONTH;
import static mekhq.campaign.CampaignOptions.TRANSIT_UNIT_WEEK;
import static mekhq.campaign.force.CombatTeam.recalculateCombatTeams;
import static mekhq.campaign.force.Force.FORCE_NONE;
import static mekhq.campaign.force.Force.FORCE_ORIGIN;
import static mekhq.campaign.force.Force.NO_ASSIGNED_SCENARIO;
import static mekhq.campaign.market.contractMarket.ContractAutomation.performAutomatedActivation;
import static mekhq.campaign.market.personnelMarket.enums.PersonnelMarketStyle.MEKHQ;
import static mekhq.campaign.market.personnelMarket.enums.PersonnelMarketStyle.PERSONNEL_MARKET_DISABLED;
import static mekhq.campaign.mission.AtBContract.pickRandomCamouflage;
import static mekhq.campaign.mission.resupplyAndCaches.PerformResupply.performResupply;
import static mekhq.campaign.mission.resupplyAndCaches.Resupply.isProhibitedUnitType;
import static mekhq.campaign.mission.resupplyAndCaches.ResupplyUtilities.processAbandonedConvoy;
import static mekhq.campaign.parts.enums.PartQuality.QUALITY_A;
import static mekhq.campaign.personnel.Bloodmark.getBloodhuntSchedule;
import static mekhq.campaign.personnel.DiscretionarySpending.performDiscretionarySpending;
import static mekhq.campaign.personnel.PersonnelOptions.ADMIN_INTERSTELLAR_NEGOTIATOR;
import static mekhq.campaign.personnel.PersonnelOptions.ADMIN_LOGISTICIAN;
import static mekhq.campaign.personnel.PersonnelOptions.ATOW_ALTERNATE_ID;
import static mekhq.campaign.personnel.PersonnelOptions.MADNESS_CLINICAL_PARANOIA;
import static mekhq.campaign.personnel.PersonnelOptions.COMPULSION_ADDICTION;
import static mekhq.campaign.personnel.PersonnelOptions.MADNESS_SPLIT_PERSONALITY;
import static mekhq.campaign.personnel.PersonnelOptions.MADNESS_FLASHBACKS;
import static mekhq.campaign.personnel.PersonnelOptions.getCompulsionCheckModifier;
import static mekhq.campaign.personnel.backgrounds.BackgroundsController.randomMercenaryCompanyNameGenerator;
import static mekhq.campaign.personnel.education.EducationController.getAcademy;
import static mekhq.campaign.personnel.education.TrainingCombatTeams.processTrainingCombatTeams;
import static mekhq.campaign.personnel.enums.BloodmarkLevel.BLOODMARK_ZERO;
import static mekhq.campaign.personnel.lifeEvents.CommandersDayAnnouncement.isCommandersDay;
import static mekhq.campaign.personnel.lifeEvents.FreedomDayAnnouncement.isFreedomDay;
import static mekhq.campaign.personnel.lifeEvents.NewYearsDayAnnouncement.isNewYear;
import static mekhq.campaign.personnel.lifeEvents.WinterHolidayAnnouncement.isWinterHolidayMajorDay;
import static mekhq.campaign.personnel.skills.Aging.applyAgingSPA;
import static mekhq.campaign.personnel.skills.Aging.getMilestone;
import static mekhq.campaign.personnel.skills.Aging.updateAllSkillAgeModifiers;
import static mekhq.campaign.personnel.skills.AttributeCheckUtility.performQuickAttributeCheck;
import static mekhq.campaign.personnel.skills.SkillType.EXP_NONE;
import static mekhq.campaign.personnel.skills.SkillType.S_STRATEGY;
import static mekhq.campaign.personnel.skills.SkillType.getType;
import static mekhq.campaign.personnel.turnoverAndRetention.Fatigue.areFieldKitchensWithinCapacity;
import static mekhq.campaign.personnel.turnoverAndRetention.Fatigue.checkFieldKitchenCapacity;
import static mekhq.campaign.personnel.turnoverAndRetention.Fatigue.checkFieldKitchenUsage;
import static mekhq.campaign.personnel.turnoverAndRetention.Fatigue.processFatigueRecovery;
import static mekhq.campaign.personnel.turnoverAndRetention.RetirementDefectionTracker.Payout.isBreakingContract;
import static mekhq.campaign.personnel.turnoverAndRetention.RetirementDefectionTracker.RETIREMENT_AGE;
import static mekhq.campaign.randomEvents.GrayMonday.GRAY_MONDAY_EVENTS_BEGIN;
import static mekhq.campaign.randomEvents.GrayMonday.GRAY_MONDAY_EVENTS_END;
import static mekhq.campaign.randomEvents.GrayMonday.isGrayMonday;
import static mekhq.campaign.randomEvents.prisoners.PrisonerEventManager.DEFAULT_TEMPORARY_CAPACITY;
import static mekhq.campaign.randomEvents.prisoners.PrisonerEventManager.MINIMUM_TEMPORARY_CAPACITY;
import static mekhq.campaign.randomEvents.prisoners.enums.PrisonerStatus.BONDSMAN;
import static mekhq.campaign.stratcon.StratconRulesManager.processIgnoredDynamicScenario;
import static mekhq.campaign.stratcon.SupportPointNegotiation.negotiateAdditionalSupportPoints;
import static mekhq.campaign.unit.Unit.SITE_FACILITY_BASIC;
import static mekhq.campaign.unit.Unit.TECH_WORK_DAY;
import static mekhq.campaign.universe.Faction.MERCENARY_FACTION_CODE;
import static mekhq.campaign.universe.Faction.PIRATE_FACTION_CODE;
import static mekhq.campaign.universe.Factions.getFactionLogo;
import static mekhq.campaign.universe.factionStanding.FactionStandingUtilities.PIRACY_SUCCESS_INDEX_FACTION_CODE;
import static mekhq.gui.campaignOptions.enums.ProcurementPersonnelPick.isIneligibleToPerformProcurement;
import static mekhq.utilities.ReportingUtilities.CLOSING_SPAN_TAG;
import static mekhq.utilities.ReportingUtilities.spanOpeningWithCustomColor;

import java.io.PrintWriter;
import java.text.MessageFormat;
import java.time.DayOfWeek;
import java.time.LocalDate;
import java.time.Month;
import java.time.temporal.ChronoUnit;
import java.util.*;
import java.util.Map.Entry;
import java.util.stream.Collectors;
import javax.swing.ImageIcon;
import javax.swing.JOptionPane;

import megamek.Version;
import megamek.client.bot.princess.BehaviorSettings;
import megamek.client.bot.princess.BehaviorSettingsFactory;
import megamek.client.generator.RandomGenderGenerator;
import megamek.client.generator.RandomNameGenerator;
import megamek.client.generator.RandomUnitGenerator;
import megamek.client.ui.util.PlayerColour;
import megamek.codeUtilities.ObjectUtility;
import megamek.common.*;
import megamek.common.ITechnology.AvailabilityValue;
import megamek.common.annotations.Nullable;
import megamek.common.enums.Gender;
import megamek.common.equipment.BombMounted;
import megamek.common.icons.Camouflage;
import megamek.common.icons.Portrait;
import megamek.common.loaders.BLKFile;
import megamek.common.loaders.EntityLoadingException;
import megamek.common.loaders.EntitySavingException;
import megamek.common.options.GameOptions;
import megamek.common.options.IBasicOption;
import megamek.common.options.IOption;
import megamek.common.options.IOptionGroup;
import megamek.common.options.OptionsConstants;
import megamek.common.planetaryconditions.PlanetaryConditions;
import megamek.common.util.BuildingBlock;
import megamek.logging.MMLogger;
import mekhq.MHQConstants;
import mekhq.MekHQ;
import mekhq.Utilities;
import mekhq.campaign.Quartermaster.PartAcquisitionResult;
import mekhq.campaign.againstTheBot.AtBConfiguration;
import mekhq.campaign.enums.CampaignTransportType;
import mekhq.campaign.event.*;
import mekhq.campaign.finances.Accountant;
import mekhq.campaign.finances.CurrencyManager;
import mekhq.campaign.finances.Finances;
import mekhq.campaign.finances.Loan;
import mekhq.campaign.finances.Money;
import mekhq.campaign.finances.enums.TransactionType;
import mekhq.campaign.force.CombatTeam;
import mekhq.campaign.force.Force;
import mekhq.campaign.force.ForceType;
import mekhq.campaign.icons.StandardForceIcon;
import mekhq.campaign.icons.UnitIcon;
import mekhq.campaign.log.HistoricalLogEntry;
import mekhq.campaign.log.LogEntry;
import mekhq.campaign.log.ServiceLogger;
import mekhq.campaign.market.PartsStore;
import mekhq.campaign.market.PersonnelMarket;
import mekhq.campaign.market.ShoppingList;
import mekhq.campaign.market.contractMarket.AbstractContractMarket;
import mekhq.campaign.market.contractMarket.AtbMonthlyContractMarket;
import mekhq.campaign.market.personnelMarket.enums.PersonnelMarketStyle;
import mekhq.campaign.market.personnelMarket.markets.NewPersonnelMarket;
import mekhq.campaign.market.unitMarket.AbstractUnitMarket;
import mekhq.campaign.market.unitMarket.DisabledUnitMarket;
import mekhq.campaign.mission.AtBContract;
import mekhq.campaign.mission.AtBDynamicScenario;
import mekhq.campaign.mission.AtBScenario;
import mekhq.campaign.mission.Contract;
import mekhq.campaign.mission.Mission;
import mekhq.campaign.mission.Scenario;
import mekhq.campaign.mission.atb.AtBScenarioFactory;
import mekhq.campaign.mission.enums.AtBMoraleLevel;
import mekhq.campaign.mission.enums.CombatRole;
import mekhq.campaign.mission.enums.MissionStatus;
import mekhq.campaign.mission.enums.ScenarioStatus;
import mekhq.campaign.mission.enums.ScenarioType;
import mekhq.campaign.mission.resupplyAndCaches.Resupply;
import mekhq.campaign.mission.resupplyAndCaches.Resupply.ResupplyType;
import mekhq.campaign.parts.*;
import mekhq.campaign.parts.enums.PartQuality;
import mekhq.campaign.parts.equipment.AmmoBin;
import mekhq.campaign.parts.equipment.EquipmentPart;
import mekhq.campaign.parts.equipment.HeatSink;
import mekhq.campaign.parts.equipment.JumpJet;
import mekhq.campaign.parts.equipment.MissingEquipmentPart;
import mekhq.campaign.personnel.Bloodmark;
import mekhq.campaign.personnel.Bloodname;
import mekhq.campaign.personnel.Person;
import mekhq.campaign.personnel.PersonnelOptions;
import mekhq.campaign.personnel.RandomDependents;
import mekhq.campaign.personnel.SpecialAbility;
import mekhq.campaign.personnel.autoAwards.AutoAwardsController;
import mekhq.campaign.personnel.death.RandomDeath;
import mekhq.campaign.personnel.divorce.AbstractDivorce;
import mekhq.campaign.personnel.divorce.DisabledRandomDivorce;
import mekhq.campaign.personnel.education.Academy;
import mekhq.campaign.personnel.education.EducationController;
import mekhq.campaign.personnel.enums.BloodmarkLevel;
import mekhq.campaign.personnel.enums.PersonnelRole;
import mekhq.campaign.personnel.enums.PersonnelStatus;
import mekhq.campaign.personnel.enums.Phenotype;
import mekhq.campaign.personnel.enums.SplittingSurnameStyle;
import mekhq.campaign.personnel.generator.AbstractPersonnelGenerator;
import mekhq.campaign.personnel.generator.AbstractSkillGenerator;
import mekhq.campaign.personnel.generator.AbstractSpecialAbilityGenerator;
import mekhq.campaign.personnel.generator.DefaultPersonnelGenerator;
import mekhq.campaign.personnel.generator.DefaultSkillGenerator;
import mekhq.campaign.personnel.generator.DefaultSpecialAbilityGenerator;
import mekhq.campaign.personnel.generator.RandomPortraitGenerator;
import mekhq.campaign.personnel.generator.SingleSpecialAbilityGenerator;
import mekhq.campaign.personnel.lifeEvents.ComingOfAgeAnnouncement;
import mekhq.campaign.personnel.lifeEvents.CommandersDayAnnouncement;
import mekhq.campaign.personnel.lifeEvents.FreedomDayAnnouncement;
import mekhq.campaign.personnel.lifeEvents.NewYearsDayAnnouncement;
import mekhq.campaign.personnel.lifeEvents.WinterHolidayAnnouncement;
import mekhq.campaign.personnel.marriage.AbstractMarriage;
import mekhq.campaign.personnel.marriage.DisabledRandomMarriage;
import mekhq.campaign.personnel.medical.MedicalController;
import mekhq.campaign.personnel.procreation.AbstractProcreation;
import mekhq.campaign.personnel.procreation.DisabledRandomProcreation;
import mekhq.campaign.personnel.ranks.RankSystem;
import mekhq.campaign.personnel.ranks.RankValidator;
import mekhq.campaign.personnel.ranks.Ranks;
import mekhq.campaign.personnel.skills.Attributes;
import mekhq.campaign.personnel.skills.RandomSkillPreferences;
import mekhq.campaign.personnel.skills.Skill;
import mekhq.campaign.personnel.skills.SkillType;
import mekhq.campaign.personnel.skills.enums.AgingMilestone;
import mekhq.campaign.personnel.skills.enums.SkillAttribute;
import mekhq.campaign.personnel.turnoverAndRetention.RetirementDefectionTracker;
import mekhq.campaign.randomEvents.GrayMonday;
import mekhq.campaign.randomEvents.RandomEventLibraries;
import mekhq.campaign.randomEvents.prisoners.PrisonerEventManager;
import mekhq.campaign.randomEvents.prisoners.RecoverMIAPersonnel;
import mekhq.campaign.randomEvents.prisoners.enums.PrisonerStatus;
import mekhq.campaign.rating.CamOpsReputation.ReputationController;
import mekhq.campaign.rating.FieldManualMercRevDragoonsRating;
import mekhq.campaign.rating.IUnitRating;
import mekhq.campaign.rating.UnitRatingMethod;
import mekhq.campaign.storyarc.StoryArc;
import mekhq.campaign.stratcon.StratconCampaignState;
import mekhq.campaign.stratcon.StratconContractInitializer;
import mekhq.campaign.stratcon.StratconRulesManager;
import mekhq.campaign.stratcon.StratconTrackState;
import mekhq.campaign.unit.CargoStatistics;
import mekhq.campaign.unit.CrewType;
import mekhq.campaign.unit.HangarStatistics;
import mekhq.campaign.unit.TestUnit;
import mekhq.campaign.unit.Unit;
import mekhq.campaign.unit.UnitOrder;
import mekhq.campaign.unit.UnitTechProgression;
import mekhq.campaign.unit.enums.TransporterType;
import mekhq.campaign.universe.*;
import mekhq.campaign.universe.enums.HiringHallLevel;
import mekhq.campaign.universe.eras.Era;
import mekhq.campaign.universe.eras.Eras;
import mekhq.campaign.universe.factionStanding.*;
import mekhq.campaign.universe.fameAndInfamy.FameAndInfamyController;
import mekhq.campaign.universe.selectors.factionSelectors.AbstractFactionSelector;
import mekhq.campaign.universe.selectors.factionSelectors.DefaultFactionSelector;
import mekhq.campaign.universe.selectors.factionSelectors.RangedFactionSelector;
import mekhq.campaign.universe.selectors.planetSelectors.AbstractPlanetSelector;
import mekhq.campaign.universe.selectors.planetSelectors.DefaultPlanetSelector;
import mekhq.campaign.universe.selectors.planetSelectors.RangedPlanetSelector;
import mekhq.campaign.utilities.AutomatedPersonnelCleanUp;
import mekhq.campaign.work.IAcquisitionWork;
import mekhq.campaign.work.IPartWork;
import mekhq.gui.baseComponents.immersiveDialogs.ImmersiveDialogSimple;
import mekhq.gui.baseComponents.immersiveDialogs.ImmersiveDialogWidth;
import mekhq.gui.campaignOptions.enums.ProcurementPersonnelPick;
import mekhq.gui.dialog.factionStanding.factionJudgment.FactionJudgmentDialog;
import mekhq.module.atb.AtBEventProcessor;
import mekhq.service.AutosaveService;
import mekhq.service.IAutosaveService;
import mekhq.service.mrms.MRMSService;
import mekhq.utilities.MHQXMLUtility;
import mekhq.utilities.ReportingUtilities;

/**
 * The main campaign class, keeps track of teams and units
 *
 * @author Taharqa
 */
public class Campaign implements ITechManager {
    private static final MMLogger logger = MMLogger.create(Campaign.class);

    public static final String REPORT_LINEBREAK = "<br/><br/>";

    private UUID id;
    private Version version; // this is dynamically populated on load and doesn't need to be saved

    // we have three things to track: (1) teams, (2) units, (3) repair tasks
    // we will use the same basic system (borrowed from MegaMek) for tracking
    // all three
    // OK now we have more, parts, personnel, forces, missions, and scenarios.
    // and more still - we're tracking DropShips and WarShips in a separate set so
    // that we can assign units to transports
    private final Hangar units = new Hangar();
    CampaignTransporterMap shipTransporters = new CampaignTransporterMap(this, CampaignTransportType.SHIP_TRANSPORT);
    CampaignTransporterMap tacticalTransporters = new CampaignTransporterMap(this,
          CampaignTransportType.TACTICAL_TRANSPORT);
    CampaignTransporterMap towTransporters = new CampaignTransporterMap(this, CampaignTransportType.TOW_TRANSPORT);
    private final Map<UUID, Person> personnel = new LinkedHashMap<>();
    private Warehouse parts = new Warehouse();
    private final TreeMap<Integer, Force> forceIds = new TreeMap<>();
    private final TreeMap<Integer, Mission> missions = new TreeMap<>();
    private final TreeMap<Integer, Scenario> scenarios = new TreeMap<>();
    private final Map<UUID, List<Kill>> kills = new HashMap<>();

    // This maps PartInUse ToString() results to doubles, representing a mapping
    // of parts in use to their requested stock percentages to make these values
    // persistent
    private Map<String, Double> partsInUseRequestedStockMap = new LinkedHashMap<>();

    private transient final UnitNameTracker unitNameTracker = new UnitNameTracker();

    private int astechPool;
    private int astechPoolMinutes;
    private int astechPoolOvertime;
    private int medicPool;

    private int lastForceId;
    private int lastMissionId;
    private int lastScenarioId;

    // I need to put a basic game object in campaign so that I can
    // assign it to the entities, otherwise some entity methods may get NPE
    // if they try to call up game options
    private final Game game;
    private final Player player;

    private GameOptions gameOptions;

    private String name;
    private LocalDate currentDay;
    private LocalDate campaignStartDate;

    // hierarchically structured Force object to define TO&E
    private Force forces;
    private Hashtable<Integer, CombatTeam> combatTeams; // AtB

    private Faction faction;
    private ITechnology.Faction techFaction;
    private String retainerEmployerCode; // AtB
    private LocalDate retainerStartDate; // AtB
    private RankSystem rankSystem;

    private final ArrayList<String> currentReport;
    private transient String currentReportHTML;
    private transient List<String> newReports;

    private Boolean fieldKitchenWithinCapacity;

    // this is updated and used per gaming session, it is enabled/disabled via the
    // Campaign options
    // we're re-using the LogEntry class that is used to store Personnel entries
    public LinkedList<LogEntry> inMemoryLogHistory = new LinkedList<>();

    private boolean overtime;
    private boolean gmMode;
    private transient boolean overviewLoadingValue = true;

    private Camouflage camouflage = pickRandomCamouflage(3025, "Root");
    private PlayerColour colour = PlayerColour.BLUE;
    private StandardForceIcon unitIcon = new UnitIcon(null, null);

    private Finances finances;

    private CurrentLocation location;
    private boolean isAvoidingEmptySystems;
    private boolean isOverridingCommandCircuitRequirements;

    private final News news;

    private final PartsStore partsStore;

    private final List<String> customs;

    private CampaignOptions campaignOptions;
    private RandomSkillPreferences rskillPrefs = new RandomSkillPreferences();
    private MekHQ app;

    private ShoppingList shoppingList;

    private NewPersonnelMarket newPersonnelMarket;

    @Deprecated(since = "0.50.06", forRemoval = false)
    private PersonnelMarket personnelMarket;

    private AbstractContractMarket contractMarket;
    private AbstractUnitMarket unitMarket;

    private RandomDeath randomDeath;
    private transient AbstractDivorce divorce;
    private transient AbstractMarriage marriage;
    private transient AbstractProcreation procreation;
    private List<Person> personnelWhoAdvancedInXP;

    private RetirementDefectionTracker retirementDefectionTracker;
    private List<String> turnoverRetirementInformation;

    private AtBConfiguration atbConfig; // AtB
    private AtBEventProcessor atbEventProcessor; // AtB
    private LocalDate shipSearchStart; // AtB
    private int shipSearchType;
    private String shipSearchResult; // AtB
    private LocalDate shipSearchExpiration; // AtB
    private IUnitGenerator unitGenerator; // deprecated
    private IUnitRating unitRating; // deprecated
    private ReputationController reputation;
    private int crimeRating;
    private int crimePirateModifier;
    private LocalDate dateOfLastCrime;
    private FactionStandings factionStandings;
    private int initiativeBonus;
    private int initiativeMaxBonus;
    private final CampaignSummary campaignSummary;
    private final Quartermaster quartermaster;
    private StoryArc storyArc;
    private BehaviorSettings autoResolveBehaviorSettings;
    private List<UUID> automatedMothballUnits;
    private int temporaryPrisonerCapacity;
    private boolean processProcurement;

    // options relating to parts in use and restock
    private boolean ignoreMothballed;
    private boolean topUpWeekly;
    private PartQuality ignoreSparesUnderQuality;

    // Libraries
    // We deliberately don't write this data to the save file as we want it rebuilt
    // every time the campaign loads. This ensures updates can be applied and there is no risk of
    // bugs being permanently locked into the campaign file.
    RandomEventLibraries randomEventLibraries;
    FactionStandingUltimatumsLibrary factionStandingUltimatumsLibrary;

    /**
     * Represents the different types of administrative specializations. Each specialization corresponds to a distinct
     * administrative role within the organization.
     *
     * <p>
     * These specializations are used to determine administrative roles and responsibilities, such as by identifying the
     * most senior administrator for a given role.
     * </p>
     */
    public enum AdministratorSpecialization {
        COMMAND, LOGISTICS, TRANSPORT, HR
    }

    private final transient ResourceBundle resources = ResourceBundle.getBundle("mekhq.resources.Campaign",
          MekHQ.getMHQOptions().getLocale());

    /**
     * This is used to determine if the player has an active AtB Contract, and is recalculated on load
     */
    private transient boolean hasActiveContract;

    private final IAutosaveService autosaveService;

    public Campaign() {
        id = UUID.randomUUID();
        game = new Game();
        player = new Player(0, "self");
        game.addPlayer(0, player);
        currentDay = LocalDate.ofYearDay(3067, 1);
        campaignStartDate = null;
        campaignOptions = new CampaignOptions();
        setFaction(Factions.getInstance().getDefaultFaction());
        techFaction = ITechnology.Faction.MERC;
        CurrencyManager.getInstance().setCampaign(this);
        location = new CurrentLocation(Systems.getInstance().getSystems().get("Galatea"), 0);
        isAvoidingEmptySystems = true;
        isOverridingCommandCircuitRequirements = false;
        currentReport = new ArrayList<>();
        currentReportHTML = "";
        newReports = new ArrayList<>();
        name = randomMercenaryCompanyNameGenerator(null);
        overtime = false;
        gmMode = false;
        retainerEmployerCode = null;
        retainerStartDate = null;
        reputation = null;
        factionStandings = new FactionStandings();
        crimeRating = 0;
        crimePirateModifier = 0;
        dateOfLastCrime = null;
        initiativeBonus = 0;
        initiativeMaxBonus = 1;
        setRankSystemDirect(Ranks.getRankSystemFromCode(Ranks.DEFAULT_SYSTEM_CODE));
        forces = new Force(name);
        forceIds.put(0, forces);
        combatTeams = new Hashtable<>();
        finances = new Finances();
        astechPool = 0;
        medicPool = 0;
        resetAstechMinutes();
        partsStore = new PartsStore(this);
        gameOptions = new GameOptions();
        gameOptions.getOption(OptionsConstants.ALLOWED_YEAR).setValue(getGameYear());
        game.setOptions(gameOptions);
        customs = new ArrayList<>();
        shoppingList = new ShoppingList();
        newPersonnelMarket = new NewPersonnelMarket(this);
        news = new News(getGameYear(), id.getLeastSignificantBits());
        setPersonnelMarket(new PersonnelMarket());
        setContractMarket(new AtbMonthlyContractMarket());
        setUnitMarket(new DisabledUnitMarket());
        randomDeath = new RandomDeath(this);
        setDivorce(new DisabledRandomDivorce(getCampaignOptions()));
        setMarriage(new DisabledRandomMarriage(getCampaignOptions()));
        setProcreation(new DisabledRandomProcreation(getCampaignOptions()));
        personnelWhoAdvancedInXP = new ArrayList<>();
        retirementDefectionTracker = new RetirementDefectionTracker();
        turnoverRetirementInformation = new ArrayList<>();
        atbConfig = null;
        autosaveService = new AutosaveService();
        hasActiveContract = false;
        campaignSummary = new CampaignSummary(this);
        quartermaster = new Quartermaster(this);
        fieldKitchenWithinCapacity = false;
        autoResolveBehaviorSettings = BehaviorSettingsFactory.getInstance().DEFAULT_BEHAVIOR;
        automatedMothballUnits = new ArrayList<>();
        temporaryPrisonerCapacity = DEFAULT_TEMPORARY_CAPACITY;
        processProcurement = true;
        topUpWeekly = false;
        ignoreMothballed = true;
        ignoreSparesUnderQuality = QUALITY_A;

        // Library initialization
        randomEventLibraries = new RandomEventLibraries();
        factionStandingUltimatumsLibrary = new FactionStandingUltimatumsLibrary();
    }

    /**
     * @return the app
     */
    public MekHQ getApp() {
        return app;
    }

    /**
     * @param app the app to set
     */
    public void setApp(MekHQ app) {
        this.app = app;
    }

    /**
     * @param overviewLoadingValue the overviewLoadingValue to set
     */
    public void setOverviewLoadingValue(boolean overviewLoadingValue) {
        this.overviewLoadingValue = overviewLoadingValue;
    }

    public Game getGame() {
        return game;
    }

    public Player getPlayer() {
        return player;
    }

    public void setId(UUID id) {
        this.id = id;
    }

    public UUID getId() {
        return id;
    }

    public void setVersion(Version version) {
        this.version = version;
    }

    public @Nullable Version getVersion() {
        return version;
    }

    public String getName() {
        return name;
    }

    public void setName(String s) {
        this.name = s;
    }

    public Era getEra() {
        return Eras.getInstance().getEra(getLocalDate());
    }

    public String getTitle() {
        return getName() +
                     " (" +
                     getFaction().getFullName(getGameYear()) +
                     ')' +
                     " - " +
                     MekHQ.getMHQOptions().getLongDisplayFormattedDate(getLocalDate()) +
                     " (" +
                     getEra() +
                     ')';
    }

    public LocalDate getLocalDate() {
        return currentDay;
    }

    public void setLocalDate(LocalDate currentDay) {
        this.currentDay = currentDay;
    }

    public LocalDate getCampaignStartDate() {
        return campaignStartDate;
    }

    public void setCampaignStartDate(LocalDate campaignStartDate) {
        this.campaignStartDate = campaignStartDate;
    }

    public PlanetarySystem getCurrentSystem() {
        return location.getCurrentSystem();
    }

    public boolean isAvoidingEmptySystems() {
        return isAvoidingEmptySystems;
    }

    public void setIsAvoidingEmptySystems(boolean isAvoidingEmptySystems) {
        this.isAvoidingEmptySystems = isAvoidingEmptySystems;
    }

    public boolean isOverridingCommandCircuitRequirements() {
        return isOverridingCommandCircuitRequirements;
    }

    public void setIsOverridingCommandCircuitRequirements(boolean isOverridingCommandCircuitRequirements) {
        this.isOverridingCommandCircuitRequirements = isOverridingCommandCircuitRequirements;
    }

    /**
     * Returns the Hiring Hall level from the force's current system on the current date. If there is no hiring hall
     * present, the level is HiringHallLevel.NONE.
     *
     * @return The Hiring Hall level of the current system at the present date.
     */
    public HiringHallLevel getSystemHiringHallLevel() {
        return getCurrentSystem().getHiringHallLevel(getLocalDate());
    }

    public Money getFunds() {
        return finances.getBalance();
    }

    public void setForces(Force f) {
        forces = f;
    }

    public Force getForces() {
        return forces;
    }

    public List<Force> getAllForces() {
        return new ArrayList<>(forceIds.values());
    }

    /**
     * Retrieves all units in the Table of Organization and Equipment (TOE).
     *
     * <p>This method provides a list of unique identifiers for all units currently included in the force's TOE
     * structure.</p>
     *
     * @param standardForcesOnly if {@code true}, returns only units in {@link ForceType#STANDARD} forces; if
     *                           {@code false}, returns all units.
     *
     * @return a List of UUID objects representing all units in the TOE according to the specified filter
     *
     * @author Illiani
     * @since 0.50.05
     */
    public List<UUID> getAllUnitsInTheTOE(boolean standardForcesOnly) {
        return forces.getAllUnits(standardForcesOnly);
    }

    /**
     * Adds a {@link CombatTeam} to the {@code combatTeams} {@link Hashtable} using {@code forceId} as the key.
     *
     * @param combatTeam the {@link CombatTeam} to be added to the {@link Hashtable}
     */
    public void addCombatTeam(CombatTeam combatTeam) {
        combatTeams.put(combatTeam.getForceId(), combatTeam);
    }

    /**
     * Removes a {@link CombatTeam} from the {@code combatTeams} {@link Hashtable} using {@code forceId} as the key.
     *
     * @param forceId the key of the {@link CombatTeam} to be removed from the {@link Hashtable}
     */
    public void removeCombatTeam(final int forceId) {
        this.combatTeams.remove(forceId);
    }

    /**
     * Returns the {@link Hashtable} using the combatTeam's {@code forceId} as the key and containing all the
     * {@link CombatTeam} objects after removing the ineligible ones. Although sanitization might not be necessary, it
     * ensures that there is no need for {@code isEligible()} checks when fetching the {@link Hashtable}.
     *
     * @return the sanitized {@link Hashtable} of {@link CombatTeam} objects stored in the current campaign.
     */
    public Hashtable<Integer, CombatTeam> getCombatTeamsTable() {
        // Here we sanitize the list, ensuring ineligible formations have been removed
        // before
        // returning the hashtable. In theory, this shouldn't be necessary, however,
        // having this
        // sanitizing step should remove the need for isEligible() checks whenever we
        // fetch the
        // hashtable.
        for (Force force : getAllForces()) {
            int forceId = force.getId();
            if (combatTeams.containsKey(forceId)) {
                CombatTeam combatTeam = combatTeams.get(forceId);

                if (combatTeam.isEligible(this)) {
                    continue;
                }
            } else {
                CombatTeam combatTeam = new CombatTeam(forceId, this);

                if (combatTeam.isEligible(this)) {
                    combatTeams.put(forceId, combatTeam);
                    continue;
                }
            }

            combatTeams.remove(forceId);
        }

        return combatTeams;
    }

    /**
     * Returns an {@link ArrayList} of all {@link CombatTeam} objects in the {@code combatTeams} {@link Hashtable}.
     * Calls the {@code getCombatTeamsTable()} method to sanitize the {@link Hashtable} before conversion to
     * {@link ArrayList}.
     *
     * @return an {@link ArrayList} of all the {@link CombatTeam} objects in the {@code combatTeams} {@link Hashtable}
     */
    public ArrayList<CombatTeam> getAllCombatTeams() {
        // This call allows us to utilize the self-sanitizing feature of
        // getCombatTeamsTable(),
        // without needing to directly include the code here, too.
        combatTeams = getCombatTeamsTable();

        return combatTeams.values()
                     .stream()
                     .filter(l -> forceIds.containsKey(l.getForceId()))
                     .collect(Collectors.toCollection(ArrayList::new));
    }

    public void setShoppingList(ShoppingList sl) {
        shoppingList = sl;
    }

    public ShoppingList getShoppingList() {
        return shoppingList;
    }

    // region Markets
    public PersonnelMarket getPersonnelMarket() {
        return personnelMarket;
    }

    public void setPersonnelMarket(final PersonnelMarket personnelMarket) {
        this.personnelMarket = personnelMarket;
    }

    public AbstractContractMarket getContractMarket() {
        return contractMarket;
    }

    public void setContractMarket(final AbstractContractMarket contractMarket) {
        this.contractMarket = contractMarket;
    }

    public AbstractUnitMarket getUnitMarket() {
        return unitMarket;
    }

    public void setUnitMarket(final AbstractUnitMarket unitMarket) {
        this.unitMarket = unitMarket;
    }

    public NewPersonnelMarket getNewPersonnelMarket() {
        return newPersonnelMarket;
    }

    public void setNewPersonnelMarket(final NewPersonnelMarket newPersonnelMarket) {
        this.newPersonnelMarket = newPersonnelMarket;
    }
    // endregion Markets

    // region Personnel Modules
    public void resetRandomDeath() {
        this.randomDeath = new RandomDeath(this);
    }

    public AbstractDivorce getDivorce() {
        return divorce;
    }

    public void setDivorce(final AbstractDivorce divorce) {
        this.divorce = divorce;
    }

    public AbstractMarriage getMarriage() {
        return marriage;
    }

    public void setMarriage(final AbstractMarriage marriage) {
        this.marriage = marriage;
    }

    public AbstractProcreation getProcreation() {
        return procreation;
    }

    public void setProcreation(final AbstractProcreation procreation) {
        this.procreation = procreation;
    }
    // endregion Personnel Modules

    public void setRetirementDefectionTracker(RetirementDefectionTracker rdt) {
        retirementDefectionTracker = rdt;
    }

    public RetirementDefectionTracker getRetirementDefectionTracker() {
        return retirementDefectionTracker;
    }

    /**
     * Sets the list of personnel who have advanced in experience points (XP) via vocational xp.
     *
     * @param personnelWhoAdvancedInXP a {@link List} of {@link Person} objects representing personnel who have gained
     *                                 XP.
     */
    public void setPersonnelWhoAdvancedInXP(List<Person> personnelWhoAdvancedInXP) {
        this.personnelWhoAdvancedInXP = personnelWhoAdvancedInXP;
    }

    /**
     * Retrieves the list of personnel who have advanced in experience points (XP) via vocational xp.
     *
     * @return a {@link List} of {@link Person} objects representing personnel who have gained XP.
     */
    public List<Person> getPersonnelWhoAdvancedInXP() {
        return personnelWhoAdvancedInXP;
    }

    /**
     * Initializes the unit generator based on the method chosen in campaignOptions. Called when the unit generator is
     * first used or when the method has been changed in campaignOptions.
     */
    public void initUnitGenerator() {
        if (unitGenerator != null && unitGenerator instanceof RATManager) {
            MekHQ.unregisterHandler(unitGenerator);
        }
        if (campaignOptions.isUseStaticRATs()) {
            RATManager rm = new RATManager();
            while (!RandomUnitGenerator.getInstance().isInitialized()) {
                try {
                    Thread.sleep(50);
                } catch (InterruptedException e) {
                    logger.error("", e);
                }
            }
            rm.setSelectedRATs(campaignOptions.getRATs());
            rm.setIgnoreRatEra(campaignOptions.isIgnoreRATEra());
            unitGenerator = rm;
        } else {
            unitGenerator = new RATGeneratorConnector(getGameYear());
        }
    }

    /**
     * @return - the class responsible for generating random units
     */
    public IUnitGenerator getUnitGenerator() {
        if (unitGenerator == null) {
            initUnitGenerator();
        }
        return unitGenerator;
    }

    public void setAtBEventProcessor(AtBEventProcessor processor) {
        atbEventProcessor = processor;
    }

    public void setAtBConfig(AtBConfiguration config) {
        atbConfig = config;
    }

    public AtBConfiguration getAtBConfig() {
        if (atbConfig == null) {
            atbConfig = AtBConfiguration.loadFromXml();
        }
        return atbConfig;
    }

    // region Ship Search

    /**
     * Sets the date a ship search was started, or null if no search is in progress.
     */
    public void setShipSearchStart(@Nullable LocalDate shipSearchStart) {
        this.shipSearchStart = shipSearchStart;
    }

    /**
     * @return The date a ship search was started, or null if none is in progress.
     */
    public LocalDate getShipSearchStart() {
        return shipSearchStart;
    }

    /**
     * Sets the lookup name of the available ship, or null if none were found.
     */
    public void setShipSearchResult(@Nullable String result) {
        shipSearchResult = result;
    }

    /**
     * @return The lookup name of the available ship, or null if none is available
     */
    public String getShipSearchResult() {
        return shipSearchResult;
    }

    /**
     * @return The date the ship is no longer available, if there is one.
     */
    public LocalDate getShipSearchExpiration() {
        return shipSearchExpiration;
    }

    public void setShipSearchExpiration(LocalDate shipSearchExpiration) {
        this.shipSearchExpiration = shipSearchExpiration;
    }

    /**
     * Sets the unit type to search for.
     */
    public void setShipSearchType(int unitType) {
        shipSearchType = unitType;
    }

    public void startShipSearch(int unitType) {
        setShipSearchStart(getLocalDate());
        setShipSearchType(unitType);
    }

    private void processShipSearch() {
        if (getShipSearchStart() == null) {
            return;
        }

        StringBuilder report = new StringBuilder();
        if (getFinances().debit(TransactionType.UNIT_PURCHASE,
              getLocalDate(),
              getAtBConfig().shipSearchCostPerWeek(),
              "Ship Search")) {
            report.append(getAtBConfig().shipSearchCostPerWeek().toAmountAndSymbolString())
                  .append(" deducted for ship search.");
        } else {
            addReport("<font color=" +
                            ReportingUtilities.getNegativeColor() +
                            ">Insufficient funds for ship search.</font>");
            setShipSearchStart(null);
            return;
        }

        long numDays = ChronoUnit.DAYS.between(getShipSearchStart(), getLocalDate());
        if (numDays > 21) {
            int roll = d6(2);
            TargetRoll target = getAtBConfig().shipSearchTargetRoll(shipSearchType, this);
            setShipSearchStart(null);
            report.append("<br/>Ship search target: ").append(target.getValueAsString()).append(" roll: ").append(roll);
            // TODO : mos zero should make ship available on retainer
            if (roll >= target.getValue()) {
                report.append("<br/>Search successful. ");

                MekSummary ms = getUnitGenerator().generate(getFaction().getShortName(),
                      shipSearchType,
                      -1,
                      getGameYear(),
                      getAtBUnitRatingMod());

                if (ms == null) {
                    ms = getAtBConfig().findShip(shipSearchType);
                }

                if (ms != null) {
                    setShipSearchResult(ms.getName());
                    setShipSearchExpiration(getLocalDate().plusDays(31));
                    report.append(getShipSearchResult())
                          .append(" is available for purchase for ")
                          .append(Money.of(ms.getCost()).toAmountAndSymbolString())
                          .append(" until ")
                          .append(MekHQ.getMHQOptions().getDisplayFormattedDate(getShipSearchExpiration()));
                } else {
                    report.append(" <font color=")
                          .append(ReportingUtilities.getNegativeColor())
                          .append(">Could not determine ship type.</font>");
                }
            } else {
                report.append("<br/>Ship search unsuccessful.");
            }
        }
        addReport(report.toString());
    }

    public void purchaseShipSearchResult() {
        MekSummary ms = MekSummaryCache.getInstance().getMek(getShipSearchResult());
        if (ms == null) {
            logger.error("Cannot find entry for {}", getShipSearchResult());
            return;
        }

        Money cost = Money.of(ms.getCost());

        if (getFunds().isLessThan(cost)) {
            addReport("<font color='" +
                            ReportingUtilities.getNegativeColor() +
                            "'><b> You cannot afford this unit. Transaction cancelled</b>.</font>");
            return;
        }

        MekFileParser mekFileParser;

        try {
            mekFileParser = new MekFileParser(ms.getSourceFile(), ms.getEntryName());
        } catch (Exception ex) {
            logger.error("Unable to load unit: {}", ms.getEntryName(), ex);
            return;
        }

        Entity en = mekFileParser.getEntity();

        int transitDays = getCampaignOptions().isInstantUnitMarketDelivery() ?
                                0 :
                                calculatePartTransitTime(en.calcYearAvailability(getGameYear(),
                                      useClanTechBase(),
                                      getTechFaction()));

        getFinances().debit(TransactionType.UNIT_PURCHASE, getLocalDate(), cost, "Purchased " + en.getShortName());
        PartQuality quality = PartQuality.QUALITY_D;

        if (campaignOptions.isUseRandomUnitQualities()) {
            quality = Unit.getRandomUnitQuality(0);
        }

        addNewUnit(en, true, transitDays, quality);

        if (!getCampaignOptions().isInstantUnitMarketDelivery()) {
            addReport("<font color='" +
                            ReportingUtilities.getPositiveColor() +
                            "'>Unit will be delivered in " +
                            transitDays +
                            " days.</font>");
        }
        setShipSearchResult(null);
        setShipSearchExpiration(null);
    }
    // endregion Ship Search

    /**
     * Process retirements for retired personnel, if any.
     *
     * @param totalPayout     The total retirement payout.
     * @param unitAssignments List of unit assignments.
     *
     * @return False if there were payments AND they were unable to be processed, true otherwise.
     */
    public boolean applyRetirement(Money totalPayout, Map<UUID, UUID> unitAssignments) {
        turnoverRetirementInformation.clear();

        if ((totalPayout.isPositive()) || (null != getRetirementDefectionTracker().getRetirees())) {
            if (getFinances().debit(TransactionType.PAYOUT, getLocalDate(), totalPayout, "Final Payout")) {
                for (UUID pid : getRetirementDefectionTracker().getRetirees()) {
                    Person person = getPerson(pid);
                    boolean wasKilled = getRetirementDefectionTracker().getPayout(pid).isWasKilled();
                    boolean wasSacked = getRetirementDefectionTracker().getPayout(pid).isWasSacked();

                    if ((!wasKilled) && (!wasSacked)) {
                        if (!person.getPermanentInjuries().isEmpty()) {
                            person.changeStatus(this, getLocalDate(), PersonnelStatus.RETIRED);
                        }
                        if (isBreakingContract(person,
                              getLocalDate(),
                              getCampaignOptions().getServiceContractDuration())) {
                            if (!getActiveContracts().isEmpty()) {
                                int roll = randomInt(20);

                                if (roll == 0) {
                                    person.changeStatus(this, getLocalDate(), PersonnelStatus.DEFECTED);
                                }
                            } else {
                                person.changeStatus(this, getLocalDate(), PersonnelStatus.RESIGNED);
                            }
                        } else if (person.getAge(getLocalDate()) >= 50) {
                            person.changeStatus(this, getLocalDate(), PersonnelStatus.RETIRED);
                        } else {
                            person.changeStatus(this, getLocalDate(), PersonnelStatus.RESIGNED);
                        }
                    }

                    if (!person.getStatus().isActive()) {
                        turnoverRetirementInformation.add(String.format(person.getStatus().getReportText(),
                              person.getHyperlinkedFullTitle()));
                    }

                    if (wasSacked) {
                        if (person.getPermanentInjuries().isEmpty()) {
                            person.changeStatus(this, getLocalDate(), PersonnelStatus.SACKED);
                        } else {
                            person.changeStatus(this, getLocalDate(), PersonnelStatus.RETIRED);
                        }
                    }

                    // civilian spouses follow their partner in departing
                    Person spouse = person.getGenealogy().getSpouse();

                    if ((spouse != null) && (spouse.getPrimaryRole().isCivilian())) {
                        addReport(spouse.getHyperlinkedFullTitle() +
                                        ' ' +
                                        resources.getString("turnoverJointDeparture.text"));
                        spouse.changeStatus(this, getLocalDate(), PersonnelStatus.LEFT);

                        turnoverRetirementInformation.add(spouse.getHyperlinkedFullTitle() +
                                                                ' ' +
                                                                resources.getString("turnoverJointDeparture.text"));
                    }

                    // non-civilian spouses may divorce the remaining partner
                    if ((person.getAge(getLocalDate()) >= 50) && (!campaignOptions.getRandomDivorceMethod().isNone())) {
                        if ((spouse != null) && (spouse.isDivorceable()) && (!spouse.getPrimaryRole().isCivilian())) {
                            if ((person.getStatus().isDefected()) || (randomInt(6) == 0)) {
                                getDivorce().divorce(this, getLocalDate(), person, SplittingSurnameStyle.WEIGHTED);

                                turnoverRetirementInformation.add(String.format(resources.getString("divorce.text"),
                                      person.getHyperlinkedFullTitle(),
                                      spouse.getHyperlinkedFullTitle()));
                            }
                        }
                    }

                    // This ensures children have a chance of following their parent into departure
                    // This needs to be after spouses, to ensure joint-departure spouses are
                    // factored in
                    for (Person child : person.getGenealogy().getChildren()) {
                        if ((child.isChild(getLocalDate())) && (!child.getStatus().isDepartedUnit())) {
                            boolean hasRemainingParent = child.getGenealogy()
                                                               .getParents()
                                                               .stream()
                                                               .anyMatch(parent -> (!parent.getStatus()
                                                                                           .isDepartedUnit()) &&
                                                                                         (!parent.getStatus()
                                                                                                 .isAbsent()));

                            // if there is a remaining parent, there is a 50/50 chance the child departs
                            if ((hasRemainingParent) && (randomInt(2) == 0)) {
                                addReport(child.getHyperlinkedFullTitle() +
                                                ' ' +
                                                resources.getString("turnoverJointDepartureChild.text"));
                                child.changeStatus(this, getLocalDate(), PersonnelStatus.LEFT);

                                turnoverRetirementInformation.add(child.getHyperlinkedFullTitle() +
                                                                        ' ' +
                                                                        resources.getString(
                                                                              "turnoverJointDepartureChild.text"));
                            }

                            // if there is no remaining parent, the child will always depart, unless the
                            // parents are dead
                            if ((!hasRemainingParent) && (child.getGenealogy().hasLivingParents())) {
                                addReport(child.getHyperlinkedFullTitle() +
                                                ' ' +
                                                resources.getString("turnoverJointDepartureChild.text"));
                                child.changeStatus(this, getLocalDate(), PersonnelStatus.LEFT);

                                turnoverRetirementInformation.add(child.getHyperlinkedFullTitle() +
                                                                        ' ' +
                                                                        resources.getString(
                                                                              "turnoverJointDepartureChild.text"));
                            } else if (!child.getGenealogy().hasLivingParents()) {
                                addReport(child.getHyperlinkedFullTitle() + ' ' + resources.getString("orphaned.text"));

                                turnoverRetirementInformation.add(child.getHyperlinkedFullTitle() +
                                                                        ' ' +
                                                                        resources.getString("orphaned.text"));
                                ServiceLogger.orphaned(person, getLocalDate());
                            }
                        }
                    }

                    if (unitAssignments.containsKey(pid)) {
                        removeUnit(unitAssignments.get(pid));
                    }
                }
                getRetirementDefectionTracker().resolveAllContracts();
                return true;
            }
        } else {
            addReport("<font color='" +
                            ReportingUtilities.getNegativeColor() +
                            "'>You cannot afford to make the final payments.</font>");
            return false;
        }

        return true;
    }

    public CampaignSummary getCampaignSummary() {
        return campaignSummary;
    }

    public News getNews() {
        return news;
    }

    /**
     * Add force to an existing superforce. This method will also assign the force an id and place it in the forceId
     * hash
     *
     * @param force      - the Force to add
     * @param superForce - the superforce to add the new force to
     */
    public void addForce(Force force, Force superForce) {
        int id = lastForceId + 1;
        force.setId(id);
        superForce.addSubForce(force, true);
        force.setScenarioId(superForce.getScenarioId(), this);
        forceIds.put(id, force);
        lastForceId = id;

        force.updateCommander(this);

        if (campaignOptions.isUseAtB()) {
            recalculateCombatTeams(this);
        }
    }

    public void moveForce(Force force, Force superForce) {
        Force parentForce = force.getParentForce();

        if (null != parentForce) {
            parentForce.removeSubForce(force.getId());
        }

        superForce.addSubForce(force, true);
        force.setScenarioId(superForce.getScenarioId(), this);

        // repopulate formation levels across the TO&E
        Force.populateFormationLevelsFromOrigin(this);
    }

    /**
     * This is used by the XML loader. The id should already be set for this force so don't increment
     *
     * @param force Force to add
     */
    public void importForce(Force force) {
        lastForceId = max(lastForceId, force.getId());
        forceIds.put(force.getId(), force);
    }

    /**
     * This is used by the XML loader. The id should already be set for this scenario so don't increment
     *
     * @param scenario Scenario to Add.
     */
    public void importScenario(Scenario scenario) {
        lastScenarioId = max(lastScenarioId, scenario.getId());
        scenarios.put(scenario.getId(), scenario);
    }

    public void addUnitToForce(final @Nullable Unit unit, final Force force) {
        addUnitToForce(unit, force.getId());
    }

    /**
     * Add unit to an existing force. This method will also assign that force's id to the unit.
     *
     * @param unit Unit to add to the existing force.
     * @param id   Force ID to add unit to
     */
    public void addUnitToForce(@Nullable Unit unit, int id) {
        if (unit == null) {
            return;
        }

        Force force = forceIds.get(id);
        Force prevForce = forceIds.get(unit.getForceId());
        boolean useTransfers = false;
        boolean transferLog = !getCampaignOptions().isUseTransfers();

        if (null != prevForce) {
            if (null != prevForce.getTechID()) {
                unit.removeTech();
            }
            // We log removal if we don't use transfers or if it can't be assigned to a new
            // force
            prevForce.removeUnit(this, unit.getId(), transferLog || (force == null));
            useTransfers = !transferLog;
            MekHQ.triggerEvent(new OrganizationChangedEvent(this, prevForce, unit));
        }

        if (null != force) {
            unit.setForceId(id);
            unit.setScenarioId(force.getScenarioId());
            if (null != force.getTechID()) {
                Person forceTech = getPerson(force.getTechID());
                if (forceTech.canTech(unit.getEntity())) {
                    if (null != unit.getTech()) {
                        unit.removeTech();
                    }

                    unit.setTech(forceTech);
                } else {
                    String cantTech = forceTech.getFullName() +
                                            " cannot maintain " +
                                            unit.getName() +
                                            '\n' +
                                            "You will need to assign a tech manually.";
                    JOptionPane.showMessageDialog(null, cantTech, "Warning", JOptionPane.WARNING_MESSAGE);
                }
            }
            force.addUnit(this, unit.getId(), useTransfers, prevForce);
            MekHQ.triggerEvent(new OrganizationChangedEvent(this, force, unit));
        }

        if (campaignOptions.isUseAtB()) {
            recalculateCombatTeams(this);
        }
    }

    /**
     * Adds force and all its sub-forces to the Combat Teams table
     */
    private void addAllCombatTeams(Force force) {
        recalculateCombatTeams(this);

        for (Force subForce : force.getSubForces()) {
            addAllCombatTeams(subForce);
        }
    }

    // region Missions/Contracts

    /**
     * Add a mission to the campaign
     *
     * @param mission The mission to be added
     */
    public void addMission(Mission mission) {
        int missionID = lastMissionId + 1;
        mission.setId(missionID);
        missions.put(missionID, mission);
        lastMissionId = missionID;
        MekHQ.triggerEvent(new MissionNewEvent(mission));
    }

    /**
     * Imports a {@link Mission} into a campaign.
     *
     * @param mission Mission to import into the campaign.
     */
    public void importMission(final Mission mission) {
        mission.getScenarios().forEach(this::importScenario);
        addMissionWithoutId(mission);
        StratconContractInitializer.restoreTransientStratconInformation(mission, this);
    }

    private void addMissionWithoutId(Mission m) {
        lastMissionId = max(lastMissionId, m.getId());
        missions.put(m.getId(), m);
        MekHQ.triggerEvent(new MissionNewEvent(m));
    }

    /**
     * @param id the mission's id
     *
     * @return the mission in question
     */
    public @Nullable Mission getMission(int id) {
        return missions.get(id);
    }

    /**
     * @return an <code>Collection</code> of missions in the campaign
     */
    public Collection<Mission> getMissions() {
        return missions.values();
    }

    /**
     * @return missions List sorted with complete missions at the bottom
     */
    public List<Mission> getSortedMissions() {
        return getMissions().stream()
                     .sorted(Comparator.comparing(Mission::getStatus)
                                   .thenComparing(m -> (m instanceof Contract) ?
                                                             ((Contract) m).getStartDate() :
                                                             LocalDate.now()))
                     .collect(Collectors.toList());
    }

    public List<Mission> getActiveMissions(final boolean excludeEndDateCheck) {
        return getMissions().stream()
                     .filter(m -> m.isActiveOn(getLocalDate(), excludeEndDateCheck))
                     .collect(Collectors.toList());
    }

    public List<Mission> getCompletedMissions() {
        return getMissions().stream().filter(m -> m.getStatus().isCompleted()).collect(Collectors.toList());
    }

    /**
     * Retrieves a list of currently active contracts.
     *
     * <p>This method is a shorthand for {@link #getActiveContracts(boolean)} with {@code includeFutureContracts}
     * set to {@code false}. It fetches all contracts from the list of missions and filters them for those that are
     * currently active on the current local date.</p>
     *
     * @return A list of {@link Contract} objects that are currently active.
     */
    public List<Contract> getActiveContracts() {
        return getActiveContracts(false);
    }

    /**
     * Retrieves a list of active contracts, with an option to include future contracts.
     *
     * <p>This method iterates through all missions and checks if they are instances of {@link Contract}.
     * If so, it filters them based on their active status, as determined by the
     * {@link Contract#isActiveOn(LocalDate, boolean)} method.</p>
     *
     * @param includeFutureContracts If {@code true}, contracts that are scheduled to start in the future will also be
     *                               included in the final result. If {@code false}, only contracts active on the
     *                               current local date are included.
     *
     * @return A list of {@link Contract} objects that match the active criteria.
     */
    public List<Contract> getActiveContracts(boolean includeFutureContracts) {
        List<Contract> activeContracts = new ArrayList<>();

        for (Mission mission : getMissions()) {
            // Skip if the mission is not a Contract
            if (!(mission instanceof Contract contract)) {
                continue;
            }

            if (contract.isActiveOn(getLocalDate(), includeFutureContracts)) {
                activeContracts.add(contract);
            }
        }

        return activeContracts;
    }

    /**
     * Retrieves a list of future contracts.
     *
     * <p>This method fetches all missions and checks if they are instances of {@link Contract}. It filters the
     * contracts where the start date is after the current day.</p>
     *
     * @return A list of {@link Contract} objects whose start dates are in the future.
     */
    public List<Contract> getFutureContracts() {
        List<Contract> activeContracts = new ArrayList<>();

        for (Mission mission : getMissions()) {
            // Skip if the mission is not a Contract
            if (!(mission instanceof Contract contract)) {
                continue;
            }

            if (contract.getStartDate().isAfter(currentDay)) {
                activeContracts.add(contract);
            }
        }

        return activeContracts;
    }

    public List<AtBContract> getAtBContracts() {
        return getMissions().stream()
                     .filter(c -> c instanceof AtBContract)
                     .map(c -> (AtBContract) c)
                     .collect(Collectors.toList());
    }

    /**
     * Determines whether there is an active AtB (Against the Bot) contract. This method checks if there are contracts
     * currently active. Optionally, it can also consider future contracts that have been accepted but have not yet
     * started.
     *
     * @param includeFutureContracts a boolean indicating whether contracts that have been accepted but have not yet
     *                               started should also be considered as active.
     *
     * @return {@code true} if there is any currently active AtB contract, or if {@code includeFutureContracts} is
     *       {@code true} and there are future contracts starting after the current date. Otherwise, {@code false}.
     *
     * @see #hasFutureAtBContract()
     */
    public boolean hasActiveAtBContract(boolean includeFutureContracts) {
        if (!getActiveAtBContracts().isEmpty()) {
            return true;
        }

        if (includeFutureContracts) {
            return hasFutureAtBContract();
        }

        return false;
    }

    /**
     * Checks if there is at least one active AtB (Against the Bot) contract, using the default search parameters.
     *
     * @return {@code true} if an active AtB contract exists; {@code false} otherwise
     *
     * @author Illiani
     * @since 0.50.06
     */
    public boolean hasActiveAtBContract() {
        return hasActiveAtBContract(false);
    }

    /**
     * Determines whether there are any future AtB (Against the Bot) contracts. A future contract is defined as a
     * contract that has been accepted but has a start date later than the current day.
     *
     * @return true if there is at least one future AtB contract (accepted but starting after the current date).
     *       Otherwise, false.
     */
    public boolean hasFutureAtBContract() {
        List<AtBContract> contracts = getAtBContracts();

        for (AtBContract contract : contracts) {
            // This catches any contracts that have been accepted, but haven't yet started
            if (contract.getStartDate().isAfter(currentDay)) {
                return true;
            }
        }

        return false;
    }

    public List<AtBContract> getActiveAtBContracts() {
        return getActiveAtBContracts(false);
    }

    public List<AtBContract> getActiveAtBContracts(boolean excludeEndDateCheck) {
        return getMissions().stream()
                     .filter(c -> (c instanceof AtBContract) && c.isActiveOn(getLocalDate(), excludeEndDateCheck))
                     .map(c -> (AtBContract) c)
                     .collect(Collectors.toList());
    }

    public List<AtBContract> getCompletedAtBContracts() {
        return getMissions().stream()
                     .filter(c -> (c instanceof AtBContract) && c.getStatus().isCompleted())
                     .map(c -> (AtBContract) c)
                     .collect(Collectors.toList());
    }

    /**
     * @return whether the current campaign has an active contract for the current date
     */
    public boolean hasActiveContract() {
        return hasActiveContract;
    }

    /**
     * This is used to check if the current campaign has one or more active contacts, and sets the value of
     * hasActiveContract based on that check. This value should not be set elsewhere
     */
    public void setHasActiveContract() {
        hasActiveContract = getMissions().stream()
                                  .anyMatch(c -> (c instanceof Contract) && c.isActiveOn(getLocalDate()));
    }
    // endregion Missions/Contracts

    /**
     * Adds scenario to existing mission, generating a report.
     */
    public void addScenario(Scenario s, Mission m) {
        addScenario(s, m, false);
    }

    /**
     * Add scenario to an existing mission. This method will also assign the scenario an id, provided that it is a new
     * scenario. It then adds the scenario to the scenarioId hash.
     * <p>
     * Scenarios with previously set ids can be sent to this mission, allowing one to remove and then re-add scenarios
     * if needed. This functionality is used in the
     * <code>AtBScenarioFactory</code> class in method
     * <code>createScenariosForNewWeek</code> to
     * ensure that scenarios are generated properly.
     *
     * @param s              - the Scenario to add
     * @param m              - the mission to add the new scenario to
     * @param suppressReport - whether to suppress the campaign report
     */
    public void addScenario(Scenario s, Mission m, boolean suppressReport) {
        final boolean newScenario = s.getId() == Scenario.S_DEFAULT_ID;
        final int id = newScenario ? ++lastScenarioId : s.getId();
        s.setId(id);
        m.addScenario(s);
        scenarios.put(id, s);

        if (newScenario && !suppressReport) {
            addReport(MessageFormat.format(resources.getString("newAtBScenario.format"),
                  s.getHyperlinkedName(),
                  MekHQ.getMHQOptions().getDisplayFormattedDate(s.getDate())));
        }

        MekHQ.triggerEvent(new ScenarioNewEvent(s));
    }

    public Scenario getScenario(int id) {
        return scenarios.get(id);
    }

    public Collection<Scenario> getScenarios() {
        return scenarios.values();
    }

    public void setLocation(CurrentLocation l) {
        location = l;
    }

    /**
     * Moves immediately to a {@link PlanetarySystem}.
     *
     * @param s The {@link PlanetarySystem} the campaign has been moved to.
     */
    public void moveToPlanetarySystem(PlanetarySystem s) {
        setLocation(new CurrentLocation(s, 0.0));
        MekHQ.triggerEvent(new LocationChangedEvent(getLocation(), false));
    }

    public CurrentLocation getLocation() {
        return location;
    }

    /**
     * Imports a {@link Unit} into a campaign.
     *
     * @param unit A {@link Unit} to import into the campaign.
     */
    public void importUnit(Unit unit) {
        Objects.requireNonNull(unit);

        logger.debug("Importing unit: ({}): {}", unit.getId(), unit.getName());

        getHangar().addUnit(unit);

        checkDuplicateNamesDuringAdd(unit.getEntity());

        // Assign an entity ID to our new unit
        if (Entity.NONE == unit.getEntity().getId()) {
            unit.getEntity().setId(game.getNextEntityId());
        }

        // Entity should exist before we initialize transport space
        game.addEntity(unit.getEntity());

        unit.initializeAllTransportSpace();

        if (!unit.isMothballed()) {
            for (CampaignTransportType campaignTransportType : CampaignTransportType.values()) {
                if (!unit.getTransportCapabilities(campaignTransportType).isEmpty()) {
                    addCampaignTransport(campaignTransportType, unit);
                }
            }
        }

    }

    /**
     * Adds a transport (Unit) to the list specified transporters map. This transporters map is used to store
     * transports, the kinds of transporters they have, and their remaining capacity. The transporters map is meant to
     * be utilized by the GUI.
     *
     * @param campaignTransportType Transport Type (enum) we're adding to
     * @param unit                  unit with transport capabilities
     *
     * @see CampaignTransporterMap
     */
    public void addCampaignTransport(CampaignTransportType campaignTransportType, Unit unit) {
        if (campaignTransportType.isShipTransport()) {
            shipTransporters.addTransporter(unit);
        } else if (campaignTransportType.isTacticalTransport()) {
            tacticalTransporters.addTransporter(unit);
        } else if (campaignTransportType.isTowTransport()) {
            towTransporters.addTransporter(unit);
        }
    }

    /**
     * This will update the transport in the transports list with current capacities. When a unit is added or removed
     * from a transport, that information needs updated in the campaign transport map. This method will update the map
     * for every {@code CampaignTransportType} for the given transport.
     *
     * @param transport Unit
     *
     * @see Campaign#updateTransportInTransports(CampaignTransportType, Unit)
     */
    public void updateTransportInTransports(Unit transport) {
        for (CampaignTransportType campaignTransportType : CampaignTransportType.values()) {
            updateTransportInTransports(campaignTransportType, transport);
        }
    }

    /**
     * This will update the transport in the transports list with current capacities. When a unit is added or removed
     * from a transport, that information needs updated in the campaign transport map. This method takes the
     * CampaignTransportType and transport as inputs and updates the map with the current capacities of the transport.
     *
     * @param campaignTransportType type (Enum) of TransportedUnitsSummary we're interested in
     * @param transport             Unit
     */
    public void updateTransportInTransports(CampaignTransportType campaignTransportType, Unit transport) {
        Objects.requireNonNull(getCampaignTransporterMap(campaignTransportType))
              .updateTransportInTransporterMap(transport);
    }

    /**
     * Deletes an entry from the list of specified list of transports. This gets updated when the transport should no
     * longer be in the CampaignTransporterMap, such as when Transport is mothballed or removed from the campaign.
     *
     * @param campaignTransportType Transport Type (enum) we're checking
     * @param unit                  - The ship we want to remove from this Set
     *
     * @see CampaignTransporterMap
     */
    public void removeCampaignTransporter(CampaignTransportType campaignTransportType, Unit unit) {
        if (campaignTransportType.isShipTransport()) {
            shipTransporters.removeTransport(unit);
        } else if (campaignTransportType.isTacticalTransport()) {
            tacticalTransporters.removeTransport(unit);
        } else if (campaignTransportType.isTowTransport()) {
            towTransporters.removeTransport(unit);
        }
    }

    /**
     * This is for adding a TestUnit that was previously created and had parts added to it. We need to do the normal
     * stuff, but we also need to take the existing parts and add them to the campaign.
     *
     * @param testUnit TestUnit to add.
     */
    public void addTestUnit(TestUnit testUnit) {
        // we really just want the entity and the parts so let's just wrap that around a new unit.
        Unit unit = new Unit(testUnit.getEntity(), this);
        getHangar().addUnit(unit);

        // we decided we like the test unit so much we are going to keep it
        unit.getEntity().setOwner(player);
        unit.getEntity().setGame(game);
        unit.getEntity().setExternalIdAsString(unit.getId().toString());
        unit.setMaintenanceMultiplier(getCampaignOptions().getDefaultMaintenanceTime());

        // now lets grab the parts from the test unit and set them up with this unit
        for (Part p : testUnit.getParts()) {
            unit.addPart(p);
            getQuartermaster().addPart(p, 0);
        }

        unit.resetPilotAndEntity();

        if (!unit.isRepairable()) {
            unit.setSalvage(true);
        }

        // Assign an entity ID to our new unit
        if (Entity.NONE == unit.getEntity().getId()) {
            unit.getEntity().setId(game.getNextEntityId());
        }
        game.addEntity(unit.getEntity());

        checkDuplicateNamesDuringAdd(unit.getEntity());
        addReport(unit.getHyperlinkedName() + " has been added to the unit roster.");
    }

    /**
     * Add a new unit to the campaign and set its quality to D.
     *
     * @param en             An <code>Entity</code> object that the new unit will be wrapped around
     * @param allowNewPilots A boolean indicating whether to add new pilots for the unit
     * @param days           The number of days for the new unit to arrive
     *
     * @return The newly added unit
     */
    public Unit addNewUnit(Entity en, boolean allowNewPilots, int days) {
        return addNewUnit(en, allowNewPilots, days, PartQuality.QUALITY_D);
    }

    /**
     * Add a new unit to the campaign and set its quality.
     *
     * @param en             An <code>Entity</code> object that the new unit will be wrapped around
     * @param allowNewPilots A boolean indicating whether to add new pilots for the unit
     * @param days           The number of days for the new unit to arrive
     * @param quality        The quality of the new unit (0-5)
     *
     * @return The newly added unit
     *
     * @throws IllegalArgumentException If the quality is not within the valid range (0-5)
     */
    public Unit addNewUnit(Entity en, boolean allowNewPilots, int days, PartQuality quality) {
        Unit unit = new Unit(en, this);
        unit.setMaintenanceMultiplier(getCampaignOptions().getDefaultMaintenanceTime());
        getHangar().addUnit(unit);

        // reset the game object
        en.setOwner(player);
        en.setGame(game);
        en.setExternalIdAsString(unit.getId().toString());

        // Added to avoid the 'default force bug' when calculating cargo
        removeUnitFromForce(unit);

        unit.initializeParts(true);
        unit.runDiagnostic(false);
        if (!unit.isRepairable()) {
            unit.setSalvage(true);
        }

        unit.setDaysToArrival(days);

        if (days > 0) {
            unit.setMothballed(campaignOptions.isMothballUnitMarketDeliveries());
        }

        if (allowNewPilots) {
            Map<CrewType, Collection<Person>> newCrew = Utilities.genRandomCrewWithCombinedSkill(this,
                  unit,
                  getFaction().getShortName());
            newCrew.forEach((type, personnel) -> personnel.forEach(p -> type.getAddMethod().accept(unit, p)));
        }

        unit.resetPilotAndEntity();

        unit.setQuality(quality);

        // Assign an entity ID to our new unit
        if (Entity.NONE == en.getId()) {
            en.setId(game.getNextEntityId());
        }
        game.addEntity(en);

        unit.initializeAllTransportSpace();

        if (!unit.isMothballed()) {
            for (CampaignTransportType campaignTransportType : CampaignTransportType.values()) {
                if (!unit.getTransportCapabilities(campaignTransportType).isEmpty()) {
                    addCampaignTransport(campaignTransportType, unit);
                }
            }
        }

        checkDuplicateNamesDuringAdd(en);
        addReport(unit.getHyperlinkedName() + " has been added to the unit roster.");
        MekHQ.triggerEvent(new UnitNewEvent(unit));

        return unit;
    }

    /**
     * @return the current hangar containing the player's units.
     */
    public Hangar getHangar() {
        return units;
    }

    /**
     * Gets statistics related to units in the hangar.
     */
    public HangarStatistics getHangarStatistics() {
        return new HangarStatistics(getHangar());
    }

    /**
     * Gets statistics related to cargo in the hangar.
     */
    public CargoStatistics getCargoStatistics() {
        return new CargoStatistics(this);
    }

    public Collection<Unit> getUnits() {
        return getHangar().getUnits();
    }

    /**
     * Retrieves a collection of units that are not mothballed or being salvaged.
     *
     * @return a collection of active units
     */
    public Collection<Unit> getActiveUnits() {
        return getHangar().getUnits().stream().filter(unit -> !unit.isMothballed() && !unit.isSalvage()).toList();
    }

    public List<Entity> getEntities() {
        return getUnits().stream().map(Unit::getEntity).collect(Collectors.toList());
    }

    public Unit getUnit(UUID id) {
        return getHangar().getUnit(id);
    }

    // region Personnel
    // region Person Creation

    /**
     * Creates a new dependent with given gender. The origin faction and planet are set to null.
     *
     * @param gender The {@link Gender} of the new dependent.
     *
     * @return Return a {@link Person} object representing the new dependent.
     */
    public Person newDependent(Gender gender) {
        return newDependent(gender, null, null);
    }

    /**
     * Creates a new dependent with the given gender, origin faction, and origin planet.
     *
     * @param gender        The {@link Gender} of the new dependent.
     * @param originFaction The {@link Faction} that represents the origin faction for the new dependent. This can be
     *                      null, suggesting the faction will be chosen based on campaign options.
     * @param originPlanet  The {@link Planet} that represents the origin planet for the new dependent. This can be
     *                      null, suggesting the planet will be chosen based on campaign options.
     *
     * @return Return a {@link Person} object representing the new dependent.
     */
    public Person newDependent(Gender gender, @Nullable Faction originFaction, @Nullable Planet originPlanet) {
        PersonnelRole civilianProfession = PersonnelRole.MISCELLANEOUS_JOB;

        int dependentProfessionDieSize = campaignOptions.getDependentProfessionDieSize();
        if (dependentProfessionDieSize == 0 || randomInt(dependentProfessionDieSize) == 0) {
            civilianProfession = PersonnelRole.DEPENDENT;
        }

        int civilianProfessionDieSize = campaignOptions.getCivilianProfessionDieSize();
        if (civilianProfessionDieSize > 0) { // A value of 0 denotes that this system has been disabled
            if (randomInt(civilianProfessionDieSize) == 0) {
                List<PersonnelRole> civilianRoles = PersonnelRole.getCivilianRolesExceptNone();
                civilianProfession = ObjectUtility.getRandomItem(civilianRoles);
            }
        }

        // When a character is generated we include age checks to ensure they're old enough for the profession
        // chosen, so we don't need to include age-checks here.

        return newPerson(civilianProfession,
              PersonnelRole.NONE,
              new DefaultFactionSelector(getCampaignOptions().getRandomOriginOptions(), originFaction),
              new DefaultPlanetSelector(getCampaignOptions().getRandomOriginOptions(), originPlanet),
              gender);
    }

    /**
     * Generate a new Person of the given role using whatever randomization options have been given in the
     * CampaignOptions
     *
     * @param role The primary role
     *
     * @return A new {@link Person}.
     */
    public Person newPerson(final PersonnelRole role) {
        return newPerson(role, PersonnelRole.NONE);
    }

    /**
     * Generate a new Person of the given role using whatever randomization options have been given in the
     * CampaignOptions
     *
     * @param primaryRole   The primary role
     * @param secondaryRole A secondary role
     *
     * @return A new {@link Person}.
     */
    public Person newPerson(final PersonnelRole primaryRole, final PersonnelRole secondaryRole) {
        return newPerson(primaryRole, secondaryRole, getFactionSelector(), getPlanetSelector(), Gender.RANDOMIZE);
    }

    /**
     * Generate a new Person of the given role using whatever randomization options have been given in the
     * CampaignOptions
     *
     * @param primaryRole The primary role
     * @param factionCode The code for the faction this person is to be generated from
     * @param gender      The gender of the person to be generated, or a randomize it value
     *
     * @return A new {@link Person}.
     */
    public Person newPerson(final PersonnelRole primaryRole, final String factionCode, final Gender gender) {
        return newPerson(primaryRole,
              PersonnelRole.NONE,
              new DefaultFactionSelector(getCampaignOptions().getRandomOriginOptions(),
                    (factionCode == null) ? null : Factions.getInstance().getFaction(factionCode)),
              getPlanetSelector(),
              gender);
    }

    /**
     * Generate a new Person of the given role using whatever randomization options have been given in the
     * CampaignOptions
     *
     * @param primaryRole     The primary role
     * @param secondaryRole   A secondary role
     * @param factionSelector The faction selector to use for the person.
     * @param planetSelector  The planet selector for the person.
     * @param gender          The gender of the person to be generated, or a randomize it value
     *
     * @return A new {@link Person}.
     */
    public Person newPerson(final PersonnelRole primaryRole, final PersonnelRole secondaryRole,
          final AbstractFactionSelector factionSelector, final AbstractPlanetSelector planetSelector,
          final Gender gender) {
        return newPerson(primaryRole, secondaryRole, getPersonnelGenerator(factionSelector, planetSelector), gender);
    }

    /**
     * Generate a new {@link Person} of the given role, using the supplied {@link AbstractPersonnelGenerator}
     *
     * @param primaryRole        The primary role of the {@link Person}.
     * @param personnelGenerator The {@link AbstractPersonnelGenerator} to use when creating the {@link Person}.
     *
     * @return A new {@link Person} configured using {@code personnelGenerator}.
     */
    public Person newPerson(final PersonnelRole primaryRole, final AbstractPersonnelGenerator personnelGenerator) {
        return newPerson(primaryRole, PersonnelRole.NONE, personnelGenerator, Gender.RANDOMIZE);
    }

    /**
     * Generate a new {@link Person} of the given role, using the supplied {@link AbstractPersonnelGenerator}
     *
     * @param primaryRole        The primary role of the {@link Person}.
     * @param secondaryRole      The secondary role of the {@link Person}.
     * @param personnelGenerator The {@link AbstractPersonnelGenerator} to use when creating the {@link Person}.
     * @param gender             The gender of the person to be generated, or a randomize it value
     *
     * @return A new {@link Person} configured using {@code personnelGenerator}.
     */
    public Person newPerson(final PersonnelRole primaryRole, final PersonnelRole secondaryRole,
          final AbstractPersonnelGenerator personnelGenerator, final Gender gender) {
        final Person person = personnelGenerator.generate(this, primaryRole, secondaryRole, gender);

        // Assign a random portrait after we generate a new person
        if (getCampaignOptions().isUsePortraitForRole(primaryRole)) {
            assignRandomPortraitFor(person);
        }

        return person;
    }

    public Boolean getFieldKitchenWithinCapacity() {
        return fieldKitchenWithinCapacity;
    }
    // endregion Person Creation

    // region Personnel Recruitment

    /**
     * Recruits a person into the campaign roster using their current prisoner status, assuming recruitment is not
     * performed by a game master that recruitment actions should be logged, and the character should be employed.
     *
     * @param person the person to recruit; must not be {@code null}
     *
     * @return {@code true} if recruitment was successful and the person was added or employed; {@code false} otherwise
     *
     * @see #recruitPerson(Person, PrisonerStatus, boolean, boolean, boolean)
     */
    public boolean recruitPerson(Person person) {
        return recruitPerson(person, person.getPrisonerStatus(), false, true, true);
    }

    /**
     * @deprecated use {@link #recruitPerson(Person, boolean, boolean)} instead
     */
    @Deprecated(since = "0.50.06", forRemoval = true)
    public boolean recruitPerson(Person person, boolean gmAdd) {
        return recruitPerson(person, person.getPrisonerStatus(), gmAdd, true);
    }

    /**
     * Recruits a person into the campaign roster using their current prisoner status, allowing specification of both
     * game master and employment flags.
     * <p>
     * This is a convenience overload that enables logging and allows caller to choose whether the person is employed
     * upon recruitment.
     * </p>
     *
     * @param person the person to recruit; must not be {@code null}
     * @param gmAdd  if {@code true}, recruitment is performed by a game master (bypassing funds check)
     * @param employ if {@code true}, the person is marked as employed in the campaign
     *
     * @return {@code true} if recruitment was successful and personnel was added or employed; {@code false} otherwise
     *
     * @see #recruitPerson(Person, PrisonerStatus, boolean, boolean, boolean)
     */
    public boolean recruitPerson(Person person, boolean gmAdd, boolean employ) {
        return recruitPerson(person, person.getPrisonerStatus(), gmAdd, true, employ);
    }

    /**
     * @deprecated use {@link #recruitPerson(Person, PrisonerStatus, boolean)} instead
     */
    @Deprecated(since = "0.50.06", forRemoval = true)
    public boolean recruitPerson(Person person, PrisonerStatus prisonerStatus) {
        return recruitPerson(person, prisonerStatus, false, true);
    }

    /**
     * Recruits a person into the campaign roster with default parameters for game master and logging options.
     * <p>
     * This is a convenience overload that assumes recruitment is not performed by a game master and that recruitment
     * actions should be logged. If successful, the person is marked as employed based on the given flag.
     * </p>
     *
     * @param person         the person to recruit; must not be {@code null}
     * @param prisonerStatus the prison status to assign to the person
     * @param employ         if {@code true}, the person is marked as employed in the campaign
     *
     * @return {@code true} if recruitment was successful and personnel was added or employed; {@code false} otherwise
     *
     * @see #recruitPerson(Person, PrisonerStatus, boolean, boolean, boolean)
     */
    public boolean recruitPerson(Person person, PrisonerStatus prisonerStatus, boolean employ) {
        return recruitPerson(person, prisonerStatus, false, true, employ);
    }

    /**
     * @deprecated use {@link #recruitPerson(Person, PrisonerStatus, boolean, boolean, boolean)} instead.
     */
    @Deprecated(since = "0.50.06", forRemoval = true)
    public boolean recruitPerson(Person person, PrisonerStatus prisonerStatus, boolean gmAdd, boolean log) {
        return recruitPerson(person, prisonerStatus, gmAdd, log, true);
    }

    /**
     * Recruits a person into the campaign roster, handling employment status, prisoner status, finances, logging, and
     * optional relationship simulation.
     *
     * <p>If the {@code employ} parameter is {@code true} and the person is not already employed, this method
     * optionally deducts recruitment costs from campaign finances (unless performed by a game master). The person's
     * status and campaign logs are updated accordingly.</p>
     *
     * <p>If the person is a new recruit, their joining date and personnel entry are initialized, and relationship
     * history may be simulated based on campaign options and role.</p>
     *
     * <p>The method also manages staff role-specific timing pools and can log recruitment events.</p>
     *
     * @param person         the person to recruit; must not be {@code null}
     * @param prisonerStatus the prison status to assign to the person
     * @param gmAdd          if {@code true}, indicates the recruitment is being performed by a game master (bypassing
     *                       funds check)
     * @param log            if {@code true}, a record of the recruitment will be added to campaign logs
     * @param employ         if {@code true}, the person is marked as employed in the campaign
     *
     * @return {@code true} if recruitment was successful and personnel was added or employed; {@code false} on failure
     *       or insufficient funds
     */
    public boolean recruitPerson(Person person, PrisonerStatus prisonerStatus, boolean gmAdd, boolean log,
          boolean employ) {
        if (person == null) {
            logger.warn("A null person was passed into recruitPerson.");
            return false;
        }

        if (employ && !person.isEmployed()) {
            if (getCampaignOptions().isPayForRecruitment() && !gmAdd) {
                if (!getFinances().debit(TransactionType.RECRUITMENT,
                      getLocalDate(),
                      person.getSalary(this).multipliedBy(2),
                      String.format(resources.getString("personnelRecruitmentFinancesReason.text"),
                            person.getFullName()))) {
                    addReport(String.format(resources.getString("personnelRecruitmentInsufficientFunds.text"),
                          ReportingUtilities.getNegativeColor(),
                          person.getFullName()));
                    return false;
                }
            }
        }

        String formerSurname = person.getSurname();

        if (!personnel.containsValue(person)) {
            person.setJoinedCampaign(currentDay);
            personnel.put(person.getId(), person);

            if (getCampaignOptions().isUseSimulatedRelationships()) {
                if ((prisonerStatus.isFree()) &&
                          (!person.getOriginFaction().isClan()) &&
                          // We don't simulate for civilians, otherwise MekHQ will try to simulate the entire
                          // relationship history of everyone the recruit has ever married or birthed. This will
                          // cause a StackOverflow. -- Illiani, May/21/2025
                          (!person.getPrimaryRole().isCivilian())) {
                    simulateRelationshipHistory(person);
                }
            }
        }

        if (employ) {
            person.setEmployed(true);
            if (person.getPrimaryRole().isAstech()) {
                astechPoolMinutes += Person.PRIMARY_ROLE_SUPPORT_TIME;
                astechPoolOvertime += Person.PRIMARY_ROLE_OVERTIME_SUPPORT_TIME;
            } else if (person.getSecondaryRole().isAstech()) {
                astechPoolMinutes += Person.SECONDARY_ROLE_SUPPORT_TIME;
                astechPoolOvertime += Person.SECONDARY_ROLE_OVERTIME_SUPPORT_TIME;
            }
        } else {
            person.setEmployed(false);
        }

        person.setPrisonerStatus(this, prisonerStatus, log);

        if (log) {
            formerSurname = person.getSurname().equals(formerSurname) ?
                                  "" :
                                  ' ' +
                                        String.format(resources.getString("personnelRecruitmentFormerSurname.text") +
                                                            ' ', formerSurname);
            String add = !prisonerStatus.isFree() ?
                               (' ' +
                                      resources.getString(prisonerStatus.isBondsman() ?
                                                                "personnelRecruitmentBondsman.text" :
                                                                "personnelRecruitmentPrisoner.text")) :
                               "";
            addReport(String.format(resources.getString("personnelRecruitmentAddedToRoster.text"),
                  person.getHyperlinkedFullTitle(),
                  formerSurname,
                  add));
        }

        MekHQ.triggerEvent(new PersonNewEvent(person));
        return true;
    }

    private void simulateRelationshipHistory(Person person) {
        // how many weeks should the simulation run?
        LocalDate localDate = getLocalDate();
        long weeksBetween = ChronoUnit.WEEKS.between(person.getDateOfBirth().plusYears(18), localDate);

        // this means there is nothing to simulate
        if (weeksBetween == 0) {
            return;
        }

        Person babysFather = null;
        Person spousesBabysFather = null;
        List<Person> currentChildren = new ArrayList<>(); // Children that join with the character
        List<Person> priorChildren = new ArrayList<>(); // Children that were lost during divorce

        Person currentSpouse = null; // The current spouse
        List<Person> allSpouses = new ArrayList<>(); // All spouses current or divorced


        // run the simulation
        for (long weeksRemaining = weeksBetween; weeksRemaining >= 0; weeksRemaining--) {
            LocalDate currentDate = getLocalDate().minusWeeks(weeksRemaining);

            // first, we check for old relationships ending and new relationships beginning
            if (currentSpouse != null) {
                getDivorce().processNewWeek(this, currentDate, person, true);

                if (!person.getGenealogy().hasSpouse()) {
                    List<Person> toRemove = new ArrayList<>();

                    // there is a chance a departing spouse might take some of their children with
                    // them
                    for (Person child : currentChildren) {
                        if (child.getGenealogy().getParents().contains(currentSpouse)) {
                            if (randomInt(2) == 0) {
                                toRemove.add(child);
                            }
                        }
                    }

                    currentChildren.removeAll(toRemove);

                    priorChildren.addAll(toRemove);

                    currentSpouse = null;
                }
            } else {
                getMarriage().processBackgroundMarriageRolls(this, currentDate, person);

                if (person.getGenealogy().hasSpouse()) {
                    currentSpouse = person.getGenealogy().getSpouse();
                    allSpouses.add(currentSpouse);
                }
            }

            // then we check for children
            if ((person.getGender().isFemale()) && (!person.isPregnant())) {
                getProcreation().processRandomProcreationCheck(this,
                      localDate.minusWeeks(weeksRemaining),
                      person,
                      true);

                if (person.isPregnant()) {

                    if ((currentSpouse != null) && (currentSpouse.getGender().isMale())) {
                        babysFather = currentSpouse;
                    }
                }
            }

            if ((currentSpouse != null) && (currentSpouse.getGender().isFemale()) && (!currentSpouse.isPregnant())) {
                getProcreation().processRandomProcreationCheck(this,
                      localDate.minusWeeks(weeksRemaining),
                      currentSpouse,
                      true);

                if (currentSpouse.isPregnant()) {
                    if (person.getGender().isMale()) {
                        spousesBabysFather = person;
                    }
                }
            }

            if ((person.isPregnant()) && (currentDate.isAfter(person.getDueDate()))) {
                currentChildren.addAll(getProcreation().birthHistoric(this, currentDate, person, babysFather));
                babysFather = null;
            }

            if ((currentSpouse != null) &&
                      (currentSpouse.isPregnant()) &&
                      (currentDate.isAfter(currentSpouse.getDueDate()))) {
                currentChildren.addAll(getProcreation().birthHistoric(this,
                      currentDate,
                      currentSpouse,
                      spousesBabysFather));
                spousesBabysFather = null;
            }
        }

        // with the simulation concluded, we add the current spouse (if any) and any
        // remaining children to the unit
        for (Person spouse : allSpouses) {
            recruitPerson(spouse, PrisonerStatus.FREE, true, false, false);

            if (currentSpouse == spouse) {
                addReport(String.format(resources.getString("relativeJoinsForce.text"),
                      spouse.getHyperlinkedFullTitle(),
                      person.getHyperlinkedFullTitle(),
                      resources.getString("relativeJoinsForceSpouse.text")));
            } else {
                spouse.setStatus(PersonnelStatus.BACKGROUND_CHARACTER);
            }

            MekHQ.triggerEvent(new PersonChangedEvent(spouse));
        }

        List<Person> allChildren = new ArrayList<>();
        allChildren.addAll(currentChildren);
        allChildren.addAll(priorChildren);

        for (Person child : allChildren) {
            child.setOriginFaction(person.getOriginFaction());
            child.setOriginPlanet(person.getOriginPlanet());

            int age = child.getAge(localDate);

            // Limit skills by age for children and adolescents
            if (age < 16) {
                child.removeAllSkills();
            } else if (age < 18) {
                child.limitSkills(0);
            }

            // re-roll SPAs to include in any age and skill adjustments
            Enumeration<IOption> options = new PersonnelOptions().getOptions(PersonnelOptions.LVL3_ADVANTAGES);

            for (IOption option : Collections.list(options)) {
                child.getOptions().getOption(option.getName()).clearValue();
            }

            int experienceLevel = child.getExperienceLevel(this, false);

            // set loyalty
            if (experienceLevel <= 0) {
                person.setLoyalty(d6(3) + 2);
            } else if (experienceLevel == 1) {
                person.setLoyalty(d6(3) + 1);
            } else {
                person.setLoyalty(d6(3));
            }

            if (experienceLevel >= 0) {
                AbstractSpecialAbilityGenerator specialAbilityGenerator = new DefaultSpecialAbilityGenerator();
                specialAbilityGenerator.setSkillPreferences(new RandomSkillPreferences());
                specialAbilityGenerator.generateSpecialAbilities(this, child, experienceLevel);
            }

            recruitPerson(child, PrisonerStatus.FREE, true, false, false);

            if (currentChildren.contains(child)) {
                addReport(String.format(resources.getString("relativeJoinsForce.text"),
                      child.getHyperlinkedFullTitle(),
                      person.getHyperlinkedFullTitle(),
                      resources.getString("relativeJoinsForceChild.text")));
            } else {
                child.setStatus(PersonnelStatus.BACKGROUND_CHARACTER);
            }

            MekHQ.triggerEvent(new PersonChangedEvent(child));
        }

        MekHQ.triggerEvent(new PersonChangedEvent(person));
    }
    // endregion Personnel Recruitment

    // region Bloodnames

    /**
     * If the person does not already have a bloodname, assigns a chance of having one based on skill and rank. If the
     * roll indicates there should be a bloodname, one is assigned as appropriate to the person's phenotype and the
     * player's faction.
     *
     * @param person     The Bloodname candidate
     * @param ignoreDice If true, skips the random roll and assigns a Bloodname automatically
     */
    public void checkBloodnameAdd(Person person, boolean ignoreDice) {
        // if person is non-clan or does not have a phenotype
        if (!person.isClanPersonnel() || person.getPhenotype().isNone()) {
            return;
        }

        // Person already has a bloodname, we open up the dialog to ask if they want to
        // keep the
        // current bloodname or assign a new one
        if (!person.getBloodname().isEmpty()) {
            int result = JOptionPane.showConfirmDialog(null,
                  person.getFullTitle() +
                        " already has the bloodname " +
                        person.getBloodname() +
                        "\nDo you wish to remove that bloodname and generate a new one?",
                  "Already Has Bloodname",
                  JOptionPane.YES_NO_OPTION,
                  JOptionPane.QUESTION_MESSAGE);
            if (result == JOptionPane.NO_OPTION) {
                return;
            } else {
                ignoreDice = true;
            }
        }

        // Go ahead and generate a new bloodname
        int bloodnameTarget = 6;
        PersonnelOptions options = person.getOptions();
        Attributes attributes = person.getATOWAttributes();
        if (!ignoreDice) {
            switch (person.getPhenotype()) {
                case MEKWARRIOR: {
                    bloodnameTarget += person.hasSkill(SkillType.S_GUN_MEK) ?
                                             person.getSkill(SkillType.S_GUN_MEK)
                                                   .getFinalSkillValue(options, attributes) :
                                             TargetRoll.AUTOMATIC_FAIL;
                    bloodnameTarget += person.hasSkill(SkillType.S_PILOT_MEK) ?
                                             person.getSkill(SkillType.S_PILOT_MEK)
                                                   .getFinalSkillValue(options, attributes) :
                                             TargetRoll.AUTOMATIC_FAIL;
                    break;
                }
                case AEROSPACE: {
                    bloodnameTarget += person.hasSkill(SkillType.S_GUN_AERO) ?
                                             person.getSkill(SkillType.S_GUN_AERO)
                                                   .getFinalSkillValue(options, attributes) :
                                             TargetRoll.AUTOMATIC_FAIL;
                    bloodnameTarget += person.hasSkill(SkillType.S_PILOT_AERO) ?
                                             person.getSkill(SkillType.S_PILOT_AERO)
                                                   .getFinalSkillValue(options, attributes) :
                                             TargetRoll.AUTOMATIC_FAIL;
                    break;
                }
                case ELEMENTAL: {
                    bloodnameTarget += person.hasSkill(SkillType.S_GUN_BA) ?
                                             person.getSkill(SkillType.S_GUN_BA)
                                                   .getFinalSkillValue(options, attributes) :
                                             TargetRoll.AUTOMATIC_FAIL;
                    bloodnameTarget += person.hasSkill(SkillType.S_ANTI_MEK) ?
                                             person.getSkill(SkillType.S_ANTI_MEK)
                                                   .getFinalSkillValue(options, attributes) :
                                             TargetRoll.AUTOMATIC_FAIL;
                    break;
                }
                case VEHICLE: {
                    bloodnameTarget += person.hasSkill(SkillType.S_GUN_VEE) ?
                                             person.getSkill(SkillType.S_GUN_VEE)
                                                   .getFinalSkillValue(options, attributes) :
                                             TargetRoll.AUTOMATIC_FAIL;
                    switch (person.getPrimaryRole()) {
                        case GROUND_VEHICLE_DRIVER:
                            bloodnameTarget += person.hasSkill(SkillType.S_PILOT_GVEE) ?
                                                     person.getSkill(SkillType.S_PILOT_GVEE)
                                                           .getFinalSkillValue(options, attributes) :
                                                     TargetRoll.AUTOMATIC_FAIL;
                            break;
                        case NAVAL_VEHICLE_DRIVER:
                            bloodnameTarget += person.hasSkill(SkillType.S_PILOT_NVEE) ?
                                                     person.getSkill(SkillType.S_PILOT_NVEE)
                                                           .getFinalSkillValue(options, attributes) :
                                                     TargetRoll.AUTOMATIC_FAIL;
                            break;
                        case VTOL_PILOT:
                            bloodnameTarget += person.hasSkill(SkillType.S_PILOT_VTOL) ?
                                                     person.getSkill(SkillType.S_PILOT_VTOL)
                                                           .getFinalSkillValue(options, attributes) :
                                                     TargetRoll.AUTOMATIC_FAIL;
                            break;
                        default:
                            break;
                    }
                    break;
                }
                case PROTOMEK: {
                    bloodnameTarget += 2 *
                                             (person.hasSkill(SkillType.S_GUN_PROTO) ?
                                                    person.getSkill(SkillType.S_GUN_PROTO)
                                                          .getFinalSkillValue(options, attributes) :
                                                    TargetRoll.AUTOMATIC_FAIL);
                    break;
                }
                case NAVAL: {
                    switch (person.getPrimaryRole()) {
                        case VESSEL_PILOT:
                            bloodnameTarget += 2 *
                                                     (person.hasSkill(SkillType.S_PILOT_SPACE) ?
                                                            person.getSkill(SkillType.S_PILOT_SPACE)
                                                                  .getFinalSkillValue(options, attributes) :
                                                            TargetRoll.AUTOMATIC_FAIL);
                            break;
                        case VESSEL_GUNNER:
                            bloodnameTarget += 2 *
                                                     (person.hasSkill(SkillType.S_GUN_SPACE) ?
                                                            person.getSkill(SkillType.S_GUN_SPACE)
                                                                  .getFinalSkillValue(options, attributes) :
                                                            TargetRoll.AUTOMATIC_FAIL);
                            break;
                        case VESSEL_CREW:
                            bloodnameTarget += 2 *
                                                     (person.hasSkill(SkillType.S_TECH_VESSEL) ?
                                                            person.getSkill(SkillType.S_TECH_VESSEL)
                                                                  .getFinalSkillValue(options, attributes) :
                                                            TargetRoll.AUTOMATIC_FAIL);
                            break;
                        case VESSEL_NAVIGATOR:
                            bloodnameTarget += 2 *
                                                     (person.hasSkill(SkillType.S_NAVIGATION) ?
                                                            person.getSkill(SkillType.S_NAVIGATION)
                                                                  .getFinalSkillValue(options, attributes) :
                                                            TargetRoll.AUTOMATIC_FAIL);
                            break;
                        default:
                            break;
                    }
                    break;
                }
                default: {
                    break;
                }
            }
            // Higher-rated units are more likely to have Bloodnamed
            if (getCampaignOptions().getUnitRatingMethod().isEnabled()) {
                bloodnameTarget += IUnitRating.DRAGOON_C - getAtBUnitRatingMod();
            }

            // Reavings diminish the number of available Bloodrights in later eras
            int year = getGameYear();
            if (year <= 2950) {
                bloodnameTarget--;
            }

            if (year > 3055) {
                bloodnameTarget++;
            }

            if (year > 3065) {
                bloodnameTarget++;
            }

            if (year > 3080) {
                bloodnameTarget++;
            }

            // Officers have better chance; no penalty for non-officer
            bloodnameTarget += Math.min(0, getRankSystem().getOfficerCut() - person.getRankNumeric());
        }

        if (ignoreDice || (d6(2) >= bloodnameTarget)) {
            final Phenotype phenotype = person.getPhenotype().isNone() ? Phenotype.GENERAL : person.getPhenotype();

            final Bloodname bloodname = Bloodname.randomBloodname((getFaction().isClan() ?
                                                                         getFaction() :
                                                                         person.getOriginFaction()).getShortName(),
                  phenotype,
                  getGameYear());
            if (bloodname != null) {
                person.setBloodname(bloodname.getName());
                personUpdated(person);
            }
        }
    }
    // endregion Bloodnames

    // region Other Personnel Methods

    /**
     * Imports a {@link Person} into a campaign.
     *
     * @param person A {@link Person} to import into the campaign.
     */
    public void importPerson(Person person) {
        personnel.put(person.getId(), person);
        MekHQ.triggerEvent(new PersonNewEvent(person));
    }

    public @Nullable Person getPerson(final UUID id) {
        return personnel.get(id);
    }

    public Collection<Person> getPersonnel() {
        return personnel.values();
    }

    /**
     * Retrieves a list of personnel, excluding those whose status indicates they have left the unit.
     * <p>
     * This method filters the personnel collection to only include individuals who are still part of the unit, as
     * determined by their status.
     * </p>
     *
     * @return a {@code List} of {@link Person} objects who have not left the unit
     */
    public List<Person> getPersonnelFilteringOutDeparted() {
        return getPersonnel().stream()
                     .filter(person -> !person.getStatus().isDepartedUnit())
                     .collect(Collectors.toList());
    }

    /**
     * Retrieves a list of active personnel in the campaign, optionally including prisoners.
     *
     * <p>
     * This method iterates through all personnel and filters out inactive members. It then further filters prisoners
     * based on the provided parameter:
     * </p>
     * <ul>
     * <li>If {@code includePrisoners} is {@code true}, all active personnel,
     * including prisoners,
     * are included in the result.</li>
     * <li>If {@code includePrisoners} is {@code false}, only active personnel who
     * are either
     * free or classified as bondsmen are included.</li>
     * </ul>
     *
     * @param includePrisoners {@code true} to include all active prisoners in the result, {@code false} to exclude them
     *                         unless they are free or bondsmen.
     *
     * @return A {@link List} of {@link Person} objects representing the filtered active personnel.
     */
    public List<Person> getActivePersonnel(boolean includePrisoners) {
        List<Person> activePersonnel = new ArrayList<>();

        for (Person person : getPersonnel()) {
            if (!person.getStatus().isActive()) {
                continue;
            }

            PrisonerStatus prisonerStatus = person.getPrisonerStatus();
            if (includePrisoners || prisonerStatus.isFreeOrBondsman()) {
                activePersonnel.add(person);
            }
        }

        return activePersonnel;
    }

    /**
     * @return a list of people who are currently eligible to receive a salary.
     *
     * @author Illiani
     * @since 0.50.06
     */
    public List<Person> getSalaryEligiblePersonnel() {
        return getActivePersonnel(false).stream()
                     .filter(person -> person.getStatus().isSalaryEligible())
                     .collect(Collectors.toList());
    }

    /**
     * Retrieves a filtered list of personnel who have at least one combat profession.
     * <p>
     * This method filters the list of all personnel to include only those whose primary or secondary role is designated
     * as a combat role.
     * </p>
     *
     * @return a {@link List} of {@link Person} objects representing combat-capable personnel
     */
    public List<Person> getActiveCombatPersonnel() {
        return getActivePersonnel(true).stream()
                     .filter(p -> p.getPrimaryRole().isCombat() || p.getSecondaryRole().isCombat())
                     .collect(Collectors.toList());
    }

    /**
     * Provides a filtered list of personnel including only active Dependents.
     *
     * @return a {@link Person} <code>List</code> containing all active personnel
     */
    public List<Person> getActiveDependents() {
        return getPersonnel().stream()
                     .filter(person -> person.getPrimaryRole().isDependent())
                     .filter(person -> person.getStatus().isActive())
                     .collect(Collectors.toList());
    }

    /**
     * Provides a filtered list of personnel including only active prisoners.
     *
     * @return a {@link Person} <code>List</code> containing all active personnel
     */
    public List<Person> getCurrentPrisoners() {
        return getActivePersonnel(true).stream()
                     .filter(person -> person.getPrisonerStatus().isCurrentPrisoner())
                     .collect(Collectors.toList());
    }

    /**
     * Provides a filtered list of personnel including only active prisoners who are willing to defect.
     *
     * @return a {@link Person} <code>List</code> containing all active personnel
     */
    public List<Person> getPrisonerDefectors() {
        return getActivePersonnel(false).stream()
                     .filter(person -> person.getPrisonerStatus().isPrisonerDefector())
                     .collect(Collectors.toList());
    }

    /**
     * Provides a filtered list of personnel including only friendly PoWs.
     *
     * @return a {@link Person} <code>List</code> containing all active personnel
     */
    public List<Person> getFriendlyPrisoners() {
        return getPersonnel().stream().filter(p -> p.getStatus().isPoW()).collect(Collectors.toList());
    }

    /**
     * Provides a filtered list of personnel including only Persons with the Student status.
     *
     * @return a {@link Person} <code>List</code> containing all active personnel
     */
    public List<Person> getStudents() {
        return getPersonnel().stream().filter(p -> p.getStatus().isStudent()).collect(Collectors.toList());
    }
    // endregion Other Personnel Methods

    // region Personnel Selectors and Generators

    /**
     * Gets the {@link AbstractFactionSelector} to use with this campaign.
     *
     * @return An {@link AbstractFactionSelector} to use when selecting a {@link Faction}.
     */
    public AbstractFactionSelector getFactionSelector() {
        return getFactionSelector(getCampaignOptions().getRandomOriginOptions());
    }

    /**
     * Gets the {@link AbstractFactionSelector} to use
     *
     * @param options the random origin options to use
     *
     * @return An {@link AbstractFactionSelector} to use when selecting a {@link Faction}.
     */
    public AbstractFactionSelector getFactionSelector(final RandomOriginOptions options) {
        return options.isRandomizeOrigin() ? new RangedFactionSelector(options) : new DefaultFactionSelector(options);
    }

    /**
     * Gets the {@link AbstractPlanetSelector} to use with this campaign.
     *
     * @return An {@link AbstractPlanetSelector} to use when selecting a {@link Planet}.
     */
    public AbstractPlanetSelector getPlanetSelector() {
        return getPlanetSelector(getCampaignOptions().getRandomOriginOptions());
    }

    /**
     * Gets the {@link AbstractPlanetSelector} to use
     *
     * @param options the random origin options to use
     *
     * @return An {@link AbstractPlanetSelector} to use when selecting a {@link Planet}.
     */
    public AbstractPlanetSelector getPlanetSelector(final RandomOriginOptions options) {
        return options.isRandomizeOrigin() ? new RangedPlanetSelector(options) : new DefaultPlanetSelector(options);
    }

    /**
     * Gets the {@link AbstractPersonnelGenerator} to use with this campaign.
     *
     * @param factionSelector The {@link AbstractFactionSelector} to use when choosing a {@link Faction}.
     * @param planetSelector  The {@link AbstractPlanetSelector} to use when choosing a {@link Planet}.
     *
     * @return An {@link AbstractPersonnelGenerator} to use when creating new personnel.
     */
    public AbstractPersonnelGenerator getPersonnelGenerator(final AbstractFactionSelector factionSelector,
          final AbstractPlanetSelector planetSelector) {
        final DefaultPersonnelGenerator generator = new DefaultPersonnelGenerator(factionSelector, planetSelector);
        generator.setNameGenerator(RandomNameGenerator.getInstance());
        generator.setSkillPreferences(getRandomSkillPreferences());
        return generator;
    }
    // endregion Personnel Selectors and Generators
    // endregion Personnel

    public List<Person> getPatients() {
        List<Person> patients = new ArrayList<>();
        for (Person person : getPersonnel()) {
            if (person.needsFixing() ||
                      (getCampaignOptions().isUseAdvancedMedical() &&
                             person.hasInjuries(true) &&
                             person.getStatus().isActive())) {
                patients.add(person);
            }
        }
        return patients;
    }

    /**
     * List of all units that can show up in the repair bay.
     */
    public List<Unit> getServiceableUnits() {
        List<Unit> service = new ArrayList<>();
        for (Unit u : getUnits()) {
            if (u.isAvailable() && u.isServiceable() && !StratconRulesManager.isUnitDeployedToStratCon(u)) {
                service.add(u);
            }
        }
        return service;
    }

    /**
     * Imports a collection of parts into the campaign.
     *
     * @param newParts The collection of {@link Part} instances to import into the campaign.
     */
    public void importParts(Collection<Part> newParts) {
        Objects.requireNonNull(newParts);

        for (Part p : newParts) {
            if ((p instanceof MissingPart) && (null == p.getUnit())) {
                // Let's not import missing parts without a valid unit.
                continue;
            }

            // Track this part as part of our Campaign
            p.setCampaign(this);

            // Add the part to the campaign, but do not
            // merge it with any existing parts
            parts.addPart(p, false);
        }
    }

    /**
     * Gets the Warehouse which stores parts.
     */
    public Warehouse getWarehouse() {
        return parts;
    }

    /**
     * Sets the Warehouse which stores parts for the campaign.
     *
     * @param warehouse The warehouse in which to store parts.
     */
    public void setWarehouse(Warehouse warehouse) {
        parts = Objects.requireNonNull(warehouse);
    }

    public Quartermaster getQuartermaster() {
        return quartermaster;
    }

    /**
     * @return A collection of parts in the Warehouse.
     */
    public Collection<Part> getParts() {
        return parts.getParts();
    }

    private int getQuantity(Part part) {
        return getWarehouse().getPartQuantity(part);
    }

    private PartInUse getPartInUse(Part part) {
        // SI isn't a proper "part"
        if (part instanceof StructuralIntegrity) {
            return null;
        }
        // Skip out on "not armor" (as in 0 point armer on men or field guns)
        if ((part instanceof Armor armor) && (armor.getType() == EquipmentType.T_ARMOR_UNKNOWN)) {
            return null;
        }
        // Makes no sense buying those separately from the chasis
        if ((part instanceof EquipmentPart equipmentPart) &&
                  (equipmentPart.getType() instanceof MiscType miscType) &&
                  (miscType.hasFlag(MiscType.F_CHASSIS_MODIFICATION))) {
            return null;
        }
        // Replace a "missing" part with a corresponding "new" one.
        if (part instanceof MissingPart missingPart) {
            part = missingPart.getNewPart();
        }
        PartInUse result = new PartInUse(part);
        result.setRequestedStock(getDefaultStockPercent(part));
        return (null != result.getPartToBuy()) ? result : null;
    }

    /**
     * Determines the default stock percentage for a given part type.
     *
     * <p>
     * This method uses the type of the provided {@link Part} to decide which default stock percentage to return. The
     * values for each part type are retrieved from the campaign options.
     * </p>
     *
     * @param part The {@link Part} for which the default stock percentage is to be determined. The part must not be
     *             {@code null}.
     *
     * @return An {@code int} representing the default stock percentage for the given part type, as defined in the
     *       campaign options.
     */
    private int getDefaultStockPercent(Part part) {
        if (part instanceof HeatSink) {
            return campaignOptions.getAutoLogisticsHeatSink();
        } else if (part instanceof MekLocation) {
            if (((MekLocation) part).getLoc() == Mek.LOC_HEAD) {
                return campaignOptions.getAutoLogisticsMekHead();
            }

            if (((MekLocation) part).getLoc() == Mek.LOC_CT) {
                return campaignOptions.getAutoLogisticsNonRepairableLocation();
            }

            return campaignOptions.getAutoLogisticsMekLocation();
        } else if (part instanceof TankLocation) {
            return campaignOptions.getAutoLogisticsNonRepairableLocation();
        } else if (part instanceof AmmoBin || part instanceof AmmoStorage) {
            return campaignOptions.getAutoLogisticsAmmunition();
        } else if (part instanceof Armor) {
            return campaignOptions.getAutoLogisticsArmor();
        } else if (part instanceof MekActuator) {
            return campaignOptions.getAutoLogisticsActuators();
        } else if (part instanceof JumpJet) {
            return campaignOptions.getAutoLogisticsJumpJets();
        } else if (part instanceof EnginePart) {
            return campaignOptions.getAutoLogisticsEngines();
        } else if (part instanceof EquipmentPart equipmentPart) {
            if (equipmentPart.getType() instanceof WeaponType) {
                return campaignOptions.getAutoLogisticsWeapons();
            }
        }

        return campaignOptions.getAutoLogisticsOther();
    }

    /**
     * Updates a {@link PartInUse} record with data from an incoming {@link Part}.
     *
     * <p>
     * This method processes the incoming part to update the usage, storage, or transfer count of the specified part in
     * use, based on the type, quality, and associated unit of the incoming part. Certain parts are ignored based on
     * their state or configuration, such as being part of conventional infantry, salvage, or mothballed units.
     * </p>
     *
     * @param partInUse                the {@link PartInUse} record to update.
     * @param incomingPart             the new {@link Part} that is being processed for this record.
     * @param ignoreMothballedUnits    if {@code true}, parts belonging to mothballed units are excluded.
     * @param ignoreSparesUnderQuality spares with a quality lower than this threshold are excluded from counting.
     */
    private void updatePartInUseData(PartInUse partInUse, Part incomingPart, boolean ignoreMothballedUnits,
          PartQuality ignoreSparesUnderQuality) {
        Unit unit = incomingPart.getUnit();
        if (unit != null) {
            // Ignore conventional infantry
            if (unit.isConventionalInfantry()) {
                return;
            }

            // Ignore parts if they are from mothballed units and the flag is set
            if (ignoreMothballedUnits && incomingPart.getUnit() != null && incomingPart.getUnit().isMothballed()) {
                return;
            }

            // Ignore units set to salvage
            if (unit.isSalvage()) {
                return;
            }
        }

        // Case 1: Part is associated with a unit or is a MissingPart
        if ((unit != null) || (incomingPart instanceof MissingPart)) {
            partInUse.setUseCount(partInUse.getUseCount() + getQuantity(incomingPart));
            return;
        }

        // Case 2: Part is present and meets quality requirements
        if (incomingPart.isPresent()) {
            if (incomingPart.getQuality().toNumeric() >= ignoreSparesUnderQuality.toNumeric()) {
                partInUse.setStoreCount(partInUse.getStoreCount() + getQuantity(incomingPart));
                partInUse.addSpare(incomingPart);
            }
            return;
        }

        // Case 3: Part is not present, update transfer count
        partInUse.setTransferCount(partInUse.getTransferCount() + getQuantity(incomingPart));
    }

    /**
     * Find all the parts that match this PartInUse and update their data
     *
     * @param partInUse                part in use record to update
     * @param ignoreMothballedUnits    don't count parts in mothballed units
     * @param ignoreSparesUnderQuality don't count spare parts lower than this quality
     */
    public void updatePartInUse(PartInUse partInUse, boolean ignoreMothballedUnits,
          PartQuality ignoreSparesUnderQuality) {
        partInUse.setUseCount(0);
        partInUse.setStoreCount(0);
        partInUse.setTransferCount(0);
        partInUse.setPlannedCount(0);
        getWarehouse().forEachPart(incomingPart -> {
            PartInUse newPartInUse = getPartInUse(incomingPart);
            if (partInUse.equals(newPartInUse)) {
                updatePartInUseData(partInUse, incomingPart, ignoreMothballedUnits, ignoreSparesUnderQuality);
            }
        });
        for (IAcquisitionWork maybePart : shoppingList.getPartList()) {
            PartInUse newPartInUse = getPartInUse((Part) maybePart);
            if (partInUse.equals(newPartInUse)) {
                partInUse.setPlannedCount(partInUse.getPlannedCount() +
                                                getQuantity((maybePart instanceof MissingPart) ?
                                                                  ((MissingPart) maybePart).getNewPart() :
                                                                  (Part) maybePart) * maybePart.getQuantity());
            }
        }
    }

    /**
     * Analyzes the warehouse inventory and returns a data set that summarizes the usage state of all parts, including
     * their use counts, store counts, and planned counts, while filtering based on specific conditions.
     *
     * <p>
     * This method aggregates all parts currently in use or available as spares, while taking into account constraints
     * like ignoring mothballed units or filtering spares below a specific quality. It uses a map structure to
     * efficiently track and update parts during processing.
     * </p>
     *
     * @param ignoreMothballedUnits    If {@code true}, parts from mothballed units will not be included in the
     *                                 results.
     * @param isResupply               If {@code true}, specific units (e.g., prohibited unit types) are skipped based
     *                                 on the current context as defined in {@code Resupply.isProhibitedUnitType()}.
     * @param ignoreSparesUnderQuality Spare parts of a lower quality than the specified value will be excluded from the
     *                                 results.
     *
     * @return A {@link Set} of {@link PartInUse} objects detailing the state of each relevant part, including:
     *       <ul>
     *       <li>Use count: How many of this part are currently in use.</li>
     *       <li>Store count: How many of this part are available as spares in the
     *       warehouse.</li>
     *       <li>Planned count: The quantity of this part included in acquisition
     *       orders or
     *       planned procurement.</li>
     *       <li>Requested stock: The target or default quantity to maintain, as
     *       derived from
     *       settings or requests.</li>
     *       </ul>
     *       Only parts with non-zero counts (use, store, or planned) will be
     *       included in the
     *       result.
     */

    public Set<PartInUse> getPartsInUse(boolean ignoreMothballedUnits, boolean isResupply,
          PartQuality ignoreSparesUnderQuality) {
        // java.util.Set doesn't supply a get(Object) method, so we have to use a
        // java.util.Map
        Map<PartInUse, PartInUse> inUse = new HashMap<>();
        getWarehouse().forEachPart(incomingPart -> {
            if (isResupply) {
                Unit unit = incomingPart.getUnit();

                Entity entity = null;
                if (unit != null) {
                    entity = unit.getEntity();
                }

                if (entity != null) {
                    if (isProhibitedUnitType(entity, false, false)) {
                        return;
                    }
                }
            }

            PartInUse partInUse = getPartInUse(incomingPart);
            if (null == partInUse) {
                return;
            }
            if (inUse.containsKey(partInUse)) {
                partInUse = inUse.get(partInUse);
            } else {
                if (partsInUseRequestedStockMap.containsKey(partInUse.getDescription())) {
                    partInUse.setRequestedStock(partsInUseRequestedStockMap.get(partInUse.getDescription()));
                } else {
                    partInUse.setRequestedStock(getDefaultStockPercent(incomingPart));
                }
                inUse.put(partInUse, partInUse);
            }
            updatePartInUseData(partInUse, incomingPart, ignoreMothballedUnits, ignoreSparesUnderQuality);
        });
        for (IAcquisitionWork maybePart : shoppingList.getPartList()) {
            if (!(maybePart instanceof Part)) {
                continue;
            }
            PartInUse partInUse = getPartInUse((Part) maybePart);
            if (null == partInUse) {
                continue;
            }
            if (inUse.containsKey(partInUse)) {
                partInUse = inUse.get(partInUse);
            } else {
                if (partsInUseRequestedStockMap.containsKey(partInUse.getDescription())) {
                    partInUse.setRequestedStock(partsInUseRequestedStockMap.get(partInUse.getDescription()));
                } else {
                    partInUse.setRequestedStock(getDefaultStockPercent((Part) maybePart));
                }
                inUse.put(partInUse, partInUse);
            }
            partInUse.setPlannedCount(partInUse.getPlannedCount() +
                                            getQuantity((maybePart instanceof MissingPart) ?
                                                              ((MissingPart) maybePart).getNewPart() :
                                                              (Part) maybePart) * maybePart.getQuantity());

        }
        return inUse.keySet()
                     .stream()
                     // Hacky but otherwise we end up with zero lines when filtering things out
                     .filter(p -> p.getUseCount() != 0 || p.getStoreCount() != 0 || p.getPlannedCount() != 0)
                     .collect(Collectors.toSet());
    }

    public Part getPart(int id) {
        return parts.getPart(id);
    }

    @Nullable
    public Force getForce(int id) {
        return forceIds.get(id);
    }

    public List<String> getCurrentReport() {
        return currentReport;
    }

    public void setCurrentReportHTML(String html) {
        currentReportHTML = html;
    }

    public String getCurrentReportHTML() {
        return currentReportHTML;
    }

    public void setNewReports(List<String> reports) {
        newReports = reports;
    }

    public List<String> fetchAndClearNewReports() {
        List<String> oldReports = newReports;
        setNewReports(new ArrayList<>());
        return oldReports;
    }

    /**
     * Finds the active person in a particular role with the highest level in a given, with an optional secondary skill
     * to break ties.
     *
     * @param role      One of the PersonnelRole enum values
     * @param primary   The skill to use for comparison.
     * @param secondary If not null and there is more than one person tied for the most the highest, preference will be
     *                  given to the one with a higher level in the secondary skill.
     *
     * @return The person in the designated role with the most experience.
     */
    public Person findBestInRole(PersonnelRole role, String primary, @Nullable String secondary) {
        int highest = 0;
        Person bestInRole = null;

        boolean isUseAgingEffects = campaignOptions.isUseAgeEffects();
        boolean isClanCampaign = isClanCampaign();

        for (Person person : getActivePersonnel(false)) {
            int adjustedReputation = person.getAdjustedReputation(isUseAgingEffects,
                  isClanCampaign,
                  currentDay,
                  person.getRankNumeric());

            if (((person.getPrimaryRole() == role) || (person.getSecondaryRole() == role)) &&
                      (person.getSkill(primary) != null)) {
                Skill primarySkill = person.getSkill(primary);
                int currentSkillLevel = Integer.MIN_VALUE;

                if (primarySkill != null) {
                    currentSkillLevel = primarySkill.getTotalSkillLevel(person.getOptions(),
                          person.getATOWAttributes(),
                          adjustedReputation);
                }

                if (bestInRole == null || currentSkillLevel > highest) {
                    bestInRole = person;
                    highest = currentSkillLevel;
                } else if (secondary != null && currentSkillLevel == highest) {
                    Skill secondarySkill = person.getSkill(secondary);

                    if (secondarySkill == null) {
                        continue;
                    }

                    currentSkillLevel = secondarySkill.getTotalSkillLevel(person.getOptions(),
                          person.getATOWAttributes(),
                          adjustedReputation);

                    int bestInRoleSecondarySkill = Integer.MIN_VALUE;
                    if (bestInRole.hasSkill(secondary)) {
                        int bestInRoleAdjustedReputation = bestInRole.getAdjustedReputation(isUseAgingEffects,
                              isClanCampaign,
                              currentDay,
                              bestInRole.getRankNumeric());
                        bestInRoleSecondarySkill = secondarySkill.getTotalSkillLevel(bestInRole.getOptions(),
                              bestInRole.getATOWAttributes(),
                              bestInRoleAdjustedReputation);
                    }

                    if (currentSkillLevel > bestInRoleSecondarySkill) {
                        bestInRole = person;
                    }
                }
            }
        }
        return bestInRole;
    }

    public Person findBestInRole(PersonnelRole role, String skill) {
        return findBestInRole(role, skill, null);
    }

    /**
     * Finds and returns the {@link Person} with the highest total skill level for a specified skill.
     *
     * <p>This method iterates over all active personnel, calculates each individual's total skill level
     * for the given skill (taking into account campaign options, reputation modifiers, and attributes), and determines
     * who possesses the highest skill value. If none are found, {@code null} is returned.</p>
     *
     * @param skillName the name of the skill to evaluate among all active personnel
     *
     * @return the {@link Person} with the highest calculated total skill level in the specified skill, or {@code null}
     *       if no qualifying person is found
     */
    public @Nullable Person findBestAtSkill(String skillName) {
        Person bestAtSkill = null;
        int highest = 0;
        for (Person person : getActivePersonnel(false)) {
            int adjustedReputation = person.getAdjustedReputation(campaignOptions.isUseAgeEffects(),
                  isClanCampaign(),
                  currentDay,
                  person.getRankNumeric());
            Skill skill = person.getSkill(skillName);

            int totalSkillLevel = Integer.MIN_VALUE;
            if (skill != null) {
                totalSkillLevel = skill.getTotalSkillLevel(person.getOptions(),
                      person.getATOWAttributes(),
                      adjustedReputation);
            }

            if (totalSkillLevel > highest) {
                highest = totalSkillLevel;
                bestAtSkill = person;
            }
        }
        return bestAtSkill;
    }

    /**
     * @return The list of all active {@link Person}s who qualify as technicians ({@link Person#isTech()});
     */
    public List<Person> getTechs() {
        return getTechs(false);
    }

    public List<Person> getTechs(final boolean noZeroMinute) {
        return getTechs(noZeroMinute, false);
    }

    public List<Person> getTechsExpanded() {
        return getTechsExpanded(false, false, true);
    }

    public List<Person> getTechs(final boolean noZeroMinute, final boolean eliteFirst) {
        return getTechsExpanded(noZeroMinute, eliteFirst, false);
    }

    /**
     * Retrieves a list of active technicians, with options to include only those with time remaining, prioritize elite
     * technicians, and expand the search to include technicians with additional roles.
     *
     * <p>The resulting list includes {@link Person} objects who qualify as technicians ({@link Person#isTech()})
     * or, if specified, as expanded technicians ({@link Person#isTechExpanded()}). If the person is part of a
     * self-crewed unit (e.g., an engineer on a self-crewed vessel), they are also included in the list.</p>
     *
     * <p>The returned list can be customized and sorted based on a variety of criteria:</p>
     * <ul>
     *   <li>Technicians with no remaining available time can be excluded if {@code noZeroMinute} is set to {@code true}.</li>
     *   <li>The list can be sorted from elite (best) to least skilled if {@code eliteFirst} is set to {@code true}.</li>
     *   <li>When {@code expanded} is set to {@code true}, technicians with expanded roles (e.g., dual skill sets) are included
     *       in addition to regular technicians.</li>
     *   <li>The list is further sorted in the following order:
     *     <ol>
     *       <li>By skill level (default: lowest to highest, or highest to lowest if elite-first enabled).</li>
     *       <li>By available daily tech time (highest to lowest).</li>
     *       <li>By rank (lowest to highest).</li>
     *     </ol>
     *   </li>
     * </ul>
     *
     * @param noZeroMinute If {@code true}, excludes technicians with no remaining available minutes.
     * @param eliteFirst   If {@code true}, sorts the list to place the most skilled technicians at the top.
     * @param expanded     If {@code true}, includes technicians with expanded roles (e.g., those qualifying under
     *                     {@link Person#isTechExpanded()}).
     *
     * @return A list of active {@link Person} objects who qualify as technicians or expanded technicians, sorted by
     *       skill, available time, and rank as specified by the input parameters.
     */
    public List<Person> getTechsExpanded(final boolean noZeroMinute, final boolean eliteFirst, final boolean expanded) {
        final List<Person> techs = getActivePersonnel(true).stream()
                                         .filter(person -> (expanded ? person.isTechExpanded() : person.isTech()) &&
                                                                 (!noZeroMinute || (person.getMinutesLeft() > 0)))
                                         .collect(Collectors.toList());

        // also need to loop through and collect engineers on self-crewed vessels
        for (final Unit unit : getUnits()) {
            if (unit.isSelfCrewed() && !(unit.getEntity() instanceof Infantry) && (unit.getEngineer() != null)) {
                techs.add(unit.getEngineer());
            }
        }

        // Return the tech collection sorted worst to best Skill Level, or reversed if we want elites first
        techs.sort(Comparator.comparingInt(person -> person.getSkillLevel(this,
              !person.getPrimaryRole().isTech() && person.getSecondaryRole().isTechSecondary()).ordinal()));

        if (eliteFirst) {
            Collections.reverse(techs);
        }

        // sort based on available minutes (highest -> lowest)
        techs.sort(Comparator.comparingInt(person -> -person.getDailyAvailableTechTime(false)));

        // finally, sort based on rank (lowest -> highest)
        techs.sort((person1, person2) -> {
            if (person1.outRanks(person2)) {
                return 1; // person1 outranks person2 -> person2 should come first
            } else if (person2.outRanks(person1)) {
                return -1; // person2 outranks person1 -> person1 should come first
            } else {
                return 0; // They are considered equal
            }
        });

        return techs;
    }

    public List<Person> getAdmins() {
        List<Person> admins = new ArrayList<>();
        for (Person person : getActivePersonnel(true)) {
            if (person.isAdministrator()) {
                admins.add(person);
            }
        }
        return admins;
    }

    public boolean isWorkingOnRefit(Person person) {
        Objects.requireNonNull(person);

        Unit unit = getHangar().findUnit(u -> u.isRefitting() && person.equals(u.getRefit().getTech()));
        return unit != null;
    }

    public List<Person> getDoctors() {
        List<Person> docs = new ArrayList<>();
        for (Person person : getActivePersonnel(true)) {
            if (person.isDoctor()) {
                docs.add(person);
            }
        }
        return docs;
    }

    public int getPatientsFor(Person doctor) {
        int patients = 0;
        for (Person person : getActivePersonnel(true)) {
            if ((null != person.getDoctorId()) && person.getDoctorId().equals(doctor.getId())) {
                patients++;
            }
        }
        return patients;
    }

    /**
     * Retrieves the best logistics person based on the acquisition skill, personnel category, and maximum acquisitions
     * allowed for the campaign.
     *
     * <p>This method evaluates all active personnel to determine the most suitable candidate
     * for logistics tasks, depending on the specified acquisition skill and rules. The determination is made according
     * to the following logic:</p>
     * <ul>
     *   <li>If the skill is {@code S_AUTO}, the method immediately returns {@code null}.</li>
     *   <li>If the skill is {@code S_TECH}, the method evaluates personnel based on their technical
     *       skill level, ignoring those who are ineligible for procurement or who exceed
     *       the maximum acquisition limit.</li>
     *   <li>For all other skills, the method evaluates personnel who possess the specified skill,
     *       ensuring their eligibility for procurement and checking that they have not exceeded
     *       the maximum acquisition limit.</li>
     * </ul>
     *
     * <p>The "best" logistics person is selected as the one with the highest skill level (based on the skill being
     * evaluated). If no suitable candidate is found, the method returns {@code null}.
     *
     * @return The {@link Person} representing the best logistics character, or {@code null} if no suitable person is
     *       found.
     */
    public @Nullable Person getLogisticsPerson() {
        final String skillName = campaignOptions.getAcquisitionSkill();
        final ProcurementPersonnelPick acquisitionCategory = campaignOptions.getAcquisitionPersonnelCategory();
        final int defaultMaxAcquisitions = campaignOptions.getMaxAcquisitions();

        int bestSkill = -1;
        Person procurementCharacter = null;
        if (skillName.equals(S_AUTO)) {
            return null;
        } else if (skillName.equals(S_TECH)) {
            for (Person person : getActivePersonnel(false)) {
                int effectiveMaxAcquisitions = defaultMaxAcquisitions;

                PersonnelOptions options = person.getOptions();
                if (isIneligibleToPerformProcurement(person, acquisitionCategory)) {
                    continue;
                }

                if (defaultMaxAcquisitions > 0 && (person.getAcquisitions() >= effectiveMaxAcquisitions)) {
                    continue;
                }

                int adjustedReputation = person.getAdjustedReputation(campaignOptions.isUseAgeEffects(),
                      isClanCampaign(),
                      currentDay,
                      person.getRankNumeric());
                Skill skill = person.getSkill(skillName);

                int totalSkillLevel = Integer.MIN_VALUE;
                if (skill != null) {
                    totalSkillLevel = skill.getTotalSkillLevel(person.getOptions(),
                          person.getATOWAttributes(),
                          adjustedReputation);
                }

                if (totalSkillLevel > bestSkill) {
                    procurementCharacter = person;
                    bestSkill = totalSkillLevel;
                }
            }
        } else {
            for (Person person : getActivePersonnel(false)) {
                int effectiveMaxAcquisitions = defaultMaxAcquisitions;

                if (isIneligibleToPerformProcurement(person, acquisitionCategory)) {
                    continue;
                }

                if (defaultMaxAcquisitions > 0 && (person.getAcquisitions() >= effectiveMaxAcquisitions)) {
                    continue;
                }

                int adjustedReputation = person.getAdjustedReputation(campaignOptions.isUseAgeEffects(),
                      isClanCampaign(),
                      currentDay,
                      person.getRankNumeric());
                Skill skill = person.getSkill(skillName);

                int totalSkillLevel = Integer.MIN_VALUE;
                if (skill != null) {
                    totalSkillLevel = skill.getTotalSkillLevel(person.getOptions(),
                          person.getATOWAttributes(),
                          adjustedReputation);
                }

                if (totalSkillLevel > bestSkill) {
                    procurementCharacter = person;
                    bestSkill = totalSkillLevel;
                }
            }
        }

        return procurementCharacter;
    }

    /**
     * Finds and returns the most senior administrator for a specific type of administrative role. Seniority is
     * determined using the {@link Person#outRanksUsingSkillTiebreaker} method when there are multiple eligible
     * administrators for the specified role.
     *
     * <p>
     * The method evaluates both the primary and secondary roles of each administrator against the provided
     * {@link AdministratorSpecialization} type.
     * </p>
     *
     * <p>
     * The valid types of administrative roles are represented by the {@link AdministratorSpecialization} enum:
     * </p>
     * <ul>
     * <li>{@link AdministratorSpecialization#COMMAND} - Command Administrator</li>
     * <li>{@link AdministratorSpecialization#LOGISTICS} - Logistics
     * Administrator</li>
     * <li>{@link AdministratorSpecialization#TRANSPORT} - Transport
     * Administrator</li>
     * <li>{@link AdministratorSpecialization#HR} - HR Administrator</li>
     * </ul>
     *
     * @param type the {@link AdministratorSpecialization} representing the administrative role to check for. Passing a
     *             {@code null} type will result in an {@link IllegalStateException}.
     *
     * @return the most senior {@link Person} with the specified administrative role, or {@code null} if no eligible
     *       administrator is found.
     *
     *       <p>
     *       <b>Behavior:</b>
     *       </p>
     *       <ul>
     *       <li>The method iterates through all administrators retrieved by
     *       {@link #getAdmins()}.</li>
     *       <li>For each {@link Person}, it checks if their primary or secondary
     *       role matches the specified type
     *       via utility methods like
     *       {@code AdministratorRole#isAdministratorCommand}.</li>
     *       <li>If no eligible administrators exist, the method returns
     *       {@code null}.</li>
     *       <li>If multiple administrators are eligible, the one with the highest
     *       seniority is returned.</li>
     *       <li>Seniority is determined by the
     *       {@link Person#outRanksUsingSkillTiebreaker} method,
     *       which uses a skill-based tiebreaker when necessary.</li>
     *       </ul>
     *
     * @throws IllegalStateException if {@code type} is null or an unsupported value.
     */
    public @Nullable Person getSeniorAdminPerson(AdministratorSpecialization type) {
        Person seniorAdmin = null;

        for (Person person : getAdmins()) {
            boolean isEligible = switch (type) {
                case COMMAND -> person.getPrimaryRole().isAdministratorCommand() ||
                                      person.getSecondaryRole().isAdministratorCommand();
                case LOGISTICS -> person.getPrimaryRole().isAdministratorLogistics() ||
                                        person.getSecondaryRole().isAdministratorLogistics();
                case TRANSPORT -> person.getPrimaryRole().isAdministratorTransport() ||
                                        person.getSecondaryRole().isAdministratorTransport();
                case HR -> person.getPrimaryRole().isAdministratorHR() || person.getSecondaryRole().isAdministratorHR();
            };

            if (isEligible) {
                if (seniorAdmin == null) {
                    seniorAdmin = person;
                    continue;
                }

                if (person.outRanksUsingSkillTiebreaker(this, seniorAdmin)) {
                    seniorAdmin = person;
                }
            }
        }
        return seniorAdmin;
    }

    /**
     * Retrieves the current campaign commander.
     *
     * <p>If a commander is specifically flagged, that person will be returned. Otherwise, the highest-ranking member
     * among the unit's active personnel is selected.</p>
     *
     * @return the {@link Person} who is the commander, or {@code null} if there are no suitable candidates.
     *
     * @author Illiani
     * @since 0.50.07
     */
    public @Nullable Person getCommander() {
        return findTopCommanders()[0];
    }

    /**
     * Retrieves the second-in-command among the unit's active personnel.
     *
     * <p>The second-in-command is determined as the highest-ranking active personnel member who is not the flagged
     * commander (if one exists). If multiple candidates have the same rank, a skill-based tiebreaker is used.</p>
     *
     * @return the {@link Person} who is considered the second-in-command, or {@code null} if there are no suitable
     * candidates.
     *
     * @author Illiani
     * @since 0.50.07
     */
    public @Nullable Person getSecondInCommand() {
        return findTopCommanders()[1];
    }

    /**
     * Finds the current top two candidates for command among active personnel.
     *
     * <p>In a single pass, this method determines the commander and the second-in-command using a flagged commander
     * if one is specified, otherwise relying on rank and skill tiebreakers.</p>
     *
     * @return an array where index 0 is the commander (may be the flagged commander), and index 1 is the
     *       second-in-command; either or both may be {@code null} if no suitable personnel are available.
     *
     * @author Illiani
     * @since 0.50.07
     */
    private Person[] findTopCommanders() {
        Person flaggedCommander = getFlaggedCommander();
        Person commander = flaggedCommander;
        Person secondInCommand = null;

        for (Person person : getActivePersonnel(false)) {
            // If we have a flagged commander, skip them
            if (flaggedCommander != null) {
                if (person.equals(flaggedCommander)) {
                    continue;
                }
                // Second in command is best among non-flagged
                if (secondInCommand == null || person.outRanksUsingSkillTiebreaker(this, secondInCommand)) {
                    secondInCommand = person;
                }
            } else {
                if (commander == null) {
                    commander = person;
                } else if (person.outRanksUsingSkillTiebreaker(this, commander)) {
                    secondInCommand = commander;
                    commander = person;
                } else if (secondInCommand == null || person.outRanksUsingSkillTiebreaker(this, secondInCommand)) {
                    if (!person.equals(commander)) {
                        secondInCommand = person;
                    }
                }
            }
        }

        return new Person[] { commander, secondInCommand};
    }

    /**
     * Retrieves a list of eligible logistics personnel who can perform procurement actions based on the current
     * campaign options. If acquisitions are set to automatically succeed, an empty list is returned.
     *
     * <p>This method evaluates active personnel to determine who is eligible for procurement
     * actions under the current campaign configuration. Personnel are filtered and sorted based on specific
     * criteria:</p>
     * <ul>
     *   <li><strong>Automatic Success:</strong> If the acquisition skill equals {@code S_AUTO},
     *       an empty list is immediately returned.</li>
     *   <li><strong>Eligibility Filtering:</strong> The following checks are applied to filter personnel:
     *       <ul>
     *          <li>Personnel must not be ineligible based on the {@link ProcurementPersonnelPick} category.</li>
     *          <li>Personnel must not have exceeded the maximum acquisition limit, if specified.</li>
     *          <li>If the skill is {@code S_TECH}, the person must have a valid technical skill.</li>
     *          <li>For other skills, the person must have the specified skill.</li>
     *       </ul>
     *    </li>
     *   <li><b>Sorting:</b> The resulting list is sorted in descending order by skill level:
     *       <ul>
     *          <li>When the skill is {@code S_TECH}, sorting is based on the person's best technical skill level.</li>
     *          <li>For other skills, sorting is based on the level of the specified skill.</li>
     *       </ul>
     *   </li>
     * </ul>
     *
     * @return A {@link List} of {@link Person} objects who are eligible and sorted to perform logistical actions, or an
     *       empty list if acquisitions automatically succeed.
     */
    public List<Person> getLogisticsPersonnel() {
        final String skillName = getCampaignOptions().getAcquisitionSkill();

        if (skillName.equals(S_AUTO)) {
            return Collections.emptyList();
        } else {
            final int maxAcquisitions = campaignOptions.getMaxAcquisitions();
            final ProcurementPersonnelPick acquisitionCategory = campaignOptions.getAcquisitionPersonnelCategory();
            List<Person> logisticsPersonnel = new ArrayList<>();

            for (Person person : getActivePersonnel(true)) {
                if (isIneligibleToPerformProcurement(person, acquisitionCategory)) {
                    continue;
                }

                if ((maxAcquisitions > 0) && (person.getAcquisitions() >= maxAcquisitions)) {
                    continue;
                }
                if (skillName.equals(S_TECH)) {
                    if (null != person.getBestTechSkill()) {
                        logisticsPersonnel.add(person);
                    }
                } else if (person.hasSkill(skillName)) {
                    logisticsPersonnel.add(person);
                }
            }

            // Sort by their skill level, descending.
            logisticsPersonnel.sort((person1, person2) -> {
                if (skillName.equals(S_TECH)) {
                    // Person 1
                    int adjustedReputation = person1.getAdjustedReputation(campaignOptions.isUseAgeEffects(),
                          isClanCampaign(),
                          currentDay,
                          person1.getRankNumeric());
                    Skill skill = person1.getBestTechSkill();

                    int person1SkillLevel = Integer.MIN_VALUE;
                    if (skill != null) {
                        person1SkillLevel = skill.getTotalSkillLevel(person1.getOptions(),
                              person1.getATOWAttributes(),
                              adjustedReputation);
                    }

                    // Person 2
                    adjustedReputation = person2.getAdjustedReputation(campaignOptions.isUseAgeEffects(),
                          isClanCampaign(),
                          currentDay,
                          person2.getRankNumeric());
                    skill = person2.getBestTechSkill();

                    int person2SkillLevel = Integer.MIN_VALUE;
                    if (skill != null) {
                        person2SkillLevel = skill.getTotalSkillLevel(person2.getOptions(),
                              person2.getATOWAttributes(),
                              adjustedReputation);
                    }

                    return Integer.compare(person1SkillLevel, person2SkillLevel);
                } else {
                    // Person 1
                    int adjustedReputation = person1.getAdjustedReputation(campaignOptions.isUseAgeEffects(),
                          isClanCampaign(),
                          currentDay,
                          person1.getRankNumeric());
                    Skill skill = person1.getSkill(S_TECH);

                    int person1SkillLevel = Integer.MIN_VALUE;
                    if (skill != null) {
                        person1SkillLevel = skill.getTotalSkillLevel(person1.getOptions(),
                              person1.getATOWAttributes(),
                              adjustedReputation);
                    }

                    // Person 2
                    adjustedReputation = person2.getAdjustedReputation(campaignOptions.isUseAgeEffects(),
                          isClanCampaign(),
                          currentDay,
                          person2.getRankNumeric());
                    skill = person2.getSkill(S_TECH);

                    int person2SkillLevel = Integer.MIN_VALUE;
                    if (skill != null) {
                        person2SkillLevel = skill.getTotalSkillLevel(person2.getOptions(),
                              person2.getATOWAttributes(),
                              adjustedReputation);
                    }

                    return Integer.compare(person1SkillLevel, person2SkillLevel);
                }
            });

            return logisticsPersonnel;
        }
    }

    /***
     * This is the main function for getting stuff (parts, units, etc.) All non-GM
     * acquisition should go through this function to ensure the campaign rules for
     * acquisition are followed.
     *
     * @param sList - A <code>ShoppingList</code> object including items that need
     *              to be purchased
     * @return A <code>ShoppingList</code> object that includes all items that were
     *         not successfully acquired
     */
    public ShoppingList goShopping(ShoppingList sList) {
        // loop through shopping items and decrement days to wait
        for (IAcquisitionWork shoppingItem : sList.getShoppingList()) {
            shoppingItem.decrementDaysToWait();
        }

        if (getCampaignOptions().getAcquisitionSkill().equals(S_AUTO)) {
            return goShoppingAutomatically(sList);
        } else if (!getCampaignOptions().isUsePlanetaryAcquisition()) {
            return goShoppingStandard(sList);
        } else {
            return goShoppingByPlanet(sList);
        }
    }

    /**
     * Shops for items on the {@link ShoppingList}, where each acquisition automatically succeeds.
     *
     * @param sList The shopping list to use when shopping.
     *
     * @return The new shopping list containing the items that were not acquired.
     */
    private ShoppingList goShoppingAutomatically(ShoppingList sList) {
        List<IAcquisitionWork> currentList = new ArrayList<>(sList.getShoppingList());

        List<IAcquisitionWork> remainingItems = new ArrayList<>(currentList.size());
        for (IAcquisitionWork shoppingItem : currentList) {
            if (shoppingItem.getDaysToWait() <= 0) {
                while (shoppingItem.getQuantity() > 0) {
                    if (!acquireEquipment(shoppingItem, null)) {
                        shoppingItem.resetDaysToWait();
                        break;
                    }
                }
            }
            if (shoppingItem.getQuantity() > 0 || shoppingItem.getDaysToWait() > 0) {
                remainingItems.add(shoppingItem);
            }
        }

        return new ShoppingList(remainingItems);
    }

    /**
     * Shops for items on the {@link ShoppingList}, where each acquisition is performed by available logistics
     * personnel.
     *
     * @param sList The shopping list to use when shopping.
     *
     * @return The new shopping list containing the items that were not acquired.
     */
    private ShoppingList goShoppingStandard(ShoppingList sList) {
        List<Person> logisticsPersonnel = getLogisticsPersonnel();
        if (logisticsPersonnel.isEmpty()) {
            addReport("Your force has no one capable of acquiring equipment.");
            return sList;
        }

        List<IAcquisitionWork> currentList = new ArrayList<>(sList.getShoppingList());
        for (Person person : logisticsPersonnel) {
            if (currentList.isEmpty()) {
                // Nothing left to shop for!
                break;
            }

            List<IAcquisitionWork> remainingItems = new ArrayList<>(currentList.size());
            for (IAcquisitionWork shoppingItem : currentList) {
                if (shoppingItem.getDaysToWait() <= 0) {
                    while (canAcquireParts(person) && shoppingItem.getQuantity() > 0) {
                        if (!acquireEquipment(shoppingItem, person)) {
                            shoppingItem.resetDaysToWait();
                            break;
                        }
                    }
                }
                if (shoppingItem.getQuantity() > 0 || shoppingItem.getDaysToWait() > 0) {
                    remainingItems.add(shoppingItem);
                }
            }

            currentList = remainingItems;
        }

        return new ShoppingList(currentList);
    }

    /**
     * Shops for items on the {@link ShoppingList}, where each acquisition is attempted on nearby planets by available
     * logistics personnel.
     *
     * @param sList The shopping list to use when shopping.
     *
     * @return The new shopping list containing the items that were not acquired.
     */
    private ShoppingList goShoppingByPlanet(ShoppingList sList) {
        List<Person> logisticsPersonnel = getLogisticsPersonnel();
        if (logisticsPersonnel.isEmpty()) {
            addReport("Your force has no one capable of acquiring equipment.");
            return sList;
        }

        // we are shopping by planets, so more involved
        List<IAcquisitionWork> currentList = sList.getShoppingList();
        LocalDate currentDate = getLocalDate();

        // a list of items than can be taken out of the search and put back on the
        // shopping list
        List<IAcquisitionWork> shelvedItems = new ArrayList<>();

        // find planets within a certain radius - the function will weed out dead
        // planets
        List<PlanetarySystem> systems = Systems.getInstance()
                                              .getShoppingSystems(getCurrentSystem(),
                                                    getCampaignOptions().getMaxJumpsPlanetaryAcquisition(),
                                                    currentDate);

        for (Person person : logisticsPersonnel) {
            if (currentList.isEmpty()) {
                // Nothing left to shop for!
                break;
            }

            String personTitle = person.getHyperlinkedFullTitle() + ' ';

            for (PlanetarySystem system : systems) {
                if (currentList.isEmpty()) {
                    // Nothing left to shop for!
                    break;
                }

                List<IAcquisitionWork> remainingItems = new ArrayList<>();

                // loop through shopping list. If it's time to check, then check as appropriate.
                // Items not
                // found get added to the remaining item list. Rotate through personnel
                boolean done = false;
                for (IAcquisitionWork shoppingItem : currentList) {
                    if (!canAcquireParts(person)) {
                        remainingItems.add(shoppingItem);
                        done = true;
                        continue;
                    }

                    if (shoppingItem.getDaysToWait() <= 0) {
                        PartAcquisitionResult result = findContactForAcquisition(shoppingItem, person, system);
                        if (result == PartAcquisitionResult.Success) {
                            int transitTime = calculatePartTransitTime(system);

                            PersonnelOptions options = person.getOptions();
                            double logisticianModifier = options.booleanOption(ADMIN_LOGISTICIAN) ? 0.9 : 1.0;
                            transitTime = (int) Math.round(transitTime * logisticianModifier);

                            int totalQuantity = 0;
                            while (shoppingItem.getQuantity() > 0 &&
                                         canAcquireParts(person) &&
                                         acquireEquipment(shoppingItem, person, system, transitTime)) {
                                totalQuantity++;
                            }
                            if (totalQuantity > 0) {
                                addReport(personTitle +
                                                "<font color='" +
                                                ReportingUtilities.getPositiveColor() +
                                                "'><b> found " +
                                                shoppingItem.getQuantityName(totalQuantity) +
                                                " on " +
                                                system.getPrintableName(currentDate) +
                                                ". Delivery in " +
                                                transitTime +
                                                " days.</b></font>");
                            }
                        } else if (result == PartAcquisitionResult.PartInherentFailure) {
                            shelvedItems.add(shoppingItem);
                            continue;
                        }
                    }

                    // if we didn't find everything on this planet, then add to the remaining list
                    if (shoppingItem.getQuantity() > 0 || shoppingItem.getDaysToWait() > 0) {
                        // if we can't afford it, then don't keep searching for it on other planets
                        if (!canPayFor(shoppingItem)) {
                            if (!getCampaignOptions().isPlanetAcquisitionVerbose()) {
                                addReport("<font color='" +
                                                ReportingUtilities.getNegativeColor() +
                                                "'><b>You cannot afford to purchase another " +
                                                shoppingItem.getAcquisitionName() +
                                                "</b></font>");
                            }
                            shelvedItems.add(shoppingItem);
                        } else {
                            remainingItems.add(shoppingItem);
                        }
                    }
                }

                // we are done with this planet. replace our current list with the remaining
                // items
                currentList = remainingItems;

                if (done) {
                    break;
                }
            }
        }

        // add shelved items back to the currentlist
        currentList.addAll(shelvedItems);

        // loop through and reset waiting time on all items on the remaining shopping
        // list if they have no waiting time left
        for (IAcquisitionWork shoppingItem : currentList) {
            if (shoppingItem.getDaysToWait() <= 0) {
                shoppingItem.resetDaysToWait();
            }
        }

        return new ShoppingList(currentList);
    }

    /**
     * Gets a value indicating if {@code person} can acquire parts.
     *
     * @param person The {@link Person} to check if they have remaining time to perform acquisitions.
     *
     * @return True if {@code person} could acquire another part, otherwise false.
     */
    public boolean canAcquireParts(@Nullable Person person) {
        if (person == null) {
            // CAW: in this case we're using automatic success
            // and the logistics person will be null.
            return true;
        }
        int maxAcquisitions = getCampaignOptions().getMaxAcquisitions();
        return maxAcquisitions <= 0 || person.getAcquisitions() < maxAcquisitions;
    }

    /***
     * Checks whether the campaign can pay for a given <code>IAcquisitionWork</code>
     * item. This will check
     * both whether the campaign is required to pay for a given type of acquisition
     * by the options and
     * if so whether it has enough money to afford it.
     *
     * @param acquisition - An <code>IAcquisitionWork</code> object
     * @return true if the campaign can pay for the acquisition; false if it cannot.
     */
    public boolean canPayFor(IAcquisitionWork acquisition) {
        // SHOULD we check to see if this acquisition needs to be paid for
        if ((acquisition instanceof UnitOrder && getCampaignOptions().isPayForUnits()) ||
                  (acquisition instanceof Part && getCampaignOptions().isPayForParts())) {
            // CAN the acquisition actually be paid for
            return getFunds().isGreaterOrEqualThan(acquisition.getBuyCost());
        }
        return true;
    }

    /**
     * Make an acquisition roll for a given planet to see if you can identify a contact. Used for planetary based
     * acquisition.
     *
     * @param acquisition - The <code> IAcquisitionWork</code> being acquired.
     * @param person      - The <code>Person</code> object attempting to do the acquiring. may be null if no one on the
     *                    force has the skill or the user is using automatic acquisition.
     * @param system      - The <code>PlanetarySystem</code> object where the acquisition is being attempted. This may
     *                    be null if the user is not using planetary acquisition.
     *
     * @return The result of the rolls.
     */
    public PartAcquisitionResult findContactForAcquisition(IAcquisitionWork acquisition, Person person,
          PlanetarySystem system) {
        TargetRoll target = getTargetForAcquisition(acquisition, person);

        String impossibleSentencePrefix = person == null ?
                                                "Can't search for " :
                                                person.getFullName() + " can't search for ";
        String failedSentencePrefix = person == null ?
                                            "No contacts available for " :
                                            person.getFullName() + " is unable to find contacts for ";
        String succeededSentencePrefix = person == null ?
                                               "Possible contact for " :
                                               person.getFullName() + " has found a contact for ";

        // if it's already impossible, don't bother with the rest
        if (target.getValue() == TargetRoll.IMPOSSIBLE) {
            if (getCampaignOptions().isPlanetAcquisitionVerbose()) {
                addReport("<font color='" +
                                ReportingUtilities.getNegativeColor() +
                                "'><b>" +
                                impossibleSentencePrefix +
                                acquisition.getAcquisitionName() +
                                " on " +
                                system.getPrintableName(getLocalDate()) +
                                " because:</b></font> " +
                                target.getDesc());
            }
            return PartAcquisitionResult.PartInherentFailure;
        }

        target = system.getPrimaryPlanet()
                       .getAcquisitionMods(target,
                             getLocalDate(),
                             getCampaignOptions(),
                             getFaction(),
                             acquisition.getTechBase() == Part.TechBase.CLAN);

        if (target.getValue() == TargetRoll.IMPOSSIBLE) {
            if (getCampaignOptions().isPlanetAcquisitionVerbose()) {
                addReport("<font color='" +
                                ReportingUtilities.getNegativeColor() +
                                "'><b>" +
                                impossibleSentencePrefix +
                                acquisition.getAcquisitionName() +
                                " on " +
                                system.getPrintableName(getLocalDate()) +
                                " because:</b></font> " +
                                target.getDesc());
            }
            return PartAcquisitionResult.PlanetSpecificFailure;
        }
        SocioIndustrialData socioIndustrial = system.getPrimaryPlanet().getSocioIndustrial(getLocalDate());
        CampaignOptions options = getCampaignOptions();
        int techBonus = options.getPlanetTechAcquisitionBonus(socioIndustrial.tech);
        int industryBonus = options.getPlanetIndustryAcquisitionBonus(socioIndustrial.industry);
        int outputsBonus = options.getPlanetOutputAcquisitionBonus(socioIndustrial.output);
        if (d6(2) < target.getValue()) {
            // no contacts on this planet, move along
            if (getCampaignOptions().isPlanetAcquisitionVerbose()) {
                addReport("<font color='" +
                                ReportingUtilities.getNegativeColor() +
                                "'><b>" +
                                failedSentencePrefix +
                                acquisition.getAcquisitionName() +
                                " on " +
                                system.getPrintableName(getLocalDate()) +
                                " at TN: " +
                                target.getValue() +
                                " - Modifiers (Tech: " +
                                (techBonus > 0 ? "+" : "") +
                                techBonus +
                                ", Industry: " +
                                (industryBonus > 0 ? "+" : "") +
                                industryBonus +
                                ", Outputs: " +
                                (outputsBonus > 0 ? "+" : "") +
                                outputsBonus +
                                ") </font>");
            }
            return PartAcquisitionResult.PlanetSpecificFailure;
        } else {
            if (getCampaignOptions().isPlanetAcquisitionVerbose()) {
                addReport("<font color='" +
                                ReportingUtilities.getPositiveColor() +
                                "'>" +
                                succeededSentencePrefix +
                                acquisition.getAcquisitionName() +
                                " on " +
                                system.getPrintableName(getLocalDate()) +
                                " at TN: " +
                                target.getValue() +
                                " - Modifiers (Tech: " +
                                (techBonus > 0 ? "+" : "") +
                                techBonus +
                                ", Industry: " +
                                (industryBonus > 0 ? "+" : "") +
                                industryBonus +
                                ", Outputs: " +
                                (outputsBonus > 0 ? "+" : "") +
                                outputsBonus +
                                ") </font>");
            }
            return PartAcquisitionResult.Success;
        }
    }

    /***
     * Attempt to acquire a given <code>IAcquisitionWork</code> object.
     * This is the default method used by for non-planetary based acquisition.
     *
     * @param acquisition - The <code> IAcquisitionWork</code> being acquired.
     * @param person      - The <code>Person</code> object attempting to do the
     *                    acquiring. may be null if no one on the force has the
     *                    skill or the user is using automatic acquisition.
     * @return a boolean indicating whether the attempt to acquire equipment was
     *         successful.
     */
    public boolean acquireEquipment(IAcquisitionWork acquisition, Person person) {
        return acquireEquipment(acquisition, person, null, -1);
    }

    /***
     * Attempt to acquire a given <code>IAcquisitionWork</code> object.
     *
     * @param acquisition - The <code> IAcquisitionWork</code> being acquired.
     * @param person      - The <code>Person</code> object attempting to do the
     *                    acquiring. may be null if no one on the force has the
     *                    skill or the user is using automatic acquisition.
     * @param system      - The <code>PlanetarySystem</code> object where the
     *                    acquisition is being attempted. This may be null if the
     *                    user is not using planetary acquisition.
     * @param transitDays - The number of days that the part should take to be
     *                    delivered. If this value is entered as -1, then this
     *                    method will determine transit time based on the users
     *                    campaign options.
     * @return a boolean indicating whether the attempt to acquire equipment was
     *         successful.
     */
    private boolean acquireEquipment(IAcquisitionWork acquisition, Person person, PlanetarySystem system,
          int transitDays) {
        boolean found = false;
        String report = "";

        if (null != person) {
            report += person.getHyperlinkedFullTitle() + ' ';
        }

        TargetRoll target = getTargetForAcquisition(acquisition, person);

        // check on funds
        if (!canPayFor(acquisition)) {
            target.addModifier(TargetRoll.IMPOSSIBLE, "Cannot afford this purchase");
        }

        if (null != system) {
            target = system.getPrimaryPlanet()
                           .getAcquisitionMods(target,
                                 getLocalDate(),
                                 getCampaignOptions(),
                                 getFaction(),
                                 acquisition.getTechBase() == Part.TechBase.CLAN);
        }
        report += "attempts to find " + acquisition.getAcquisitionName();

        // if impossible, then return
        if (target.getValue() == TargetRoll.IMPOSSIBLE) {
            report += ":<font color='" +
                            ReportingUtilities.getNegativeColor() +
                            "'><b> " +
                            target.getDesc() +
                            "</b></font>";
            if (!getCampaignOptions().isUsePlanetaryAcquisition() ||
                      getCampaignOptions().isPlanetAcquisitionVerbose()) {
                addReport(report);
            }
            return false;
        }

        int roll = d6(2);
        report += "  needs " + target.getValueAsString();
        report += " and rolls " + roll + ':';
        // Edge reroll, if applicable
        if (getCampaignOptions().isUseSupportEdge() &&
                  (roll < target.getValue()) &&
                  (person != null) &&
                  person.getOptions().booleanOption(PersonnelOptions.EDGE_ADMIN_ACQUIRE_FAIL) &&
                  (person.getCurrentEdge() > 0)) {
            person.changeCurrentEdge(-1);
            roll = d6(2);
            report += " <b>failed!</b> but uses Edge to reroll...getting a " + roll + ": ";
        }
        int xpGained = 0;
        if (roll >= target.getValue()) {
            if (transitDays < 0) {
                transitDays = calculatePartTransitTime(acquisition.getAvailability());
            }
            report = report + acquisition.find(transitDays);
            found = true;
            if (person != null) {
                if (roll == 12 && target.getValue() != TargetRoll.AUTOMATIC_SUCCESS) {
                    xpGained += getCampaignOptions().getSuccessXP();
                }
                if (target.getValue() != TargetRoll.AUTOMATIC_SUCCESS) {
                    person.setNTasks(person.getNTasks() + 1);
                }
                if (person.getNTasks() >= getCampaignOptions().getNTasksXP()) {
                    xpGained += getCampaignOptions().getTaskXP();
                    person.setNTasks(0);
                }
            }
        } else {
            report = report + acquisition.failToFind();
            if (person != null && roll == 2 && target.getValue() != TargetRoll.AUTOMATIC_FAIL) {
                xpGained += getCampaignOptions().getMistakeXP();
            }
        }

        if (null != person) {
            // The person should have their acquisitions incremented
            person.incrementAcquisition();

            if (xpGained > 0) {
                person.awardXP(this, xpGained);
                report += " (" + xpGained + "XP gained) ";
            }
        }

        if (found) {
            acquisition.decrementQuantity();
            MekHQ.triggerEvent(new AcquisitionEvent(acquisition));
        }
        if (!getCampaignOptions().isUsePlanetaryAcquisition() || getCampaignOptions().isPlanetAcquisitionVerbose()) {
            addReport(report);
        }
        return found;
    }

    /**
     * Performs work to either mothball or activate a unit.
     *
     * @param unit The unit to either work towards mothballing or activation.
     */
    public void workOnMothballingOrActivation(Unit unit) {
        if (unit.isMothballed()) {
            activate(unit);
        } else {
            mothball(unit);
        }
    }

    /**
     * Performs work to mothball a unit, preparing it for long-term storage.
     *
     * <p>Mothballing process varies based on unit type:</p>
     * <ul>
     *   <li>Non-Infantry Units:
     *     <ul>
     *       <li>Requires an assigned tech</li>
     *       <li>Consumes tech work minutes</li>
     *       <li>Requires astech support time (6 minutes per tech minute)</li>
     *     </ul>
     *   </li>
     *   <li>Infantry Units:
     *     <ul>
     *       <li>Uses standard work day time</li>
     *       <li>No tech required</li>
     *     </ul>
     *   </li>
     * </ul>
     * <p>
     * The process tracks progress and can span multiple work periods until complete.
     *
     * @param unit The unit to mothball. Must be active (not already mothballed)
     */
    public void mothball(Unit unit) {
        if (unit.isMothballed()) {
            logger.warn("Unit is already mothballed, cannot mothball.");
            return;
        }

        String report;
        if (!unit.isConventionalInfantry()) {
            Person tech = unit.getTech();
            if (null == tech) {
                // uh-oh
                addReport(String.format(resources.getString("noTech.mothballing"), unit.getHyperlinkedName()));
                unit.cancelMothballOrActivation();
                return;
            }

            // don't allow overtime minutes for mothballing because it's cheating since you don't roll
            int minutes = Math.min(tech.getMinutesLeft(), unit.getMothballTime());

            // check astech time
            if (!unit.isSelfCrewed() && astechPoolMinutes < minutes * 6) {
                // uh-oh
                addReport(String.format(resources.getString("notEnoughAstechTime.mothballing"),
                      unit.getHyperlinkedName()));
                return;
            }

            unit.setMothballTime(unit.getMothballTime() - minutes);

            tech.setMinutesLeft(tech.getMinutesLeft() - minutes);
            if (!unit.isSelfCrewed()) {
                astechPoolMinutes -= 6 * minutes;
            }

            report = String.format(resources.getString("timeSpent.mothballing.tech"),
                  tech.getHyperlinkedFullTitle(),
                  minutes,
                  unit.getHyperlinkedName());
        } else {
            unit.setMothballTime(unit.getMothballTime() - TECH_WORK_DAY);

            report = String.format(resources.getString("timeSpent.mothballing.noTech"),
                  TECH_WORK_DAY,
                  unit.getHyperlinkedName());
        }

        if (!unit.isMothballing()) {
            unit.completeMothball();
            report += String.format(resources.getString("complete.mothballing"));
        } else {
            report += String.format(resources.getString("remaining.text"), unit.getMothballTime());
        }

        addReport(report);
    }

    /**
     * Performs work to activate a unit from its mothballed state. This process requires either:
     *
     * <ul>
     *   <li>A tech and sufficient astech support time for non-self-crewed units</li>
     *   <li>Only time for self-crewed units</li>
     * </ul>
     *
     * <p>The activation process:</p>
     * <ol>
     *   <li>Verifies the unit is mothballed</li>
     *   <li>For non-self-crewed units:
     *     <ul>
     *       <li>Checks for assigned tech</li>
     *       <li>Verifies sufficient tech and astech time</li>
     *       <li>Consumes tech and astech time</li>
     *     </ul>
     *   </li>
     *   <li>For self-crewed units:
     *     <ul>
     *       <li>Uses standard work day time</li>
     *     </ul>
     *   </li>
     *   <li>Updates mothball status</li>
     *   <li>Reports progress or completion</li>
     * </ol>
     *
     * @param unit The unit to activate. Must be mothballed for activation to proceed.
     */
    public void activate(Unit unit) {
        if (!unit.isMothballed()) {
            logger.warn("Unit is already activated, cannot activate.");
            return;
        }

        String report;
        if (!unit.isConventionalInfantry()) {
            Person tech = unit.getTech();
            if (null == tech) {
                // uh-oh
                addReport(String.format(resources.getString("noTech.activation"), unit.getHyperlinkedName()));
                unit.cancelMothballOrActivation();
                return;
            }

            // don't allow overtime minutes for activation because it's cheating since you don't roll
            int minutes = Math.min(tech.getMinutesLeft(), unit.getMothballTime());

            // check astech time
            if (!unit.isSelfCrewed() && astechPoolMinutes < minutes * 6) {
                // uh-oh
                addReport(String.format(resources.getString("notEnoughAstechTime.activation"),
                      unit.getHyperlinkedName()));
                return;
            }

            unit.setMothballTime(unit.getMothballTime() - minutes);

            tech.setMinutesLeft(tech.getMinutesLeft() - minutes);
            if (!unit.isSelfCrewed()) {
                astechPoolMinutes -= 6 * minutes;
            }

            report = String.format(resources.getString("timeSpent.activation.tech"),
                  tech.getHyperlinkedFullTitle(),
                  minutes,
                  unit.getHyperlinkedName());
        } else {
            unit.setMothballTime(unit.getMothballTime() - TECH_WORK_DAY);

            report = String.format(resources.getString("timeSpent.activation.noTech"),
                  TECH_WORK_DAY,
                  unit.getHyperlinkedName());
        }

        if (!unit.isMothballing()) {
            unit.completeActivation();
            report += String.format(resources.getString("complete.activation"));
        } else {
            report += String.format(resources.getString("remaining.text"), unit.getMothballTime());
        }

        addReport(report);
    }

    public void refit(Refit theRefit) {
        Person tech = (theRefit.getUnit().getEngineer() == null) ?
                            theRefit.getTech() :
                            theRefit.getUnit().getEngineer();
        if (tech == null) {
            addReport("No tech is assigned to refit " +
                            theRefit.getOriginalEntity().getShortName() +
                            ". Refit cancelled.");
            theRefit.cancel();
            return;
        }
        TargetRoll target = getTargetFor(theRefit, tech);
        // check that all parts have arrived
        if (!theRefit.acquireParts()) {
            return;
        }
        String report = tech.getHyperlinkedFullTitle() + " works on " + theRefit.getPartName();
        int minutes = theRefit.getTimeLeft();
        // FIXME: Overtime?
        if (minutes > tech.getMinutesLeft()) {
            theRefit.addTimeSpent(tech.getMinutesLeft());
            tech.setMinutesLeft(0);
            report = report + ", " + theRefit.getTimeLeft() + " minutes left. Completion ";
            int daysLeft = (int) Math.ceil((double) theRefit.getTimeLeft() /
                                                 (double) tech.getDailyAvailableTechTime(campaignOptions.isTechsUseAdministration()));
            if (daysLeft == 1) {
                report += " tomorrow.</b>";
            } else {
                report += " in " + daysLeft + " days.</b>";
            }
        } else {
            tech.setMinutesLeft(tech.getMinutesLeft() - minutes);
            theRefit.addTimeSpent(minutes);
            if (theRefit.hasFailedCheck()) {
                report = report + ", " + theRefit.succeed();
            } else {
                int roll;
                String wrongType = "";
                if (tech.isRightTechTypeFor(theRefit)) {
                    roll = d6(2);
                } else {
                    roll = Utilities.roll3d6();
                    wrongType = " <b>Warning: wrong tech type for this refit.</b>";
                }
                report = report + ",  needs " + target.getValueAsString() + " and rolls " + roll + ": ";
                if (getCampaignOptions().isUseSupportEdge() &&
                          (roll < target.getValue()) &&
                          tech.getOptions().booleanOption(PersonnelOptions.EDGE_REPAIR_FAILED_REFIT) &&
                          (tech.getCurrentEdge() > 0)) {
                    tech.changeCurrentEdge(-1);
                    roll = tech.isRightTechTypeFor(theRefit) ? d6(2) : Utilities.roll3d6();
                    // This is needed to update the edge values of individual crewmen
                    if (tech.isEngineer()) {
                        tech.setEdgeUsed(tech.getEdgeUsed() - 1);
                    }
                    report += " <b>failed!</b> but uses Edge to reroll...getting a " + roll + ": ";
                }

                if (roll >= target.getValue()) {
                    report += theRefit.succeed();
                } else {
                    report += theRefit.fail(SkillType.EXP_GREEN);
                    // try to refit again in case the tech has any time left
                    if (!theRefit.isBeingRefurbished()) {
                        refit(theRefit);
                        report += " Completion ";
                        int daysLeft = (int) Math.ceil((double) theRefit.getTimeLeft() /
                                                             (double) tech.getDailyAvailableTechTime(campaignOptions.isTechsUseAdministration()));
                        if (daysLeft == 1) {
                            report += " tomorrow.</b>";
                        } else {
                            report += " in " + daysLeft + " days.</b>";
                        }
                    }
                }
                report += wrongType;
            }
        }
        MekHQ.triggerEvent(new PartWorkEvent(tech, theRefit));
        addReport(report);
    }

    /**
     * Repairs a specified part from the warehouse by creating a clone of it, decrementing the quantity in stock,
     * repairing the cloned part, and optionally adding the repaired part back to the warehouse inventory.
     *
     * <p>If the original part's quantity drops to zero or below, no event notification is triggered.
     * Otherwise, an event is triggered to update the system about changes in the spare part's stock.</p>
     *
     * @param part The {@link Part} object to be repaired. Its quantity is decremented by one during this operation.
     * @param tech The {@link Person} who is performing the repair.
     *
     * @return A new repaired {@link Part} cloned from the original.
     */
    public Part fixWarehousePart(Part part, Person tech) {
        // get a new cloned part to work with and decrement original
        Part repairable = part.clone();
        part.changeQuantity(-1);

        fixPart(repairable, tech);
        if (!(repairable instanceof OmniPod)) {
            getQuartermaster().addPart(repairable, 0, false);
        }

        // If there is at least one remaining unit of the part
        // then we need to notify interested parties that we have
        // changed the quantity of the spare part.
        if (part.getQuantity() > 0) {
            MekHQ.triggerEvent(new PartChangedEvent(part));
        }

        return repairable;
    }

    /**
     * Attempt to fix a part, which may have all kinds of effect depending on part type.
     *
     * @param partWork - the {@link IPartWork} to be fixed
     * @param tech     - the {@link Person} who will attempt to fix the part
     *
     * @return a <code>String</code> of the report that summarizes the outcome of the attempt to fix the part
     */
    public String fixPart(IPartWork partWork, Person tech) {
        TargetRoll target = getTargetFor(partWork, tech);
        String report = "";
        String action = " fix ";

        // TODO: this should really be a method on its own class
        if (partWork instanceof AmmoBin) {
            action = " reload ";
        }
        if (partWork.isSalvaging()) {
            action = " salvage ";
        }
        if (partWork instanceof MissingPart) {
            action = " replace ";
        }
        if (partWork instanceof MekLocation) {
            if (((MekLocation) partWork).isBlownOff()) {
                action = " re-attach ";
            } else if (((MekLocation) partWork).isBreached()) {
                action = " seal ";
            }
        }
        if ((partWork instanceof Armor) && !partWork.isSalvaging()) {
            if (!((Armor) partWork).isInSupply()) {
                report += "<b>Not enough armor remaining.  Task suspended.</b>";
                addReport(report);
                return report;
            }
        }
        if ((partWork instanceof ProtoMekArmor) && !partWork.isSalvaging()) {
            if (!((ProtoMekArmor) partWork).isInSupply()) {
                report += "<b>Not enough Protomek armor remaining.  Task suspended.</b>";
                addReport(report);
                return report;
            }
        }
        if ((partWork instanceof BaArmor) && !partWork.isSalvaging()) {
            if (!((BaArmor) partWork).isInSupply()) {
                report += "<b>Not enough BA armor remaining.  Task suspended.</b>";
                addReport(report);
                return report;
            }
        }
        if (partWork instanceof SpacecraftCoolingSystem) {
            // Change the string since we're not working on the part itself
            report += tech.getHyperlinkedFullTitle() + " attempts to" + action + "a heat sink";
        } else {
            report += tech.getHyperlinkedFullTitle() + " attempts to" + action + partWork.getPartName();
        }
        if (null != partWork.getUnit()) {
            report += " on " + partWork.getUnit().getName();
        }

        int minutes = partWork.getTimeLeft();
        int minutesUsed = minutes;
        boolean usedOvertime = false;
        if (minutes > tech.getMinutesLeft()) {
            minutes -= tech.getMinutesLeft();
            // check for overtime first
            if (isOvertimeAllowed() && minutes <= tech.getOvertimeLeft()) {
                // we are working overtime
                usedOvertime = true;
                partWork.setWorkedOvertime(true);
                tech.setMinutesLeft(0);
                tech.setOvertimeLeft(tech.getOvertimeLeft() - minutes);
            } else {
                // we need to finish the task tomorrow
                minutesUsed = tech.getMinutesLeft();
                int overtimeUsed = 0;
                if (isOvertimeAllowed()) {
                    // Can't use more overtime than there are minutes remaining on the part
                    overtimeUsed = Math.min(minutes, tech.getOvertimeLeft());
                    minutesUsed += overtimeUsed;
                    partWork.setWorkedOvertime(true);
                    usedOvertime = true;
                }
                partWork.addTimeSpent(minutesUsed);
                tech.setMinutesLeft(0);
                tech.setOvertimeLeft(tech.getOvertimeLeft() - overtimeUsed);
                int helpMod = getShorthandedMod(getAvailableAstechs(minutesUsed, usedOvertime), false);
                if ((null != partWork.getUnit()) &&
                          ((partWork.getUnit().getEntity() instanceof Dropship) ||
                                 (partWork.getUnit().getEntity() instanceof Jumpship))) {
                    helpMod = 0;
                }

                if (partWork.getShorthandedMod() < helpMod) {
                    partWork.setShorthandedMod(helpMod);
                }
                partWork.setTech(tech);
                partWork.reservePart();
                report += " - <b>";
                report += partWork.getTimeLeft();
                report += " minutes left. Work";
                if ((minutesUsed > 0) &&
                          (tech.getDailyAvailableTechTime(campaignOptions.isTechsUseAdministration()) > 0)) {
                    report += " will be finished ";
                    int daysLeft = (int) Math.ceil((double) partWork.getTimeLeft() /
                                                         (double) tech.getDailyAvailableTechTime(campaignOptions.isTechsUseAdministration()));
                    if (daysLeft == 1) {
                        report += " tomorrow.</b>";
                    } else {
                        report += " in " + daysLeft + " days.</b>";
                    }
                } else {
                    report += " cannot be finished because there was no time left after maintenance tasks.</b>";
                    partWork.cancelAssignment(true);
                }
                MekHQ.triggerEvent(new PartWorkEvent(tech, partWork));
                addReport(report);
                return report;
            }
        } else {
            tech.setMinutesLeft(tech.getMinutesLeft() - minutes);
        }
        int astechMinutesUsed = minutesUsed * getAvailableAstechs(minutesUsed, usedOvertime);
        if (astechPoolMinutes < astechMinutesUsed) {
            astechMinutesUsed -= astechPoolMinutes;
            astechPoolMinutes = 0;
            astechPoolOvertime -= astechMinutesUsed;
        } else {
            astechPoolMinutes -= astechMinutesUsed;
        }
        // check for the type
        int roll;
        String wrongType = "";
        if (tech.isRightTechTypeFor(partWork)) {
            roll = d6(2);
        } else {
            roll = Utilities.roll3d6();
            wrongType = " <b>Warning: wrong tech type for this repair.</b>";
        }
        report = report + ",  needs " + target.getValueAsString() + " and rolls " + roll + ':';
        int xpGained = 0;
        // if we fail and would break apart, here's a chance to use Edge for a
        // re-roll...
        if (getCampaignOptions().isUseSupportEdge() &&
                  tech.getOptions().booleanOption(PersonnelOptions.EDGE_REPAIR_BREAK_PART) &&
                  (tech.getCurrentEdge() > 0) &&
                  (target.getValue() != TargetRoll.AUTOMATIC_SUCCESS)) {
            if ((getCampaignOptions().isDestroyByMargin() &&
                       (getCampaignOptions().getDestroyMargin() <= (target.getValue() - roll))) ||
                      (!getCampaignOptions().isDestroyByMargin()
                             // if a legendary, primary tech and destroy by margin is NOT on
                             &&
                             ((tech.getExperienceLevel(this, false) == SkillType.EXP_LEGENDARY) ||
                                    tech.getPrimaryRole().isVesselCrew())) // For vessel crews
                            && (roll < target.getValue())) {
                tech.changeCurrentEdge(-1);
                roll = tech.isRightTechTypeFor(partWork) ? d6(2) : Utilities.roll3d6();
                // This is needed to update the edge values of individual crewmen
                if (tech.isEngineer()) {
                    tech.setEdgeUsed(tech.getEdgeUsed() + 1);
                }
                report += " <b>failed!</b> and would destroy the part, but uses Edge to reroll...getting a " +
                                roll +
                                ':';
            }
        }

        if (roll >= target.getValue()) {
            report = report + partWork.succeed();
            if (getCampaignOptions().isPayForRepairs() && action.equals(" fix ") && !(partWork instanceof Armor)) {
                Money cost = partWork.getUndamagedValue().multipliedBy(0.2);
                report += "<br>Repairs cost " + cost.toAmountAndSymbolString() + " worth of parts.";
                finances.debit(TransactionType.REPAIRS, getLocalDate(), cost, "Repair of " + partWork.getPartName());
            }
            if ((roll == 12) && (target.getValue() != TargetRoll.AUTOMATIC_SUCCESS)) {
                xpGained += getCampaignOptions().getSuccessXP();
            }
            if (target.getValue() != TargetRoll.AUTOMATIC_SUCCESS) {
                tech.setNTasks(tech.getNTasks() + 1);
            }
            if (tech.getNTasks() >= getCampaignOptions().getNTasksXP()) {
                xpGained += getCampaignOptions().getTaskXP();
                tech.setNTasks(0);
            }
        } else {
            int modePenalty = partWork.getMode().expReduction;
            Skill relevantSkill = tech.getSkillForWorkingOn(partWork);
            int actualSkillLevel = EXP_NONE;

            if (relevantSkill != null) {
                actualSkillLevel = relevantSkill.getExperienceLevel(tech.getOptions(), tech.getATOWAttributes());
            }
            int effectiveSkillLevel = actualSkillLevel - modePenalty;
            if (getCampaignOptions().isDestroyByMargin()) {
                if (getCampaignOptions().getDestroyMargin() > (target.getValue() - roll)) {
                    // not destroyed - set the effective level as low as
                    // possible
                    effectiveSkillLevel = SkillType.EXP_ULTRA_GREEN;
                } else {
                    // destroyed - set the effective level to legendary
                    effectiveSkillLevel = SkillType.EXP_LEGENDARY;
                }
            }
            report = report + partWork.fail(effectiveSkillLevel);

            if ((roll == 2) && (target.getValue() != TargetRoll.AUTOMATIC_FAIL)) {
                xpGained += getCampaignOptions().getMistakeXP();
            }
        }

        if (xpGained > 0) {
            tech.awardXP(this, xpGained);
            report += " (" + xpGained + "XP gained) ";
        }
        report += wrongType;
        partWork.cancelAssignment(true);
        MekHQ.triggerEvent(new PartWorkEvent(tech, partWork));
        addReport(report);
        return report;
    }

    /**
     * Parses news file and loads news items for the current year.
     */
    public void reloadNews() {
        news.loadNewsFor(getGameYear(), id.getLeastSignificantBits());
    }

    /**
     * Checks for a news item for the current date. If found, adds it to the daily report.
     */
    public void readNews() {
        // read the news
        for (NewsItem article : news.fetchNewsFor(getLocalDate())) {
            addReport(article.getHeadlineForReport());
        }

        for (NewsItem article : Systems.getInstance().getPlanetaryNews(getLocalDate())) {
            addReport(article.getHeadlineForReport());
        }
    }

    /**
     * TODO : I should be part of AtBContract, not Campaign
     *
     * @param contract an active AtBContract
     *
     * @return the current deployment deficit for the contract
     */
    public int getDeploymentDeficit(AtBContract contract) {
        if (!contract.isActiveOn(getLocalDate()) || contract.getStartDate().isEqual(getLocalDate())) {
            // Do not check for deficits if the contract has not started, or
            // it is the first day of the contract, as players won't have
            // had time to assign forces to the contract yet
            return 0;
        }

        int total = -contract.getRequiredCombatElements();
        int role = -max(1, contract.getRequiredCombatElements() / 2);

        final CombatRole requiredLanceRole = contract.getContractType().getRequiredCombatRole();
        for (CombatTeam combatTeam : combatTeams.values()) {
            CombatRole combatRole = combatTeam.getRole();

            if (!combatRole.isReserve() && !combatRole.isAuxiliary()) {
                if ((combatTeam.getMissionId() == contract.getId())) {
                    if (!combatRole.isTraining() || contract.getContractType().isCadreDuty()) {
                        total += combatTeam.getSize(this);
                    }
                }

                if (combatRole == requiredLanceRole) {
                    role += combatTeam.getSize(this);
                }
            }
        }

        if (total >= 0 && role >= 0) {
            return 0;
        }
        return Math.abs(Math.min(total, role));
    }

    private void processNewDayATBScenarios() {
        // First, we get the list of all active AtBContracts
        List<AtBContract> contracts = getActiveAtBContracts(true);

        // Second, we process them and any already generated scenarios
        for (AtBContract contract : contracts) {
            /*
             * Situations like a delayed start or running out of funds during transit can
             * delay arrival until after the contract start. In that case, shift the
             * starting and ending dates before making any battle rolls. We check that the
             * unit is actually on route to the planet in case the user is using a custom
             * system for transport or splitting the unit, etc.
             */
            if (!getLocation().isOnPlanet() &&
                      !getLocation().getJumpPath().isEmpty() &&
                      getLocation().getJumpPath().getLastSystem().getId().equals(contract.getSystemId())) {
                // transitTime is measured in days; so we round up to the next whole day
                contract.setStartAndEndDate(getLocalDate().plusDays((int) Math.ceil(getLocation().getTransitTime())));
                addReport("The start and end dates of " +
                                contract.getHyperlinkedName() +
                                " have been shifted to reflect the current ETA.");

                if (campaignOptions.isUseStratCon() && contract.getMoraleLevel().isRouted()) {
                    LocalDate newRoutEndDate = contract.getStartDate().plusMonths(max(1, d6() - 3)).minusDays(1);
                    contract.setRoutEndDate(newRoutEndDate);
                }

                continue;
            }

            if (getLocalDate().equals(contract.getStartDate())) {
                getUnits().forEach(unit -> unit.setSite(contract.getRepairLocation(getAtBUnitRatingMod())));
            }

            if (getLocalDate().getDayOfWeek() == DayOfWeek.MONDAY) {
                int deficit = getDeploymentDeficit(contract);
                StratconCampaignState campaignState = contract.getStratconCampaignState();

                if (campaignState != null && deficit > 0) {
                    addReport(String.format(resources.getString("contractBreach.text"),
                          contract.getHyperlinkedName(),
                          spanOpeningWithCustomColor(ReportingUtilities.getNegativeColor()),
                          CLOSING_SPAN_TAG));

                    campaignState.updateVictoryPoints(-1);
                } else if (deficit > 0) {
                    contract.addPlayerMinorBreaches(deficit);
                    addReport("Failure to meet " +
                                    contract.getHyperlinkedName() +
                                    " requirements resulted in " +
                                    deficit +
                                    ((deficit == 1) ? " minor contract breach" : " minor contract breaches"));
                }
            }

            if (Objects.equals(location.getCurrentSystem(), contract.getSystem())) {
                if (!automatedMothballUnits.isEmpty()) {
                    performAutomatedActivation(this);
                }
            }

            for (final Scenario scenario : contract.getCurrentAtBScenarios()) {
                if ((scenario.getDate() != null) && scenario.getDate().isBefore(getLocalDate())) {
                    if (getCampaignOptions().isUseStratCon() && (scenario instanceof AtBDynamicScenario)) {
                        StratconCampaignState campaignState = contract.getStratconCampaignState();

                        if (campaignState == null) {
                            return;
                        }

                        processIgnoredDynamicScenario(scenario.getId(), campaignState);

                        ScenarioType scenarioType = scenario.getStratConScenarioType();
                        if (scenarioType.isResupply()) {
                            processAbandonedConvoy(this, contract, (AtBDynamicScenario) scenario);
                        }

                        scenario.convertToStub(this, ScenarioStatus.REFUSED_ENGAGEMENT);
                        scenario.clearAllForcesAndPersonnel(this);
                    } else {
                        scenario.convertToStub(this, ScenarioStatus.REFUSED_ENGAGEMENT);
                        contract.addPlayerMinorBreach();

                        addReport("Failure to deploy for " +
                                        scenario.getHyperlinkedName() +
                                        " resulted in a minor contract breach.");
                    }
                }
            }
        }

        // Third, on Mondays we generate new scenarios for the week
        if (getLocalDate().getDayOfWeek() == DayOfWeek.MONDAY) {
            AtBScenarioFactory.createScenariosForNewWeek(this);
        }

        // Fourth, we look at deployments for pre-existing and new scenarios
        for (AtBContract contract : contracts) {
            contract.checkEvents(this);

            // If there is a standard battle set for today, deploy the lance.
            for (final AtBScenario atBScenario : contract.getCurrentAtBScenarios()) {
                if ((atBScenario.getDate() != null) && atBScenario.getDate().equals(getLocalDate())) {
                    int forceId = atBScenario.getCombatTeamId();
                    if ((combatTeams.get(forceId) != null) && !forceIds.get(forceId).isDeployed()) {
                        // If any unit in the force is under repair, don't deploy the force
                        // Merely removing the unit from deployment would break with user expectation
                        boolean forceUnderRepair = false;
                        for (UUID uid : forceIds.get(forceId).getAllUnits(true)) {
                            Unit u = getHangar().getUnit(uid);
                            if ((u != null) && u.isUnderRepair()) {
                                forceUnderRepair = true;
                                break;
                            }
                        }

                        if (!forceUnderRepair) {
                            forceIds.get(forceId).setScenarioId(atBScenario.getId(), this);
                            atBScenario.addForces(forceId);

                            addReport(MessageFormat.format(resources.getString("atbScenarioTodayWithForce.format"),
                                  atBScenario.getHyperlinkedName(),
                                  forceIds.get(forceId).getName()));
                            MekHQ.triggerEvent(new DeploymentChangedEvent(forceIds.get(forceId), atBScenario));
                        } else {
                            if (atBScenario.getHasTrack()) {
                                addReport(MessageFormat.format(resources.getString("atbScenarioToday.stratCon"),
                                      atBScenario.getHyperlinkedName()));
                            } else {
                                addReport(MessageFormat.format(resources.getString("atbScenarioToday.atb"),
                                      atBScenario.getHyperlinkedName()));
                            }
                        }
                    } else {
                        if (atBScenario.getHasTrack()) {
                            addReport(MessageFormat.format(resources.getString("atbScenarioToday.stratCon"),
                                  atBScenario.getHyperlinkedName()));
                        } else {
                            addReport(MessageFormat.format(resources.getString("atbScenarioToday.atb"),
                                  atBScenario.getHyperlinkedName()));
                        }
                    }
                }
            }
        }
    }

    /**
     * Processes the new day actions for various AtB systems
     * <p>
     * It generates contract offers in the contract market, updates ship search expiration and results, processes ship
     * search on Mondays, awards training experience to eligible training lances on active contracts on Mondays, adds or
     * removes dependents at the start of the year if the options are enabled, rolls for morale at the start of the
     * month, and processes ATB scenarios.
     */
    private void processNewDayATB() {
        contractMarket.generateContractOffers(this);

        if ((getShipSearchExpiration() != null) && !getShipSearchExpiration().isAfter(getLocalDate())) {
            setShipSearchExpiration(null);
            if (getShipSearchResult() != null) {
                addReport("Opportunity for purchase of " + getShipSearchResult() + " has expired.");
                setShipSearchResult(null);
            }
        }

        if (getLocalDate().getDayOfWeek() == DayOfWeek.MONDAY) {
            processShipSearch();
            processTrainingCombatTeams(this);
        }

        if (getLocalDate().getDayOfMonth() == 1) {
            /*
             * First of the month; roll Morale.
             */
            if (campaignOptions.getUnitRatingMethod().isFMMR()) {
                IUnitRating rating = getUnitRating();
                rating.reInitialize();
            }

            boolean hasHadResupply = false;
            for (AtBContract contract : getActiveAtBContracts()) {
                AtBMoraleLevel oldMorale = contract.getMoraleLevel();

                contract.checkMorale(this, getLocalDate());
                AtBMoraleLevel newMorale = contract.getMoraleLevel();

                String report = "";
                if (contract.getContractType().isGarrisonDuty()) {
                    report = resources.getString("garrisonDutyRouted.text");
                } else if (oldMorale != newMorale) {
                    report = String.format(resources.getString("contractMoraleReport.text"),
                          newMorale,
                          contract.getHyperlinkedName(),
                          newMorale.getToolTipText());
                }

                if (!report.isBlank()) {
                    addReport(report);
                }

                // Resupply
                if (getCampaignOptions().isUseStratCon()) {
                    boolean inLocation = location.isOnPlanet() &&
                                               location.getCurrentSystem().equals(contract.getSystem());

                    if (contract.isSubcontract() || hasHadResupply) {
                        continue;
                    }

                    if (inLocation) {
                        processResupply(contract);
                        hasHadResupply = true;
                    }
                }
            }
        }

        if (campaignOptions.isUseStratCon() && (currentDay.getDayOfWeek() == DayOfWeek.MONDAY)) {
            negotiateAdditionalSupportPoints(this);
        }

        processNewDayATBScenarios();

        for (AtBContract contract : getActiveAtBContracts()) {
            if (campaignOptions.isUseGenericBattleValue() &&
                      !contract.getContractType().isGarrisonType() &&
                      contract.getStartDate().equals(currentDay)) {
                Faction enemyFaction = contract.getEnemy();
                String enemyFactionCode = contract.getEnemyCode();

                boolean allowBatchalls = true;
                if (campaignOptions.isUseFactionStandingBatchallRestrictionsSafe()) {
                    double regard = factionStandings.getRegardForFaction(enemyFactionCode, true);
                    allowBatchalls = FactionStandingUtilities.isBatchallAllowed(regard);
                }

                if (enemyFaction.performsBatchalls() && allowBatchalls) {
                    PerformBatchall batchallDialog = new PerformBatchall(this,
                          contract.getClanOpponent(),
                          contract.getEnemyCode());

                    boolean batchallAccepted = batchallDialog.isBatchallAccepted();
                    contract.setBatchallAccepted(batchallAccepted);

                    if (!batchallAccepted && campaignOptions.isTrackFactionStanding()) {
                        List<String> reports = factionStandings.processRefusedBatchall(faction.getShortName(),
                              enemyFactionCode, currentDay.getYear());

                        for (String report : reports) {
                            addReport(report);
                        }
                    }
                }
            }
        }
    }

    /**
     * Processes the resupply operation for a given contract.
     * <p>
     * This method checks if the contract type is not Guerrilla Warfare or if a d6 roll is greater than 4. If any of
     * these conditions is met, it calculates the maximum resupply size based on the contract's required lances, creates
     * an instance of the {@link Resupply} class, and initiates a resupply action.
     *
     * @param contract The relevant {@link AtBContract}
     */
    private void processResupply(AtBContract contract) {
        boolean isGuerrilla = contract.getContractType().isGuerrillaWarfare();

        if (!isGuerrilla || d6(1) > 4) {
            ResupplyType resupplyType = isGuerrilla ? ResupplyType.RESUPPLY_SMUGGLER : ResupplyType.RESUPPLY_NORMAL;
            Resupply resupply = new Resupply(this, contract, resupplyType);
            performResupply(resupply, contract);
        }
    }

    /**
     * Processes the daily activities and updates for all personnel that haven't already left the campaign.
     * <p>
     * This method iterates through all personnel and performs various daily updates, including health checks, status
     * updates, relationship events, and other daily or periodic tasks.
     * <p>
     * The following tasks are performed for each person:
     * <ul>
     * <li><b>Death Handling:</b> If the person has died, their processing is
     * skipped for the day.</li>
     * <li><b>Relationship Events:</b> Processes relationship-related events, such
     * as marriage or divorce.</li>
     * <li><b>Reset Actions:</b> Resets the person's minutes left for work and sets
     * acquisitions made to 0.</li>
     * <li><b>Medical Events:</b></li>
     * <li>- If advanced medical care is available, processes the person's daily
     * healing.</li>
     * <li>- If advanced medical care is unavailable, decreases the healing wait
     * time and
     * applies natural or doctor-assisted healing.</li>
     * <li><b>Weekly Edge Resets:</b> Resets edge points to their purchased value
     * weekly (applies
     * to support personnel).</li>
     * <li><b>Vocational XP:</b> Awards monthly vocational experience points to the
     * person where
     * applicable.</li>
     * <li><b>Anniversaries:</b> Checks for birthdays or significant anniversaries
     * and announces
     * them as needed.</li>
     * <li><b>autoAwards:</b> On the first day of every month, calculates and awards
     * support
     * points based on roles and experience levels.</li>
     * </ul>
     * <p>
     * <b>Concurrency Note:</b>
     * A separate filtered list of personnel is used to avoid concurrent
     * modification issues during iteration.
     * <p>
     * This method relies on several helper methods to perform specific tasks for
     * each person,
     * separating the responsibilities for modularity and readability.
     *
     * @see #getPersonnelFilteringOutDeparted() Filters out departed personnel before daily processing
     */
    public void processNewDayPersonnel() {
        RecoverMIAPersonnel recovery = new RecoverMIAPersonnel(this, faction, getAtBUnitRatingMod());
        MedicalController medicalController = new MedicalController(this);

        // This list ensures we don't hit a concurrent modification error
        List<Person> personnel = getPersonnelFilteringOutDeparted();

        // Prep some data for vocational xp
        int vocationalXpRate = campaignOptions.getVocationalXP();
        if (hasActiveContract) {
            if (campaignOptions.isUseAtB()) {
                for (AtBContract contract : getActiveAtBContracts()) {
                    if (!contract.getContractType().isGarrisonType()) {
                        vocationalXpRate *= 2;
                        break;
                    }
                }
            } else {
                vocationalXpRate *= 2;
            }
        }

        // Process personnel
        int peopleWhoCelebrateCommandersDay = 0;
        int commanderDayTargetNumber = 5;
        boolean isCommandersDay = isCommandersDay(currentDay) &&
                                        getCommander() != null &&
                                        campaignOptions.isShowLifeEventDialogCelebrations();
        boolean isCampaignPlanetside = location.isOnPlanet();
        boolean isUseAdvancedMedical = campaignOptions.isUseAdvancedMedical();
        boolean isUseFatigue = campaignOptions.isUseFatigue();
        for (Person person : personnel) {
            if (person.getStatus().isDepartedUnit()) {
                continue;
            }

            PersonnelOptions personnelOptions = person.getOptions();

            // Daily events
            if (person.getStatus().isMIA()) {
                recovery.attemptRescueOfPlayerCharacter(person);
            }

            if (person.getPrisonerStatus().isBecomingBondsman()) {
                // We use 'isAfter' to avoid situations where we somehow manage to miss the
                // date.
                // This shouldn't be necessary, but a safety net never hurt
                if (currentDay.isAfter(person.getBecomingBondsmanEndDate().minusDays(1))) {
                    person.setPrisonerStatus(this, BONDSMAN, true);
                    addReport(String.format(resources.getString("becomeBondsman.text"),
                          person.getHyperlinkedName(),
                          spanOpeningWithCustomColor(ReportingUtilities.getPositiveColor()),
                          CLOSING_SPAN_TAG));
                }
            }

            person.resetMinutesLeft(campaignOptions.isTechsUseAdministration());
            person.setAcquisition(0);

            medicalController.processMedicalEvents(person,
                  campaignOptions.isUseAgeEffects(),
                  isClanCampaign(),
                  currentDay);

            processAnniversaries(person);

            // Weekly events
            if (currentDay.getDayOfWeek() == DayOfWeek.MONDAY) {
                if (!randomDeath.processNewWeek(this, getLocalDate(), person)) {
                    // If the character has died, we don't need to process relationship events
                    processWeeklyRelationshipEvents(person);
                }

                person.resetCurrentEdge();

                if (!person.getStatus().isMIA()) {
                    processFatigueRecovery(this, person);
                }

                String gamblingReport = person.gambleWealth();
                if (!gamblingReport.isBlank()) {
                    addReport(gamblingReport);
                }

                if (personnelOptions.booleanOption(COMPULSION_ADDICTION)) {
                    int modifier = getCompulsionCheckModifier(COMPULSION_ADDICTION);
                    boolean failedWillpowerCheck = !performQuickAttributeCheck(person, SkillAttribute.WILLPOWER, null,
                          null, modifier);
                    person.processDiscontinuationSyndrome(this,
                          isUseAdvancedMedical,
                          isUseFatigue,
                          true,
                          failedWillpowerCheck);
                }

                if (personnelOptions.booleanOption(MADNESS_FLASHBACKS)) {
                    int modifier = getCompulsionCheckModifier(MADNESS_FLASHBACKS);
                    boolean failedWillpowerCheck = !performQuickAttributeCheck(person, SkillAttribute.WILLPOWER, null,
                          null, modifier);
                    person.processCripplingFlashbacks(this,
                          isUseAdvancedMedical,
                          true,
                          failedWillpowerCheck);
                }

<<<<<<< HEAD
                if (personnelOptions.booleanOption(MADNESS_CLINICAL_PARANOIA)) {
                    int modifier = getCompulsionCheckModifier(MADNESS_CLINICAL_PARANOIA);
                    boolean failedWillpowerCheck = !performQuickAttributeCheck(person, SkillAttribute.WILLPOWER, null,
                          null, modifier);
                    String report = person.processClinicalParanoia(true,
=======
                if (personnelOptions.booleanOption(MADNESS_SPLIT_PERSONALITY)) {
                    int modifier = getCompulsionCheckModifier(MADNESS_SPLIT_PERSONALITY);
                    boolean failedWillpowerCheck = !performQuickAttributeCheck(person, SkillAttribute.WILLPOWER, null,
                          null, modifier);
                    String report = person.processSplitPersonality(true,
>>>>>>> c7feb1c8
                          failedWillpowerCheck);
                    if (!report.isBlank()) {
                        addReport(report);
                    }
<<<<<<< HEAD
                } else {
                    // This is necessary to stop a character from getting permanently locked in a paranoia state if
                    // their madness is removed.
                    person.setSufferingFromClinicalParanoia(false);
=======
>>>>>>> c7feb1c8
                }
            }

            // Monthly events
            if (currentDay.getDayOfMonth() == 1) {
                processMonthlyAutoAwards(person);

                if (vocationalXpRate > 0) {
                    if (processMonthlyVocationalXp(person, vocationalXpRate)) {
                        personnelWhoAdvancedInXP.add(person);
                    }
                }

                if (person.isCommander() &&
                          campaignOptions.isAllowMonthlyReinvestment() &&
                          !person.isHasPerformedExtremeExpenditure()) {
                    String reportString = performDiscretionarySpending(person, finances, currentDay);
                    if (reportString != null) {
                        addReport(reportString);
                    } else {
                        logger.error("Unable to process discretionary spending for {}", person.getFullTitle());
                    }
                }

                person.setHasPerformedExtremeExpenditure(false);

                int bloodmarkLevel = person.getBloodmark();
                if (bloodmarkLevel > BLOODMARK_ZERO.getLevel()) {
                    BloodmarkLevel bloodmark = BloodmarkLevel.parseBloodmarkLevelFromInt(bloodmarkLevel);
                    boolean hasAlternativeID = person.getOptions().booleanOption(ATOW_ALTERNATE_ID);
                    List<LocalDate> bloodmarkSchedule = getBloodhuntSchedule(bloodmark, currentDay, hasAlternativeID);
                    for (LocalDate assassinationAttempt : bloodmarkSchedule) {
                        person.addBloodhuntDate(assassinationAttempt);
                    }
                }
            }

            if (isCommandersDay && !faction.isClan() && (peopleWhoCelebrateCommandersDay < commanderDayTargetNumber)) {
                int age = person.getAge(currentDay);
                if (age >= 6 && age <= 12) {
                    peopleWhoCelebrateCommandersDay++;
                }
            }

            List<LocalDate> scheduledBloodhunts = person.getBloodhuntSchedule();
            if (!scheduledBloodhunts.isEmpty()) {
                boolean isDayOfBloodhunt = Bloodmark.checkForAssassinationAttempt(person,
                      currentDay,
                      isCampaignPlanetside);

                if (isDayOfBloodhunt) {
                    Bloodmark.performAssassinationAttempt(this, person, currentDay);
                }
            }
        }

        if (!personnelWhoAdvancedInXP.isEmpty()) {
            addReport(String.format(resources.getString("gainedExperience.text"),
                  spanOpeningWithCustomColor(ReportingUtilities.getPositiveColor()),
                  personnelWhoAdvancedInXP.size(),
                  CLOSING_SPAN_TAG));
        }

        // Commander's Day!
        if (isCommandersDay && (peopleWhoCelebrateCommandersDay >= commanderDayTargetNumber)) {
            new CommandersDayAnnouncement(this);
        }

        // Update the force icons based on the end-of-day unit status if desired
        if (MekHQ.getMHQOptions().getNewDayOptimizeMedicalAssignments()) {
            new OptimizeInfirmaryAssignments(this);
        }
    }

    /**
     * Processes the monthly vocational experience (XP) gain for a given person based on their eligibility and the
     * vocational experience rules defined in campaign options.
     *
     * <p>
     * Eligibility for receiving vocational XP is determined by checking the following conditions:
     * <ul>
     * <li>The person must have an <b>active status</b> (e.g., not retired,
     * deceased, or in education).</li>
     * <li>The person must not be a <b>child</b> as of the current date.</li>
     * <li>The person must not be categorized as a <b>dependent</b>.</li>
     * <li>The person must not have the status of a <b>prisoner</b>.</li>
     * <b>Note:</b> Bondsmen are exempt from this restriction and are eligible for
     * vocational XP.
     * </ul>
     *
     * @param person           the {@link Person} whose monthly vocational XP is to be processed
     * @param vocationalXpRate the amount of XP awarded on a successful roll
     *
     * @return {@code true} if XP was successfully awarded during the process, {@code false} otherwise
     */
    private boolean processMonthlyVocationalXp(Person person, int vocationalXpRate) {
        if (!person.getStatus().isActive()) {
            return false;
        }

        if (person.isChild(currentDay)) {
            return false;
        }

        if (person.isDependent()) {
            return false;
        }

        if (person.getPrisonerStatus().isCurrentPrisoner()) {
            // Prisoners can't gain vocational XP, while Bondsmen can
            return false;
        }

        int checkFrequency = campaignOptions.getVocationalXPCheckFrequency();
        int targetNumber = campaignOptions.getVocationalXPTargetNumber();

        person.setVocationalXPTimer(person.getVocationalXPTimer() + 1);
        if (person.getVocationalXPTimer() >= checkFrequency) {
            if (d6(2) >= targetNumber) {
                person.awardXP(this, vocationalXpRate);
                person.setVocationalXPTimer(0);
                return true;
            } else {
                person.setVocationalXPTimer(0);
            }
        }

        return false;
    }

    /**
     * Process weekly relationship events for a given {@link Person} on Monday. This method triggers specific events
     * related to divorce, marriage, procreation, and maternity leave.
     *
     * @param person The {@link Person} for which to process weekly relationship events
     */
    private void processWeeklyRelationshipEvents(Person person) {
        if (currentDay.getDayOfWeek() == DayOfWeek.MONDAY) {
            getDivorce().processNewWeek(this, getLocalDate(), person, false);
            getMarriage().processNewWeek(this, getLocalDate(), person, false);
            getProcreation().processNewWeek(this, getLocalDate(), person);
        }
    }

    /**
     * Process anniversaries for a given person, including birthdays and recruitment anniversaries.
     *
     * @param person The {@link Person} for whom the anniversaries will be processed
     */
    private void processAnniversaries(Person person) {
        LocalDate birthday = person.getBirthday(getGameYear());
        boolean isBirthday = birthday != null && birthday.equals(currentDay);
        int age = person.getAge(currentDay);

        boolean isUseEducation = campaignOptions.isUseEducationModule();
        boolean isUseAgingEffects = campaignOptions.isUseAgeEffects();
        boolean isUseTurnover = campaignOptions.isUseRandomRetirement();

        final int JUNIOR_SCHOOL_AGE = 3;
        final int HIGH_SCHOOL_AGE = 10;
        final int EMPLOYMENT_AGE = 16;

        if ((person.getRank().isOfficer()) || (!campaignOptions.isAnnounceOfficersOnly())) {
            if (isBirthday && campaignOptions.isAnnounceBirthdays()) {
                String report = String.format(resources.getString("anniversaryBirthday.text"),
                      person.getHyperlinkedFullTitle(),
                      spanOpeningWithCustomColor(ReportingUtilities.getPositiveColor()),
                      age,
                      CLOSING_SPAN_TAG);

                // Aging Effects
                AgingMilestone milestone = getMilestone(age);
                String milestoneText = "";
                if (isUseAgingEffects && milestone.getMinimumAge() == age) {
                    String milestoneLabel = milestone.getLabel();
                    milestoneText = String.format(resources.getString("anniversaryBirthday.milestone"), milestoneLabel);
                }
                if (!milestoneText.isBlank()) {
                    report += " " + milestoneText;
                }

                // Special Ages
                String addendum = "";
                if (isUseEducation && age == JUNIOR_SCHOOL_AGE) {
                    addendum = resources.getString("anniversaryBirthday.third");
                } else if (isUseEducation && age == HIGH_SCHOOL_AGE) {
                    addendum = resources.getString("anniversaryBirthday.tenth");
                } else if (age == EMPLOYMENT_AGE) { // This age is always relevant
                    addendum = resources.getString("anniversaryBirthday.sixteenth");
                }

                if (!addendum.isBlank()) {
                    report += " " + addendum;
                }

                // Retirement
                if (isUseTurnover && age >= RETIREMENT_AGE) {
                    report += " " + resources.getString("anniversaryBirthday.retirement");
                }

                addReport(report);
            }

            LocalDate recruitmentDate = person.getRecruitment();
            if (recruitmentDate != null) {
                LocalDate recruitmentAnniversary = recruitmentDate.withYear(getGameYear());
                int yearsOfEmployment = (int) ChronoUnit.YEARS.between(recruitmentDate, currentDay);

                if ((recruitmentAnniversary.isEqual(currentDay)) &&
                          (campaignOptions.isAnnounceRecruitmentAnniversaries())) {
                    addReport(String.format(resources.getString("anniversaryRecruitment.text"),
                          person.getHyperlinkedFullTitle(),
                          spanOpeningWithCustomColor(ReportingUtilities.getPositiveColor()),
                          yearsOfEmployment,
                          CLOSING_SPAN_TAG,
                          name));
                }
            }
        } else if ((person.getAge(getLocalDate()) == 18) && (campaignOptions.isAnnounceChildBirthdays())) {
            if (isBirthday) {
                addReport(String.format(resources.getString("anniversaryBirthday.text"),
                      person.getHyperlinkedFullTitle(),
                      spanOpeningWithCustomColor(ReportingUtilities.getPositiveColor()),
                      person.getAge(getLocalDate()),
                      CLOSING_SPAN_TAG));
            }
        }

        if (campaignOptions.isUseAgeEffects() && isBirthday) {
            // This is where we update all the aging modifiers for the character.
            updateAllSkillAgeModifiers(currentDay, person);
            applyAgingSPA(age, person);
        }

        // Coming of Age Events
        if (isBirthday && (person.getAge(currentDay) == 16)) {
            if (campaignOptions.isRewardComingOfAgeAbilities()) {
                SingleSpecialAbilityGenerator singleSpecialAbilityGenerator = new SingleSpecialAbilityGenerator();
                singleSpecialAbilityGenerator.rollSPA(this, person);
            }

            if (campaignOptions.isRewardComingOfAgeRPSkills()) {
                AbstractSkillGenerator skillGenerator = new DefaultSkillGenerator(rskillPrefs);
                skillGenerator.generateRoleplaySkills(person);
            }

            // We want the event trigger to fire before the dialog is shown, so that the character will have finished
            // updating in the gui before the player has a chance to jump to them
            MekHQ.triggerEvent(new PersonChangedEvent(person));

            if (campaignOptions.isShowLifeEventDialogComingOfAge()) {
                new ComingOfAgeAnnouncement(this, person);
            }
        }
    }

    /**
     * Process monthly auto awards for a given person based on their roles and experience level.
     *
     * @param person the person for whom the monthly auto awards are being processed
     */
    private void processMonthlyAutoAwards(Person person) {
        double multiplier = 0;

        int score = 0;

        if (person.getPrimaryRole().isSupport(true)) {
            int dice = person.getExperienceLevel(this, false);

            if (dice > 0) {
                score = d6(dice);
            }

            multiplier += 0.5;
        }

        if (person.getSecondaryRole().isSupport(true)) {
            int dice = person.getExperienceLevel(this, true);

            if (dice > 0) {
                score += d6(dice);
            }

            multiplier += 0.5;
        } else if (person.getSecondaryRole().isNone()) {
            multiplier += 0.5;
        }

        person.changeAutoAwardSupportPoints((int) (score * multiplier));
    }

    public void processNewDayUnits() {
        // need to loop through units twice, the first time to do all maintenance and
        // the second time to do whatever else. Otherwise, maintenance minutes might
        // get sucked up by other stuff. This is also a good place to ensure that a
        // unit's engineer gets reset and updated.
        for (Unit unit : getUnits()) {
            // do maintenance checks
            try {
                unit.resetEngineer();
                if (null != unit.getEngineer()) {
                    unit.getEngineer().resetMinutesLeft(campaignOptions.isTechsUseAdministration());
                }

                doMaintenance(unit);
            } catch (Exception ex) {
                logger.error(ex,
                      "Unable to perform maintenance on {} ({}) due to an error",
                      unit.getName(),
                      unit.getId().toString());
                addReport(String.format("ERROR: An error occurred performing maintenance on %s, check the log",
                      unit.getName()));
            }
        }

        // need to check for assigned tasks in two steps to avoid
        // concurrent modification problems
        List<Part> assignedParts = new ArrayList<>();
        List<Part> arrivedParts = new ArrayList<>();
        getWarehouse().forEachPart(part -> {
            if (part instanceof Refit) {
                return;
            }

            if (part.getTech() != null) {
                assignedParts.add(part);
            }

            // If the part is currently in-transit...
            if (!part.isPresent()) {
                // ... decrement the number of days until it arrives...
                part.setDaysToArrival(part.getDaysToArrival() - 1);

                if (part.isPresent()) {
                    // ... and mark the part as arrived if it is now here.
                    arrivedParts.add(part);
                }
            }
        });

        // arrive parts before attempting refit or parts will not get reserved that day
        for (Part part : arrivedParts) {
            getQuartermaster().arrivePart(part);
        }

        // finish up any overnight assigned tasks
        for (Part part : assignedParts) {
            Person tech;
            if ((part.getUnit() != null) && (part.getUnit().getEngineer() != null)) {
                tech = part.getUnit().getEngineer();
            } else {
                tech = part.getTech();
            }

            if (null != tech) {
                if (null != tech.getSkillForWorkingOn(part)) {
                    try {
                        fixPart(part, tech);
                    } catch (Exception ex) {
                        logger.error(ex,
                              "Could not perform overnight maintenance on {} ({}) due to an error",
                              part.getName(),
                              part.getId());
                        addReport(String.format(
                              "ERROR: an error occurred performing overnight maintenance on %s, check the log",
                              part.getName()));
                    }
                } else {
                    addReport(String.format(
                          "%s looks at %s, recalls his total lack of skill for working with such technology, then slowly puts the tools down before anybody gets hurt.",
                          tech.getHyperlinkedFullTitle(),
                          part.getName()));
                    part.cancelAssignment(false);
                }
            } else {
                JOptionPane.showMessageDialog(null,
                      "Could not find tech for part: " +
                            part.getName() +
                            " on unit: " +
                            part.getUnit().getHyperlinkedName(),
                      "Invalid Auto-continue",
                      JOptionPane.ERROR_MESSAGE);
            }

            // check to see if this part can now be combined with other spare parts
            if (part.isSpare() && (part.getQuantity() > 0)) {
                getQuartermaster().addPart(part, 0, false);
            }
        }

        // ok now we can check for other stuff we might need to do to units
        List<UUID> unitsToRemove = new ArrayList<>();
        for (Unit unit : getUnits()) {
            if (unit.isRefitting()) {
                refit(unit.getRefit());
            }
            if (unit.isMothballing()) {
                workOnMothballingOrActivation(unit);
            }
            if (!unit.isPresent()) {
                unit.checkArrival();

                // Has unit just been delivered?
                if (unit.isPresent()) {
                    addReport(String.format(resources.getString("unitArrived.text"),
                          unit.getHyperlinkedName(),
                          spanOpeningWithCustomColor(MekHQ.getMHQOptions().getFontColorPositiveHexColor()),
                          CLOSING_SPAN_TAG));
                }
            }

            if (!unit.isRepairable() && !unit.hasSalvageableParts()) {
                unitsToRemove.add(unit.getId());
            }
        }
        // Remove any unrepairable, unsalvageable units
        unitsToRemove.forEach(this::removeUnit);

        // Finally, run Mass Repair Mass Salvage if desired
        if (MekHQ.getMHQOptions().getNewDayMRMS()) {
            try {
                MRMSService.mrmsAllUnits(this);
            } catch (Exception ex) {
                logger.error("Could not perform mass repair/salvage on units due to an error", ex);
                addReport("ERROR: an error occurred performing mass repair/salvage on units, check the log");
            }
        }
    }

    private void processNewDayForces() {
        // update formation levels
        Force.populateFormationLevelsFromOrigin(this);
        recalculateCombatTeams(this);

        // Update the force icons based on the end-of-day unit status if desired
        if (MekHQ.getMHQOptions().getNewDayForceIconOperationalStatus()) {
            getForces().updateForceIconOperationalStatus(this);
        }
    }

    /**
     * @return <code>true</code> if the new day arrived
     */
    public boolean newDay() {
        // clear previous retirement information
        turnoverRetirementInformation.clear();

        // Refill Automated Pools, if the options are selected
        if (MekHQ.getMHQOptions().getNewDayAstechPoolFill() && requiresAdditionalAstechs()) {
            fillAstechPool();
        }

        if (MekHQ.getMHQOptions().getNewDayMedicPoolFill() && requiresAdditionalMedics()) {
            fillMedicPool();
        }

        // Ensure we don't have anything that would prevent the new day
        if (MekHQ.triggerEvent(new DayEndingEvent(this))) {
            return false;
        }

        // Autosave based on the previous day's information
        autosaveService.requestDayAdvanceAutosave(this);

        // Advance the day by one
        final LocalDate yesterday = currentDay;
        currentDay = currentDay.plusDays(1);
        boolean isMonday = currentDay.getDayOfWeek() == DayOfWeek.MONDAY;
        boolean isFirstOfMonth = currentDay.getDayOfMonth() == 1;
        boolean isNewYear = currentDay.getDayOfYear() == 1;

        // Check for important dates
        if (campaignOptions.isShowLifeEventDialogCelebrations()) {
            fetchCelebrationDialogs();
        }

        // Determine if we have an active contract or not, as this can get used
        // elsewhere before we actually hit the AtB new day (e.g., personnel market)
        if (campaignOptions.isUseAtB()) {
            setHasActiveContract();
        }

        // Clear Reports
        currentReport.clear();
        currentReportHTML = "";
        newReports.clear();
        personnelWhoAdvancedInXP.clear();
        beginReport("<b>" + MekHQ.getMHQOptions().getLongDisplayFormattedDate(getLocalDate()) + "</b>");

        // New Year Changes
        if (isNewYear) {
            // News is reloaded
            reloadNews();

            // Change Year Game Option
            getGameOptions().getOption(OptionsConstants.ALLOWED_YEAR).setValue(getGameYear());

            // Degrade Regard
            List<String> degradedRegardReports = factionStandings.processRegardDegradation(faction.getShortName(),
                  currentDay.getYear());
            for (String report : degradedRegardReports) {
                addReport(report);
            }
        }

        readNews();

        location.newDay(this);

        // Manage the Markets
        refreshPersonnelMarkets();

        // TODO : AbstractContractMarket : Uncomment
        // getContractMarket().processNewDay(this);
        unitMarket.processNewDay(this);

        updateFieldKitchenCapacity();

        processNewDayPersonnel();

        // Needs to be before 'processNewDayATB' so that Dependents can't leave the
        // moment they arrive via AtB Bonus Events
        if (location.isOnPlanet() && isFirstOfMonth) {
            RandomDependents randomDependents = new RandomDependents(this);
            randomDependents.processMonthlyRemovalAndAddition();
        }

        // Process New Day for AtB
        if (campaignOptions.isUseAtB()) {
            processNewDayATB();
        }

        if (campaignOptions.getUnitRatingMethod().isCampaignOperations()) {
            processReputationChanges();
        }

        if (campaignOptions.isUseEducationModule()) {
            processEducationNewDay();
        }

        if (campaignOptions.isEnableAutoAwards() && isFirstOfMonth) {
            AutoAwardsController autoAwardsController = new AutoAwardsController();
            autoAwardsController.ManualController(this, false);
        }

        // Prisoner events can occur on Monday or the 1st of the month depending on the
        // type of event
        if (isMonday || isFirstOfMonth) {
            new PrisonerEventManager(this);
        }

        resetAstechMinutes();

        processNewDayUnits();

        processNewDayForces();

        if (processProcurement) {
            setShoppingList(goShopping(getShoppingList()));
        }

        // check for anything in finances
        finances.newDay(this, yesterday, getLocalDate());

        // process removal of old personnel data on the first day of each month
        if (campaignOptions.isUsePersonnelRemoval() && isFirstOfMonth) {
            performPersonnelCleanUp();
        }

        // this duplicates any turnover information so that it is still available on the
        // new day. otherwise, it's only available if the user inspects history records
        if (!turnoverRetirementInformation.isEmpty()) {
            for (String entry : turnoverRetirementInformation) {
                addReport(entry);
            }
        }

        if (topUpWeekly && isMonday) {
            int bought = stockUpPartsInUse(getPartsInUse(ignoreMothballed, false, ignoreSparesUnderQuality));
            addReport(String.format(resources.getString("weeklyStockCheck.text"), bought));
        }

        // Random Events
        if (currentDay.isAfter(GRAY_MONDAY_EVENTS_BEGIN) && currentDay.isBefore(GRAY_MONDAY_EVENTS_END)) {
            new GrayMonday(this, currentDay);
        }

        // Faction Standing
        performFactionStandingChecks(isFirstOfMonth, isNewYear);

        // This must be the last step before returning true
        MekHQ.triggerEvent(new NewDayEvent(this));
        return true;
    }

    /**
     * Performs all daily and periodic standing checks for factions relevant to this campaign.
     *
     * <p>On the first day of the month, this method updates the climate regard for the active campaign faction,
     * storing a summary report. It then iterates once through all faction standings and, for each faction:</p>
     *
     * <ul>
     *     <li>Checks for new ultimatum events.</li>
     *     <li>Checks for new censure actions and handles the creation of related events.</li>
     *     <li>Evaluates for new accolade levels, creating corresponding events.</li>
     *     <li>Warns if any referenced faction cannot be resolved.</li>
     * </ul>
     *
     * <p>Finally, at the end of the checks, it processes censure degradation for all factions.</p>
     *
     * @param isFirstOfMonth {@code true} if called on the first day of the month.
     * @param isNewYear {@code true} if called on the first day of a new year
     *
     * @author Illiani
     * @since 0.50.07
     */
    private void performFactionStandingChecks(boolean isFirstOfMonth, boolean isNewYear) {
        String campaignFactionCode = faction.getShortName();
        if (isNewYear && campaignFactionCode.equals(MERCENARY_FACTION_CODE)) {
            checkForNewMercenaryOrganizationStartUp(false, false);
        }

        if (!campaignOptions.isTrackFactionStanding()) {
            return;
        }

        if (FactionStandingUltimatum.checkUltimatumForDate(currentDay,
              campaignFactionCode,
              factionStandingUltimatumsLibrary)) {
            new FactionStandingUltimatum(currentDay, this, factionStandingUltimatumsLibrary);
        }

        if (isFirstOfMonth) {
            String report = factionStandings.updateClimateRegard(faction, currentDay);
            addReport(report);
        }

        List<Mission> activeMissions = getActiveMissions(false);
        boolean isInTransit = !location.isOnPlanet();
        Factions factions = Factions.getInstance();

        for (Entry<String, Double> standing : new HashMap<>(factionStandings.getAllFactionStandings()).entrySet()) {
            String relevantFactionCode = standing.getKey();
            Faction relevantFaction = factions.getFaction(relevantFactionCode);
            if (relevantFaction == null) {
                logger.warn("Unable to fetch faction standing for faction: {}", relevantFactionCode);
                continue;
            }

            // Censure check
            boolean isMercenarySpecialCase = campaignFactionCode.equals(MERCENARY_FACTION_CODE) &&
                                                   relevantFaction.isMercenaryOrganization();
            boolean isPirateSpecialCase = isPirateCampaign() &&
                                                relevantFactionCode.equals(PIRACY_SUCCESS_INDEX_FACTION_CODE);
            if (relevantFaction.equals(faction) || isMercenarySpecialCase || isPirateSpecialCase) {
                FactionCensureLevel newCensureLevel = factionStandings.checkForCensure(
                      relevantFaction, currentDay, activeMissions, isInTransit);
                if (newCensureLevel != null) {
                    new FactionCensureEvent(this, newCensureLevel, relevantFaction);
                }
            }

            // Accolade check
            boolean ignoreEmployer = relevantFaction.isMercenaryOrganization();
            boolean isOnMission = FactionStandingUtilities.isIsOnMission(
                  !isInTransit,
                  getActiveAtBContracts(),
                  activeMissions,
                  relevantFactionCode,
                  location.getCurrentSystem(),
                  ignoreEmployer);

            FactionAccoladeLevel newAccoladeLevel = factionStandings.checkForAccolade(
                  relevantFaction, currentDay, isOnMission);

            if (newAccoladeLevel != null) {
                new FactionAccoladeEvent(this, relevantFaction, newAccoladeLevel,
                      faction.equals(relevantFaction));
            }
        }

        // Censure degradation
        factionStandings.processCensureDegradation(currentDay);
    }

    /**
     * Use {@link #checkForNewMercenaryOrganizationStartUp(boolean, boolean)} instead
     */
    @Deprecated(since = "0.50.07", forRemoval = true)
    public void checkForNewMercenaryOrganizationStartUp(boolean bypassStartYear) {
        checkForNewMercenaryOrganizationStartUp(bypassStartYear, false);
    }

    /**
     * Checks if a new mercenary organization is starting up in the current game year, and, if so, triggers a welcome
     * dialog introducing the organization's representative.
     *
     * <p>This method examines a prioritized list of known mercenary-related factions for their respective founding
     * (start) years matching the current year. The list is evaluated in the following order: Mercenary Review Board
     * (MRB), Mercenary Review Bonding Commission (MRBC), Mercenary Bonding Authority (MBA), and Mercenary Guild (MG),
     * with MG as the default fallback. If a matching faction is found (and is recognized as a mercenary organization),
     * it generates an appropriate speaker (as either a merchant or military liaison, depending on the faction) and
     * opens a welcome dialog for the player.</p>
     *
     * <p>The dialog serves to introduce the player to the new mercenary organization, using an in-universe character
     * as the spokesperson.</p>
     *
     * @param bypassStartYear {@code true} if the method should be checking if the mercenary organization is currently
     *                        active, rather than just checking whether it was founded in the current game year.
     *
     * @author Illiani
     * @since 0.50.07
     */
    public void checkForNewMercenaryOrganizationStartUp(boolean bypassStartYear, boolean isStartUp) {
        Factions factions = Factions.getInstance();
        int currentYear = getGameYear();
        Faction[] possibleFactions = new Faction[] {
              factions.getFaction("MRB"),
              factions.getFaction("MRBC"),
              factions.getFaction("MBA"),
              factions.getFaction("MG")
        };

        Faction chosenFaction = null;
        for (Faction faction : possibleFactions) {
            if (faction != null) {
                boolean isValidInYear = bypassStartYear && faction.validIn(currentYear);
                boolean isFoundedInYear = !bypassStartYear && faction.getStartYear() == currentYear;

                if (isValidInYear || isFoundedInYear) {
                    chosenFaction = faction;
                    break;
                }
            }
        }

        if (chosenFaction == null) {
            chosenFaction = factions.getFaction("MG"); // fallback
        }

        if (chosenFaction != null
                  && (chosenFaction.getStartYear() == currentYear || isStartUp)
                  && chosenFaction.isMercenaryOrganization()) {
            PersonnelRole role = chosenFaction.isClan() ? PersonnelRole.MERCHANT : PersonnelRole.MILITARY_LIAISON;
            Person speaker = newPerson(role, chosenFaction.getShortName(), Gender.RANDOMIZE);
            new FactionJudgmentDialog(this, speaker, getCommander(),
                  "HELLO", chosenFaction,
                  FactionStandingJudgmentType.WELCOME, ImmersiveDialogWidth.MEDIUM, null, null);
        } else if (chosenFaction == null) {
            logger.warn("Unable to find a suitable faction for a new mercenary organization start up");
        }
    }

    public void refreshPersonnelMarkets() {
        PersonnelMarketStyle marketStyle = campaignOptions.getPersonnelMarketStyle();
        if (marketStyle == PERSONNEL_MARKET_DISABLED) {
            personnelMarket.generatePersonnelForDay(this);
        } else {
            if (currentDay.getDayOfMonth() == 1) {
                boolean blockRecruitment = false;

                if (newPersonnelMarket.getAssociatedPersonnelMarketStyle() == MEKHQ) {
                    blockRecruitment = !location.isOnPlanet();
                }

                if (!blockRecruitment) {
                    newPersonnelMarket.gatherApplications();

                    if (newPersonnelMarket.getHasRarePersonnel()) {
                        ImmersiveDialogSimple dialog = new ImmersiveDialogSimple(this,
                              getSeniorAdminPerson(AdministratorSpecialization.HR),
                              null,
                              resources.getString("personnelMarket.rareProfession.inCharacter"),
                              List.of(resources.getString("personnelMarket.rareProfession.button.later"),
                                    resources.getString("personnelMarket.rareProfession.button.decline"),
                                    resources.getString("personnelMarket.rareProfession.button.immediate")),
                              resources.getString("personnelMarket.rareProfession.outOfCharacter"),
                              null,
                              true);

                        if (dialog.getDialogChoice() == 2) {
                            newPersonnelMarket.showPersonnelMarketDialog();
                        }
                    }
                }
            }
        }
    }

    /**
     * Performs cleanup of departed personnel by identifying and removing eligible personnel records.
     *
     * <p>This method uses the {@link AutomatedPersonnelCleanUp} utility to determine which {@link Person}
     * objects should be removed from the campaign based on current date and campaign configuration options. Identified
     * personnel are then removed, and a report entry is generated if any removals occur.</p>
     *
     * @author Illiani
     * @since 0.50.06
     */
    private void performPersonnelCleanUp() {
        AutomatedPersonnelCleanUp removal = new AutomatedPersonnelCleanUp(currentDay,
              getPersonnel(),
              campaignOptions.isUseRemovalExemptRetirees(),
              campaignOptions.isUseRemovalExemptCemetery());

        List<Person> personnelToRemove = removal.getPersonnelToCleanUp();
        for (Person person : personnelToRemove) {
            removePerson(person, false);
        }

        if (!personnelToRemove.isEmpty()) {
            addReport(resources.getString("personnelRemoval.text"));
        }
    }

    /**
     * Fetches and handles the celebration dialogs specific to the current day.
     *
     * <p><b>Note:</b> Commanders day is handled as a part of the personnel processing, so we don't need to parse
     * personnel twice.</p>
     */
    private void fetchCelebrationDialogs() {
        if (!faction.isClan()) {
            if (isWinterHolidayMajorDay(currentDay)) {
                new WinterHolidayAnnouncement(this);
            }

            if (isFreedomDay(currentDay)) {
                new FreedomDayAnnouncement(this);
            }
        }

        if (isNewYear(currentDay)) {
            new NewYearsDayAnnouncement(this);
        }
    }

    /**
     * Updates the status of whether field kitchens are operating within their required capacity.
     *
     * <p>If fatigue is enabled in the campaign options, this method calculates the total available
     * field kitchen capacity and the required field kitchen usage, then updates the {@code fieldKitchenWithinCapacity}
     * flag to reflect whether the capacity meets the demand. If fatigue is disabled, the capacity is automatically set
     * to {@code false}.</p>
     */
    private void updateFieldKitchenCapacity() {
        if (campaignOptions.isUseFatigue()) {
            int fieldKitchenCapacity = checkFieldKitchenCapacity(getForce(FORCE_ORIGIN).getAllUnitsAsUnits(units,
                  false), campaignOptions.getFieldKitchenCapacity());
            int fieldKitchenUsage = checkFieldKitchenUsage(getActivePersonnel(false),
                  campaignOptions.isUseFieldKitchenIgnoreNonCombatants());
            fieldKitchenWithinCapacity = areFieldKitchensWithinCapacity(fieldKitchenCapacity, fieldKitchenUsage);
        } else {
            fieldKitchenWithinCapacity = false;
        }
    }

    /**
     * Processes reputation changes based on various conditions.
     */
    private void processReputationChanges() {
        if (faction.isPirate()) {
            dateOfLastCrime = currentDay;
            crimePirateModifier = -100;
        }

        if (currentDay.getDayOfMonth() == 1) {
            if (dateOfLastCrime != null) {
                long yearsBetween = ChronoUnit.YEARS.between(currentDay, dateOfLastCrime);

                int remainingCrimeChange = 2;

                if (yearsBetween >= 1) {
                    if (crimePirateModifier < 0) {
                        remainingCrimeChange = max(0, 2 + crimePirateModifier);
                        changeCrimePirateModifier(2); // this is the amount of change specified by CamOps
                    }

                    if (crimeRating < 0 && remainingCrimeChange > 0) {
                        changeCrimeRating(remainingCrimeChange);
                    }
                }
            }
        }

        if (currentDay.getDayOfWeek().equals(DayOfWeek.MONDAY)) {
            reputation.initializeReputation(this);
        }
    }

    public int getInitiativeBonus() {
        return initiativeBonus;
    }

    public void setInitiativeBonus(int bonus) {
        initiativeBonus = bonus;
    }

    public void applyInitiativeBonus(int bonus) {
        if (bonus > initiativeMaxBonus) {
            initiativeMaxBonus = bonus;
        }
        if ((bonus + initiativeBonus) > initiativeMaxBonus) {
            initiativeBonus = initiativeMaxBonus;
        } else {
            initiativeBonus += bonus;
        }
    }

    public void initiativeBonusIncrement(boolean change) {
        if (change) {
            setInitiativeBonus(++initiativeBonus);
        } else {
            setInitiativeBonus(--initiativeBonus);
        }
        if (initiativeBonus > initiativeMaxBonus) {
            initiativeBonus = initiativeMaxBonus;
        }
    }

    public int getInitiativeMaxBonus() {
        return initiativeMaxBonus;
    }

    public void setInitiativeMaxBonus(int bonus) {
        initiativeMaxBonus = bonus;
    }

    /**
     * This method checks if any students in the academy should graduate, and updates their attributes and status
     * accordingly. If any students do graduate, it sends the graduation information to autoAwards.
     */
    private void processEducationNewDay() {
        List<UUID> graduatingPersonnel = new ArrayList<>();
        HashMap<UUID, List<Object>> academyAttributesMap = new HashMap<>();

        for (Person person : getStudents()) {
            List<Object> individualAcademyAttributes = new ArrayList<>();

            if (EducationController.processNewDay(this, person, false)) {
                Academy academy = getAcademy(person.getEduAcademySet(), person.getEduAcademyNameInSet());

                if (academy == null) {
                    logger.debug("Found null academy for {} skipping", person.getFullTitle());
                    continue;
                }

                graduatingPersonnel.add(person.getId());

                individualAcademyAttributes.add(academy.getEducationLevel(person));
                individualAcademyAttributes.add(academy.getType());
                individualAcademyAttributes.add(academy.getName());

                academyAttributesMap.put(person.getId(), individualAcademyAttributes);
            }
        }

        if (!graduatingPersonnel.isEmpty()) {
            AutoAwardsController autoAwardsController = new AutoAwardsController();
            autoAwardsController.PostGraduationController(this, graduatingPersonnel, academyAttributesMap);
        }
    }

    /**
     * Retrieves the flagged commander from the personnel list. If no flagged commander is found returns {@code null}.
     *
     * <p><b>Usage:</b> consider using {@link #getCommander()} instead.</p>
     *
     * @return the flagged commander if present, otherwise {@code null}
     */
    public @Nullable Person getFlaggedCommander() {
        return getPersonnel().stream().filter(Person::isCommander).findFirst().orElse(null);
    }

    /**
     * Use {@link #getCommander()} instead
     */
    @Deprecated(since = "0.50.07", forRemoval = true)
    public Person getSeniorCommander() {
        Person commander = null;
        for (Person person : getActivePersonnel(true)) {
            if (person.isCommander()) {
                return person;
            }
            if (null == commander || person.getRankNumeric() > commander.getRankNumeric()) {
                commander = person;
            }
        }
        return commander;
    }

    public void removeUnit(UUID id) {
        Unit unit = getHangar().getUnit(id);
        if (unit == null) {
            return;
        }

        // remove all parts for this unit as well
        for (Part p : unit.getParts()) {
            getWarehouse().removePart(p);
        }

        // remove any personnel from this unit
        for (Person person : unit.getCrew()) {
            unit.remove(person, true);
        }

        Person tech = unit.getTech();
        if (null != tech) {
            unit.remove(tech, true);
        }

        // remove unit from any forces
        removeUnitFromForce(unit);

        // If this is a transport, remove it from the list of potential transports
        for (CampaignTransportType campaignTransportType : CampaignTransportType.values()) {
            if (hasTransports(campaignTransportType)) {
                removeCampaignTransporter(campaignTransportType, unit);
            }

            // If we remove a transport unit from the campaign,
            // we need to remove any transported units from it
            // and clear the transport assignments for those
            // transported units
            if (unit.getTransportedUnitsSummary(campaignTransportType).hasTransportedUnits()) {
                List<Unit> transportedUnits = new ArrayList<>(unit.getTransportedUnitsSummary(campaignTransportType)
                                                                    .getTransportedUnits());
                for (Unit transportedUnit : transportedUnits) {
                    transportedUnit.unloadFromTransport(campaignTransportType);
                }
            }
        }

        // If this unit was assigned to a transport ship, remove it from the transport
        if (unit.hasTransportShipAssignment()) {
            unit.getTransportShipAssignment().getTransportShip().unloadFromTransportShip(unit);
        }

        // remove from automatic mothballing
        automatedMothballUnits.remove(unit.getId());

        // finally, remove the unit
        getHangar().removeUnit(unit.getId());

        checkDuplicateNamesDuringDelete(unit.getEntity());
        addReport(unit.getName() + " has been removed from the unit roster.");
        MekHQ.triggerEvent(new UnitRemovedEvent(unit));
    }

    public void removePerson(final @Nullable Person person) {
        removePerson(person, true);
    }

    public void removePerson(final @Nullable Person person, final boolean log) {
        if (person == null) {
            return;
        }


        Force force = getForceFor(person);
        if (force != null) {
            force.updateCommander(this);
        }

        person.getGenealogy().clearGenealogyLinks();

        final Unit unit = person.getUnit();
        if (unit != null) {
            unit.remove(person, true);
        }
        removeAllPatientsFor(person);
        person.removeAllTechJobs(this);
        removeKillsFor(person.getId());
        getRetirementDefectionTracker().removePerson(person);
        if (log) {
            addReport(person.getFullTitle() + " has been removed from the personnel roster.");
        }

        personnel.remove(person.getId());

        // Deal with Astech Pool Minutes
        if (person.getPrimaryRole().isAstech()) {
            astechPoolMinutes = max(0, astechPoolMinutes - Person.PRIMARY_ROLE_SUPPORT_TIME);
            astechPoolOvertime = max(0, astechPoolOvertime - Person.PRIMARY_ROLE_OVERTIME_SUPPORT_TIME);
        } else if (person.getSecondaryRole().isAstech()) {
            astechPoolMinutes = max(0, astechPoolMinutes - Person.SECONDARY_ROLE_SUPPORT_TIME);
            astechPoolOvertime = max(0, astechPoolOvertime - Person.SECONDARY_ROLE_OVERTIME_SUPPORT_TIME);
        }
        MekHQ.triggerEvent(new PersonRemovedEvent(person));
    }

    public void removeAllPatientsFor(Person doctor) {
        for (Person person : getPersonnel()) {
            if (null != person.getDoctorId() && person.getDoctorId().equals(doctor.getId())) {
                person.setDoctorId(null, getCampaignOptions().getNaturalHealingWaitingPeriod());
            }
        }
    }

    public void removeScenario(final Scenario scenario) {
        scenario.clearAllForcesAndPersonnel(this);
        final Mission mission = getMission(scenario.getMissionId());
        if (mission != null) {
            mission.getScenarios().remove(scenario);

            // run through the stratcon campaign state where applicable and remove the
            // "parent" scenario as well
            if ((mission instanceof AtBContract) &&
                      (((AtBContract) mission).getStratconCampaignState() != null) &&
                      (scenario instanceof AtBDynamicScenario)) {
                ((AtBContract) mission).getStratconCampaignState().removeStratconScenario(scenario.getId());
            }
        }
        scenarios.remove(scenario.getId());
        MekHQ.triggerEvent(new ScenarioRemovedEvent(scenario));
    }

    public void removeMission(final Mission mission) {
        // Loop through scenarios here! We need to remove them as well.
        for (Scenario scenario : mission.getScenarios()) {
            scenario.clearAllForcesAndPersonnel(this);
            scenarios.remove(scenario.getId());
        }
        mission.clearScenarios();

        missions.remove(mission.getId());
        MekHQ.triggerEvent(new MissionRemovedEvent(mission));
    }

    public void removeKill(Kill k) {
        if (kills.containsKey(k.getPilotId())) {
            kills.get(k.getPilotId()).remove(k);
        }
    }

    public void removeKillsFor(UUID personID) {
        kills.remove(personID);
    }

    public void removeForce(Force force) {
        int fid = force.getId();
        forceIds.remove(fid);
        // clear forceIds of all personnel with this force
        for (UUID uid : force.getUnits()) {
            Unit u = getHangar().getUnit(uid);
            if (null == u) {
                continue;
            }
            if (u.getForceId() == fid) {
                u.setForceId(FORCE_NONE);
                if (force.isDeployed()) {
                    u.setScenarioId(NO_ASSIGNED_SCENARIO);
                }
            }
        }

        // also remove this force's id from any scenarios
        if (force.isDeployed()) {
            Scenario s = getScenario(force.getScenarioId());
            s.removeForce(fid);
        }

        if (null != force.getParentForce()) {
            force.getParentForce().removeSubForce(fid);
        }

        // clear out StratCon force assignments
        for (AtBContract contract : getActiveAtBContracts()) {
            if (contract.getStratconCampaignState() != null) {
                for (StratconTrackState track : contract.getStratconCampaignState().getTracks()) {
                    track.unassignForce(fid);
                }
            }
        }

        if (campaignOptions.isUseAtB()) {
            recalculateCombatTeams(this);
        }
    }

    public void removeUnitFromForce(Unit u) {
        Force force = getForce(u.getForceId());
        if (null != force) {
            force.removeUnit(this, u.getId(), true);
            u.setForceId(FORCE_NONE);
            u.setScenarioId(NO_ASSIGNED_SCENARIO);
            if (u.getEntity().hasNavalC3() && u.getEntity().calculateFreeC3Nodes() < 5) {
                Vector<Unit> removedUnits = new Vector<>();
                removedUnits.add(u);
                removeUnitsFromNetwork(removedUnits);
                u.getEntity().setC3MasterIsUUIDAsString(null);
                u.getEntity().setC3Master(null, true);
                refreshNetworks();
            } else if (u.getEntity().hasC3i() && u.getEntity().calculateFreeC3Nodes() < 5) {
                Vector<Unit> removedUnits = new Vector<>();
                removedUnits.add(u);
                removeUnitsFromNetwork(removedUnits);
                u.getEntity().setC3MasterIsUUIDAsString(null);
                u.getEntity().setC3Master(null, true);
                refreshNetworks();
            }
            if (u.getEntity().hasC3M()) {
                removeUnitsFromC3Master(u);
                u.getEntity().setC3MasterIsUUIDAsString(null);
                u.getEntity().setC3Master(null, true);
            }

            if (campaignOptions.isUseAtB() && force.getUnits().isEmpty()) {
                combatTeams.remove(force.getId());
            }
        }
    }

    public @Nullable Force getForceFor(final @Nullable Unit unit) {
        return (unit == null) ? null : getForce(unit.getForceId());
    }

    public @Nullable Force getForceFor(final Person person) {
        final Unit unit = person.getUnit();
        if (unit != null) {
            return getForceFor(unit);
        } else if (person.isTech()) {
            return forceIds.values()
                         .stream()
                         .filter(force -> person.getId().equals(force.getTechID()))
                         .findFirst()
                         .orElse(null);
        }

        return null;
    }

    public void restore() {
        // if we fail to restore equipment parts then remove them
        // and possibly re-initialize and diagnose unit
        List<Part> partsToRemove = new ArrayList<>();
        Set<Unit> unitsToCheck = new HashSet<>();

        for (Part part : getParts()) {
            if (part instanceof EquipmentPart) {
                ((EquipmentPart) part).restore();
                if (null == ((EquipmentPart) part).getType()) {
                    partsToRemove.add(part);
                }
            }

            if (part instanceof MissingEquipmentPart) {
                ((MissingEquipmentPart) part).restore();
                if (null == ((MissingEquipmentPart) part).getType()) {
                    partsToRemove.add(part);
                }
            }
        }

        for (Part remove : partsToRemove) {
            if (remove.getUnit() != null) {
                unitsToCheck.add(remove.getUnit());
            }
            getWarehouse().removePart(remove);
        }

        for (Unit unit : getUnits()) {
            if (null != unit.getEntity()) {
                unit.getEntity().setOwner(player);
                unit.getEntity().setGame(game);
                unit.getEntity().restore();

                // Aerospace parts have changed after 0.45.4. Reinitialize parts for Small Craft
                // and up
                if (unit.getEntity().hasETypeFlag(Entity.ETYPE_JUMPSHIP) ||
                          unit.getEntity().hasETypeFlag(Entity.ETYPE_SMALL_CRAFT)) {
                    unitsToCheck.add(unit);
                }
            }

            unit.resetEngineer();
        }

        for (Unit u : unitsToCheck) {
            u.initializeParts(true);
            u.runDiagnostic(false);
        }

        shoppingList.restore();

        if (getCampaignOptions().isUseAtB()) {
            RandomFactionGenerator.getInstance().startup(this);

            int loops = 0;
            while (!RandomUnitGenerator.getInstance().isInitialized()) {
                try {
                    Thread.sleep(50);
                    if (++loops > 20) {
                        // Wait for up to a second
                        break;
                    }
                } catch (InterruptedException ignore) {
                }
            }
        }
    }

    /**
     * Cleans incongruent data present in the campaign
     */
    public void cleanUp() {
        // Cleans non-existing spouses
        for (Person person : personnel.values()) {
            if (person.getGenealogy().hasSpouse()) {
                if (!personnel.containsKey(person.getGenealogy().getSpouse().getId())) {
                    person.getGenealogy().setSpouse(null);
                    person.setMaidenName(null);
                }
            }
        }

        // clean up non-existent unit references in force unit lists
        for (Force force : forceIds.values()) {
            List<UUID> orphanForceUnitIDs = new ArrayList<>();

            for (UUID unitID : force.getUnits()) {
                if (getHangar().getUnit(unitID) == null) {
                    orphanForceUnitIDs.add(unitID);
                }
            }

            for (UUID unitID : orphanForceUnitIDs) {
                force.removeUnit(this, unitID, false);
            }
        }

        // clean up units that are assigned to non-existing scenarios
        for (Unit unit : this.getUnits()) {
            if (this.getScenario(unit.getScenarioId()) == null) {
                unit.setScenarioId(Scenario.S_DEFAULT_ID);
            }
        }
    }

    public boolean isOvertimeAllowed() {
        return overtime;
    }

    public void setOvertime(boolean b) {
        this.overtime = b;
        MekHQ.triggerEvent(new OvertimeModeEvent(b));
    }

    public boolean isGM() {
        return gmMode;
    }

    public void setGMMode(boolean b) {
        this.gmMode = b;
        MekHQ.triggerEvent(new GMModeEvent(b));
    }

    public Faction getFaction() {
        return faction;
    }

    /**
     * Determines whether the current campaign is a clan campaign.
     *
     * <p>This method checks if the faction associated with the campaign is a clan, returning {@code true}
     * if it is, and {@code false} otherwise.</p>
     *
     * @return {@code true} if the campaign belongs to a clan faction, {@code false} otherwise.
     *
     * @author Illiani
     * @since 0.50.05
     */
    public boolean isClanCampaign() {
        return faction.isClan();
    }

    /**
     * Determines whether the current campaign is a pirate campaign.
     *
     * <p>This method checks if the faction associated with the campaign is Pirates, returning {@code true} if it is,
     * and {@code false} otherwise.</p>
     *
     * @return {@code true} if the campaign is Pirates, {@code false} otherwise.
     *
     * @author Illiani
     * @since 0.50.07
     */
    public boolean isPirateCampaign() {
        return faction.getShortName().equals(PIRATE_FACTION_CODE);
    }

    /**
     * Determines whether the current campaign is a mercenary campaign.
     *
     * <p>This method checks if the faction associated with the campaign is Mercenary, returning {@code true} if it is,
     * and {@code false} otherwise.</p>
     *
     * @return {@code true} if the campaign is Mercenary, {@code false} otherwise.
     *
     * @author Illiani
     * @since 0.50.07
     */
    public boolean isMercenaryCampaign() {
        return faction.getShortName().equals(MERCENARY_FACTION_CODE);
    }

    public void setFaction(final Faction faction) {
        setFactionDirect(faction);
        updateTechFactionCode();
    }

    public void setFactionDirect(final Faction faction) {
        this.faction = faction;
    }

    public String getRetainerEmployerCode() {
        return retainerEmployerCode;
    }

    public void setRetainerEmployerCode(String code) {
        retainerEmployerCode = code;
    }

    public LocalDate getRetainerStartDate() {
        return retainerStartDate;
    }

    public void setRetainerStartDate(LocalDate retainerStartDate) {
        this.retainerStartDate = retainerStartDate;
    }

    public int getRawCrimeRating() {
        return crimeRating;
    }

    public void setCrimeRating(int crimeRating) {
        this.crimeRating = crimeRating;
    }

    /**
     * Updates the crime rating by the specified change. If improving crime rating, use a positive number, otherwise
     * negative
     *
     * @param change the change to be applied to the crime rating
     */
    public void changeCrimeRating(int change) {
        this.crimeRating = Math.min(0, crimeRating + change);
    }

    public int getCrimePirateModifier() {
        return crimePirateModifier;
    }

    public void setCrimePirateModifier(int crimePirateModifier) {
        this.crimePirateModifier = crimePirateModifier;
    }

    /**
     * Updates the crime pirate modifier by the specified change. If improving the modifier, use a positive number,
     * otherwise negative
     *
     * @param change the change to be applied to the crime modifier
     */
    public void changeCrimePirateModifier(int change) {
        this.crimePirateModifier = Math.min(0, crimePirateModifier + change);
    }

    /**
     * Calculates the adjusted crime rating by adding the crime rating with the pirate modifier.
     *
     * @return The adjusted crime rating.
     */
    public int getAdjustedCrimeRating() {
        return crimeRating + crimePirateModifier;
    }

    public @Nullable LocalDate getDateOfLastCrime() {
        return dateOfLastCrime;
    }

    public void setDateOfLastCrime(LocalDate dateOfLastCrime) {
        this.dateOfLastCrime = dateOfLastCrime;
    }

    public ReputationController getReputation() {
        return reputation;
    }

    public void setReputation(ReputationController reputation) {
        this.reputation = reputation;
    }

    public FactionStandings getFactionStandings() {
        return factionStandings;
    }

    public void setFactionStandings(FactionStandings factionStandings) {
        this.factionStandings = factionStandings;
    }

    private void addInMemoryLogHistory(LogEntry le) {
        Iterator<LogEntry> iterator = inMemoryLogHistory.iterator();
        while (iterator.hasNext() &&
              ChronoUnit.DAYS.between(iterator.next().getDate(), le.getDate()) >
                     MHQConstants.MAX_HISTORICAL_LOG_DAYS) {
            // we've hit the max size for the in-memory based on the UI display limit prune
            // the oldest entry
            iterator.remove();
        }
        inMemoryLogHistory.add(le);
    }

    /**
     * Starts a new day for the daily log
     *
     * @param r - the report String
     */
    public void beginReport(String r) {
        if (MekHQ.getMHQOptions().getHistoricalDailyLog()) {
            // add the new items to our in-memory cache
            addInMemoryLogHistory(new HistoricalLogEntry(getLocalDate(), ""));
        }
        addReportInternal(r);
    }

    /**
     * Formats and then adds a report to the daily log
     *
     * @param format  String with format markers.
     * @param objects Variable list of objects to format into {@code format}
     */
    public void addReport(final String format, final Object... objects) {
        addReport(String.format(format, objects));
    }

    /**
     * Adds a report to the daily log
     *
     * @param r - the report String
     */
    public void addReport(String r) {
        if (MekHQ.getMHQOptions().getHistoricalDailyLog()) {
            addInMemoryLogHistory(new HistoricalLogEntry(getLocalDate(), r));
        }
        addReportInternal(r);
    }

    private void addReportInternal(String r) {
        currentReport.add(r);
        if (!currentReportHTML.isEmpty()) {
            currentReportHTML = currentReportHTML + REPORT_LINEBREAK + r;
            newReports.add(REPORT_LINEBREAK);
        } else {
            currentReportHTML = r;
        }
        newReports.add(r);
        MekHQ.triggerEvent(new ReportEvent(this, r));
    }

    public Camouflage getCamouflage() {
        return camouflage;
    }

    public void setCamouflage(final Camouflage camouflage) {
        this.camouflage = camouflage;
    }

    public PlayerColour getColour() {
        return colour;
    }

    public void setColour(final PlayerColour colour) {
        this.colour = Objects.requireNonNull(colour, "Colour cannot be set to null");
    }

    public StandardForceIcon getUnitIcon() {
        return unitIcon;
    }

    public void setUnitIcon(final StandardForceIcon unitIcon) {
        this.unitIcon = unitIcon;
    }

    public void addFunds(final TransactionType type, final Money quantity, @Nullable String description) {
        if ((description == null) || description.isEmpty()) {
            description = "Rich Uncle";
        }

        finances.credit(type, getLocalDate(), quantity, description);
        String quantityString = quantity.toAmountAndSymbolString();
        addReport("Funds added : " + quantityString + " (" + description + ')');
    }

    public void removeFunds(final TransactionType type, final Money quantity, @Nullable String description) {
        if ((description == null) || description.isEmpty()) {
            description = "Rich Uncle";
        }

        finances.debit(type, getLocalDate(), quantity, description);
        String quantityString = quantity.toAmountAndSymbolString();
        addReport("Funds removed : " + quantityString + " (" + description + ')');
    }

    /**
     * Generic method for paying Personnel (Person) in the company. Debits money from the campaign and if the campaign
     * tracks total earnings it will account for that.
     *
     * @param type              TransactionType being debited
     * @param quantity          total money - it's usually displayed outside of this method
     * @param description       String displayed in the ledger and report
     * @param individualPayouts Map of Person to the Money they're owed
     */
    public void payPersonnel(TransactionType type, Money quantity, String description,
          Map<Person, Money> individualPayouts) {
        getFinances().debit(type,
              getLocalDate(),
              quantity,
              description,
              individualPayouts,
              getCampaignOptions().isTrackTotalEarnings());
        String quantityString = quantity.toAmountAndSymbolString();
        addReport("Funds removed : " + quantityString + " (" + description + ')');

    }

    public CampaignOptions getCampaignOptions() {
        return campaignOptions;
    }

    public void setCampaignOptions(CampaignOptions options) {
        campaignOptions = options;
    }

    public StoryArc getStoryArc() {
        return storyArc;
    }

    public void useStoryArc(StoryArc arc, boolean initiate) {
        arc.setCampaign(this);
        arc.initializeDataDirectories();
        this.storyArc = arc;
        if (initiate) {
            storyArc.begin();
        }
    }

    public void unloadStoryArc() {
        MekHQ.unregisterHandler(storyArc);
        storyArc = null;
    }

    public List<String> getCurrentObjectives() {
        if (null != getStoryArc()) {
            return getStoryArc().getCurrentObjectives();
        }
        return new ArrayList<>();
    }

    @Deprecated(since = "0.50.07", forRemoval = true)
    public FameAndInfamyController getFameAndInfamy() {
        return null;
    }

    /**
     * Retrieves the list of units that are configured for automated mothballing.
     *
     * <p>
     * Automated mothballing is a mechanism where certain units are automatically placed into a mothballed state,
     * reducing their active maintenance costs and operational demands over time.
     * </p>
     *
     * @return A {@link List} of {@link UUID} objects that are set for automated mothballing. Returns an empty list if
     *       no units are configured.
     */
    public List<UUID> getAutomatedMothballUnits() {
        return automatedMothballUnits;
    }

    /**
     * Sets the list of units that are configured for automated mothballing.
     *
     * <p>
     * Replaces the current list of units that have undergone automated mothballing.
     * </p>
     *
     * @param automatedMothballUnits A {@link List} of {@link UUID} objects to configure for automated mothballing.
     */
    public void setAutomatedMothballUnits(List<UUID> automatedMothballUnits) {
        this.automatedMothballUnits = automatedMothballUnits;
    }

    public int getTemporaryPrisonerCapacity() {
        return temporaryPrisonerCapacity;
    }

    public void setTemporaryPrisonerCapacity(int temporaryPrisonerCapacity) {
        this.temporaryPrisonerCapacity = max(MINIMUM_TEMPORARY_CAPACITY, temporaryPrisonerCapacity);
    }

    /**
     * Adjusts the temporary prisoner capacity by the specified delta value.
     *
     * <p>he new capacity is constrained to be at least the minimum allowed temporary capacity, as defined by {@code
     * PrisonerEventManager.MINIMUM_TEMPORARY_CAPACITY}.</p>T
     *
     * @param delta the amount by which to change the temporary prisoner capacity. A positive value increases the
     *              capacity, while a negative value decreases it.
     */
    public void changeTemporaryPrisonerCapacity(int delta) {
        int newCapacity = temporaryPrisonerCapacity + delta;
        temporaryPrisonerCapacity = max(MINIMUM_TEMPORARY_CAPACITY, newCapacity);
    }

    public RandomEventLibraries getRandomEventLibraries() {
        return randomEventLibraries;
    }

    public FactionStandingUltimatumsLibrary getFactionStandingUltimatumsLibrary() {
        return factionStandingUltimatumsLibrary;
    }

    public void writeToXML(final PrintWriter writer) {
        int indent = 0;

        // File header
        writer.println("<?xml version=\"1.0\" encoding=\"UTF-8\"?>");

        // Start the XML root.
        MHQXMLUtility.writeSimpleXMLOpenTag(writer, indent++, "campaign", "version", MHQConstants.VERSION);

        // region Basic Campaign Info
        MHQXMLUtility.writeSimpleXMLOpenTag(writer, indent++, "info");

        MHQXMLUtility.writeSimpleXMLTag(writer, indent, "id", id.toString());
        MHQXMLUtility.writeSimpleXMLTag(writer, indent, "calendar", getLocalDate());
        MHQXMLUtility.writeSimpleXMLTag(writer, indent, "name", name);
        MHQXMLUtility.writeSimpleXMLTag(writer, indent, "faction", getFaction().getShortName());
        if (retainerEmployerCode != null) {
            MHQXMLUtility.writeSimpleXMLTag(writer, indent, "retainerEmployerCode", retainerEmployerCode);
            MHQXMLUtility.writeSimpleXMLTag(writer, indent, "retainerStartDate", retainerStartDate);
        }
        MHQXMLUtility.writeSimpleXMLTag(writer, indent, "crimeRating", crimeRating);
        MHQXMLUtility.writeSimpleXMLTag(writer, indent, "crimePirateModifier", crimePirateModifier);

        if (dateOfLastCrime != null) {
            MHQXMLUtility.writeSimpleXMLTag(writer, indent, "dateOfLastCrime", dateOfLastCrime);
        }

        MHQXMLUtility.writeSimpleXMLOpenTag(writer, indent++, "reputation");
        reputation.writeReputationToXML(writer, indent);
        MHQXMLUtility.writeSimpleXMLCloseTag(writer, --indent, "reputation");
        MHQXMLUtility.writeSimpleXMLOpenTag(writer, indent++, "newPersonnelMarket");
        newPersonnelMarket.writePersonnelMarketDataToXML(writer, indent);
        MHQXMLUtility.writeSimpleXMLCloseTag(writer, --indent, "newPersonnelMarket");

        MHQXMLUtility.writeSimpleXMLOpenTag(writer, indent++, "factionStandings");
        factionStandings.writeFactionStandingsToXML(writer, indent);
        MHQXMLUtility.writeSimpleXMLCloseTag(writer, --indent, "factionStandings");

        // this handles campaigns that predate 49.20
        if (campaignStartDate == null) {
            setCampaignStartDate(getLocalDate());
        }
        MHQXMLUtility.writeSimpleXMLTag(writer, indent, "campaignStartDate", getCampaignStartDate());

        getRankSystem().writeToXML(writer, indent, false);
        MHQXMLUtility.writeSimpleXMLTag(writer, indent, "overtime", overtime);
        MHQXMLUtility.writeSimpleXMLTag(writer, indent, "gmMode", gmMode);
        MHQXMLUtility.writeSimpleXMLTag(writer, indent, "astechPool", astechPool);
        MHQXMLUtility.writeSimpleXMLTag(writer, indent, "astechPoolMinutes", astechPoolMinutes);
        MHQXMLUtility.writeSimpleXMLTag(writer, indent, "astechPoolOvertime", astechPoolOvertime);
        MHQXMLUtility.writeSimpleXMLTag(writer, indent, "medicPool", medicPool);
        getCamouflage().writeToXML(writer, indent);
        MHQXMLUtility.writeSimpleXMLTag(writer, indent, "colour", getColour().name());
        getUnitIcon().writeToXML(writer, indent);
        MHQXMLUtility.writeSimpleXMLTag(writer, indent, "lastForceId", lastForceId);
        MHQXMLUtility.writeSimpleXMLTag(writer, indent, "lastMissionId", lastMissionId);
        MHQXMLUtility.writeSimpleXMLTag(writer, indent, "lastScenarioId", lastScenarioId);
        MHQXMLUtility.writeSimpleXMLTag(writer, indent, "initiativeBonus", initiativeBonus);
        MHQXMLUtility.writeSimpleXMLTag(writer, indent, "initiativeMaxBonus", initiativeMaxBonus);
        MHQXMLUtility.writeSimpleXMLOpenTag(writer, indent++, "nameGen");
        MHQXMLUtility.writeSimpleXMLTag(writer,
              indent,
              "faction",
              RandomNameGenerator.getInstance().getChosenFaction());
        MHQXMLUtility.writeSimpleXMLTag(writer, indent, "percentFemale", RandomGenderGenerator.getPercentFemale());
        MHQXMLUtility.writeSimpleXMLCloseTag(writer, --indent, "nameGen");

        MHQXMLUtility.writeSimpleXMLOpenTag(writer, indent++, "currentReport");
        for (String s : currentReport) {
            // This cannot use the MHQXMLUtility as it cannot be escaped
            writer.println(MHQXMLUtility.indentStr(indent) + "<reportLine><![CDATA[" + s + "]]></reportLine>");
        }
        MHQXMLUtility.writeSimpleXMLCloseTag(writer, --indent, "currentReport");

        MHQXMLUtility.writeSimpleXMLCloseTag(writer, --indent, "info");
        // endregion Basic Campaign Info

        // region Options
        if (getCampaignOptions() != null) {
            getCampaignOptions().writeToXml(writer, indent);
        }
        getGameOptions().writeToXML(writer, indent);
        // endregion Options

        // Lists of objects:
        units.writeToXML(writer, indent, "units"); // Units

        MHQXMLUtility.writeSimpleXMLOpenTag(writer, indent++, "personnel");
        for (final Person person : getPersonnel()) {
            person.writeToXML(writer, indent, this);
        }
        MHQXMLUtility.writeSimpleXMLCloseTag(writer, --indent, "personnel");

        MHQXMLUtility.writeSimpleXMLOpenTag(writer, indent++, "missions");
        for (final Mission mission : getMissions()) {
            mission.writeToXML(this, writer, indent);
        }
        MHQXMLUtility.writeSimpleXMLCloseTag(writer, --indent, "missions");

        // the forces structure is hierarchical, but that should be handled
        // internally from with writeToXML function for Force
        MHQXMLUtility.writeSimpleXMLOpenTag(writer, indent++, "forces");
        forces.writeToXML(writer, indent);
        MHQXMLUtility.writeSimpleXMLCloseTag(writer, --indent, "forces");
        finances.writeToXML(writer, indent);
        location.writeToXML(writer, indent);
        MHQXMLUtility.writeSimpleXMLTag(writer, indent, "isAvoidingEmptySystems", isAvoidingEmptySystems);
        MHQXMLUtility.writeSimpleXMLTag(writer,
              indent,
              "isOverridingCommandCircuitRequirements",
              isOverridingCommandCircuitRequirements);
        shoppingList.writeToXML(writer, indent);
        MHQXMLUtility.writeSimpleXMLOpenTag(writer, indent++, "kills");
        for (List<Kill> kills : kills.values()) {
            for (Kill k : kills) {
                k.writeToXML(writer, indent);
            }
        }
        MHQXMLUtility.writeSimpleXMLCloseTag(writer, --indent, "kills");
        MHQXMLUtility.writeSimpleXMLOpenTag(writer, indent++, "skillTypes");
        for (final String skillName : SkillType.skillList) {
            final SkillType type = getType(skillName);
            if (type != null) {
                type.writeToXML(writer, indent);
            }
        }
        MHQXMLUtility.writeSimpleXMLCloseTag(writer, --indent, "skillTypes");
        MHQXMLUtility.writeSimpleXMLOpenTag(writer, indent++, "specialAbilities");
        for (String key : SpecialAbility.getSpecialAbilities().keySet()) {
            SpecialAbility.getAbility(key).writeToXML(writer, indent);
        }
        MHQXMLUtility.writeSimpleXMLCloseTag(writer, --indent, "specialAbilities");
        rskillPrefs.writeToXML(writer, indent);

        // parts is the biggest so it goes last
        parts.writeToXML(writer, indent, "parts"); // Parts

        // current story arc
        if (null != storyArc) {
            storyArc.writeToXml(writer, indent);
        }

        // Markets
        getPersonnelMarket().writeToXML(writer, indent, this);

        // TODO : AbstractContractMarket : Uncomment
        // CAW: implicit DEPENDS-ON to the <missions> and <campaignOptions> node, do not
        // move this above it
        // getContractMarket().writeToXML(pw, indent);

        // Windchild: implicit DEPENDS-ON to the <campaignOptions> node, do not move
        // this above it
        getUnitMarket().writeToXML(writer, indent);

        // Against the Bot
        if (getCampaignOptions().isUseAtB()) {
            // TODO : AbstractContractMarket : Remove next two lines
            // CAW: implicit DEPENDS-ON to the <missions> node, do not move this above it
            contractMarket.writeToXML(this, writer, indent);

            if (!combatTeams.isEmpty()) {
                MHQXMLUtility.writeSimpleXMLOpenTag(writer, indent++, "combatTeams");
                for (CombatTeam combatTeam : combatTeams.values()) {
                    if (forceIds.containsKey(combatTeam.getForceId())) {
                        combatTeam.writeToXML(writer, indent);
                    }
                }
                MHQXMLUtility.writeSimpleXMLCloseTag(writer, --indent, "combatTeams");
            }
            MHQXMLUtility.writeSimpleXMLTag(writer, indent, "shipSearchStart", getShipSearchStart());
            MHQXMLUtility.writeSimpleXMLTag(writer, indent, "shipSearchType", shipSearchType);
            MHQXMLUtility.writeSimpleXMLTag(writer, indent, "shipSearchResult", shipSearchResult);
            MHQXMLUtility.writeSimpleXMLTag(writer, indent, "shipSearchExpiration", getShipSearchExpiration());
            MHQXMLUtility.writeSimpleXMLTag(writer,
                  indent,
                  "autoResolveBehaviorSettings",
                  autoResolveBehaviorSettings.getDescription());
        }

        retirementDefectionTracker.writeToXML(writer, indent);

        MHQXMLUtility.writeSimpleXMLOpenTag(writer, indent++, "personnelWhoAdvancedInXP");
        for (Person person : personnelWhoAdvancedInXP) {
            MHQXMLUtility.writeSimpleXMLTag(writer, indent, "personWhoAdvancedInXP", person.getId());
        }
        MHQXMLUtility.writeSimpleXMLCloseTag(writer, --indent, "personnelWhoAdvancedInXP");

        MHQXMLUtility.writeSimpleXMLOpenTag(writer, indent++, "automatedMothballUnits");
        for (UUID unitId : automatedMothballUnits) {
            MHQXMLUtility.writeSimpleXMLTag(writer, indent, "mothballedUnit", unitId);
        }
        MHQXMLUtility.writeSimpleXMLCloseTag(writer, --indent, "automatedMothballUnits");
        MHQXMLUtility.writeSimpleXMLTag(writer, indent, "temporaryPrisonerCapacity", temporaryPrisonerCapacity);
        MHQXMLUtility.writeSimpleXMLTag(writer, indent, "processProcurement", processProcurement);

        MHQXMLUtility.writeSimpleXMLOpenTag(writer, ++indent, "partsInUse");
        writePartInUseToXML(writer, indent);
        MHQXMLUtility.writeSimpleXMLCloseTag(writer, --indent, "partsInUse");

        if (MekHQ.getMHQOptions().getWriteCustomsToXML()) {
            writeCustoms(writer);
        }

        // Okay, we're done.
        // Close everything out and be done with it.
        MHQXMLUtility.writeSimpleXMLCloseTag(writer, --indent, "campaign");
    }

    private void writeCustoms(PrintWriter pw1) {
        for (String name : customs) {
            MekSummary ms = MekSummaryCache.getInstance().getMek(name);
            if (ms == null) {
                continue;
            }

            MekFileParser mekFileParser = null;
            try {
                mekFileParser = new MekFileParser(ms.getSourceFile());
            } catch (EntityLoadingException ex) {
                logger.error("", ex);
            }
            if (mekFileParser == null) {
                continue;
            }
            Entity en = mekFileParser.getEntity();
            pw1.println("\t<custom>");
            pw1.println("\t\t<name>" + name + "</name>");
            if (en instanceof Mek) {
                pw1.print("\t\t<mtf><![CDATA[");
                pw1.print(((Mek) en).getMtf());
                pw1.println("]]></mtf>");
            } else {
                try {
                    BuildingBlock blk = BLKFile.getBlock(en);
                    pw1.print("\t\t<blk><![CDATA[");
                    for (String s : blk.getAllDataAsString()) {
                        if (s.isEmpty()) {
                            continue;
                        }
                        pw1.println(s);
                    }
                    pw1.println("]]></blk>");
                } catch (EntitySavingException e) {
                    logger.error("Failed to save custom entity {}", en.getDisplayName(), e);
                }
            }
            pw1.println("\t</custom>");
        }
    }

    public ArrayList<PlanetarySystem> getSystems() {
        ArrayList<PlanetarySystem> systems = new ArrayList<>();
        for (String key : Systems.getInstance().getSystems().keySet()) {
            systems.add(Systems.getInstance().getSystems().get(key));
        }
        return systems;
    }

    public PlanetarySystem getSystemById(String id) {
        return Systems.getInstance().getSystemById(id);
    }

    public Vector<String> getSystemNames() {
        Vector<String> systemNames = new Vector<>();
        for (PlanetarySystem key : Systems.getInstance().getSystems().values()) {
            systemNames.add(key.getPrintableName(getLocalDate()));
        }
        return systemNames;
    }

    public PlanetarySystem getSystemByName(String name) {
        return Systems.getInstance().getSystemByName(name, getLocalDate());
    }

    // region Ranks
    public RankSystem getRankSystem() {
        return rankSystem;
    }

    public void setRankSystem(final @Nullable RankSystem rankSystem) {
        // If they are the same object, there hasn't been a change and thus don't need
        // to process further
        if (Objects.equals(getRankSystem(), rankSystem)) {
            return;
        }

        // Then, we need to validate the rank system. Null isn't valid to be set but may
        // be the
        // result of a cancelled load. However, validation will prevent that
        final RankValidator rankValidator = new RankValidator();
        if (!rankValidator.validate(rankSystem, false)) {
            return;
        }

        // We need to know the old campaign rank system for personnel processing
        final RankSystem oldRankSystem = getRankSystem();

        // And with that, we can set the rank system
        setRankSystemDirect(rankSystem);

        // Finally, we fix all personnel ranks and ensure they are properly set
        getPersonnel().stream()
              .filter(person -> person.getRankSystem().equals(oldRankSystem))
              .forEach(person -> person.setRankSystem(rankValidator, rankSystem));
    }

    public void setRankSystemDirect(final RankSystem rankSystem) {
        this.rankSystem = rankSystem;
    }
    // endregion Ranks

    public void setFinances(Finances f) {
        finances = f;
    }

    public Finances getFinances() {
        return finances;
    }

    public Accountant getAccountant() {
        return new Accountant(this);
    }

    /**
     * Calculates and returns a {@code JumpPath} between two planetary systems, using default parameters for jump range
     * and travel safety.
     *
     * <p>This method provides a convenient way to compute the most likely or optimal jump path from the specified
     * starting system to the destination system. Internal behavior and constraints are determined by the method's
     * default parameter settings.</p>
     *
     * @param start the starting {@link PlanetarySystem}
     * @param end   the destination {@link PlanetarySystem}
     *
     * @return the calculated {@link JumpPath} between the two systems
     */
    public JumpPath calculateJumpPath(PlanetarySystem start, PlanetarySystem end) {
        return calculateJumpPath(start, end, true, true);
    }

    /**
     * Calculates the optimal jump path between two planetary systems using the A* algorithm.
     *
     * <p>This implementation minimizes a combination of jump counts and recharge times to find the most efficient
     * route between systems. The algorithm uses a heuristic based on straight-line distance combined with actual path
     * costs from the starting system.</p>
     *
     * <p>The algorithm will optionally avoid systems without population when the {@code
     * isAvoidingEmptySystems} flag equals {@code true}.</p>
     *
     * <p>Implementation is based on:
     * <a href="http://www.policyalmanac.org/games/aStarTutorial.htm">Policy Almanac A* Tutorial</a></p>
     *
     * @param start The starting planetary system
     * @param end   The destination planetary system
     * @param skipAccessCheck   {@code true} to skip checking for Outlaw status in system, {@code false} otherwise.
     *                                      Should be {@code false} when determining contract-related jump paths as
     *                                      system access is guaranteed for contract target systems.
     * @param skipEmptySystemCheck   {@code true} to skip checking for empty system status, {@code false} otherwise.
     *                                      Should be {@code false} when determining contract-related jump paths.
     *
     * @return A {@link JumpPath} containing the sequence of systems to traverse, or {@code null} if no valid path
     *       exists between the systems. If start and end are the same system, returns a path containing only that
     *       system.
     */
    public JumpPath calculateJumpPath(PlanetarySystem start, PlanetarySystem end, boolean skipAccessCheck,
          boolean skipEmptySystemCheck) {
        // Handle edge cases
        if (null == start) {
            return new JumpPath();
        }

        if ((null == end) || start.getId().equals(end.getId())) {
            JumpPath jumpPath = new JumpPath();
            jumpPath.addSystem(start);
            return jumpPath;
        }

        // Shortcuts to ensure we're not processing a lot of data when we're unable to reach the target system
        if (!skipEmptySystemCheck
                  && isAvoidingEmptySystems
                  && end.getPopulation(currentDay) == 0) {
            new ImmersiveDialogSimple(this, getSeniorAdminPerson(AdministratorSpecialization.TRANSPORT), null,
                  String.format(resources.getString("unableToEnterSystem.abandoned.ic"), getCommanderAddress()),
                  null, resources.getString("unableToEnterSystem.abandoned.ooc"), null, false);

            return new JumpPath();
        }

        List<AtBContract> activeAtBContracts = getActiveAtBContracts();

        if (!skipAccessCheck
                  && campaignOptions.isUseFactionStandingOutlawedSafe()) {
            FactionHints factionHints = FactionHints.defaultFactionHints();
            boolean canAccessSystem = FactionStandingUtilities.canEnterTargetSystem(faction, factionStandings,
                  getCurrentSystem(), end, currentDay, activeAtBContracts, factionHints);
            if (!canAccessSystem) {
                new ImmersiveDialogSimple(this, getSeniorAdminPerson(AdministratorSpecialization.TRANSPORT), null,
                      String.format(resources.getString("unableToEnterSystem.outlawed.ic"), getCommanderAddress()),
                      null, resources.getString("unableToEnterSystem.outlawed.ooc"), null, false);

                return new JumpPath();
            }
        }

        // Initialize A* algorithm variables
        String startKey = start.getId();
        String endKey = end.getId();

        Set<String> closed = new HashSet<>();
        Set<String> open = new HashSet<>();

        Map<String, String> parent = new HashMap<>();
        Map<String, Double> scoreH = new HashMap<>(); // Heuristic scores (estimated cost to goal)
        Map<String, Double> scoreG = new HashMap<>(); // Path costs from start

        // Precompute heuristics
        Systems systemsInstance = Systems.getInstance();
        Map<String, PlanetarySystem> allSystems = systemsInstance.getSystems();

        for (Entry<String, PlanetarySystem> entry : allSystems.entrySet()) {
            scoreH.put(entry.getKey(), end.getDistanceTo(entry.getValue()));
        }

        // Initialize starting node
        String current = startKey;
        scoreG.put(current, 0.0);
        closed.add(current);

        FactionHints factionHints = FactionHints.defaultFactionHints();

        // A* search
        final int MAX_JUMPS = 10000;
        for (int jumps = 0; jumps < MAX_JUMPS; jumps++) {
            PlanetarySystem currentSystem = systemsInstance.getSystemById(current);

            boolean isUseCommandCircuits =
                  FactionStandingUtilities.isUseCommandCircuit(isOverridingCommandCircuitRequirements, gmMode,
                  campaignOptions.isUseFactionStandingCommandCircuitSafe(), factionStandings, getActiveAtBContracts());

            // Get current node's information
            double currentG = scoreG.get(current) + currentSystem.getRechargeTime(getLocalDate(), isUseCommandCircuits);
            final String localCurrent = current;

            // Explore neighbors
            systemsInstance.visitNearbySystems(currentSystem, 30, neighborSystem -> {
                String neighborId = neighborSystem.getId();

                // Skip systems without population if avoiding empty systems
                if (isAvoidingEmptySystems && neighborSystem.getPopulation(currentDay) == 0) {
                    return;
                }

                // Skip systems where the campaign is outlawed
                if (!skipAccessCheck
                          && campaignOptions.isUseFactionStandingOutlawedSafe()) {
                    boolean canAccessSystem = FactionStandingUtilities.canEnterTargetSystem(faction, factionStandings,
                          getCurrentSystem(), neighborSystem, currentDay, activeAtBContracts, factionHints);
                    if (!canAccessSystem) {
                        return;
                    }
                }

                if (closed.contains(neighborId)) {
                    return; // Already evaluated
                }

                if (open.contains(neighborId)) {
                    // Check if this path is better than the previously found one
                    if (currentG < scoreG.get(neighborId)) {
                        scoreG.put(neighborId, currentG);
                        parent.put(neighborId, localCurrent);
                    }
                } else {
                    // Discover a new node
                    scoreG.put(neighborId, currentG);
                    parent.put(neighborId, localCurrent);
                    open.add(neighborId);
                }
            });

            // Find the open node with the lowest f score
            String bestMatch = findNodeWithLowestFScore(open, scoreG, scoreH);

            if (bestMatch == null) {
                break; // No path exists
            }

            // Move to the best node
            current = bestMatch;
            closed.add(current);
            open.remove(current);

            // Check if we've reached the destination
            if (current.equals(endKey)) {
                return reconstructPath(current, parent, systemsInstance);
            }
        }

        // No path found or maximum jumps reached
        return reconstructPath(current, parent, systemsInstance);
    }

    /**
     * Finds the node in the open set with the lowest f-score (g + h).
     *
     * @param openSet The set of nodes to evaluate
     * @param gScores Map of path costs from start
     * @param hScores Map of heuristic distances to goal
     *
     * @return The node with the lowest f-score, or null if openSet is empty
     */
    private String findNodeWithLowestFScore(Set<String> openSet, Map<String, Double> gScores,
          Map<String, Double> hScores) {
        String bestMatch = null;
        double bestF = Double.POSITIVE_INFINITY;

        for (String candidate : openSet) {
            double f = gScores.get(candidate) + hScores.get(candidate);
            if (f < bestF) {
                bestMatch = candidate;
                bestF = f;
            }
        }

        return bestMatch;
    }

    /**
     * Reconstructs the path from the parent map.
     *
     * @param current         The final node in the path
     * @param parent          Map of parent nodes
     * @param systemsInstance The systems registry
     *
     * @return A JumpPath containing the sequence of systems
     */
    private JumpPath reconstructPath(String current, Map<String, String> parent, Systems systemsInstance) {
        // Reconstruct path
        List<PlanetarySystem> path = new ArrayList<>();
        String nextKey = current;

        while (nextKey != null) {
            path.add(systemsInstance.getSystemById(nextKey));
            nextKey = parent.get(nextKey);
        }

        // Create the final path in the correct order (start to end)
        JumpPath finalPath = new JumpPath();
        for (int i = path.size() - 1; i >= 0; i--) {
            finalPath.addSystem(path.get(i));
        }

        return finalPath;
    }

    /**
     * This method calculates the cost per jump for interstellar travel. It operates by fitting the part of the force
     * not transported in owned DropShips into a number of prototypical DropShips of a few standard configurations, then
     * adding the JumpShip charges on top. It remains fairly hacky, but improves slightly on the prior implementation as
     * far as following the rulebooks goes.
     * <p>
     * It can be used to calculate total travel costs in the style of FM:Mercs (excludeOwnTransports and
     * campaignOpsCosts set to false), to calculate leased/rented travel costs only in the style of FM:Mercs
     * (excludeOwnTransports true, campaignOpsCosts false), or to calculate travel costs for CampaignOps-style costs
     * (excludeOwnTransports true, campaignOpsCosts true).
     *
     * @param excludeOwnTransports If true, do not display maintenance costs in the calculated travel cost.
     * @param campaignOpsCosts     If true, use the Campaign Ops method for calculating travel cost. (DropShip monthly
     *                             fees of 0.5% of purchase cost, 100,000 C-bills per collar.)
     */
    public Money calculateCostPerJump(boolean excludeOwnTransports, boolean campaignOpsCosts) {
        HangarStatistics stats = getHangarStatistics();
        CargoStatistics cargoStats = getCargoStatistics();

        Money collarCost = Money.of(campaignOpsCosts ? 100000 : 50000);

        // first we need to get the total number of units by type
        int nMek = stats.getNumberOfUnitsByType(Entity.ETYPE_MEK);
        int nLVee = stats.getNumberOfUnitsByType(Entity.ETYPE_TANK, false, true);
        int nHVee = stats.getNumberOfUnitsByType(Entity.ETYPE_TANK);
        int nAero = stats.getNumberOfUnitsByType(Entity.ETYPE_AEROSPACEFIGHTER);
        int nSC = stats.getNumberOfUnitsByType(Entity.ETYPE_SMALL_CRAFT);
        int nCF = stats.getNumberOfUnitsByType(Entity.ETYPE_CONV_FIGHTER);
        int nBA = stats.getNumberOfUnitsByType(Entity.ETYPE_BATTLEARMOR);
        int nMekInf = 0;
        int nMotorInf = 0;
        int nFootInf = 0;
        int nProto = stats.getNumberOfUnitsByType(Entity.ETYPE_PROTOMEK);
        int nDropship = stats.getNumberOfUnitsByType(Entity.ETYPE_DROPSHIP);
        int nCollars = stats.getTotalDockingCollars();
        double nCargo = cargoStats.getTotalCargoCapacity(); // ignoring refrigerated/insulated/etc.

        // get cargo tonnage including parts in transit, then get mothballed unit tonnage
        double carriedCargo = cargoStats.getCargoTonnage(true, false) + cargoStats.getCargoTonnage(false, true);

        // calculate the number of units left not transported
        int noMek = max(nMek - stats.getOccupiedBays(Entity.ETYPE_MEK), 0);
        int noDS = max(nDropship - stats.getOccupiedBays(Entity.ETYPE_DROPSHIP), 0);
        int noSC = max(nSC - stats.getOccupiedBays(Entity.ETYPE_SMALL_CRAFT), 0);
        int noCF = max(nCF - stats.getOccupiedBays(Entity.ETYPE_CONV_FIGHTER), 0);
        int noASF = max(nAero - stats.getOccupiedBays(Entity.ETYPE_AEROSPACEFIGHTER), 0);
        int nolv = max(nLVee - stats.getOccupiedBays(Entity.ETYPE_TANK, true), 0);
        int nohv = max(nHVee - stats.getOccupiedBays(Entity.ETYPE_TANK), 0);
        //TODO: Do capacity calculations for Infantry, too.
        int noinf = max(stats.getNumberOfUnitsByType(Entity.ETYPE_INFANTRY) -
                              stats.getOccupiedBays(Entity.ETYPE_INFANTRY), 0);
        int noBA = max(nBA - stats.getOccupiedBays(Entity.ETYPE_BATTLEARMOR), 0);
        int noProto = max(nProto - stats.getOccupiedBays(Entity.ETYPE_PROTOMEK), 0);
        int freehv = max(stats.getTotalHeavyVehicleBays() - stats.getOccupiedBays(Entity.ETYPE_TANK), 0);
        int freeinf = max(stats.getTotalInfantryBays() - stats.getOccupiedBays(Entity.ETYPE_INFANTRY), 0);
        int freeba = max(stats.getTotalBattleArmorBays() - stats.getOccupiedBays(Entity.ETYPE_BATTLEARMOR), 0);
        int freeSC = max(stats.getTotalSmallCraftBays() - stats.getOccupiedBays(Entity.ETYPE_SMALL_CRAFT), 0);
        int noCargo = (int) Math.ceil(max(carriedCargo - nCargo, 0));

        int newNoASF = max(noASF - freeSC, 0);
        int placedASF = max(noASF - newNoASF, 0);
        freeSC -= placedASF;

        int newNolv = max(nolv - freehv, 0);
        int placedlv = max(nolv - newNolv, 0);
        freehv -= placedlv;
        int noVehicles = (nohv + newNolv);

        Money dropshipCost;
        // The cost-figuring process: using prototypical drop-ships, figure out how many collars are required. Charge
        // for the prototypical drop-ships and the docking collar, based on the rules selected. Allow prototypical
        // drop-ships to be leased in 1/2 increments; designs of roughly 1/2 size exist for all the prototypical
        // variants chosen.

        // DropShip costs are for the duration of the trip for FM:Mercs rules, and per month for Campaign Ops. The
        // prior implementation here assumed the FM:Mercs costs were per jump, which seems reasonable. To avoid
        // having to add a bunch of code to remember the total length of the current jump path, CamOps costs are
        // normalized to per-jump, using 175 hours charge time as a baseline.

        // Roughly an Overlord
        int largeMekDropshipMekCapacity = 36;
        int largeMekDropshipASFCapacity = 6;
        int largeMekDropshipCargoCapacity = 120;
        Money largeMekDropshipCost = Money.of(campaignOpsCosts ? (1750000.0 / 4.2) : 400000);

        // Roughly a Union
        int averageMekDropshipMekCapacity = 12;
        int averageMekDropshipASFCapacity = 2;
        int averageMekDropshipCargoCapacity = 75;
        Money averageMekDropshipCost = Money.of(campaignOpsCosts ? (1450000.0 / 4.2) : 150000);

        // Roughly a Leopard
        int smallMekDropshipMekCapacity = 4;
        int smallMekDropshipASFCapacity = 2;
        int smallMekDropshipCargoCapacity = 5;
        Money smallMekDropshipCost = Money.of(campaignOpsCosts ? (750000.0 / 4.2) : 60000);

        // Roughly a Leopard CV
        int smallASFDropshipASFCapacity = 6;
        int smallASFDropshipCargoCapacity = 90;
        Money smallASFDropshipCost = Money.of(campaignOpsCosts ? (900000.0 / 4.2) : 80000);

        // Roughly a Triumph
        int largeVehicleDropshipVehicleCapacity = 50;
        int largeVehicleDropshipCargoCapacity = 750;
        Money largeVehicleDropshipCost = Money.of(campaignOpsCosts ? (1750000.0 / 4.2) : 430000);

        // Roughly a Gazelle
        int avgVehicleDropshipVehicleCapacity = 15;
        int avgVehicleDropshipCargoCapacity = 65;
        Money avgVehicleDropshipCost = Money.of(campaignOpsCosts ? (900000.0 / 4.2) : 40000);

        // Roughly a Mule
        int largeCargoDropshipCargoCapacity = 8000;
        Money largeCargoDropshipCost = Money.of(campaignOpsCosts ? (750000.0 / 4.2) : 800000);

        // Roughly a Buccaneer
        int avgCargoDropshipCargoCapacity = 2300;
        Money cargoDropshipCost = Money.of(campaignOpsCosts ? (550000.0 / 4.2) : 250000);

        int mekCollars = 0;
        double leasedLargeMekDropships = 0;
        double leasedAverageMekDropships = 0;
        double leasedSmallMekDropships = 0;

        int asfCollars = 0;
        double leasedSmallASFDropships = 0;

        int vehicleCollars = 0;
        double leasedLargeVehicleDropships = 0;
        double leasedAvgVehicleDropships = 0;

        int cargoCollars = 0;
        double leasedLargeCargoDropships = 0;
        double leasedAverageCargoDropships = 0;

        int leasedASFCapacity = 0;
        int leasedCargoCapacity = 0;

        // For each type we're concerned with, calculate the number of drop-ships needed to transport the force.
        // Smaller drop-ships are represented by half-dropships.

        // If we're transporting more than a company, Overlord or half-Overlord analogues are more efficient.
        if (noMek > largeMekDropshipMekCapacity / 3) {
            leasedLargeMekDropships = Math.round(2 * noMek / (double) largeMekDropshipMekCapacity) / 2.0;
            noMek -= (int) (leasedLargeMekDropships * largeMekDropshipMekCapacity);
            mekCollars += (int) Math.ceil(leasedLargeMekDropships);

            // If there's more than a company left over, lease another Overlord. Otherwise, fall through and get a Union.
            if (noMek > largeMekDropshipMekCapacity / 3) {
                if (noMek > largeMekDropshipMekCapacity / 2) {
                    leasedLargeMekDropships += 1;
                    noMek -= largeMekDropshipMekCapacity;
                    mekCollars += 1;
                } else {
                    leasedLargeMekDropships += 0.5;
                    noMek -= (int) (largeMekDropshipMekCapacity / 0.5);
                    mekCollars += 1;
                }
            }

            leasedASFCapacity += (int) floor(leasedLargeMekDropships * largeMekDropshipASFCapacity);
            leasedCargoCapacity += largeMekDropshipCargoCapacity;
        }

        // Unions
        if (noMek > 4) {
            leasedAverageMekDropships = Math.round(2 * noMek / (double) averageMekDropshipMekCapacity) / 2.0;
            noMek -= (int) (leasedAverageMekDropships * averageMekDropshipMekCapacity);
            mekCollars += (int) Math.ceil(leasedAverageMekDropships);

            // If we can fit in a smaller DropShip, lease one of those instead.
            if ((noMek > 0) && (noMek < (averageMekDropshipMekCapacity / 2))) {
                leasedAverageMekDropships += 0.5;
                mekCollars += 1;
            } else if (noMek > 0) {
                leasedAverageMekDropships += 1;
                mekCollars += 1;
            }

            // Our Union-ish DropShip can carry some ASFs and cargo.
            leasedASFCapacity += (int) floor(leasedAverageMekDropships * averageMekDropshipASFCapacity);
            leasedCargoCapacity += (int) floor(leasedAverageMekDropships * averageMekDropshipCargoCapacity);
        }

        // Leopards for the rest, no halvsies here
        if (noMek > 0) {
            leasedSmallMekDropships = Math.ceil(noMek / (double) smallMekDropshipMekCapacity);
            noMek -= (int) (leasedSmallMekDropships * smallMekDropshipMekCapacity);
            mekCollars += (int) Math.ceil(leasedSmallMekDropships);
        }
        leasedASFCapacity += (int) floor(leasedSmallMekDropships * smallMekDropshipASFCapacity);
        leasedCargoCapacity += (int) floor(leasedSmallMekDropships * smallMekDropshipCargoCapacity);

        // Leopard CVs are (generally) the most efficient for raw wing transports even with collar fees
        if (noASF > leasedASFCapacity) {
            noASF -= leasedASFCapacity;

            if (noASF > 0) {
                leasedSmallASFDropships = Math.round(2 * noASF / (double) smallASFDropshipASFCapacity) / 2.0;
                noASF -= (int) (leasedSmallASFDropships * smallASFDropshipASFCapacity);
                asfCollars += (int) Math.ceil(leasedSmallASFDropships);

                if ((noASF > 0) && (noASF < (smallASFDropshipASFCapacity / 2))) {
                    leasedSmallASFDropships += 0.5;
                    asfCollars += 1;
                } else if (noASF > 0) {
                    leasedSmallASFDropships += 1;
                    asfCollars += 1;
                }
            }

            // Our Leopard-ish DropShip can carry some cargo.
            leasedCargoCapacity += (int) floor(leasedSmallASFDropships * smallASFDropshipCargoCapacity);
        }

        // Triumphs
        if (noVehicles > avgVehicleDropshipVehicleCapacity) {
            leasedLargeVehicleDropships = Math.round(2 * noVehicles / (double) largeVehicleDropshipVehicleCapacity) /
                                                2.0;
            noVehicles -= (int) (leasedLargeVehicleDropships * largeVehicleDropshipVehicleCapacity);
            vehicleCollars += (int) Math.ceil(leasedLargeVehicleDropships);

            if (noVehicles > avgVehicleDropshipVehicleCapacity) {
                leasedLargeVehicleDropships += 1;
                noVehicles -= largeVehicleDropshipVehicleCapacity;
                vehicleCollars += 1;
            }

            leasedCargoCapacity += (int) floor(leasedLargeVehicleDropships * largeVehicleDropshipCargoCapacity);
        }

        // Gazelles
        // Gazelles are pretty minimal, so no halfsies.
        if (noVehicles > 0) {
            leasedAvgVehicleDropships = Math.ceil((nohv + newNolv) / (double) avgVehicleDropshipVehicleCapacity);
            noVehicles = (int) ((nohv + newNolv) - leasedAvgVehicleDropships * avgVehicleDropshipVehicleCapacity);
            vehicleCollars += (int) Math.ceil(leasedAvgVehicleDropships);

            if (noVehicles > 0) { //shouldn't be necessary, but check?
                leasedAvgVehicleDropships += 1;
                noVehicles -= avgVehicleDropshipVehicleCapacity;
                vehicleCollars += 1;
            }

            // Our Gazelle-ish DropShip can carry some cargo.
            leasedCargoCapacity += (int) floor(avgVehicleDropshipCargoCapacity * leasedAvgVehicleDropships);
        }

        // Do we have any leftover cargo?
        noCargo -= leasedCargoCapacity;

        // Mules
        if (noCargo > avgCargoDropshipCargoCapacity) {
            leasedLargeCargoDropships = Math.round(2 * noCargo / (double) largeCargoDropshipCargoCapacity) / 2.0;
            noCargo -= (int) (leasedLargeCargoDropships * largeCargoDropshipCargoCapacity);
            cargoCollars += (int) Math.ceil(leasedLargeCargoDropships);

            if (noCargo > avgCargoDropshipCargoCapacity) {
                leasedLargeCargoDropships += 1;
                noCargo -= largeCargoDropshipCargoCapacity;
                cargoCollars += 1;
            }
        }

        // Buccaneers
        if (noCargo > 0) {
            leasedAverageCargoDropships = Math.round(2 * noCargo / (double) avgCargoDropshipCargoCapacity) / 2.0;
            cargoCollars += (int) Math.ceil(leasedAverageCargoDropships);
            noCargo -= (int) (leasedAverageCargoDropships * avgCargoDropshipCargoCapacity);

            if (noCargo > 0 && noCargo < (avgCargoDropshipCargoCapacity / 2)) {
                leasedAverageCargoDropships += 0.5;
                cargoCollars += 1;
            } else if (noCargo > 0) {
                leasedAverageCargoDropships += 1;
                cargoCollars += 1;
            }
        }

        dropshipCost = largeMekDropshipCost.multipliedBy(leasedLargeMekDropships);
        dropshipCost = dropshipCost.plus(averageMekDropshipCost.multipliedBy(leasedAverageMekDropships));
        dropshipCost = dropshipCost.plus(smallMekDropshipCost.multipliedBy(leasedSmallMekDropships));

        dropshipCost = dropshipCost.plus(smallASFDropshipCost.multipliedBy(leasedSmallASFDropships));

        dropshipCost = dropshipCost.plus(avgVehicleDropshipCost.multipliedBy(leasedAvgVehicleDropships));
        dropshipCost = dropshipCost.plus(largeVehicleDropshipCost.multipliedBy(leasedLargeVehicleDropships));

        dropshipCost = dropshipCost.plus(cargoDropshipCost.multipliedBy(leasedAverageCargoDropships));
        dropshipCost = dropshipCost.plus(largeCargoDropshipCost.multipliedBy(leasedLargeCargoDropships));

        // Smaller/half-DropShips are cheaper to rent, but still take one collar each
        int collarsNeeded = mekCollars + asfCollars + vehicleCollars + cargoCollars;

        // add owned DropShips
        collarsNeeded += nDropship;

        // now factor in owned JumpShips
        collarsNeeded = max(0, collarsNeeded - nCollars);

        Money totalCost = dropshipCost.plus(collarCost.multipliedBy(collarsNeeded));

        // FM:Mercs reimburses for owned transport (CamOps handles it in peacetime
        // costs)
        if (!excludeOwnTransports) {
            Money ownDropshipCost = Money.zero();
            Money ownJumpshipCost = Money.zero();
            for (Unit u : getUnits()) {
                if (!u.isMothballed()) {
                    Entity e = u.getEntity();
                    if ((e.getEntityType() & Entity.ETYPE_DROPSHIP) != 0) {
                        ownDropshipCost = ownDropshipCost.plus(averageMekDropshipCost.multipliedBy(u.getMekCapacity())
                                                                     .dividedBy(averageMekDropshipMekCapacity));
                        ownDropshipCost = ownDropshipCost.plus(smallASFDropshipCost.multipliedBy(u.getASFCapacity())
                                                                     .dividedBy(smallASFDropshipASFCapacity));
                        ownDropshipCost = ownDropshipCost.plus(avgVehicleDropshipCost.multipliedBy(u.getHeavyVehicleCapacity() +
                                                                                                         u.getLightVehicleCapacity())
                                                                     .dividedBy(avgVehicleDropshipVehicleCapacity));
                        ownDropshipCost = ownDropshipCost.plus(cargoDropshipCost.multipliedBy(u.getCargoCapacity())
                                                                     .dividedBy(avgCargoDropshipCargoCapacity));
                    } else if ((e.getEntityType() & Entity.ETYPE_JUMPSHIP) != 0) {
                        ownJumpshipCost = ownDropshipCost.plus(collarCost.multipliedBy(e.getDockingCollars().size()));
                    }
                }
            }

            totalCost = totalCost.plus(ownDropshipCost).plus(ownJumpshipCost);
        }

        Person negotiator = getSeniorAdminPerson(AdministratorSpecialization.TRANSPORT);
        if (negotiator != null) {
            PersonnelOptions options = negotiator.getOptions();
            if (options.booleanOption(ADMIN_INTERSTELLAR_NEGOTIATOR) && totalCost.isPositive()) {
                totalCost = totalCost.multipliedBy(0.85);
            }
        }

        return totalCost;
    }

    /**
     * Calculates simplified travel time. Travel time is calculated by dividing distance (in LY) by 20 and multiplying
     * the result by 7.
     *
     * @param destination the planetary system being traveled to
     *
     * @return the simplified travel time in days
     */
    public int getSimplifiedTravelTime(PlanetarySystem destination) {
        if (Objects.equals(getCurrentSystem(), destination)) {
            return 0;
        } else {
            // I came to the value of 20 by eyeballing the average distance between planets within the Inner Sphere.
            // It looked to be around 15-20LY, so 20LY seemed a good gauge
            return (int) ((getCurrentSystem().getDistanceTo(destination) / 20) * 7);
        }
    }

    public void personUpdated(Person person) {
        Unit u = person.getUnit();
        if (null != u) {
            u.resetPilotAndEntity();
        }

        Force force = getForceFor(person);
        if (force != null) {
            force.updateCommander(this);
        }

        MekHQ.triggerEvent(new PersonChangedEvent(person));
    }

    /**
     * Calculates the {@link TargetRoll} required for a technician to work on a specific part task.
     *
     * <p>This method determines task difficulty and eligibility by evaluating the technician's skills, penalties due
     * to work mode, unit and part constraints, time availability, helper modifiers, and campaign options. It produces
     * context-specific messages when tasks are impossible due to skill, resource, or situation limitations.</p>
     *
     * <p>The result will reflect all applicable modifiers (such as overtime or era-based penalties) and communicates
     * if a task is impossible, or has automatic success (e.g., for infantry refits).</p>
     *
     * @param partWork the part work task to be performed
     * @param tech     the technician assigned to the task
     *
     * @return a {@link TargetRoll} capturing the total target value and reason for success or impossibility
     */
    public TargetRoll getTargetFor(final IPartWork partWork, final Person tech) {
        final Skill skill = tech.getSkillForWorkingOn(partWork);
        int modePenalty = partWork.getMode().expReduction;

        int actualSkillLevel = EXP_NONE;
        if (skill != null) {
            actualSkillLevel = skill.getExperienceLevel(tech.getOptions(), tech.getATOWAttributes());
        }
        int effectiveSkillLevel = actualSkillLevel - modePenalty;

        if ((partWork.getUnit() != null) && !partWork.getUnit().isAvailable(partWork instanceof Refit)) {
            return new TargetRoll(TargetRoll.IMPOSSIBLE, "This unit is not currently available!");
        } else if ((partWork.getTech() != null) && !partWork.getTech().equals(tech)) {
            return new TargetRoll(TargetRoll.IMPOSSIBLE, "Already being worked on by another team");
        } else if (skill == null) {
            return new TargetRoll(TargetRoll.IMPOSSIBLE, "Assigned tech does not have the right skills");
        } else if (!getCampaignOptions().isDestroyByMargin() && (partWork.getSkillMin() > effectiveSkillLevel)) {
            return new TargetRoll(TargetRoll.IMPOSSIBLE, "Task is beyond this tech's skill level");
        } else if (partWork.getSkillMin() > SkillType.EXP_LEGENDARY) {
            return new TargetRoll(TargetRoll.IMPOSSIBLE, "Task is impossible.");
        } else if (!partWork.needsFixing() && !partWork.isSalvaging()) {
            return new TargetRoll(TargetRoll.IMPOSSIBLE, "Task is not needed.");
        } else if ((partWork instanceof MissingPart) && (((MissingPart) partWork).findReplacement(false) == null)) {
            return new TargetRoll(TargetRoll.IMPOSSIBLE, "Replacement part not available.");
        }

        final int techTime = isOvertimeAllowed() ?
                                   tech.getMinutesLeft() + tech.getOvertimeLeft() :
                                   tech.getMinutesLeft();
        if (!(partWork instanceof Refit) && (techTime <= 0)) {
            return new TargetRoll(TargetRoll.IMPOSSIBLE, "The tech has no time left.");
        }

        final String notFixable = partWork.checkFixable();
        if (notFixable != null) {
            return new TargetRoll(TargetRoll.IMPOSSIBLE, notFixable);
        }

        // if this is an infantry refit, then automatic success
        if ((partWork instanceof Refit) &&
                  (partWork.getUnit() != null) &&
                  partWork.getUnit().isConventionalInfantry()) {
            return new TargetRoll(TargetRoll.AUTOMATIC_SUCCESS, "infantry refit");
        }

        // If we are using the MoF rule, then we will ignore mode penalty here
        // and instead assign it as a straight penalty
        if (getCampaignOptions().isDestroyByMargin()) {
            modePenalty = 0;
        }

        // this is ugly, if the mode penalty drops you to green, you drop two
        // levels instead of two
        int value = skill.getFinalSkillValue(tech.getOptions(), tech.getATOWAttributes()) + modePenalty;
        if ((modePenalty > 0) && (SkillType.EXP_GREEN == effectiveSkillLevel)) {
            value++;
        }
        final TargetRoll target = new TargetRoll(value, SkillType.getExperienceLevelName(effectiveSkillLevel));
        if (target.getValue() == TargetRoll.IMPOSSIBLE) {
            return target;
        }

        target.append(partWork.getAllMods(tech));

        if (getCampaignOptions().isUseEraMods()) {
            target.addModifier(getFaction().getEraMod(getGameYear()), "era");
        }

        final boolean isOvertime;
        if (isOvertimeAllowed() && (tech.isTaskOvertime(partWork) || partWork.hasWorkedOvertime())) {
            target.addModifier(3, "overtime");
            isOvertime = true;
        } else {
            isOvertime = false;
        }

        final int minutes = Math.min(partWork.getTimeLeft(), techTime);
        if (minutes <= 0) {
            logger.error("Attempting to get the target number for a part with zero time left.");
            return new TargetRoll(TargetRoll.AUTOMATIC_SUCCESS, "No part repair time remaining.");
        }

        int helpMod;
        if ((partWork.getUnit() != null) && partWork.getUnit().isSelfCrewed()) {
            helpMod = getShorthandedModForCrews(partWork.getUnit().getEntity().getCrew());
        } else {
            final int helpers = getAvailableAstechs(minutes, isOvertime);
            helpMod = getShorthandedMod(helpers, false);
            // we may have just gone overtime with our helpers
            if (!isOvertime && (astechPoolMinutes < (minutes * helpers))) {
                target.addModifier(3, "overtime astechs");
            }
        }

        if (partWork.getShorthandedMod() > helpMod) {
            helpMod = partWork.getShorthandedMod();
        }

        if (helpMod > 0) {
            target.addModifier(helpMod, "shorthanded");
        }
        return target;
    }

    public TargetRoll getTargetForMaintenance(IPartWork partWork, Person tech, int asTechsUsed) {
        int value = 10;
        String skillLevel = "Unmaintained";
        if (null != tech) {
            Skill skill = tech.getSkillForWorkingOn(partWork);
            if (null != skill) {
                value = skill.getFinalSkillValue(tech.getOptions(), tech.getATOWAttributes());
                skillLevel = skill.getSkillLevel(tech.getOptions(), tech.getATOWAttributes()).toString();
            }
        }

        TargetRoll target = new TargetRoll(value, skillLevel);
        if (target.getValue() == TargetRoll.IMPOSSIBLE) {
            return target;
        }

        target.append(partWork.getAllModsForMaintenance());

        if (getCampaignOptions().isUseEraMods()) {
            target.addModifier(getFaction().getEraMod(getGameYear()), "era");
        }

        if (partWork.getUnit().getSite() < SITE_FACILITY_BASIC) {
            if (getLocation().isOnPlanet() && campaignOptions.isUsePlanetaryModifiers()) {
                Planet planet = getLocation().getPlanet();
                Atmosphere atmosphere = planet.getAtmosphere(getLocalDate());
                megamek.common.planetaryconditions.Atmosphere planetaryConditions = planet.getPressure(getLocalDate());
                int temperature = planet.getTemperature(getLocalDate());

                if (planet.getGravity() < 0.8) {
                    target.addModifier(2, "Low Gravity");
                } else if (planet.getGravity() >= 2.0) {
                    target.addModifier(4, "Very High Gravity");
                } else if (planet.getGravity() > 1.2) {
                    target.addModifier(1, "High Gravity");
                }

                if (atmosphere.isTainted() || atmosphere.isToxic()) {
                    target.addModifier(2, "Tainted or Toxic Atmosphere");
                } else if (planetaryConditions.isVacuum()) {
                    target.addModifier(2, "Vacuum");
                }

                if (planetaryConditions.isTrace() || planetaryConditions.isVeryHigh()) {
                    target.addModifier(1, "Trace or Very High Pressure Atmosphere");
                }

                if (temperature < -30 || temperature > 50) {
                    target.addModifier(1, "Extreme Temperature");
                }
            }
        }

        if (null != partWork.getUnit() && null != tech) {
            // the astech issue is crazy, because you can actually be better off
            // not maintaining
            // than going it short-handed, but that is just the way it is.
            // Still, there is also some fuzziness about what happens if you are
            // short astechs
            // for part of the cycle.
            final int helpMod;
            if (partWork.getUnit().isSelfCrewed()) {
                helpMod = getShorthandedModForCrews(partWork.getUnit().getEntity().getCrew());
            } else {
                helpMod = getShorthandedMod(asTechsUsed, false);
            }

            if (helpMod > 0) {
                target.addModifier(helpMod, "shorthanded");
            }

            // like repairs, per CamOps page 208 extra time gives a
            // reduction to the TN based on x2, x3, x4
            if (partWork.getUnit().getMaintenanceMultiplier() > 1) {
                target.addModifier(-(partWork.getUnit().getMaintenanceMultiplier() - 1), "extra time");
            }
        }

        return target;
    }

    public TargetRoll getTargetForAcquisition(final IAcquisitionWork acquisition) {
        return getTargetForAcquisition(acquisition, getLogisticsPerson());
    }

    public TargetRoll getTargetForAcquisition(final IAcquisitionWork acquisition, final @Nullable Person person) {
        return getTargetForAcquisition(acquisition, person, false);
    }

    public PlanetaryConditions getCurrentPlanetaryConditions(Scenario scenario) {
            PlanetaryConditions planetaryConditions = new PlanetaryConditions();
            if (scenario instanceof AtBScenario atBScenario) {
                if (getCampaignOptions().isUseLightConditions()) {
                    planetaryConditions.setLight(atBScenario.getLight());
                }
                if (getCampaignOptions().isUseWeatherConditions()) {
                    planetaryConditions.setWeather(atBScenario.getWeather());
                    planetaryConditions.setWind(atBScenario.getWind());
                    planetaryConditions.setFog(atBScenario.getFog());
                    planetaryConditions.setEMI(atBScenario.getEMI());
                    planetaryConditions.setBlowingSand(atBScenario.getBlowingSand());
                    planetaryConditions.setTemperature(atBScenario.getModifiedTemperature());

                }
                if (getCampaignOptions().isUsePlanetaryConditions()) {
                    planetaryConditions.setAtmosphere(atBScenario.getAtmosphere());
                    planetaryConditions.setGravity(atBScenario.getGravity());
                }
            } else {
                planetaryConditions = scenario.createPlanetaryConditions();
            }

            return planetaryConditions;

    }

    /**
     * Determines the target roll required for successfully acquiring a specific part or unit based on various campaign
     * settings, the acquisition details, and the person attempting the acquisition.
     *
     * <p>
     * This method evaluates multiple conditions and factors to calculate the target roll, returning one of the
     * following outcomes:
     * <ul>
     * <li>{@code TargetRoll.AUTOMATIC_SUCCESS} if acquisitions are set to be
     * automatic in the campaign options.</li>
     * <li>{@code TargetRoll.IMPOSSIBLE} if the acquisition is not permitted based
     * on campaign settings,
     * such as missing personnel, parts restrictions, or unavailable
     * technology.</li>
     * <li>A calculated target roll value based on the skill of the assigned person,
     * acquisition modifiers,
     * and adjustments for specific campaign rules (e.g., {@code AtB}
     * restrictions).</li>
     * </ul>
     *
     * @param acquisition the {@link IAcquisitionWork} object containing details about the requested part or supply,
     *                    such as tech base, technology level, and availability.
     *
     * @return a {@link TargetRoll} object representing the roll required to successfully acquire the requested item, or
     *       an impossible/automatic result under specific circumstances.
     */
    public TargetRoll getTargetForAcquisition(final IAcquisitionWork acquisition, final @Nullable Person person,
          final boolean checkDaysToWait) {
        if (getCampaignOptions().getAcquisitionSkill().equals(S_AUTO)) {
            return new TargetRoll(TargetRoll.AUTOMATIC_SUCCESS, "Automatic Success");
        }

        if (null == person) {
            return new TargetRoll(TargetRoll.IMPOSSIBLE,
                  "Your procurement personnel have used up all their acquisition attempts for this period");
        }
        final Skill skill = person.getSkillForWorkingOn(getCampaignOptions().getAcquisitionSkill());
        if (null != getShoppingList().getShoppingItem(acquisition.getNewEquipment()) && checkDaysToWait) {
            return new TargetRoll(TargetRoll.AUTOMATIC_FAIL,
                  "You must wait until the new cycle to check for this part. Further" +
                        " attempts will be added to the shopping list.");
        }
        if (acquisition.getTechBase() == Part.TechBase.CLAN && !getCampaignOptions().isAllowClanPurchases()) {
            return new TargetRoll(TargetRoll.IMPOSSIBLE, "You cannot acquire clan parts");
        }
        if (acquisition.getTechBase() == Part.TechBase.IS && !getCampaignOptions().isAllowISPurchases()) {
            return new TargetRoll(TargetRoll.IMPOSSIBLE, "You cannot acquire inner sphere parts");
        }
        if (getCampaignOptions().getTechLevel() < Utilities.getSimpleTechLevel(acquisition.getTechLevel())) {
            return new TargetRoll(TargetRoll.IMPOSSIBLE, "You cannot acquire parts of this tech level");
        }
        if (getCampaignOptions().isLimitByYear() &&
                  !acquisition.isIntroducedBy(getGameYear(), useClanTechBase(), getTechFaction())) {
            return new TargetRoll(TargetRoll.IMPOSSIBLE, "It has not been invented yet!");
        }
        if (getCampaignOptions().isDisallowExtinctStuff() &&
                  (acquisition.isExtinctIn(getGameYear(), useClanTechBase(), getTechFaction()) ||
                         acquisition.getAvailability().equals(AvailabilityValue.X))) {
            return new TargetRoll(TargetRoll.IMPOSSIBLE, "It is extinct!");
        }

        int adjustedReputation = person.getAdjustedReputation(campaignOptions.isUseAgeEffects(),
              isClanCampaign(),
              currentDay,
              person.getRankNumeric());

        TargetRoll target = new TargetRoll(skill.getFinalSkillValue(person.getOptions(), person.getATOWAttributes()),
              skill.getSkillLevel(person.getOptions(), person.getATOWAttributes(), adjustedReputation).toString());
        target.append(acquisition.getAllAcquisitionMods());

        if (getCampaignOptions().isUseAtB() && getCampaignOptions().isRestrictPartsByMission()) {
            int contractAvailability = findAtBPartsAvailabilityLevel();

            if (contractAvailability != 0) {
                target.addModifier(contractAvailability, "Contract");
            }
        }

        if (isGrayMonday(currentDay, campaignOptions.isSimulateGrayMonday())) {
            target.addModifier(4, "Gray Monday");
        }

        return target;
    }

    public int findAtBPartsAvailabilityLevel() {
        Integer availabilityModifier = null;
        for (AtBContract contract : getActiveAtBContracts()) {
            int contractAvailability = contract.getPartsAvailabilityLevel();

            if (availabilityModifier == null || contractAvailability < availabilityModifier) {
                availabilityModifier = contractAvailability;
            }
        }

        return Objects.requireNonNullElse(availabilityModifier, 0);
    }

    public void resetAstechMinutes() {
        astechPoolMinutes = Person.PRIMARY_ROLE_SUPPORT_TIME * getNumberPrimaryAstechs() +
                                  Person.PRIMARY_ROLE_OVERTIME_SUPPORT_TIME * getNumberSecondaryAstechs();
        astechPoolOvertime = Person.SECONDARY_ROLE_SUPPORT_TIME * getNumberPrimaryAstechs() +
                                   Person.SECONDARY_ROLE_OVERTIME_SUPPORT_TIME * getNumberSecondaryAstechs();
    }

    public void setAstechPoolMinutes(int minutes) {
        astechPoolMinutes = minutes;
    }

    public int getAstechPoolMinutes() {
        return astechPoolMinutes;
    }

    public void setAstechPoolOvertime(int overtime) {
        astechPoolOvertime = overtime;
    }

    public int getAstechPoolOvertime() {
        return astechPoolOvertime;
    }

    public int getPossibleAstechPoolMinutes() {
        return 480 * getNumberPrimaryAstechs() + 240 * getNumberSecondaryAstechs();
    }

    public int getPossibleAstechPoolOvertime() {
        return 240 * getNumberPrimaryAstechs() + 120 * getNumberSecondaryAstechs();
    }

    public void setAstechPool(int size) {
        astechPool = size;
    }

    public int getAstechPool() {
        return astechPool;
    }

    public void setMedicPool(int size) {
        medicPool = size;
    }

    public int getMedicPool() {
        return medicPool;
    }

    public boolean requiresAdditionalAstechs() {
        return getAstechNeed() > 0;
    }

    public int getAstechNeed() {
        return (Math.toIntExact(getActivePersonnel(true).stream().filter(Person::isTech).count()) * MHQConstants.ASTECH_TEAM_SIZE) -
                     getNumberAstechs();
    }

    public void increaseAstechPool(int i) {
        astechPool += i;
        astechPoolMinutes += (480 * i);
        astechPoolOvertime += (240 * i);
        MekHQ.triggerEvent(new AstechPoolChangedEvent(this, i));
    }

    public void fillAstechPool() {
        final int need = getAstechNeed();
        if (need > 0) {
            increaseAstechPool(need);
        }
    }

    public void decreaseAstechPool(int i) {
        astechPool = max(0, astechPool - i);
        // always assume that we fire the ones who have not yet worked
        astechPoolMinutes = max(0, astechPoolMinutes - 480 * i);
        astechPoolOvertime = max(0, astechPoolOvertime - 240 * i);
        MekHQ.triggerEvent(new AstechPoolChangedEvent(this, -i));
    }

    public int getNumberAstechs() {
        return getNumberPrimaryAstechs() + getNumberSecondaryAstechs();
    }

    /**
     * Returns the total number of primary astechs available.
     * <p>
     * This method calculates the number of astechs by adding the base astech pool to the count of active personnel
     * whose primary role is an astech, who are not currently deployed, and are employed.
     * </p>
     *
     * @return the total number of primary astechs
     */
    public int getNumberPrimaryAstechs() {
        int astechs = getAstechPool();
        for (Person person : getActivePersonnel(false)) {
            if (person.getPrimaryRole().isAstech() && !person.isDeployed()) {
                astechs++;
            }
        }
        return astechs;
    }

    /**
     * Returns the total number of secondary astechs available.
     * <p>
     * This method calculates the number of astechs by adding the base astech pool to the count of active personnel
     * whose secondary role is an astech, who are not currently deployed, and are employed.
     * </p>
     *
     * @return the total number of secondary astechs
     */
    public int getNumberSecondaryAstechs() {
        int astechs = 0;
        for (Person person : getActivePersonnel(false)) {
            if (person.getSecondaryRole().isAstech() && !person.isDeployed()) {
                astechs++;
            }
        }
        return astechs;
    }

    public int getAvailableAstechs(final int minutes, final boolean alreadyOvertime) {
        if (minutes == 0) {
            // If 0 Astechs are assigned to the task, return 0 minutes used
            return 0;
        }

        int availableHelp = (int) floor(((double) astechPoolMinutes) / minutes);
        if (isOvertimeAllowed() && (availableHelp < MHQConstants.ASTECH_TEAM_SIZE)) {
            // if we are less than fully staffed, then determine whether
            // we should dip into overtime or just continue as short-staffed
            final int shortMod = getShorthandedMod(availableHelp, false);
            final int remainingMinutes = astechPoolMinutes - availableHelp * minutes;
            final int extraHelp = (remainingMinutes + astechPoolOvertime) / minutes;
            final int helpNeeded = MHQConstants.ASTECH_TEAM_SIZE - availableHelp;
            if (alreadyOvertime && (shortMod > 0)) {
                // then add whatever we can
                availableHelp += extraHelp;
            } else if (shortMod > 3) {
                // only dip in if we can bring ourselves up to full
                if (extraHelp >= helpNeeded) {
                    availableHelp = MHQConstants.ASTECH_TEAM_SIZE;
                }
            }
        }
        return Math.min(Math.min(availableHelp, MHQConstants.ASTECH_TEAM_SIZE), getNumberAstechs());
    }

    public int getShorthandedMod(int availableHelp, boolean medicalStaff) {
        if (medicalStaff) {
            availableHelp += 2;
        }
        int helpMod = 0;
        if (availableHelp == 0) {
            helpMod = 4;
        } else if (availableHelp == 1) {
            helpMod = 3;
        } else if (availableHelp < 4) {
            helpMod = 2;
        } else if (availableHelp < 6) {
            helpMod = 1;
        }
        return helpMod;
    }

    public int getShorthandedModForCrews(final @Nullable Crew crew) {
        final int hits = (crew == null) ? 5 : crew.getHits();
        if (hits >= 5) {
            return 4;
        } else if (hits == 4) {
            return 3;
        } else if (hits == 3) {
            return 2;
        } else if (hits > 0) {
            return 1;
        } else {
            return 0;
        }
    }

    public int getMedicsPerDoctor() {
        int ndocs = getDoctors().size();
        int nmedics = getNumberMedics();
        if (ndocs == 0) {
            return 0;
        }
        // TODO: figure out what to do with fractions
        return Math.min(nmedics / ndocs, 4);
    }

    /**
     * @return the number of medics in the campaign including any in the temporary medic pool
     */
    public int getNumberMedics() {
        int count = 0;
        for (Person person : getActivePersonnel(false)) {
            if ((person.getPrimaryRole().isMedic() || person.getSecondaryRole().isMedic()) &&
                      !person.isDeployed() &&
                      person.isEmployed()) {
                count++;
            }
        }
        return getMedicPool() + count;
    }

    public boolean requiresAdditionalMedics() {
        return getMedicsNeed() > 0;
    }

    public int getMedicsNeed() {
        return (getDoctors().size() * 4) - getNumberMedics();
    }

    public void increaseMedicPool(int i) {
        medicPool += i;
        MekHQ.triggerEvent(new MedicPoolChangedEvent(this, i));
    }

    public void fillMedicPool() {
        final int need = getMedicsNeed();
        if (need > 0) {
            increaseMedicPool(need);
        }
    }

    public void decreaseMedicPool(int i) {
        medicPool = max(0, medicPool - i);
        MekHQ.triggerEvent(new MedicPoolChangedEvent(this, -i));
    }

    public GameOptions getGameOptions() {
        return gameOptions;
    }

    public Vector<IBasicOption> getGameOptionsVector() {
        Vector<IBasicOption> options = new Vector<>();
        for (Enumeration<IOptionGroup> i = gameOptions.getGroups(); i.hasMoreElements(); ) {
            IOptionGroup group = i.nextElement();
            for (Enumeration<IOption> j = group.getOptions(); j.hasMoreElements(); ) {
                IOption option = j.nextElement();
                options.add(option);
            }
        }
        return options;
    }

    public void setGameOptions(final GameOptions gameOptions) {
        this.gameOptions = gameOptions;
    }

    public void setGameOptions(final Vector<IBasicOption> options) {
        for (final IBasicOption option : options) {
            getGameOptions().getOption(option.getName()).setValue(option.getValue());
        }
        campaignOptions.updateCampaignOptionsFromGameOptions(gameOptions);
        MekHQ.triggerEvent(new OptionsChangedEvent(this));
    }

    /**
     * Imports a {@link Kill} into a campaign.
     *
     * @param k A {@link Kill} to import into the campaign.
     */
    public void importKill(Kill k) {
        if (!kills.containsKey(k.getPilotId())) {
            kills.put(k.getPilotId(), new ArrayList<>());
        }

        kills.get(k.getPilotId()).add(k);
    }

    public void addKill(Kill k) {
        importKill(k);

        if ((getCampaignOptions().getKillsForXP() > 0) && (getCampaignOptions().getKillXPAward() > 0)) {
            if ((getKillsFor(k.getPilotId()).size() % getCampaignOptions().getKillsForXP()) == 0) {
                Person person = getPerson(k.getPilotId());
                if (null != person) {
                    person.awardXP(this, getCampaignOptions().getKillXPAward());
                    MekHQ.triggerEvent(new PersonChangedEvent(person));
                }
            }
        }
    }

    public List<Kill> getKills() {
        List<Kill> flattenedKills = new ArrayList<>();
        for (List<Kill> personKills : kills.values()) {
            flattenedKills.addAll(personKills);
        }

        return Collections.unmodifiableList(flattenedKills);
    }

    public List<Kill> getKillsFor(UUID pid) {
        List<Kill> personalKills = kills.get(pid);

        if (personalKills == null) {
            return Collections.emptyList();
        }

        personalKills.sort(Comparator.comparing(Kill::getDate));
        return personalKills;
    }

    public PartsStore getPartsStore() {
        return partsStore;
    }

    public void addCustom(String name) {
        customs.add(name);
    }

    public boolean isCustom(Unit u) {
        return customs.contains(u.getEntity().getShortNameRaw());
    }

    /**
     * borrowed from {@see megamek.MegaMek.Client}
     */
    private synchronized void checkDuplicateNamesDuringAdd(Entity entity) {
        unitNameTracker.add(entity);
    }

    /**
     * If we remove a unit, we may need to update the duplicate identifier.
     *
     * @param entity This is the entity whose name is checked for any duplicates
     */
    private synchronized void checkDuplicateNamesDuringDelete(Entity entity) {
        unitNameTracker.remove(entity, e -> {
            // Regenerate entity names after a deletion
            e.generateShortName();
            e.generateDisplayName();
        });
    }

    /**
     * Returns the text representation of the unit rating based on the selected unit rating method. If the unit rating
     * method is FMMR, the unit rating value is returned. If the unit rating method is Campaign Operations, the
     * reputation rating and unit rating modification are combined and returned. If the unit rating method is neither
     * FMMR nor Campaign Operations, "N/A" is returned.
     *
     * @return The text representation of the unit rating
     */
    public String getUnitRatingText() {
        UnitRatingMethod unitRatingMethod = campaignOptions.getUnitRatingMethod();

        if (unitRatingMethod.isFMMR()) {
            return getUnitRating().getUnitRating();
        } else if (unitRatingMethod.isCampaignOperations()) {
            return String.valueOf(reputation.getReputationRating());
        } else {
            return "N/A";
        }
    }

    /**
     * Retrieves the unit rating modifier based on campaign options. If the unit rating method is not enabled, it
     * returns the default value of IUnitRating.DRAGOON_C. If the unit rating method uses FMMR, it returns the unit
     * rating as an integer. Otherwise, it calculates the modifier using the getAtBModifier method.
     *
     * @return The unit rating modifier based on the campaign options.
     */
    public int getAtBUnitRatingMod() {
        if (!getCampaignOptions().getUnitRatingMethod().isEnabled()) {
            return IUnitRating.DRAGOON_C;
        }

        return getCampaignOptions().getUnitRatingMethod().isFMMR() ?
                     getUnitRating().getUnitRatingAsInteger() :
                     reputation.getAtbModifier();
    }

    /**
     * Returns the Strategy skill of the designated commander in the campaign.
     *
     * @return The value of the commander's strategy skill if a commander exists, otherwise 0.
     */
    public int getCommanderStrategy() {
        int commanderStrategy = 0;
        Person commander = getCommander();

        if (commander == null || !commander.hasSkill(S_STRATEGY)) {
            return commanderStrategy;
        }

        Skill strategy = commander.getSkill(S_STRATEGY);

        return strategy.getTotalSkillLevel(commander.getOptions(), commander.getATOWAttributes());
    }

    public RandomSkillPreferences getRandomSkillPreferences() {
        return rskillPrefs;
    }

    public void setRandomSkillPreferences(RandomSkillPreferences prefs) {
        rskillPrefs = prefs;
    }

    /**
     * @param planet the starting planet, or null to use the faction default
     */
    public void setStartingSystem(final @Nullable Planet planet) {
        PlanetarySystem startingSystem;
        if (planet == null) {
            final Map<String, PlanetarySystem> systemList = Systems.getInstance().getSystems();
            startingSystem = systemList.get(getFaction().getStartingPlanet(getLocalDate()));

            if (startingSystem == null) {
                startingSystem = systemList.get(JOptionPane.showInputDialog(
                      "This faction does not have a starting planet for this era. Please choose a planet."));
                while (startingSystem == null) {
                    startingSystem = systemList.get(JOptionPane.showInputDialog(
                          "This planet you entered does not exist. Please choose a valid planet."));
                }
            }
        } else {
            startingSystem = planet.getParentSystem();
        }
        setLocation(new CurrentLocation(startingSystem, 0));
    }

    /**
     * Assigns a random portrait to a {@link Person}.
     *
     * @param person The {@link Person} who should receive a randomized portrait.
     */
    public void assignRandomPortraitFor(final Person person) {
        final Boolean allowDuplicatePortraits = getCampaignOptions().isAllowDuplicatePortraits();
        final Portrait portrait = RandomPortraitGenerator.generate(getPersonnel(), person, allowDuplicatePortraits);
        if (!portrait.isDefault()) {
            person.setPortrait(portrait);
        }
    }

    /**
     * Assigns a random origin to a {@link Person}.
     *
     * @param person The {@link Person} who should receive a randomized origin.
     */
    public void assignRandomOriginFor(final Person person) {
        final Faction faction = getFactionSelector().selectFaction(this);
        if (faction != null) {
            person.setOriginFaction(faction);
        }

        final Planet planet = getPlanetSelector().selectPlanet(this, faction);
        if (planet != null) {
            person.setOriginPlanet(planet);
        }
    }

    /**
     * Clears Transient Game Data for an Entity
     *
     * @param entity the entity to clear the game data for
     */
    public void clearGameData(Entity entity) {
        // First, lets remove any improvised clubs picked up during the combat
        entity.removeMisc(EquipmentTypeLookup.LIMB_CLUB);
        entity.removeMisc(EquipmentTypeLookup.GIRDER_CLUB);
        entity.removeMisc(EquipmentTypeLookup.TREE_CLUB);

        // Then reset mounted equipment
        for (Mounted<?> m : entity.getEquipment()) {
            m.setUsedThisRound(false);
            m.resetJam();
        }

        // And clear out all the flags
        entity.setDeployed(false);
        entity.setElevation(0);
        entity.setPassedThrough(new Vector<>());
        entity.resetFiringArcs();
        entity.resetBays();
        entity.setEvading(false);
        entity.setFacing(0);
        entity.setPosition(null);
        entity.setProne(false);
        entity.setHullDown(false);
        entity.heat = 0;
        entity.heatBuildup = 0;
        entity.underwaterRounds = 0;
        entity.setTransportId(Entity.NONE);
        entity.resetTransporter();
        entity.setDeployRound(0);
        entity.setSwarmAttackerId(Entity.NONE);
        entity.setSwarmTargetId(Entity.NONE);
        entity.setUnloaded(false);
        entity.setDone(false);
        entity.setLastTarget(Entity.NONE);
        entity.setNeverDeployed(true);
        entity.setStuck(false);
        entity.resetCoolantFailureAmount();
        entity.setConversionMode(0);
        entity.setDoomed(false);
        entity.setDestroyed(false);
        entity.setHidden(false);
        entity.clearNarcAndiNarcPods();
        entity.setShutDown(false);
        entity.setSearchlightState(false);

        if (!entity.getSensors().isEmpty()) {
            if (entity.hasBAP()) {
                entity.setNextSensor(entity.getSensors().lastElement());
            } else {
                entity.setNextSensor(entity.getSensors().firstElement());
            }
        }

        if (entity instanceof IBomber bomber) {
            List<BombMounted> mountedBombs = bomber.getBombs();
            if (!mountedBombs.isEmpty()) {
                // These should return an int[] filled with 0's
                BombLoadout intBombChoices = bomber.getIntBombChoices();
                BombLoadout extBombChoices = bomber.getExtBombChoices();
                for (BombMounted m : mountedBombs) {
                    if (m.getBaseShotsLeft() == 1) {
                        if (m.isInternalBomb()) {
                            intBombChoices.addBombs(m.getType().getBombType(), 1);
                        } else {
                            extBombChoices.addBombs(m.getType().getBombType(), 1);
                        }
                    }
                }
                bomber.setIntBombChoices(intBombChoices);
                bomber.setExtBombChoices(extBombChoices);
                bomber.clearBombs();
            }
        }

        if (entity instanceof Mek m) {
            m.setCoolingFlawActive(false);
        } else if (entity instanceof Aero a) {

            if (a.isSpheroid()) {
                entity.setMovementMode(EntityMovementMode.SPHEROID);
            } else {
                entity.setMovementMode(EntityMovementMode.AERODYNE);
            }
            a.setAltitude(5);
            a.setCurrentVelocity(0);
            a.setNextVelocity(0);
        } else if (entity instanceof Tank t) {
            t.unjamTurret(t.getLocTurret());
            t.unjamTurret(t.getLocTurret2());
            t.resetJammedWeapons();
        }
        entity.getSecondaryPositions().clear();
        // TODO: still a lot of stuff to do here, but oh well
        entity.setOwner(player);
        entity.setGame(game);
    }

    public void refreshNetworks() {
        for (Unit unit : getUnits()) {
            // we are going to rebuild the c3, nc3 and c3i networks based on
            // the c3UUIDs
            // TODO: can we do this more efficiently?
            // this code is cribbed from megamek.server#receiveEntityAdd
            Entity entity = unit.getEntity();
            if (null != entity && (entity.hasC3() || entity.hasC3i() || entity.hasNavalC3())) {
                boolean C3iSet = false;
                boolean NC3Set = false;

                for (Entity e : game.getEntitiesVector()) {
                    // C3 Checks
                    if (entity.hasC3()) {
                        if ((entity.getC3MasterIsUUIDAsString() != null) &&
                                  entity.getC3MasterIsUUIDAsString().equals(e.getC3UUIDAsString())) {
                            entity.setC3Master(e, false);
                            break;
                        }
                    }
                    // Naval C3 checks
                    if (entity.hasNavalC3() && !NC3Set) {
                        entity.setC3NetIdSelf();
                        int pos = 0;
                        // Well, they're the same value of 6...
                        while (pos < Entity.MAX_C3i_NODES) {
                            // We've found a network, join it.
                            if ((entity.getNC3NextUUIDAsString(pos) != null) &&
                                      (e.getC3UUIDAsString() != null) &&
                                      entity.getNC3NextUUIDAsString(pos).equals(e.getC3UUIDAsString())) {
                                entity.setC3NetId(e);
                                NC3Set = true;
                                break;
                            }

                            pos++;
                        }
                    }
                    // C3i Checks
                    if (entity.hasC3i() && !C3iSet) {
                        entity.setC3NetIdSelf();
                        int pos = 0;
                        while (pos < Entity.MAX_C3i_NODES) {
                            // We've found a network, join it.
                            if ((entity.getC3iNextUUIDAsString(pos) != null) &&
                                      (e.getC3UUIDAsString() != null) &&
                                      entity.getC3iNextUUIDAsString(pos).equals(e.getC3UUIDAsString())) {
                                entity.setC3NetId(e);
                                C3iSet = true;
                                break;
                            }

                            pos++;
                        }
                    }
                }
            }
        }
    }

    public void disbandNetworkOf(Unit u) {
        // collect all the other units on this network to rebuild the uuids
        Vector<Unit> networkedUnits = new Vector<>();
        for (Unit unit : getUnits()) {
            if (null != unit.getEntity().getC3NetId() &&
                      unit.getEntity().getC3NetId().equals(u.getEntity().getC3NetId())) {
                networkedUnits.add(unit);
            }
        }
        for (int pos = 0; pos < Entity.MAX_C3i_NODES; pos++) {
            for (Unit nUnit : networkedUnits) {
                if (nUnit.getEntity().hasNavalC3()) {
                    nUnit.getEntity().setNC3NextUUIDAsString(pos, null);
                } else {
                    nUnit.getEntity().setC3iNextUUIDAsString(pos, null);
                }
            }
        }
        refreshNetworks();
        MekHQ.triggerEvent(new NetworkChangedEvent(networkedUnits));
    }

    public void removeUnitsFromNetwork(Vector<Unit> removedUnits) {
        // collect all the other units on this network to rebuild the uuids
        Vector<String> uuids = new Vector<>();
        Vector<Unit> networkedUnits = new Vector<>();
        String network = removedUnits.get(0).getEntity().getC3NetId();
        for (Unit unit : getUnits()) {
            if (removedUnits.contains(unit)) {
                continue;
            }
            if (null != unit.getEntity().getC3NetId() && unit.getEntity().getC3NetId().equals(network)) {
                networkedUnits.add(unit);
                uuids.add(unit.getEntity().getC3UUIDAsString());
            }
        }
        for (int pos = 0; pos < Entity.MAX_C3i_NODES; pos++) {
            for (Unit u : removedUnits) {
                if (u.getEntity().hasNavalC3()) {
                    u.getEntity().setNC3NextUUIDAsString(pos, null);
                } else {
                    u.getEntity().setC3iNextUUIDAsString(pos, null);
                }
            }
            for (Unit nUnit : networkedUnits) {
                if (pos < uuids.size()) {
                    if (nUnit.getEntity().hasNavalC3()) {
                        nUnit.getEntity().setNC3NextUUIDAsString(pos, uuids.get(pos));
                    } else {
                        nUnit.getEntity().setC3iNextUUIDAsString(pos, uuids.get(pos));
                    }
                } else {
                    if (nUnit.getEntity().hasNavalC3()) {
                        nUnit.getEntity().setNC3NextUUIDAsString(pos, null);
                    } else {
                        nUnit.getEntity().setC3iNextUUIDAsString(pos, null);
                    }
                }
            }
        }
        refreshNetworks();
    }

    public void addUnitsToNetwork(Vector<Unit> addedUnits, String netid) {
        // collect all the other units on this network to rebuild the uuids
        Vector<String> uuids = new Vector<>();
        Vector<Unit> networkedUnits = new Vector<>();
        for (Unit u : addedUnits) {
            uuids.add(u.getEntity().getC3UUIDAsString());
            networkedUnits.add(u);
        }
        for (Unit unit : getUnits()) {
            if (addedUnits.contains(unit)) {
                continue;
            }
            if (null != unit.getEntity().getC3NetId() && unit.getEntity().getC3NetId().equals(netid)) {
                networkedUnits.add(unit);
                uuids.add(unit.getEntity().getC3UUIDAsString());
            }
        }
        for (int pos = 0; pos < Entity.MAX_C3i_NODES; pos++) {
            for (Unit nUnit : networkedUnits) {
                if (pos < uuids.size()) {
                    if (nUnit.getEntity().hasNavalC3()) {
                        nUnit.getEntity().setNC3NextUUIDAsString(pos, uuids.get(pos));
                    } else {
                        nUnit.getEntity().setC3iNextUUIDAsString(pos, uuids.get(pos));
                    }
                } else {
                    if (nUnit.getEntity().hasNavalC3()) {
                        nUnit.getEntity().setNC3NextUUIDAsString(pos, null);
                    } else {
                        nUnit.getEntity().setC3iNextUUIDAsString(pos, null);
                    }
                }
            }
        }
        refreshNetworks();
        MekHQ.triggerEvent(new NetworkChangedEvent(addedUnits));
    }

    public Vector<String[]> getAvailableC3iNetworks() {
        Vector<String[]> networks = new Vector<>();
        Vector<String> networkNames = new Vector<>();

        for (Unit u : getUnits()) {

            if (u.getForceId() < 0) {
                // only units currently in the TO&E
                continue;
            }
            Entity en = u.getEntity();
            if (null == en) {
                continue;
            }
            if (en.hasC3i() && en.calculateFreeC3Nodes() < 5 && en.calculateFreeC3Nodes() > 0) {
                String[] network = new String[2];
                network[0] = en.getC3NetId();
                network[1] = "" + en.calculateFreeC3Nodes();
                if (!networkNames.contains(network[0])) {
                    networks.add(network);
                    networkNames.add(network[0]);
                }
            }
        }
        return networks;
    }

    /**
     * @return returns a Vector of the unique name Strings of all Naval C3 networks that have at least 1 free node
     *       Adapted from getAvailableC3iNetworks() as the two technologies have very similar workings
     */
    public Vector<String[]> getAvailableNC3Networks() {
        Vector<String[]> networks = new Vector<>();
        Vector<String> networkNames = new Vector<>();

        for (Unit u : getUnits()) {

            if (u.getForceId() < 0) {
                // only units currently in the TO&E
                continue;
            }
            Entity en = u.getEntity();
            if (null == en) {
                continue;
            }
            if (en.hasNavalC3() && en.calculateFreeC3Nodes() < 5 && en.calculateFreeC3Nodes() > 0) {
                String[] network = new String[2];
                network[0] = en.getC3NetId();
                network[1] = "" + en.calculateFreeC3Nodes();
                if (!networkNames.contains(network[0])) {
                    networks.add(network);
                    networkNames.add(network[0]);
                }
            }
        }
        return networks;
    }

    public Vector<String[]> getAvailableC3MastersForSlaves() {
        Vector<String[]> networks = new Vector<>();
        Vector<String> networkNames = new Vector<>();

        for (Unit u : getUnits()) {

            if (u.getForceId() < 0) {
                // only units currently in the TO&E
                continue;
            }
            Entity en = u.getEntity();
            if (null == en) {
                continue;
            }
            // count of free c3 nodes for single company-level masters
            // will not be right so skip
            if (en.hasC3M() && !en.hasC3MM() && en.C3MasterIs(en)) {
                continue;
            }
            if (en.calculateFreeC3Nodes() > 0) {
                String[] network = new String[3];
                network[0] = en.getC3UUIDAsString();
                network[1] = "" + en.calculateFreeC3Nodes();
                network[2] = en.getShortName();
                if (!networkNames.contains(network[0])) {
                    networks.add(network);
                    networkNames.add(network[0]);
                }
            }
        }

        return networks;
    }

    public Vector<String[]> getAvailableC3MastersForMasters() {
        Vector<String[]> networks = new Vector<>();
        Vector<String> networkNames = new Vector<>();

        for (Unit u : getUnits()) {

            if (u.getForceId() < 0) {
                // only units currently in the TO&E
                continue;
            }
            Entity en = u.getEntity();
            if (null == en) {
                continue;
            }
            if (en.calculateFreeC3MNodes() > 0) {
                String[] network = new String[3];
                network[0] = en.getC3UUIDAsString();
                network[1] = "" + en.calculateFreeC3MNodes();
                network[2] = en.getShortName();
                if (!networkNames.contains(network[0])) {
                    networks.add(network);
                    networkNames.add(network[0]);
                }
            }
        }

        return networks;
    }

    public void removeUnitsFromC3Master(Unit master) {
        List<Unit> removed = new ArrayList<>();
        for (Unit unit : getUnits()) {
            if (null != unit.getEntity().getC3MasterIsUUIDAsString() &&
                      unit.getEntity().getC3MasterIsUUIDAsString().equals(master.getEntity().getC3UUIDAsString())) {
                unit.getEntity().setC3MasterIsUUIDAsString(null);
                unit.getEntity().setC3Master(null, true);
                removed.add(unit);
            }
        }
        refreshNetworks();
        MekHQ.triggerEvent(new NetworkChangedEvent(removed));
    }

    /**
     * This function reloads the game entities into the game at the end of scenario resolution, so that entities are
     * properly updated and destroyed ones removed
     */
    public void reloadGameEntities() {
        game.reset();
        getHangar().forEachUnit(u -> {
            Entity en = u.getEntity();
            if (null != en) {
                game.addEntity(en, false);
            }
        });
    }

    public void completeMission(@Nullable Mission mission, MissionStatus status) {
        if (mission == null) {
            return;
        }
        mission.setStatus(status);
        if (mission instanceof Contract contract) {
            Money remainingMoney = Money.zero();
            // check for money in escrow According to FMM(r) pg 179, both failure and breach lead to no further
            // payment even though this seems foolish
            if (contract.getStatus().isSuccess()) {
                remainingMoney = contract.getMonthlyPayOut().multipliedBy(contract.getMonthsLeft(getLocalDate()));

                if (contract instanceof AtBContract) {
                    Money routedPayout = ((AtBContract) contract).getRoutedPayout();

                    remainingMoney = routedPayout == null ? remainingMoney : routedPayout;
                }
            }

            // If overage repayment is enabled, we first need to check if the salvage
            // percent is
            // under 100. 100 means you cannot have an overage.
            // Then, we check if the salvage percent is less than the percent salvaged by
            // the
            // unit in question. If it is, then they owe the assigner some cash
            if (getCampaignOptions().isOverageRepaymentInFinalPayment() && (contract.getSalvagePct() < 100.0)) {
                final double salvagePercent = contract.getSalvagePct() / 100.0;
                final Money maxSalvage = contract.getSalvagedByEmployer()
                                               .multipliedBy(salvagePercent / (1 - salvagePercent));
                if (contract.getSalvagedByUnit().isGreaterThan(maxSalvage)) {
                    final Money amountToRepay = contract.getSalvagedByUnit().minus(maxSalvage);
                    remainingMoney = remainingMoney.minus(amountToRepay);
                    contract.subtractSalvageByUnit(amountToRepay);
                }
            }

            if (getCampaignOptions().isUseShareSystem()) {
                ResourceBundle financeResources = ResourceBundle.getBundle("mekhq.resources.Finances",
                      MekHQ.getMHQOptions().getLocale());

                if (remainingMoney.isGreaterThan(Money.zero())) {
                    Money shares = remainingMoney.multipliedBy(contract.getSharesPercent()).dividedBy(100);
                    remainingMoney = remainingMoney.minus(shares);

                    if (getFinances().debit(TransactionType.SALARIES,
                          getLocalDate(),
                          shares,
                          String.format(financeResources.getString("ContractSharePayment.text"), contract.getName()))) {
                        addReport(financeResources.getString("DistributedShares.text"),
                              shares.toAmountAndSymbolString());

                        getFinances().payOutSharesToPersonnel(this, shares);
                    }
                }
            }

            if (remainingMoney.isPositive()) {
                getFinances().credit(TransactionType.CONTRACT_PAYMENT,
                      getLocalDate(),
                      remainingMoney,
                      "Remaining payment for " + contract.getName());
                addReport("Your account has been credited for " +
                                remainingMoney.toAmountAndSymbolString() +
                                " for the remaining payout from contract " +
                                contract.getHyperlinkedName());
            } else if (remainingMoney.isNegative()) {
                getFinances().credit(TransactionType.CONTRACT_PAYMENT,
                      getLocalDate(),
                      remainingMoney,
                      "Repaying payment overages for " + contract.getName());
                addReport("Your account has been debited for " +
                                remainingMoney.absolute().toAmountAndSymbolString() +
                                " to repay payment overages occurred during the contract " +
                                contract.getHyperlinkedName());
            }

            // This relies on the mission being a Contract, and AtB to be on
            if (getCampaignOptions().isUseAtB()) {
                setHasActiveContract();
            }
        }
    }

    /***
     * Calculate transit time for supplies based on what planet they are shipping from. To prevent extra computation.
     * This method does not calculate an exact jump path but rather determines the number of jumps crudely by
     * dividing distance in light years by 30 and then rounding up. Total part-time is determined by several by
     * adding the following:
     * - (number of jumps - 1) * 7 days with a minimum value of zero.
     * - transit times from current planet and planet of supply origins in cases where the supply planet is not the
     * same as current planet.
     * - a random 1d6 days for each jump plus 1d6 to simulate all the other
     * logistics of delivery.
     *
     * @param system - A <code>PlanetarySystem</code> object where the supplies are
     *               shipping from
     * @return the number of days that supplies will take to arrive.
     */
    public int calculatePartTransitTime(PlanetarySystem system) {
        // calculate number of jumps by light year distance as the crow flies divided by
        // 30
        // the basic formula assumes 7 days per jump + system transit time on each side
        // + random days equal
        // to (1 + number of jumps) d6
        double distance = system.getDistanceTo(getCurrentSystem());
        // calculate number of jumps by dividing by 30
        int jumps = (int) Math.ceil(distance / 30.0);
        // you need a recharge except for the first jump
        int recharges = max(jumps - 1, 0);
        // if you are delivering from the same planet then no transit times
        int currentTransitTime = (distance > 0) ? (int) Math.ceil(getCurrentSystem().getTimeToJumpPoint(1.0)) : 0;
        int originTransitTime = (distance > 0) ? (int) Math.ceil(system.getTimeToJumpPoint(1.0)) : 0;

        // CO 51 (errata) has much longer average part times.
        // Let's adjust amazonFreeShipping
        // based on what getUnitTransitTime is set in
        // the options in an attempt to get some
        // delivery times more in line with RAW's two-month minimum.
        // Default campaign option is TRANSIT_UNIT_MONTH
        int amazonFreeShipping = switch (campaignOptions.getUnitTransitTime()) {
            case TRANSIT_UNIT_MONTH -> 30 + (d6(14 * (1 + jumps)));
            case TRANSIT_UNIT_WEEK -> 7 + (d6(4 * (1 + jumps)));
            default -> d6(1 + jumps);
        };
        return (recharges * 7) + currentTransitTime + originTransitTime + amazonFreeShipping;
    }

    /**
     * Calculates the transit time for the arrival of parts or supplies based on the availability of the item, a random
     * roll, and campaign-specific transit time settings.
     *
     * <p>
     * The transit time is calculated using the following factors:
     * <ul>
     * <li>A fixed base modifier value defined by campaign rules.</li>
     * <li>A random roll of 1d6 to add variability to the calculation.</li>
     * <li>The availability value of the requested parts or supplies from the
     * acquisition details.</li>
     * </ul>
     *
     * <p>
     * The calculated duration is applied in units (days, weeks, or months) based on
     * the campaign's
     * configuration for transit time.
     * </p>
     *
     * @param availability the availability code of the part or unit being acquired as an integer.
     *
     * @return the number of days required for the parts or units to arrive based on the calculated transit time.
     */
    public int calculatePartTransitTime(int availability) {
        // This is accurate as of the latest rules. It was (BASE_MODIFIER - (roll + availability) / 4) months in the
        // older version.
        final int BASE_MODIFIER = 7; // CamOps p51
        final int roll = d6(1);
        final int total = max(1, (BASE_MODIFIER + roll + availability) / 4); // CamOps p51

        // now step forward through the calendar
        LocalDate arrivalDate = currentDay;
        arrivalDate = switch (campaignOptions.getUnitTransitTime()) {
            case TRANSIT_UNIT_MONTH -> arrivalDate.plusMonths(total);
            case TRANSIT_UNIT_WEEK -> arrivalDate.plusWeeks(total);
            default -> arrivalDate.plusDays(total);
        };

        return Math.toIntExact(ChronoUnit.DAYS.between(getLocalDate(), arrivalDate));
    }
    /**
     * Calculates the transit time for the arrival of parts or supplies based on the availability of the item, a random
     * roll, and campaign-specific transit time settings.
     *
     * <p>
     * The transit time is calculated using the following factors:
     * <ul>
     * <li>A fixed base modifier value defined by campaign rules.</li>
     * <li>A random roll of 1d6 to add variability to the calculation.</li>
     * <li>The availability value of the requested parts or supplies from the
     * acquisition details.</li>
     * </ul>
     *
     * <p>
     * The calculated duration is applied in units (days, weeks, or months) based on
     * the campaign's
     * configuration for transit time.
     * </p>
     *
     * @param availability the Availability of the part
     *
     * @return the number of days required for the parts or units to arrive based on the calculated transit time.
     */
    public int calculatePartTransitTime(AvailabilityValue availability) {
        return calculatePartTransitTime(availability.getIndex());
    }

    /**
     * This returns a PartInventory object detailing the current count for a part on hand, in transit, and ordered.
     *
     * @param part A part to look up its current inventory.
     *
     * @return A PartInventory object detailing the current counts of the part on hand, in transit, and ordered.
     *
     * @see PartInventory
     */
    public PartInventory getPartInventory(Part part) {
        PartInventory inventory = new PartInventory();

        int nSupply = 0;
        int nTransit = 0;
        for (Part p : getParts()) {
            if (!p.isSpare()) {
                continue;
            }
            if (part.isSamePartType(p)) {
                if (p.isPresent()) {
                    if (p instanceof Armor) { // ProtomekArmor and BaArmor are derived from Armor
                        nSupply += ((Armor) p).getAmount();
                    } else if (p instanceof AmmoStorage) {
                        nSupply += ((AmmoStorage) p).getShots();
                    } else {
                        nSupply += p.getQuantity();
                    }
                } else {
                    if (p instanceof Armor) { // ProtomekArmor and BaArmor are derived from Armor
                        nTransit += ((Armor) p).getAmount();
                    } else if (p instanceof AmmoStorage) {
                        nTransit += ((AmmoStorage) p).getShots();
                    } else {
                        nTransit += p.getQuantity();
                    }
                }
            }
        }

        inventory.setSupply(nSupply);
        inventory.setTransit(nTransit);

        int nOrdered = 0;
        IAcquisitionWork onOrder = getShoppingList().getShoppingItem(part);
        if (null != onOrder) {
            if (onOrder instanceof Armor) { // ProtoMek Armor and BaArmor are derived from Armor
                nOrdered += ((Armor) onOrder).getAmount() * ((Armor) onOrder).getQuantity();
            } else if (onOrder instanceof AmmoStorage) {
                nOrdered += ((AmmoStorage) onOrder).getShots();
            } else {
                nOrdered += onOrder.getQuantity();
            }
        }

        inventory.setOrdered(nOrdered);

        String countModifier = "";
        if (part instanceof Armor) { // ProtoMek Armor and BaArmor are derived from Armor
            countModifier = "points";
        }
        if (part instanceof AmmoStorage) {
            countModifier = "shots";
        }

        inventory.setCountModifier(countModifier);
        return inventory;
    }

    public void addLoan(Loan loan) {
        addReport("You have taken out loan " +
                        loan +
                        ". Your account has been credited " +
                        loan.getPrincipal().toAmountAndSymbolString() +
                        " for the principal amount.");
        finances.addLoan(loan);
        MekHQ.triggerEvent(new LoanNewEvent(loan));
        finances.credit(TransactionType.LOAN_PRINCIPAL,
              getLocalDate(),
              loan.getPrincipal(),
              "Loan principal for " + loan);
    }

    public void payOffLoan(Loan loan) {
        if (finances.debit(TransactionType.LOAN_PAYMENT,
              getLocalDate(),
              loan.determineRemainingValue(),
              "Loan payoff for " + loan)) {
            addReport("You have paid off the remaining loan balance of " +
                            loan.determineRemainingValue().toAmountAndSymbolString() +
                            " on " +
                            loan);
            finances.removeLoan(loan);
            MekHQ.triggerEvent(new LoanPaidEvent(loan));
        } else {
            addReport("<font color='" +
                            ReportingUtilities.getNegativeColor() +
                            "'>You do not have enough funds to pay off " +
                            loan +
                            "</font>");
        }
    }

    private CampaignTransporterMap getCampaignTransporterMap(CampaignTransportType campaignTransportType) {
        if (campaignTransportType.isTacticalTransport()) {
            return tacticalTransporters;
        } else if (campaignTransportType.isShipTransport()) {
            return shipTransporters;
        } else if (campaignTransportType.isTowTransport()) {
            return towTransporters;
        }
        return null;
    }

    /**
     * Returns a Map that maps Transporter types to another Map that maps capacity (Double) to UUID of transports for
     * the specific TransportedUnitSummary type
     *
     * @param campaignTransportType type (Enum) of TransportedUnitSummary
     *
     * @return the full map for that campaign transport type
     */
    public Map<TransporterType, Map<Double, Set<UUID>>> getTransports(CampaignTransportType campaignTransportType) {
        return Objects.requireNonNull(getCampaignTransporterMap(campaignTransportType)).getTransporters();
    }

    /**
     * Returns list of transports that have the provided TransporterType and CampaignTransportType
     *
     * @param campaignTransportType type of campaign transport
     * @param transporterType       type of Transporter
     *
     * @return units that have that transport type
     */
    public Set<Unit> getTransportsByType(CampaignTransportType campaignTransportType, TransporterType transporterType) {
        // include transports with no remaining capacity
        return Objects.requireNonNull(getCampaignTransporterMap(campaignTransportType))
                     .getTransportsByType(transporterType, -1.0);
    }

    /**
     * Returns list of transports for the specified AbstractTransportedUnitSummary class/subclass that has transport
     * capacity for the Transporter class/subclass For example, getTransportsByType(SHIP_TRANSPORT, MEK_BAY, 3.0) would
     * return all transports that have 3 or more Mek Bay slots open for the SHIP_TRANSPORT type of assignment.
     *
     * @param campaignTransportType type (Enum) of TransportedUnitSummary
     * @param transporterType       type (Enum) of Transporter
     * @param unitSize              capacity that the transport must be capable of
     *
     * @return units that have that transport type
     */
    public Set<Unit> getTransportsByType(CampaignTransportType campaignTransportType, TransporterType transporterType,
          double unitSize) {
        return Objects.requireNonNull(getCampaignTransporterMap(campaignTransportType))
                     .getTransportsByType(transporterType, unitSize);
    }

    private boolean hasTacticalTransports() {
        return tacticalTransporters.hasTransporters();
    }

    private boolean hasShipTransports() {
        return shipTransporters.hasTransporters();
    }

    private boolean hasTowTransports() {
        return towTransporters.hasTransporters();
    }

    /**
     * Do we have transports for the kind of transport?
     *
     * @param campaignTransportType class of the TransportDetail
     *
     * @return true if it has transporters, false otherwise
     */
    public boolean hasTransports(CampaignTransportType campaignTransportType) {
        if (campaignTransportType.isTacticalTransport()) {
            return hasTacticalTransports();
        } else if (campaignTransportType.isShipTransport()) {
            return hasShipTransports();
        } else if (campaignTransportType.isTowTransport()) {
            return hasTowTransports();
        }
        return false;
    }

    public void doMaintenance(Unit unit) {
        if (!unit.requiresMaintenance() || !campaignOptions.isCheckMaintenance()) {
            return;
        }
        // let's start by checking times
        int minutesUsed = unit.getMaintenanceTime();
        int asTechsUsed = 0;
        boolean maintained = false;
        boolean paidMaintenance = true;

        unit.incrementDaysSinceMaintenance(this, maintained, asTechsUsed);

        int ruggedMultiplier = 1;
        if (unit.getEntity().hasQuirk(OptionsConstants.QUIRK_POS_RUGGED_1)) {
            ruggedMultiplier = 2;
        }

        if (unit.getEntity().hasQuirk(OptionsConstants.QUIRK_POS_RUGGED_2)) {
            ruggedMultiplier = 3;
        }

        if (unit.getDaysSinceMaintenance() >= (getCampaignOptions().getMaintenanceCycleDays() * ruggedMultiplier)) {
            Person tech = unit.getTech();
            if (tech != null) {
                int availableMinutes = tech.getMinutesLeft();
                maintained = (availableMinutes >= minutesUsed);

                if (!maintained) {
                    // At this point, insufficient minutes is the only reason why this would be failed.
                    addReport(String.format(resources.getString("maintenanceNotAvailable.text"), unit.getName()));
                } else {
                    maintained = !tech.isMothballing();
                }

                if (maintained) {
                    tech.setMinutesLeft(availableMinutes - minutesUsed);
                    asTechsUsed = getAvailableAstechs(minutesUsed, false);
                    astechPoolMinutes -= asTechsUsed * minutesUsed;
                }
            }

            // maybe use the money
            if (campaignOptions.isPayForMaintain()) {
                if (!(finances.debit(TransactionType.MAINTENANCE,
                      getLocalDate(),
                      unit.getMaintenanceCost(),
                      "Maintenance for " + unit.getName()))) {
                    addReport("<font color='" +
                                    ReportingUtilities.getNegativeColor() +
                                    "'><b>You cannot afford to pay maintenance costs for " +
                                    unit.getHyperlinkedName() +
                                    "!</b></font>");
                    paidMaintenance = false;
                }
            }
            // it is time for a maintenance check
            PartQuality qualityOrig = unit.getQuality();
            String techName = "Nobody";
            String techNameLinked = techName;
            if (null != tech) {
                techName = tech.getFullTitle();
                techNameLinked = tech.getHyperlinkedFullTitle();
            }
            // don't do actual damage until we clear the for loop to avoid
            // concurrent mod problems
            // put it into a hash - 4 points of damage will mean destruction
            Map<Part, Integer> partsToDamage = new HashMap<>();
            StringBuilder maintenanceReport = new StringBuilder("<strong>" +
                                                                      techName +
                                                                      " performing maintenance</strong><br><br>");
            for (Part part : unit.getParts()) {
                try {
                    String partReport = doMaintenanceOnUnitPart(unit,
                          part,
                          partsToDamage,
                          paidMaintenance,
                          asTechsUsed);
                    if (partReport != null) {
                        maintenanceReport.append(partReport).append("<br>");
                    }
                } catch (Exception ex) {
                    logger.error(ex,
                          "Could not perform maintenance on part {} ({}) for {} ({}) due to an error",
                          part.getName(),
                          part.getId(),
                          unit.getName(),
                          unit.getId().toString());
                    addReport(String.format(
                          "ERROR: An error occurred performing maintenance on %s for unit %s, check the log",
                          part.getName(),
                          unit.getName()));
                }
            }

            int nDamage = 0;
            int nDestroy = 0;
            for (Entry<Part, Integer> p : partsToDamage.entrySet()) {
                int damage = p.getValue();
                if (damage > 3) {
                    nDestroy++;
                    p.getKey().remove(false);
                } else {
                    p.getKey().doMaintenanceDamage(damage);
                    nDamage++;
                }
            }

            unit.setLastMaintenanceReport(maintenanceReport.toString());

            if (getCampaignOptions().isLogMaintenance()) {
                logger.info(maintenanceReport.toString());
            }

            PartQuality quality = unit.getQuality();
            String qualityString;
            boolean reverse = getCampaignOptions().isReverseQualityNames();
            if (quality.toNumeric() > qualityOrig.toNumeric()) {
                qualityString = ReportingUtilities.messageSurroundedBySpanWithColor(MekHQ.getMHQOptions()
                                                                                          .getFontColorPositiveHexColor(),
                      "Overall quality improves from " +
                            qualityOrig.toName(reverse) +
                            " to " +
                            quality.toName(reverse));
            } else if (quality.toNumeric() < qualityOrig.toNumeric()) {
                qualityString = ReportingUtilities.messageSurroundedBySpanWithColor(MekHQ.getMHQOptions()
                                                                                          .getFontColorNegativeHexColor(),
                      "Overall quality declines from " +
                            qualityOrig.toName(reverse) +
                            " to " +
                            quality.toName(reverse));
            } else {
                qualityString = "Overall quality remains " + quality.toName(reverse);
            }
            String damageString = "";
            if (nDamage > 0) {
                damageString += nDamage + " parts were damaged. ";
            }
            if (nDestroy > 0) {
                damageString += nDestroy + " parts were destroyed.";
            }
            if (!damageString.isEmpty()) {
                damageString = "<b><font color='" +
                                     ReportingUtilities.getNegativeColor() +
                                     "'>" +
                                     damageString +
                                     "</b></font> [<a href='REPAIR|" +
                                     unit.getId() +
                                     "'>Repair bay</a>]";
            }
            String paidString = "";
            if (!paidMaintenance) {
                paidString = "<font color='" +
                                   ReportingUtilities.getNegativeColor() +
                                   "'>Could not afford maintenance costs, so check is at a penalty.</font>";
            }
            addReport(techNameLinked +
                            " performs maintenance on " +
                            unit.getHyperlinkedName() +
                            ". " +
                            paidString +
                            qualityString +
                            ". " +
                            damageString +
                            " [<a href='MAINTENANCE|" +
                            unit.getId() +
                            "'>Get details</a>]");

            unit.resetDaysSinceMaintenance();
        }
    }

    private String doMaintenanceOnUnitPart(Unit unit, Part part, Map<Part, Integer> partsToDamage,
          boolean paidMaintenance, int asTechsUsed) {
        String partReport = "<b>" + part.getName() + "</b> (Quality " + part.getQualityName() + ')';
        if (!part.needsMaintenance()) {
            return null;
        }
        PartQuality oldQuality = part.getQuality();
        TargetRoll target = getTargetForMaintenance(part, unit.getTech(), asTechsUsed);
        if (!paidMaintenance) {
            // TODO : Make this modifier user inputable
            target.addModifier(1, "did not pay for maintenance");
        }

        partReport += ", TN " + target.getValue() + '[' + target.getDesc() + ']';
        int roll = d6(2);
        int margin = roll - target.getValue();
        partReport += " rolled a " + roll + ", margin of " + margin;

        switch (part.getQuality()) {
            case QUALITY_A: {
                if (margin >= 4) {
                    part.improveQuality();
                }
                if (!campaignOptions.isUseUnofficialMaintenance()) {
                    if (margin < -6) {
                        partsToDamage.put(part, 4);
                    } else if (margin < -4) {
                        partsToDamage.put(part, 3);
                    } else if (margin == -4) {
                        partsToDamage.put(part, 2);
                    } else if (margin < -1) {
                        partsToDamage.put(part, 1);
                    }
                } else if (margin < -6) {
                    partsToDamage.put(part, 1);
                }
                break;
            }
            case QUALITY_B: {
                if (margin >= 4) {
                    part.improveQuality();
                } else if (margin < -5) {
                    part.reduceQuality();
                }
                if (!campaignOptions.isUseUnofficialMaintenance()) {
                    if (margin < -6) {
                        partsToDamage.put(part, 2);
                    } else if (margin < -2) {
                        partsToDamage.put(part, 1);
                    }
                }
                break;
            }
            case QUALITY_C: {
                if (margin < -4) {
                    part.reduceQuality();
                } else if (margin >= 5) {
                    part.improveQuality();
                }
                if (!campaignOptions.isUseUnofficialMaintenance()) {
                    if (margin < -6) {
                        partsToDamage.put(part, 2);
                    } else if (margin < -3) {
                        partsToDamage.put(part, 1);
                    }
                }
                break;
            }
            case QUALITY_D: {
                if (margin < -3) {
                    part.reduceQuality();
                    if ((margin < -4) && !campaignOptions.isUseUnofficialMaintenance()) {
                        partsToDamage.put(part, 1);
                    }
                } else if (margin >= 5) {
                    part.improveQuality();
                }
                break;
            }
            case QUALITY_E:
                if (margin < -2) {
                    part.reduceQuality();
                    if ((margin < -5) && !campaignOptions.isUseUnofficialMaintenance()) {
                        partsToDamage.put(part, 1);
                    }
                } else if (margin >= 6) {
                    part.improveQuality();
                }
                break;
            case QUALITY_F:
            default:
                if (margin < -2) {
                    part.reduceQuality();
                    if (margin < -6 && !campaignOptions.isUseUnofficialMaintenance()) {
                        partsToDamage.put(part, 1);
                    }
                }

                break;
        }
        if (part.getQuality().toNumeric() > oldQuality.toNumeric()) {
            partReport += ": " +
                                ReportingUtilities.messageSurroundedBySpanWithColor(MekHQ.getMHQOptions()
                                                                                          .getFontColorPositiveHexColor(),
                                      "new quality is " + part.getQualityName());
        } else if (part.getQuality().toNumeric() < oldQuality.toNumeric()) {
            partReport += ": " +
                                ReportingUtilities.messageSurroundedBySpanWithColor(MekHQ.getMHQOptions()
                                                                                          .getFontColorNegativeHexColor(),
                                      "new quality is " + part.getQualityName());
        } else {
            partReport += ": quality remains " + part.getQualityName();
        }
        if (null != partsToDamage.get(part)) {
            if (partsToDamage.get(part) > 3) {
                partReport += ", " +
                                    ReportingUtilities.messageSurroundedBySpanWithColor(MekHQ.getMHQOptions()
                                                                                              .getFontColorNegativeHexColor(),
                                          "<b>part destroyed</b>");
            } else {
                partReport += ", " +
                                    ReportingUtilities.messageSurroundedBySpanWithColor(MekHQ.getMHQOptions()
                                                                                              .getFontColorNegativeHexColor(),
                                          "<b>part damaged</b>");
            }
        }

        return partReport;
    }

    /**
     * No longer in use
     */
    @Deprecated(since = "0.50.07", forRemoval = true)
    public void initTimeInService() {
        for (Person person : getPersonnel()) {
            if (!person.getPrimaryRole().isDependent() && person.getPrisonerStatus().isFree()) {
                LocalDate join = null;
                for (LogEntry logEntry : person.getPersonalLog()) {
                    if (join == null) {
                        // If by some nightmare there is no Joined date just use the first entry.
                        join = logEntry.getDate();
                    }
                    if (logEntry.getDesc().startsWith("Joined ") || logEntry.getDesc().startsWith("Freed ")) {
                        join = logEntry.getDate();
                        break;
                    }
                }

                person.setRecruitment((join != null) ? join : getLocalDate().minusYears(1));
            }
        }
    }

    /**
     * No longer in use
     */
    @Deprecated(since = "0.50.07", forRemoval = true)
    public void initTimeInRank() {
        for (Person person : getPersonnel()) {
            if (!person.getPrimaryRole().isDependent() && person.getPrisonerStatus().isFree()) {
                LocalDate join = null;
                for (LogEntry logEntry : person.getPersonalLog()) {
                    if (join == null) {
                        // If by some nightmare there is no date from the below, just use the first
                        // entry.
                        join = logEntry.getDate();
                    }

                    if (logEntry.getDesc().startsWith("Joined ") ||
                              logEntry.getDesc().startsWith("Freed ") ||
                              logEntry.getDesc().startsWith("Promoted ") ||
                              logEntry.getDesc().startsWith("Demoted ")) {
                        join = logEntry.getDate();
                    }
                }

                // For that one in a billion chance the log is empty. Clone today's date and
                // subtract a year
                person.setLastRankChangeDate((join != null) ? join : getLocalDate().minusYears(1));
            }
        }
    }

    public void initTurnover() {
        getRetirementDefectionTracker().setLastRetirementRoll(getLocalDate());
    }

    public void initAtB(boolean newCampaign) {
        if (!newCampaign) {
            /*
             * Switch all contracts to AtBContract's
             */
            for (Entry<Integer, Mission> me : missions.entrySet()) {
                Mission m = me.getValue();
                if (m instanceof Contract && !(m instanceof AtBContract)) {
                    me.setValue(new AtBContract((Contract) m, this));
                }
            }

            /*
             * Go through all the personnel records and assume the earliest date is the date
             * the unit was founded.
             */
            LocalDate founding = null;
            for (Person person : getPersonnel()) {
                for (LogEntry logEntry : person.getPersonalLog()) {
                    if ((founding == null) || logEntry.getDate().isBefore(founding)) {
                        founding = logEntry.getDate();
                    }
                }
            }
            /*
             * Go through the personnel records again and assume that any person who joined the unit on the founding
             * date is one of the founding members. Also assume that MWs assigned to a non-Assault `Mek on the date
             * they joined came with that `Mek (which is a less certain assumption)
             */
            for (Person person : getPersonnel()) {
                LocalDate join = person.getPersonalLog()
                                       .stream()
                                       .filter(e -> e.getDesc().startsWith("Joined "))
                                       .findFirst()
                                       .map(LogEntry::getDate)
                                       .orElse(null);
                if ((join != null) && join.equals(founding)) {
                    person.setFounder(true);
                }
                if (person.getPrimaryRole().isMekWarrior() ||
                          (person.getPrimaryRole().isAerospacePilot() && getCampaignOptions().isAeroRecruitsHaveUnits()) ||
                          person.getPrimaryRole().isProtoMekPilot()) {
                    for (LogEntry logEntry : person.getPersonalLog()) {
                        if (logEntry.getDate().equals(join) && logEntry.getDesc().startsWith("Assigned to ")) {
                            String mek = logEntry.getDesc().substring(12);
                            MekSummary ms = MekSummaryCache.getInstance().getMek(mek);
                            if (null != ms &&
                                      (person.isFounder() || ms.getWeightClass() < EntityWeightClass.WEIGHT_ASSAULT)) {
                                person.setOriginalUnitWeight(ms.getWeightClass());
                                if (ms.isClan()) {
                                    person.setOriginalUnitTech(Person.TECH_CLAN);
                                } else if (ms.getYear() > 3050) {
                                    // TODO : Fix this so we aren't using a hack that just assumes IS2
                                    person.setOriginalUnitTech(Person.TECH_IS2);
                                }
                                if ((null != person.getUnit()) &&
                                          ms.getName().equals(person.getUnit().getEntity().getShortNameRaw())) {
                                    person.setOriginalUnitId(person.getUnit().getId());
                                }
                            }
                        }
                    }
                }
            }

            addAllCombatTeams(this.forces);

            // Determine whether there is an active contract
            setHasActiveContract();
        }

        setAtBConfig(AtBConfiguration.loadFromXml());
        RandomFactionGenerator.getInstance().startup(this);
        getContractMarket().generateContractOffers(this, newCampaign); // TODO : AbstractContractMarket : Remove
        setAtBEventProcessor(new AtBEventProcessor(this));
    }

    /**
     * Stop processing AtB events and release memory.
     */
    public void shutdownAtB() {
        RandomFactionGenerator.getInstance().dispose();
        atbEventProcessor.shutdown();
    }

    /**
     * Checks if an employee turnover prompt should be displayed based on campaign options, current date, and other
     * conditions (like transit status and campaign start date).
     *
     * <p>The turnover prompt is triggered based on the configured turnover frequency (weekly, monthly, quarterly, or
     * annually), but only after the campaign has been running for at least 6 days and when not in transit.<p>
     *
     * <p>The dialog will show different messages depending on whether there are pending retirees.</p>
     *
     * @return An integer representing the outcome: -1 if turnover prompt should not be displayed, 0 if user selected
     *       "Employee Turnover", 1 if user selected "Advance Day Regardless", 2 if user selected "Cancel Advance Day"
     */
    public int checkTurnoverPrompt() {
        if (!location.isOnPlanet()) {
            return -1;
        }

        if (getLocalDate().isBefore(getCampaignStartDate().plusDays(6))) {
            return -1;
        }

        boolean triggerTurnoverPrompt;
        switch (campaignOptions.getTurnoverFrequency()) {
            case WEEKLY:
                triggerTurnoverPrompt = getLocalDate().getDayOfWeek().equals(DayOfWeek.MONDAY);
                break;
            case MONTHLY:
                triggerTurnoverPrompt = getLocalDate().getDayOfMonth() == getLocalDate().lengthOfMonth();
                break;
            case QUARTERLY:
                triggerTurnoverPrompt = (getLocalDate().getDayOfMonth() == getLocalDate().lengthOfMonth()) &&
                                              (List.of(Month.MARCH, Month.JUNE, Month.SEPTEMBER, Month.DECEMBER)
                                                     .contains(getLocalDate().getMonth()));
                break;
            case ANNUALLY:
                triggerTurnoverPrompt = getLocalDate().getDayOfYear() == getLocalDate().lengthOfYear();
                break;
            default:
                return -1;
        }

        if (!triggerTurnoverPrompt) {
            return -1;
        }

        String dialogTitle;
        String dialogBody;

        if (getRetirementDefectionTracker().getRetirees().isEmpty()) {
            dialogTitle = resources.getString("turnoverRollRequired.text");
            dialogBody = resources.getString("turnoverDialogDescription.text");
        } else {
            dialogTitle = resources.getString("turnoverFinalPayments.text");
            dialogBody = resources.getString("turnoverPersonnelKilled.text");
        }

        Object[] options = { resources.getString("turnoverEmployeeTurnoverDialog.text"),
                             resources.getString("turnoverAdvanceRegardless"),
                             resources.getString("turnoverCancel.text") };

        return JOptionPane.showOptionDialog(null,
              dialogBody,
              dialogTitle,
              JOptionPane.YES_NO_CANCEL_OPTION,
              JOptionPane.INFORMATION_MESSAGE,
              null,
              options,
              options[0]);
    }

    /**
     * Checks if there are any scenarios that are due based on the current date.
     *
     * @return {@code true} if there are scenarios due, {@code false} otherwise
     */
    public boolean checkScenariosDue() {
        return getActiveMissions(true).stream()
                     .flatMap(m -> m.getCurrentScenarios().stream())
                     .anyMatch(s -> (s.getDate() != null) &&
                                          !(s instanceof AtBScenario) &&
                                          !getLocalDate().isBefore(s.getDate()));
    }

    /**
     * Sets the type of rating method used.
     */
    public void setUnitRating(IUnitRating rating) {
        unitRating = rating;
    }

    /**
     * Returns the type of rating method as selected in the Campaign Options dialog. Lazy-loaded for performance.
     * Default is CampaignOpsReputation
     */
    public IUnitRating getUnitRating() {
        // if we switched unit rating methods,
        if (unitRating != null && (unitRating.getUnitRatingMethod() != getCampaignOptions().getUnitRatingMethod())) {
            unitRating = null;
        }

        if (unitRating == null) {
            UnitRatingMethod method = getCampaignOptions().getUnitRatingMethod();

            if (UnitRatingMethod.FLD_MAN_MERCS_REV.equals(method)) {
                unitRating = new FieldManualMercRevDragoonsRating(this);
            }
        }

        return unitRating;
    }

    @Override
    public int getTechIntroYear() {
        if (getCampaignOptions().isLimitByYear()) {
            return getGameYear();
        } else {
            return Integer.MAX_VALUE;
        }
    }

    @Override
    public int getGameYear() {
        return getLocalDate().getYear();
    }

    @Override
    public ITechnology.Faction getTechFaction() {
        return techFaction;
    }

    public void updateTechFactionCode() {
        if (campaignOptions.isFactionIntroDate()) {
            for (ITechnology.Faction f : ITechnology.Faction.values()) {
                if (f.equals(ITechnology.Faction.NONE)) {
                    continue;
                }
                if (f.getCodeMM().equals(getFaction().getShortName())) {
                    techFaction = f;
                    UnitTechProgression.loadFaction(techFaction);
                    return;
                }
            }
            // If the tech progression data does not include the current faction,
            // use a generic.
            if (getFaction().isClan()) {
                techFaction = ITechnology.Faction.CLAN;
            } else if (getFaction().isPeriphery()) {
                techFaction = ITechnology.Faction.PER;
            } else {
                techFaction = ITechnology.Faction.IS;
            }
        } else {
            techFaction = ITechnology.Faction.NONE;
        }
        // Unit tech level will be calculated if the code has changed.
        UnitTechProgression.loadFaction(techFaction);
    }

    @Override
    public boolean useClanTechBase() {
        return getFaction().isClan();
    }

    @Override
    public boolean useMixedTech() {
        if (useClanTechBase()) {
            return campaignOptions.isAllowISPurchases();
        } else {
            return campaignOptions.isAllowClanPurchases();
        }
    }

    @Override
    public SimpleTechLevel getTechLevel() {
        for (SimpleTechLevel lvl : SimpleTechLevel.values()) {
            if (campaignOptions.getTechLevel() == lvl.ordinal()) {
                return lvl;
            }
        }
        return SimpleTechLevel.UNOFFICIAL;
    }

    @Override
    public boolean unofficialNoYear() {
        return false;
    }

    @Override
    public boolean useVariableTechLevel() {
        return campaignOptions.isVariableTechLevel();
    }

    @Override
    public boolean showExtinct() {
        return !campaignOptions.isDisallowExtinctStuff();
    }

    public BehaviorSettings getAutoResolveBehaviorSettings() {
        return autoResolveBehaviorSettings;
    }

    public void setAutoResolveBehaviorSettings(BehaviorSettings settings) {
        autoResolveBehaviorSettings = settings;
    }

    /**
     * Retrieves the address or form of address for the commander.
     *
     * <p>This method determines the appropriate address based on whether the campaign is considered a pirate campaign.
     * It delegates to {@link #getCommanderAddress(boolean)} with the result of {@code isPirateCampaign()}.</p>
     *
     * @return the string used to address the commander
     */
    public String getCommanderAddress() {
        return getCommanderAddress(isPirateCampaign());
    }

    /**
     * Retrieves the address or title for the commanding officer, either in a formal or informal format.
     *
     * <p>
     * This method checks for the presence of a flagged commander. If no commander is found, a general fallback address
     * is returned based on the specified formality. If a commander is present, it further tailors the address based on
     * the gender of the commander (for informal styles) or their rank and surname (for formal styles).
     * </p>
     *
     * @param isInformal A boolean flag indicating whether the address should be informal (true for informal, false for
     *                   formal).
     *
     * @return A {@link String} representing the appropriate address for the commander, either formal or informal.
     */
    public String getCommanderAddress(boolean isInformal) {
        Person commander = getCommander();

        if (commander == null) {
            if (isInformal) {
                return resources.getString("generalFallbackAddressInformal.text");
            } else {
                return resources.getString("generalFallbackAddress.text");
            }
        }

        if (isInformal) {
            Gender commanderGender = commander.getGender();

            return switch (commanderGender) {
                case MALE -> resources.getString("informalAddressMale.text");
                case FEMALE -> resources.getString("informalAddressFemale.text");
                case OTHER_MALE, OTHER_FEMALE, RANDOMIZE -> resources.getString("generalFallbackAddressInformal.text");
            };
        }

        String commanderRank = commander.getRankName();

        if (commanderRank.equalsIgnoreCase("None") || commanderRank.equalsIgnoreCase("-") || commanderRank.isBlank()) {
            return resources.getString("generalFallbackAddress.text");
        }

        return commanderRank;
    }

    public int stockUpPartsInUse(Set<PartInUse> partsInUse) {
        int bought = 0;
        for (PartInUse partInUse : partsInUse) {
            int toBuy = findStockUpAmount(partInUse);
            if (toBuy > 0) {
                IAcquisitionWork partToBuy = partInUse.getPartToBuy();
                getShoppingList().addShoppingItem(partToBuy, toBuy, this);
                bought += 1;
            }
        }
        return bought;
    }

    public void stockUpPartsInUseGM(Set<PartInUse> partsInUse) {
        for (PartInUse partInUse : partsInUse) {
            int toBuy = findStockUpAmount(partInUse);
            while (toBuy > 0) {
                IAcquisitionWork partToBuy = partInUse.getPartToBuy();
                getQuartermaster().addPart((Part) partToBuy.getNewEquipment(), 0, true);
                --toBuy;
            }
        }
    }

    private int findStockUpAmount(PartInUse PartInUse) {
        int inventory = PartInUse.getStoreCount() + PartInUse.getTransferCount() + PartInUse.getPlannedCount();
        int needed = (int) Math.ceil(PartInUse.getRequestedStock() / 100.0 * PartInUse.getUseCount());
        int toBuy = needed - inventory;

        if (PartInUse.getIsBundle()) {
            toBuy = (int) Math.ceil((float) toBuy * PartInUse.getTonnagePerItem() / 5);
            // special case for armor only, as it's bought in 5 ton blocks. Armor is the
            // only kind of item that's assigned isBundle()
        }

        return toBuy;
    }

    public boolean isProcessProcurement() {
        return processProcurement;
    }

    public void setProcessProcurement(boolean processProcurement) {
        this.processProcurement = processProcurement;
    }

    // Simple getters and setters for our stock map
    public Map<String, Double> getPartsInUseRequestedStockMap() {
        return partsInUseRequestedStockMap;
    }

    public void setPartsInUseRequestedStockMap(Map<String, Double> partsInUseRequestedStockMap) {
        this.partsInUseRequestedStockMap = partsInUseRequestedStockMap;
    }

    public boolean getIgnoreMothballed() {
        return ignoreMothballed;
    }

    public void setIgnoreMothballed(boolean ignoreMothballed) {
        this.ignoreMothballed = ignoreMothballed;
    }

    public boolean getTopUpWeekly() {
        return topUpWeekly;
    }

    public void setTopUpWeekly(boolean topUpWeekly) {
        this.topUpWeekly = topUpWeekly;
    }

    public PartQuality getIgnoreSparesUnderQuality() {
        return ignoreSparesUnderQuality;
    }

    public void setIgnoreSparesUnderQuality(PartQuality ignoreSparesUnderQuality) {
        this.ignoreSparesUnderQuality = ignoreSparesUnderQuality;
    }

    public void writePartInUseToXML(final PrintWriter pw, int indent) {
        MHQXMLUtility.writeSimpleXMLTag(pw, indent, "ignoreMothBalled", ignoreMothballed);
        MHQXMLUtility.writeSimpleXMLTag(pw, indent, "topUpWeekly", topUpWeekly);
        MHQXMLUtility.writeSimpleXMLTag(pw, indent, "ignoreSparesUnderQuality", ignoreSparesUnderQuality.name());
        MHQXMLUtility.writeSimpleXMLOpenTag(pw, indent++, "partInUseMap");
        writePartInUseMapToXML(pw, indent);
        MHQXMLUtility.writeSimpleXMLCloseTag(pw, --indent, "partInUseMap");
    }

    public void writePartInUseMapToXML(final PrintWriter pw, int indent) {
        for (String key : partsInUseRequestedStockMap.keySet()) {
            MHQXMLUtility.writeSimpleXMLOpenTag(pw, indent++, "partInUseMapEntry");
            MHQXMLUtility.writeSimpleXMLTag(pw, indent, "partInUseMapKey", key);
            MHQXMLUtility.writeSimpleXMLTag(pw, indent, "partInUseMapVal", partsInUseRequestedStockMap.get(key));
            MHQXMLUtility.writeSimpleXMLCloseTag(pw, --indent, "partInUseMapEntry");
        }
    }

    /**
     * Wipes the Parts in use map for the purpose of resetting all values to their default
     */
    public void wipePartsInUseMap() {
        this.partsInUseRequestedStockMap.clear();
    }

    /**
     * Retrieves the campaign faction icon for the specified {@link Campaign}. If a custom icon is defined in the
     * campaign's unit icon configuration, that icon is used. Otherwise, a default faction logo is fetched based on the
     * campaign's faction short name.
     *
     * @return An {@link ImageIcon} representing the faction icon for the given campaign.
     */
    public ImageIcon getCampaignFactionIcon() {
        ImageIcon icon;
        StandardForceIcon campaignIcon = getUnitIcon();

        if (campaignIcon.getFilename() == null) {
            icon = getFactionLogo(currentDay.getYear(), getFaction().getShortName());
        } else {
            icon = campaignIcon.getImageIcon();
        }
        return icon;
    }

    /**
     * Checks if another active scenario has this scenarioID as it's linkedScenarioID and returns true if it finds one.
     */
    public boolean checkLinkedScenario(int scenarioID) {
        for (Scenario scenario : getScenarios()) {
            if ((scenario.getLinkedScenario() == scenarioID) &&
                      (getScenario(scenario.getId()).getStatus().isCurrent())) {
                return true;
            }
        }
        return false;
    }

    /**
     * Returns a list of entities (units) from all combat forces.
     *
     * @return a list of entities representing all combat units in the player force
     */
    public List<Entity> getAllCombatEntities() {
        List<Entity> units = new ArrayList<>();
        for (Force force : getAllForces()) {
            if (!force.isForceType(ForceType.STANDARD)) {
                continue;
            }
            for (UUID unitID : force.getUnits()) {
                units.add(getUnit(unitID).getEntity());
            }
        }
        return units;
    }

    /**
     * Determines the appropriate starting planet for a new campaign based on campaign type, faction, and various
     * fallback scenarios.
     *
     * <p>This method first checks if the campaign is classified as a mercenary or pirate campaign. If so, it
     * delegates responsibility to {@link #getMercenaryOrPirateStartingPlanet(Factions, String)}, which implements
     * special logic to handle those campaign types.</p>
     *
     * <p>For all other campaign types, it uses the current campaign's faction to attempt to retrieve that faction’s
     * canonical starting system for the current game date. If no valid system can be found (due to, for example, the
     * faction not having a valid capital), the logic falls back to a default faction’s starting planet, and, if
     * necessary, ultimately falls back to the planet Terra as a default universal location.</p>
     *
     * <p>The method also includes special handling for Clan campaigns: if the fallback logic would result in the
     * campaign starting on Terra but the campaign is clan-based, it attempts to relocate the starting planet to
     * Strana Mechty.</p>
     *
     * @return the {@link Planet} instance where the campaign should start
     *
     * @since 0.50.07
     * @author Illiani
     */
    public Planet getNewCampaignStartingPlanet() {
        Factions factions = Factions.getInstance();

        final String TERRA_ID = "Terra";
        final String CLAN_CODE = "CLAN";

        Faction startingFaction;
        PlanetarySystem startingSystem;

        if (isMercenaryCampaign() || isPirateCampaign()) {
            return getMercenaryOrPirateStartingPlanet(factions, TERRA_ID);
        }

        // Default for non-merc/pirate campaigns
        startingFaction = faction;
        startingSystem = startingFaction.getStartingPlanet(this, currentDay);

        // Fallback if the system is unavailable
        if (startingSystem == null) {
            startingFaction = factions.getDefaultFaction();
            startingSystem = startingFaction.getStartingPlanet(this, currentDay);
            if (startingSystem == null) {
                startingSystem = Systems.getInstance().getSystemById(TERRA_ID);
            }
        }

        // Special case: Clan campaign starting on Terra, swap to Clan homeworld
        if (TERRA_ID.equals(startingSystem.getId()) && isClanCampaign()) {
            Faction clanFaction = factions.getFaction(CLAN_CODE);
            if (clanFaction != null) {
                PlanetarySystem clanSystem = clanFaction.getStartingPlanet(this, currentDay);
                if (clanSystem != null) {
                    startingSystem = clanSystem;
                }
            }
        }

        return startingSystem.getPrimaryPlanet();
    }

    /**
     * Selects a starting planet for mercenary or pirate campaigns by considering eligible factions, campaign date, and
     * appropriate weighting for periphery factions (if pirate).
     *
     * <p>For mercenary campaigns, the designated mercenary faction is used as the initial fallback. For pirate
     * campaigns, the Tortuga Dominions are preferred, but only if they are active at the campaign's start date;
     * otherwise, the game's configured default faction is used (usually Mercenary, but I opted not to hardcode
     * mercenary here incase the default changes).</p>
     *
     * <p>There is a two-thirds probability that the starting faction will be selected from all factions, subject to
     * several filters (playability, not a Clan, not deep periphery). For pirate campaigns, eligible periphery factions
     * are intentionally added multiple times to the selection pool to increase their likelihood of being chosen
     * (weighted randomness).</p>
     *
     * <p>After the faction is chosen, this method attempts to get that faction’s canonical starting world. If no
     * valid system is found, the logic falls back to Terra, ensuring that the campaign always has a valid starting
     * world even in case of missing data.</p>
     *
     * @param factions The {@link Factions} manager supplying access to all faction data.
     * @param TERRA_ID The globally unique identifier for the planet Terra, used for the ultimate fallback.
     *
     * @return the {@link Planet} used as the campaign start location.
     *
     * @author Illiani
     * @since 0.50.07
     */
    private Planet getMercenaryOrPirateStartingPlanet(Factions factions, String TERRA_ID) {
        final String TORTUGA_CODE = "TD";

        PlanetarySystem startingSystem;
        Faction startingFaction;
        // Determine fallback faction for merc/pirate
        startingFaction = isMercenaryCampaign()
                                ? factions.getFaction(MERCENARY_FACTION_CODE)
                                : factions.getFaction(TORTUGA_CODE);

        // If pirate fallback is unavailable at the campaign's start date, use the default faction
        if (isPirateCampaign() && !startingFaction.validIn(currentDay)) {
            startingFaction = factions.getDefaultFaction();
        }

        // 33% chance to start in fallback faction's capital
        if (randomInt(3) != 0) {
            // Pick a random, eligible recruiting faction
            List<Faction> recruitingFactions = new ArrayList<>();
            for (Faction possibleFaction : factions.getActiveFactions(currentDay)) {
                if (possibleFaction.isPlayable() && !possibleFaction.isClan() && !possibleFaction.isDeepPeriphery()) {
                    recruitingFactions.add(possibleFaction);

                    // If we're playing a pirate campaign, we want to triple the chance that we start in the periphery
                    if (possibleFaction.isPeriphery() && isPirateCampaign()) {
                        recruitingFactions.add(possibleFaction);
                        recruitingFactions.add(possibleFaction);
                    }
                }
            }
            if (!recruitingFactions.isEmpty()) {
                startingFaction = ObjectUtility.getRandomItem(recruitingFactions);
            }
        }

        startingSystem = startingFaction.getStartingPlanet(this, currentDay);
        if (startingSystem != null) {
            return startingSystem.getPrimaryPlanet();
        }

        // Fallback if no startingSystem
        startingSystem = Systems.getInstance().getSystemById(TERRA_ID);
        return startingSystem != null ? startingSystem.getPrimaryPlanet() : null;
    }
}<|MERGE_RESOLUTION|>--- conflicted
+++ resolved
@@ -5333,30 +5333,30 @@
                           failedWillpowerCheck);
                 }
 
-<<<<<<< HEAD
+                if (personnelOptions.booleanOption(MADNESS_SPLIT_PERSONALITY)) {
+                    int modifier = getCompulsionCheckModifier(MADNESS_SPLIT_PERSONALITY);
+                    boolean failedWillpowerCheck = !performQuickAttributeCheck(person, SkillAttribute.WILLPOWER, null,
+                          null, modifier);
+                    String report = person.processSplitPersonality(true,
+                          failedWillpowerCheck);
+                    if (!report.isBlank()) {
+                        addReport(report);
+                    }
+                }
+
                 if (personnelOptions.booleanOption(MADNESS_CLINICAL_PARANOIA)) {
                     int modifier = getCompulsionCheckModifier(MADNESS_CLINICAL_PARANOIA);
                     boolean failedWillpowerCheck = !performQuickAttributeCheck(person, SkillAttribute.WILLPOWER, null,
                           null, modifier);
                     String report = person.processClinicalParanoia(true,
-=======
-                if (personnelOptions.booleanOption(MADNESS_SPLIT_PERSONALITY)) {
-                    int modifier = getCompulsionCheckModifier(MADNESS_SPLIT_PERSONALITY);
-                    boolean failedWillpowerCheck = !performQuickAttributeCheck(person, SkillAttribute.WILLPOWER, null,
-                          null, modifier);
-                    String report = person.processSplitPersonality(true,
->>>>>>> c7feb1c8
                           failedWillpowerCheck);
                     if (!report.isBlank()) {
                         addReport(report);
                     }
-<<<<<<< HEAD
                 } else {
                     // This is necessary to stop a character from getting permanently locked in a paranoia state if
                     // their madness is removed.
                     person.setSufferingFromClinicalParanoia(false);
-=======
->>>>>>> c7feb1c8
                 }
             }
 
