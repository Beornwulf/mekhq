--- conflicted
+++ resolved
@@ -6008,16 +6008,10 @@
             // set the date of death
             person.setDateOfDeath(getLocalDate());
             // Don't forget to tell the spouse
-<<<<<<< HEAD
-            if (person.getGenealogy().hasSpouse()) {
-                person.divorce(getCampaignOptions().getKeepMarriedNameUponSpouseDeath()
-                        ? Person.OPT_KEEP_SURNAME : Person.OPT_SPOUSE_CHANGE_SURNAME);
-=======
-            if (person.hasSpouse()) {
+            if (person.getGenealogy().hasSpouse() && !person.getGenealogy().getSpouse(this).isDeadOrMIA()) {
                 Divorce divorceType = getCampaignOptions().getKeepMarriedNameUponSpouseDeath()
                         ? Divorce.ORIGIN_CHANGE_SURNAME : Divorce.SPOUSE_CHANGE_SURNAME;
                 divorceType.divorce(person, this);
->>>>>>> 7bad4c15
             }
         } else if (person.getStatus() == PersonnelStatus.KIA) {
             // remove date of death for resurrection
