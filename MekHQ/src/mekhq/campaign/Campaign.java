--- conflicted
+++ resolved
@@ -184,7 +184,7 @@
     private final TreeMap<Integer, Scenario> scenarios = new TreeMap<>();
     private final Map<UUID, List<Kill>> kills = new HashMap<>();
 
-    // This maps PartInUse ToString() results to doubles, representing a mapping 
+    // This maps PartInUse ToString() results to doubles, representing a mapping
     // of parts in use to their requested stock percentages to make these values persistent
     private Map<String, Double> partsInUseRequestedStockMap = new LinkedHashMap<>();
 
@@ -5918,7 +5918,7 @@
             writeCustoms(pw);
         }
 
-      
+
         // Okay, we're done.
         // Close everything out and be done with it.
         MHQXMLUtility.writeSimpleXMLCloseTag(pw, --indent, "campaign");
@@ -8754,26 +8754,6 @@
         return commanderRank;
     }
 
-<<<<<<< HEAD
-    /**
-     * Retrieves the campaign faction icon for the specified {@link Campaign}.
-     * If a custom icon is defined in the campaign's unit icon configuration, that icon is used.
-     * Otherwise, a default faction logo is fetched based on the campaign's faction short name.
-     *
-     * @return An {@link ImageIcon} representing the faction icon for the given campaign.
-     */
-    public ImageIcon getCampaignFactionIcon() {
-        ImageIcon icon;
-        StandardForceIcon campaignIcon = getUnitIcon();
-
-        if (campaignIcon.getFilename() == null) {
-            icon = getFactionLogo(this, getFaction().getShortName(),
-                true);
-        } else {
-            icon = new ImageIcon(campaignIcon.getFilename());
-        }
-        return icon;
-=======
     public int stockUpPartsInUse(Set<PartInUse> partsInUse)  {
         int bought = 0;
         for(PartInUse partInUse : partsInUse) {
@@ -8841,7 +8821,7 @@
     public void setIgnoreSparesUnderQuality(PartQuality ignoreSparesUnderQuality) {
         this.ignoreSparesUnderQuality = ignoreSparesUnderQuality;
     }
-    
+
 
     public void writePartInUseToXML(final PrintWriter pw, int indent) {
         MHQXMLUtility.writeSimpleXMLTag(pw, indent, "ignoreMothBalled", ignoreMothballed);
@@ -8859,6 +8839,24 @@
             MHQXMLUtility.writeSimpleXMLTag(pw, indent, "partInUseMapVal", partsInUseRequestedStockMap.get(key));
             MHQXMLUtility.writeSimpleXMLCloseTag(pw, --indent, "partInUseMapEntry");
         }
->>>>>>> cbb5df79
+    }
+    /**
+     * Retrieves the campaign faction icon for the specified {@link Campaign}.
+     * If a custom icon is defined in the campaign's unit icon configuration, that icon is used.
+     * Otherwise, a default faction logo is fetched based on the campaign's faction short name.
+     *
+     * @return An {@link ImageIcon} representing the faction icon for the given campaign.
+     */
+    public ImageIcon getCampaignFactionIcon() {
+        ImageIcon icon;
+        StandardForceIcon campaignIcon = getUnitIcon();
+
+        if (campaignIcon.getFilename() == null) {
+            icon = getFactionLogo(this, getFaction().getShortName(),
+                true);
+        } else {
+            icon = new ImageIcon(campaignIcon.getFilename());
+        }
+        return icon;
     }
 }