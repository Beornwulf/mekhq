/*
 * Campaign.java
 *
 * Copyright (c) 2009 Jay Lawson <jaylawson39 at yahoo.com>. All rights reserved.
 *
 * This file is part of MekHQ.
 *
 * MekHQ is free software: you can redistribute it and/or modify
 * it under the terms of the GNU General Public License as published by
 * the Free Software Foundation, either version 3 of the License, or
 * (at your option) any later version.
 *
 * MekHQ is distributed in the hope that it will be useful,
 * but WITHOUT ANY WARRANTY; without even the implied warranty of
 * MERCHANTABILITY or FITNESS FOR A PARTICULAR PURPOSE. See the
 * GNU General Public License for more details.
 *
 * You should have received a copy of the GNU General Public License
 * along with MekHQ. If not, see <http://www.gnu.org/licenses/>.
 */
package mekhq.campaign;

import java.io.PrintWriter;
import java.io.Serializable;
import java.text.MessageFormat;
import java.time.DayOfWeek;
import java.time.LocalDate;
import java.time.temporal.ChronoUnit;
import java.util.*;
import java.util.stream.Collectors;

import javax.swing.JOptionPane;

import megamek.client.ui.swing.util.PlayerColour;
import megamek.common.icons.AbstractIcon;
import megamek.common.icons.Camouflage;
import megamek.common.util.EncodeControl;
import megamek.utils.MegaMekXmlUtil;
import mekhq.*;
import mekhq.campaign.againstTheBot.AtBConfiguration;
import mekhq.campaign.againstTheBot.enums.AtBLanceRole;
import mekhq.campaign.event.MissionRemovedEvent;
import mekhq.campaign.event.ScenarioRemovedEvent;
import mekhq.campaign.finances.*;
import mekhq.campaign.log.*;
import mekhq.campaign.mission.enums.MissionStatus;
import mekhq.campaign.mission.enums.ScenarioStatus;
import mekhq.campaign.personnel.*;
import mekhq.campaign.personnel.enums.PersonnelRole;
import mekhq.campaign.personnel.enums.PersonnelStatus;
import mekhq.campaign.personnel.enums.Phenotype;
import mekhq.campaign.personnel.enums.PrisonerStatus;
import mekhq.campaign.personnel.generator.AbstractPersonnelGenerator;
import mekhq.campaign.personnel.generator.DefaultPersonnelGenerator;
import mekhq.campaign.personnel.generator.RandomPortraitGenerator;
import mekhq.campaign.personnel.ranks.RankSystem;
import mekhq.campaign.personnel.ranks.RankValidator;
import mekhq.campaign.personnel.ranks.Ranks;
import mekhq.service.AutosaveService;
import mekhq.service.IAutosaveService;

import megamek.common.*;
import megamek.common.enums.Gender;
import megamek.client.generator.RandomNameGenerator;
import megamek.client.generator.RandomUnitGenerator;
import megamek.client.generator.RandomGenderGenerator;
import megamek.common.annotations.Nullable;
import megamek.common.loaders.BLKFile;
import megamek.common.loaders.EntityLoadingException;
import megamek.common.options.GameOptions;
import megamek.common.options.IBasicOption;
import megamek.common.options.IOption;
import megamek.common.options.IOptionGroup;
import megamek.common.options.OptionsConstants;
import megamek.common.util.BuildingBlock;
import mekhq.campaign.event.AcquisitionEvent;
import mekhq.campaign.event.AstechPoolChangedEvent;
import mekhq.campaign.event.DayEndingEvent;
import mekhq.campaign.event.DeploymentChangedEvent;
import mekhq.campaign.event.GMModeEvent;
import mekhq.campaign.event.LoanNewEvent;
import mekhq.campaign.event.LoanPaidEvent;
import mekhq.campaign.event.LocationChangedEvent;
import mekhq.campaign.event.MedicPoolChangedEvent;
import mekhq.campaign.event.MissionNewEvent;
import mekhq.campaign.event.NetworkChangedEvent;
import mekhq.campaign.event.NewDayEvent;
import mekhq.campaign.event.OrganizationChangedEvent;
import mekhq.campaign.event.OvertimeModeEvent;
import mekhq.campaign.event.PartChangedEvent;
import mekhq.campaign.event.PartWorkEvent;
import mekhq.campaign.event.PersonChangedEvent;
import mekhq.campaign.event.PersonNewEvent;
import mekhq.campaign.event.PersonRemovedEvent;
import mekhq.campaign.event.ReportEvent;
import mekhq.campaign.event.ScenarioNewEvent;
import mekhq.campaign.event.UnitNewEvent;
import mekhq.campaign.event.UnitRemovedEvent;
import mekhq.campaign.force.Force;
import mekhq.campaign.force.Lance;
import mekhq.campaign.market.ContractMarket;
import mekhq.campaign.market.PartsStore;
import mekhq.campaign.market.PersonnelMarket;
import mekhq.campaign.market.ShoppingList;
import mekhq.campaign.market.UnitMarket;
import mekhq.campaign.mission.AtBContract;
import mekhq.campaign.mission.AtBDynamicScenario;
import mekhq.campaign.mission.AtBScenario;
import mekhq.campaign.mission.Contract;
import mekhq.campaign.mission.Mission;
import mekhq.campaign.mission.Scenario;
import mekhq.campaign.mission.atb.AtBScenarioFactory;
import mekhq.campaign.mod.am.InjuryUtil;
import mekhq.campaign.parts.AmmoStorage;
import mekhq.campaign.parts.Armor;
import mekhq.campaign.parts.BaArmor;
import mekhq.campaign.parts.MekLocation;
import mekhq.campaign.parts.MissingMekActuator;
import mekhq.campaign.parts.MissingPart;
import mekhq.campaign.parts.OmniPod;
import mekhq.campaign.parts.Part;
import mekhq.campaign.parts.PartInUse;
import mekhq.campaign.parts.PartInventory;
import mekhq.campaign.parts.ProtomekArmor;
import mekhq.campaign.parts.Refit;
import mekhq.campaign.parts.SpacecraftCoolingSystem;
import mekhq.campaign.parts.StructuralIntegrity;
import mekhq.campaign.parts.equipment.AmmoBin;
import mekhq.campaign.parts.equipment.EquipmentPart;
import mekhq.campaign.parts.equipment.MissingEquipmentPart;
import mekhq.campaign.rating.CampaignOpsReputation;
import mekhq.campaign.rating.FieldManualMercRevDragoonsRating;
import mekhq.campaign.rating.IUnitRating;
import mekhq.campaign.rating.UnitRatingMethod;
import mekhq.campaign.stratcon.StratconContractInitializer;
import mekhq.campaign.stratcon.StratconRulesManager;
import mekhq.campaign.unit.CargoStatistics;
import mekhq.campaign.unit.CrewType;
import mekhq.campaign.unit.HangarStatistics;
import mekhq.campaign.unit.TestUnit;
import mekhq.campaign.unit.Unit;
import mekhq.campaign.unit.UnitOrder;
import mekhq.campaign.unit.UnitTechProgression;
import mekhq.campaign.universe.AbstractFactionSelector;
import mekhq.campaign.universe.AbstractPlanetSelector;
import mekhq.campaign.universe.DefaultFactionSelector;
import mekhq.campaign.universe.DefaultPlanetSelector;
import mekhq.campaign.universe.Era;
import mekhq.campaign.universe.Faction;
import mekhq.campaign.universe.Factions;
import mekhq.campaign.universe.IUnitGenerator;
import mekhq.campaign.universe.News;
import mekhq.campaign.universe.NewsItem;
import mekhq.campaign.universe.Planet;
import mekhq.campaign.universe.PlanetarySystem;
import mekhq.campaign.universe.RATGeneratorConnector;
import mekhq.campaign.universe.RATManager;
import mekhq.campaign.universe.RandomFactionGenerator;
import mekhq.campaign.universe.RangedFactionSelector;
import mekhq.campaign.universe.RangedPlanetSelector;
import mekhq.campaign.universe.Systems;
import mekhq.campaign.work.IAcquisitionWork;
import mekhq.campaign.work.IPartWork;
import mekhq.module.atb.AtBEventProcessor;
import mekhq.service.MassRepairService;

/**
 * The main campaign class, keeps track of teams and units
 * @author Taharqa
 */
public class Campaign implements Serializable, ITechManager {
    public static final String REPORT_LINEBREAK = "<br/><br/>";

    private static final long serialVersionUID = -6312434701389973056L;

    private UUID id;

    // we have three things to track: (1) teams, (2) units, (3) repair tasks
    // we will use the same basic system (borrowed from MegaMek) for tracking
    // all three
    // OK now we have more, parts, personnel, forces, missions, and scenarios.
    // and more still - we're tracking DropShips and WarShips in a separate set so that we can assign units to transports
    private Hangar units = new Hangar();
    private Set<Unit> transportShips = new HashSet<>();
    private Map<UUID, Person> personnel = new LinkedHashMap<>();
    private Warehouse parts = new Warehouse();
    private TreeMap<Integer, Force> forceIds = new TreeMap<>();
    private TreeMap<Integer, Mission> missions = new TreeMap<>();
    private TreeMap<Integer, Scenario> scenarios = new TreeMap<>();
    private Map<UUID, List<Kill>> kills = new HashMap<>();

    private final UnitNameTracker unitNameTracker = new UnitNameTracker();

    private int astechPool;
    private int astechPoolMinutes;
    private int astechPoolOvertime;
    private int medicPool;

    private int lastForceId;
    private int lastMissionId;
    private int lastScenarioId;

    // I need to put a basic game object in campaign so that I can
    // assign it to the entities, otherwise some entity methods may get NPE
    // if they try to call up game options
    private Game game;
    private Player player;

    private GameOptions gameOptions;

    private String name;
    private LocalDate currentDay;

    // hierarchically structured Force object to define TO&E
    private Force forces;
    private Hashtable<Integer, Lance> lances; //AtB

    private String factionCode;
    private int techFactionCode;
    private String retainerEmployerCode; //AtB
    private RankSystem rankSystem;

    private ArrayList<String> currentReport;
    private transient String currentReportHTML;
    private transient List<String> newReports;

    //this is updated and used per gaming session, it is enabled/disabled via the Campaign options
    //we're re-using the LogEntry class that is used to store Personnel entries
    public LinkedList<LogEntry> inMemoryLogHistory = new LinkedList<>();

    private boolean overtime;
    private boolean gmMode;
    private transient boolean overviewLoadingValue = true;

    private Camouflage camouflage = new Camouflage(Camouflage.COLOUR_CAMOUFLAGE, PlayerColour.BLUE.name());
    private PlayerColour colour = PlayerColour.BLUE;

    //unit icon
    private String iconCategory = AbstractIcon.ROOT_CATEGORY;
    private String iconFileName = AbstractIcon.DEFAULT_ICON_FILENAME;

    private Finances finances;

    private CurrentLocation location;

    private News news;

    private PartsStore partsStore;

    private List<String> customs;

    private CampaignOptions campaignOptions;
    private RandomSkillPreferences rskillPrefs = new RandomSkillPreferences();
    private MekHQ app;

    private ShoppingList shoppingList;

    private PersonnelMarket personnelMarket;
    private ContractMarket contractMarket; //AtB
    private UnitMarket unitMarket; //AtB
    private RetirementDefectionTracker retirementDefectionTracker; // AtB
    private int fatigueLevel; //AtB
    private AtBConfiguration atbConfig; //AtB
    private AtBEventProcessor atbEventProcessor; //AtB
    private LocalDate shipSearchStart; //AtB
    private int shipSearchType;
    private String shipSearchResult; //AtB
    private LocalDate shipSearchExpiration; //AtB
    private IUnitGenerator unitGenerator;
    private IUnitRating unitRating;
    private CampaignSummary campaignSummary;
    private final Quartermaster quartermaster;

    private final ResourceBundle resources = ResourceBundle.getBundle("mekhq.resources.Campaign", new EncodeControl());

    /** This is used to determine if the player has an active AtB Contract, and is recalculated on load */
    private transient boolean hasActiveContract;

    private final IAutosaveService autosaveService;

    public Campaign() {
        id = UUID.randomUUID();
        game = new Game();
        player = new Player(0, "self");
        game.addPlayer(0, player);
        currentDay = LocalDate.ofYearDay(3067, 1);
        CurrencyManager.getInstance().setCampaign(this);
        location = new CurrentLocation(Systems.getInstance().getSystems().get("Outreach"), 0);
        campaignOptions = new CampaignOptions();
        currentReport = new ArrayList<>();
        currentReportHTML = "";
        newReports = new ArrayList<>();
        name = "My Campaign";
        overtime = false;
        gmMode = false;
        factionCode = "MERC";
        techFactionCode = ITechnology.F_MERC;
        retainerEmployerCode = null;
        setRankSystemDirect(Ranks.getRankSystemFromCode(Ranks.DEFAULT_SYSTEM_CODE));
        forces = new Force(name);
        forceIds.put(0, forces);
        lances = new Hashtable<>();
        finances = new Finances();
        SkillType.initializeTypes();
        SpecialAbility.initializeSPA();
        astechPool = 0;
        medicPool = 0;
        resetAstechMinutes();
        partsStore = new PartsStore(this);
        gameOptions = new GameOptions();
        gameOptions.initialize();
        gameOptions.getOption("year").setValue(getGameYear());
        game.setOptions(gameOptions);
        customs = new ArrayList<>();
        shoppingList = new ShoppingList();
        news = new News(getGameYear(), id.getLeastSignificantBits());
        personnelMarket = new PersonnelMarket();
        contractMarket = new ContractMarket();
        unitMarket = new UnitMarket();
        retirementDefectionTracker = new RetirementDefectionTracker();
        fatigueLevel = 0;
        atbConfig = null;
        autosaveService = new AutosaveService();
        hasActiveContract = false;
        campaignSummary = new CampaignSummary(this);
        quartermaster = new Quartermaster(this);
    }

    /**
     * @return the app
     */
    public MekHQ getApp() {
        return app;
    }

    /**
     * @param app the app to set
     */
    public void setApp(MekHQ app) {
        this.app = app;
    }

    /**
     * @return the overviewLoadingValue
     */
    public boolean isOverviewLoadingValue() {
        return overviewLoadingValue;
    }

    /**
     * @param overviewLoadingValue the overviewLoadingValue to set
     */
    public void setOverviewLoadingValue(boolean overviewLoadingValue) {
        this.overviewLoadingValue = overviewLoadingValue;
    }

    public Game getGame() {
        return game;
    }

    public Player getPlayer() {
        return player;
    }

    public void setId(UUID id) {
        this.id = id;
    }

    public UUID getId() {
        return id;
    }

    public String getName() {
        return name;
    }

    public void setName(String s) {
        this.name = s;
    }

    public String getEraName() {
        return Era.getEraNameFromYear(getGameYear());
    }

    public int getEra() {
        return Era.getEra(getGameYear());
    }

    public String getTitle() {
        return getName() + " (" + getFactionName() + ")" + " - "
                + MekHQ.getMekHQOptions().getLongDisplayFormattedDate(getLocalDate())
                + " (" + getEraName() + ")";
    }

    public LocalDate getLocalDate() {
        return currentDay;
    }

    public void setLocalDate(LocalDate currentDay) {
        this.currentDay = currentDay;
    }

    public PlanetarySystem getCurrentSystem() {
        return location.getCurrentSystem();
    }

    public Money getFunds() {
        return finances.getBalance();
    }

    public void setForces(Force f) {
        forces = f;
    }

    public Force getForces() {
        return forces;
    }

    public void importLance(Lance l) {
        lances.put(l.getForceId(), l);
    }

    public Hashtable<Integer, Lance> getLances() {
        return lances;
    }

    public ArrayList<Lance> getLanceList() {
        ArrayList<Lance> retVal = new ArrayList<>();
        for (Lance l : lances.values()) {
            if (forceIds.containsKey(l.getForceId())) {
                retVal.add(l);
            }
        }
        return retVal;
    }

    public void setShoppingList(ShoppingList sl) {
        shoppingList = sl;
    }

    public ShoppingList getShoppingList() {
        return shoppingList;
    }

    public void setPersonnelMarket(PersonnelMarket pm) {
        personnelMarket = pm;
    }

    public PersonnelMarket getPersonnelMarket() {
        return personnelMarket;
    }

    public void generateNewPersonnelMarket() {
        personnelMarket.generatePersonnelForDay(this);
    }

    public void setContractMarket(ContractMarket cm) {
        contractMarket = cm;
    }

    public ContractMarket getContractMarket() {
        return contractMarket;
    }

    public void generateNewContractMarket() {
        contractMarket.generateContractOffers(this);
    }

    public void setUnitMarket(UnitMarket um) {
        unitMarket = um;
    }

    public UnitMarket getUnitMarket() {
        return unitMarket;
    }

    public void generateNewUnitMarket() {
        unitMarket.generateUnitOffers(this);
    }

    public void setRetirementDefectionTracker(RetirementDefectionTracker rdt) {
        retirementDefectionTracker = rdt;
    }

    public RetirementDefectionTracker getRetirementDefectionTracker() {
        return retirementDefectionTracker;
    }

    public void setFatigueLevel(int fl) {
        fatigueLevel = fl;
    }

    public int getFatigueLevel() {
        return fatigueLevel;
    }

    /**
     * Initializes the unit generator based on the method chosen in campaignOptions.
     * Called when the unit generator is first used or when the method has been
     * changed in campaignOptions.
     */
    public void initUnitGenerator() {
        if (unitGenerator != null && unitGenerator instanceof RATManager) {
            MekHQ.unregisterHandler(unitGenerator);
        }
        if (campaignOptions.useStaticRATs()) {
            RATManager rm = new RATManager();
            while (!RandomUnitGenerator.getInstance().isInitialized()) {
                try {
                    Thread.sleep(50);
                } catch (InterruptedException e) {
                    MekHQ.getLogger().error(e);
                }
            }
            rm.setSelectedRATs(campaignOptions.getRATs());
            rm.setIgnoreRatEra(campaignOptions.canIgnoreRatEra());
            unitGenerator = rm;
        } else {
            unitGenerator = new RATGeneratorConnector(getGameYear());
        }
    }

    /**
     * @return - the class responsible for generating random units
     */
    public IUnitGenerator getUnitGenerator() {
        if (unitGenerator == null) {
            initUnitGenerator();
        }
        return unitGenerator;
    }

    public void setAtBEventProcessor(AtBEventProcessor processor) {
        atbEventProcessor = processor;
    }

    public void setAtBConfig(AtBConfiguration config) {
        atbConfig = config;
    }

    public AtBConfiguration getAtBConfig() {
        if (atbConfig == null) {
            atbConfig = AtBConfiguration.loadFromXml();
        }
        return atbConfig;
    }

    //region Ship Search
    /**
     * Sets the date a ship search was started, or null if no search is in progress.
     */
    public void setShipSearchStart(@Nullable LocalDate shipSearchStart) {
        this.shipSearchStart = shipSearchStart;
    }

    /**
     * @return The date a ship search was started, or null if none is in progress.
     */
    public LocalDate getShipSearchStart() {
        return shipSearchStart;
    }

    /**
     * Sets the lookup name of the available ship, or null if none were found.
     */
    public void setShipSearchResult(@Nullable String result) {
        shipSearchResult = result;
    }

    /**
     * @return The lookup name of the available ship, or null if none is available
     */
    public String getShipSearchResult() {
        return shipSearchResult;
    }

    /**
     * @return The date the ship is no longer available, if there is one.
     */
    public LocalDate getShipSearchExpiration() {
        return shipSearchExpiration;
    }

    public void setShipSearchExpiration(LocalDate shipSearchExpiration) {
        this.shipSearchExpiration = shipSearchExpiration;
    }

    /**
     * Sets the unit type to search for.
     */
    public void setShipSearchType(int unitType) {
        shipSearchType = unitType;
    }

    public void startShipSearch(int unitType) {
        setShipSearchStart(getLocalDate());
        setShipSearchType(unitType);
    }

    private void processShipSearch() {
        if (getShipSearchStart() == null) {
            return;
        }
        StringBuilder report = new StringBuilder();
        if (getFinances().debit(getAtBConfig().shipSearchCostPerWeek(), Transaction.C_UNIT, "Ship search", getLocalDate())) {
            report.append(getAtBConfig().shipSearchCostPerWeek().toAmountAndSymbolString())
                    .append(" deducted for ship search.");
        } else {
            addReport("<font color=\"red\">Insufficient funds for ship search.</font>");
            setShipSearchStart(null);
            return;
        }
        long numDays = ChronoUnit.DAYS.between(getShipSearchStart(), getLocalDate());
        if (numDays > 21) {
            int roll = Compute.d6(2);
            TargetRoll target = getAtBConfig().shipSearchTargetRoll(shipSearchType, this);
            setShipSearchStart(null);
            report.append("<br/>Ship search target: ").append(target.getValueAsString()).append(" roll: ")
                    .append(roll);
            // TODO: mos zero should make ship available on retainer
            if (roll >= target.getValue()) {
                report.append("<br/>Search successful. ");
                MechSummary ms = unitGenerator.generate(getFactionCode(), shipSearchType, -1,
                        getGameYear(), getUnitRatingMod());
                if (ms == null) {
                    ms = getAtBConfig().findShip(shipSearchType);
                }
                if (ms != null) {
                    setShipSearchResult(ms.getName());
                    setShipSearchExpiration(getLocalDate().plusDays(31));
                    report.append(getShipSearchResult()).append(" is available for purchase for ")
                            .append(Money.of(ms.getCost()).toAmountAndSymbolString())
                            .append(" until ")
                            .append(MekHQ.getMekHQOptions().getDisplayFormattedDate(getShipSearchExpiration()));
                } else {
                    report.append(" <font color=\"red\">Could not determine ship type.</font>");
                }
            } else {
                report.append("<br/>Ship search unsuccessful.");
            }
        }
        addReport(report.toString());
    }

    public void purchaseShipSearchResult() {
        MechSummary ms = MechSummaryCache.getInstance().getMech(getShipSearchResult());
        if (ms == null) {
            MekHQ.getLogger().error("Cannot find entry for " + getShipSearchResult());
            return;
        }

        Money cost = Money.of(ms.getCost());

        if (getFunds().isLessThan(cost)) {
            addReport("<font color='red'><b> You cannot afford this unit. Transaction cancelled</b>.</font>");
            return;
        }

        MechFileParser mechFileParser;
        try {
            mechFileParser = new MechFileParser(ms.getSourceFile(), ms.getEntryName());
        } catch (Exception ex) {
            MekHQ.getLogger().error("Unable to load unit: " + ms.getEntryName(), ex);
            return;
        }
        Entity en = mechFileParser.getEntity();

        int transitDays = getCampaignOptions().getInstantUnitMarketDelivery() ? 0
                : calculatePartTransitTime(Compute.d6(2) - 2);

        getFinances().debit(cost, Transaction.C_UNIT, "Purchased " + en.getShortName(), getLocalDate());
        addNewUnit(en, true, transitDays);
        if (!getCampaignOptions().getInstantUnitMarketDelivery()) {
            addReport("<font color='green'>Unit will be delivered in " + transitDays + " days.</font>");
        }
        setShipSearchResult(null);
        setShipSearchExpiration(null);
    }
    //endregion Ship Search

    /**
     * Process retirements for retired personnel, if any.
     * @param totalPayout The total retirement payout.
     * @param unitAssignments List of unit assignments.
     * @return False if there were payments AND they were unable to be processed, true otherwise.
     */
    public boolean applyRetirement(Money totalPayout, HashMap<UUID, UUID> unitAssignments) {
        if ((totalPayout.isPositive()) || (null != getRetirementDefectionTracker().getRetirees())) {
            if (getFinances().debit(totalPayout, Transaction.C_SALARY, "Final Payout", getLocalDate())) {
                for (UUID pid : getRetirementDefectionTracker().getRetirees()) {
                    if (getPerson(pid).getStatus().isActive()) {
                        getPerson(pid).changeStatus(this, PersonnelStatus.RETIRED);
                        addReport(getPerson(pid).getFullName() + " has retired.");
                    }
                    if (!getRetirementDefectionTracker().getPayout(pid).getRecruitRole().isNone()) {
                        getPersonnelMarket().addPerson(newPerson(getRetirementDefectionTracker().getPayout(pid).getRecruitRole()));
                    }
                    if (getRetirementDefectionTracker().getPayout(pid).hasHeir()) {
                        Person p = newPerson(getPerson(pid).getPrimaryRole());
                        p.setOriginalUnitWeight(getPerson(pid).getOriginalUnitWeight());
                        p.setOriginalUnitTech(getPerson(pid).getOriginalUnitTech());
                        p.setOriginalUnitId(getPerson(pid).getOriginalUnitId());
                        if (unitAssignments.containsKey(pid)) {
                            getPersonnelMarket().addPerson(p, getHangar().getUnit(unitAssignments.get(pid)).getEntity());
                        } else {
                            getPersonnelMarket().addPerson(p);
                        }
                    }
                    if (getCampaignOptions().canAtBAddDependents()) {
                        int dependents = getRetirementDefectionTracker().getPayout(pid).getDependents();
                        while (dependents > 0) {
                            Person person = newDependent(false);
                            if (recruitPerson(person)) {
                                dependents--;
                            } else {
                                dependents = 0;
                            }
                        }
                    }
                    if (unitAssignments.containsKey(pid)) {
                        removeUnit(unitAssignments.get(pid));
                    }
                }
                getRetirementDefectionTracker().resolveAllContracts();
                return true;
            } else {
                addReport("<font color='red'>You cannot afford to make the final payments.</font>");
                return false;
            }
        }

        return true;
    }

    public CampaignSummary getCampaignSummary() {
        return campaignSummary;
    }

    public News getNews() {
        return news;
    }

    /**
     * Add force to an existing superforce. This method will also assign the force an id and place it in the forceId hash
     *
     * @param force      - the Force to add
     * @param superForce - the superforce to add the new force to
     */
    public void addForce(Force force, Force superForce) {
        int id = lastForceId + 1;
        force.setId(id);
        superForce.addSubForce(force, true);
        force.setScenarioId(superForce.getScenarioId());
        forceIds.put(id, force);
        lastForceId = id;

        if (campaignOptions.getUseAtB() && force.getUnits().size() > 0) {
            if (null == lances.get(id)) {
                lances.put(id, new Lance(force.getId(), this));
            }
        }
    }

    public void moveForce(Force force, Force superForce) {
        Force parentForce = force.getParentForce();
        if (null != parentForce) {
            parentForce.removeSubForce(force.getId());
        }
        superForce.addSubForce(force, true);
        force.setScenarioId(superForce.getScenarioId());
        for (Object o : force.getAllChildren(this)) {
            if (o instanceof Unit) {
                ((Unit) o).setScenarioId(superForce.getScenarioId());
            } else if (o instanceof Force) {
                ((Force) o).setScenarioId(superForce.getScenarioId());
            }
        }
    }

    /**
     * This is used by the XML loader. The id should already be set for this force so dont increment
     *
     * @param force
     */
    public void importForce(Force force) {
        lastForceId = Math.max(lastForceId, force.getId());
        forceIds.put(force.getId(), force);
    }

    /**
     * This is used by the XML loader. The id should already be set for this scenario so dont increment
     *
     * @param scenario
     */
    public void importScenario(Scenario scenario) {
        lastScenarioId = Math.max(lastScenarioId, scenario.getId());
        scenarios.put(scenario.getId(), scenario);
    }

    /**
     * Add unit to an existing force. This method will also assign that force's id to the unit.
     *
     * @param u
     * @param id
     */
    public void addUnitToForce(Unit u, int id) {
        Force prevForce = forceIds.get(u.getForceId());
        if (null != prevForce) {
            prevForce.removeUnit(u.getId());
            MekHQ.triggerEvent(new OrganizationChangedEvent(prevForce, u));
            if (null != prevForce.getTechID()) {
                u.removeTech();
            }
        }
        Force force = forceIds.get(id);
        if (null != force) {
            u.setForceId(id);
            force.addUnit(u.getId());
            u.setScenarioId(force.getScenarioId());
            MekHQ.triggerEvent(new OrganizationChangedEvent(force, u));
            if (null != force.getTechID()) {
                Person forceTech = getPerson(force.getTechID());
                if (forceTech.canTech(u.getEntity())) {
                    if (null != u.getTech()) {
                        u.removeTech();
                    }

                    u.setTech(forceTech);
                } else {
                    String cantTech = forceTech.getFullName() + " cannot maintain " + u.getName() + "\n"
                            + "You will need to assign a tech manually.";
                    JOptionPane.showMessageDialog(null, cantTech, "Warning", JOptionPane.WARNING_MESSAGE);
                }
            }
        }

        if (campaignOptions.getUseAtB()) {
            if (null != prevForce && prevForce.getUnits().size() == 0) {
                lances.remove(prevForce.getId());
            }
            if (null == lances.get(id) && null != force) {
                lances.put(id, new Lance(force.getId(), this));
            }
        }
    }

    /** Adds force and all its subforces to the AtB lance table
     */

    private void addAllLances(Force force) {
        if (force.getUnits().size() > 0) {
            lances.put(force.getId(), new Lance(force.getId(), this));
        }
        for (Force f : force.getSubForces()) {
            addAllLances(f);
        }
    }

    //region Missions/Contracts
    /**
     * Add a mission to the campaign
     *
     * @param m The mission to be added
     */
    public void addMission(Mission m) {
        int id = lastMissionId + 1;
        m.setId(id);
        missions.put(id, m);
        lastMissionId = id;
        MekHQ.triggerEvent(new MissionNewEvent(m));
    }

    /**
     * Imports a {@link Mission} into a campaign.
     * @param mission Mission to import into the campaign.
     */
    public void importMission(final Mission mission) {
        // add scenarios to the scenarioId hash
<<<<<<< HEAD
        mission.getScenarios().forEach(this::importScenario);
        addMissionWithoutId(mission);
        StratconContractInitializer.restoreTransientStratconInformation(mission, this);
=======
        for (Scenario s : m.getScenarios()) {
            importScenario(s);
        }

        addMissionWithoutId(m);

        StratconContractInitializer.restoreTransientStratconInformation(m, this);
>>>>>>> b40a00e4
    }

    private void addMissionWithoutId(Mission m) {
        lastMissionId = Math.max(lastMissionId, m.getId());
        missions.put(m.getId(), m);
        MekHQ.triggerEvent(new MissionNewEvent(m));
    }

    /**
     * @param id the mission's id
     * @return the mission in question
     */
    public @Nullable Mission getMission(int id) {
        return missions.get(id);
    }

    /**
     * @return an <code>Collection</code> of missions in the campaign
     */
    public Collection<Mission> getMissions() {
        return missions.values();
    }

    /**
     * @return missions List sorted with complete missions at the bottom
     */
    public List<Mission> getSortedMissions() {
        return getMissions().stream()
                .sorted(Comparator.comparing(Mission::getStatus).thenComparing(m ->
                        (m instanceof Contract) ? ((Contract) m).getStartDate() : LocalDate.now()))
                .collect(Collectors.toList());
    }

    public List<Mission> getActiveMissions() {
        return getMissions().stream()
                .filter(m -> m.isActiveOn(getLocalDate()))
                .collect(Collectors.toList());
    }

    public List<Mission> getCompletedMissions() {
        return getMissions().stream()
                .filter(m -> m.getStatus().isCompleted())
                .collect(Collectors.toList());
    }

    /**
     * @return a list of all currently active contracts
     */
    public List<Contract> getActiveContracts() {
        return getMissions().stream()
                .filter(c -> (c instanceof Contract) && c.isActiveOn(getLocalDate()))
                .map(c -> (Contract) c)
                .collect(Collectors.toList());
    }

    public List<AtBContract> getAtBContracts() {
        return getMissions().stream()
                .filter(c -> c instanceof AtBContract)
                .map(c -> (AtBContract) c)
                .collect(Collectors.toList());
    }

    public List<AtBContract> getActiveAtBContracts() {
        return getActiveAtBContracts(false);
    }

    public List<AtBContract> getActiveAtBContracts(boolean excludeEndDateCheck) {
        return getMissions().stream()
                .filter(c -> (c instanceof AtBContract) && c.isActiveOn(getLocalDate(), excludeEndDateCheck))
                .map(c -> (AtBContract) c)
                .collect(Collectors.toList());
    }

    public List<AtBContract> getCompletedAtBContracts() {
        return getMissions().stream()
                .filter(c -> (c instanceof AtBContract) && c.getStatus().isCompleted())
                .map(c -> (AtBContract) c)
                .collect(Collectors.toList());
    }

    /**
     * @return whether or not the current campaign has an active contract for the current date
     */
    public boolean hasActiveContract() {
        return hasActiveContract;
    }

    /**
     * This is used to check if the current campaign has one or more active contacts, and sets the
     * value of hasActiveContract based on that check. This value should not be set elsewhere
     */
    public void setHasActiveContract() {
        hasActiveContract = getMissions().stream()
                .anyMatch(c -> (c instanceof Contract) && c.isActiveOn(getLocalDate()));
    }
    //endregion Missions/Contracts

    /**
     * Add scenario to an existing mission. This method will also assign the scenario an id, provided
     * that it is a new scenario. It then adds the scenario to the scenarioId hash.
     *
     * Scenarios with previously set ids can be sent to this mission, allowing one to remove
     * and then re-add scenarios if needed. This functionality is used in the
     * <code>AtBScenarioFactory</code> class in method <code>createScenariosForNewWeek</code> to
     * ensure that scenarios are generated properly.
     *
     * @param s - the Scenario to add
     * @param m - the mission to add the new scenario to
     */
    public void addScenario(Scenario s, Mission m) {
        final boolean newScenario = s.getId() == Scenario.S_DEFAULT_ID;
        final int id = newScenario ? ++lastScenarioId : s.getId();
        s.setId(id);
        m.addScenario(s);
        scenarios.put(id, s);

        if (newScenario) {
            addReport(MessageFormat.format(
                    resources.getString("newAtBMission.format"),
                    s.getName(), MekHQ.getMekHQOptions().getDisplayFormattedDate(s.getDate())));
        }

        MekHQ.triggerEvent(new ScenarioNewEvent(s));
    }

    public Scenario getScenario(int id) {
        return scenarios.get(id);
    }

    public void setLocation(CurrentLocation l) {
        location = l;
    }

    /**
     * Moves immediately to a {@link PlanetarySystem}.
     * @param s The {@link PlanetarySystem} the campaign
     *          has been moved to.
     */
    public void moveToPlanetarySystem(PlanetarySystem s) {
        setLocation(new CurrentLocation(s, 0.0));
        MekHQ.triggerEvent(new LocationChangedEvent(getLocation(), false));
    }

    public CurrentLocation getLocation() {
        return location;
    }

    /**
     * Imports a {@link Unit} into a campaign.
     *
     * @param u A {@link Unit} to import into the campaign.
     */
    public void importUnit(Unit u) {
        Objects.requireNonNull(u);

        MekHQ.getLogger().debug("Importing unit: (" + u.getId() + "): " + u.getName());

        getHangar().addUnit(u);

        checkDuplicateNamesDuringAdd(u.getEntity());

        //If this is a ship, add it to the list of potential transports
        //Jumpships and space stations are intentionally ignored at present, because this functionality is being
        //used to auto-load ground units into bays, and doing this for large craft that can't transit is pointless.
        if ((u.getEntity() instanceof Dropship) || (u.getEntity() instanceof Warship)) {
            addTransportShip(u);
        }

        // Assign an entity ID to our new unit
        if (Entity.NONE == u.getEntity().getId()) {
            u.getEntity().setId(game.getNextEntityId());
        }

        game.addEntity(u.getEntity().getId(), u.getEntity());
    }

    /**
     * Adds an entry to the list of transit-capable transport ships. We'll use this
     * to look for empty bays that ground units can be assigned to
     * @param unit - The ship we want to add to this Set
     */
    public void addTransportShip(Unit unit) {
        MekHQ.getLogger().debug("Adding DropShip/WarShip: " + unit.getId());

        transportShips.add(Objects.requireNonNull(unit));
    }

    /**
     * Deletes an entry from the list of transit-capable transport ships. This gets updated when
     * the ship is removed from the campaign for one reason or another
     * @param unit - The ship we want to remove from this Set
     */
    public void removeTransportShip(Unit unit) {
        // If we remove a transport ship from the campaign,
        // we need to remove any transported units from it
        if (transportShips.remove(unit)
                && unit.hasTransportedUnits()) {
            List<Unit> transportedUnits = new ArrayList<>(unit.getTransportedUnits());
            for (Unit transportedUnit : transportedUnits) {
                unit.removeTransportedUnit(transportedUnit);
            }
        }
    }

    /**
     * This is for adding a TestUnit that was previously created and had parts added to
     * it. We need to do the normal stuff, but we also need to take the existing parts and
     * add them to the campaign.
     * @param tu
     */
    public void addTestUnit(TestUnit tu) {
        // we really just want the entity and the parts so lets just wrap that around a
        // new
        // unit.
        Unit unit = new Unit(tu.getEntity(), this);
        getHangar().addUnit(unit);

        // we decided we like the test unit so much we are going to keep it
        unit.getEntity().setOwner(player);
        unit.getEntity().setGame(game);
        unit.getEntity().setExternalIdAsString(unit.getId().toString());

        // now lets grab the parts from the test unit and set them up with this unit
        for (Part p : tu.getParts()) {
            unit.addPart(p);
            getQuartermaster().addPart(p, 0);
        }

        unit.resetPilotAndEntity();

        if (!unit.isRepairable()) {
            unit.setSalvage(true);
        }

        // Assign an entity ID to our new unit
        if (Entity.NONE == unit.getEntity().getId()) {
            unit.getEntity().setId(game.getNextEntityId());
        }
        game.addEntity(unit.getEntity().getId(), unit.getEntity());

        checkDuplicateNamesDuringAdd(unit.getEntity());
        addReport(unit.getHyperlinkedName() + " has been added to the unit roster.");
    }

    /**
     * Add a new unit to the campaign.
     *
     * @param en An <code>Entity</code> object that the new unit will be wrapped around
     */
    public Unit addNewUnit(Entity en, boolean allowNewPilots, int days) {
        Unit unit = new Unit(en, this);
        getHangar().addUnit(unit);

        // reset the game object
        en.setOwner(player);
        en.setGame(game);
        en.setExternalIdAsString(unit.getId().toString());

        unit.initializeBaySpace();
        removeUnitFromForce(unit); // Added to avoid the 'default force bug'
        // when calculating cargo

        //If this is a ship, add it to the list of potential transports
        //Jumpships and space stations are intentionally ignored at present, because this functionality is being
        //used to auto-load ground units into bays, and doing this for large craft that can't transit is pointless.
        if ((unit.getEntity() instanceof Dropship) || (unit.getEntity() instanceof Warship)) {
            addTransportShip(unit);
        }

        unit.initializeParts(true);
        unit.runDiagnostic(false);
        if (!unit.isRepairable()) {
            unit.setSalvage(true);
        }
        unit.setDaysToArrival(days);

        if (allowNewPilots) {
            Map<CrewType, Collection<Person>> newCrew = Utilities.genRandomCrewWithCombinedSkill(this, unit, getFactionCode());
            newCrew.forEach((type, personnel) -> personnel.forEach(p -> type.addMethod.accept(unit, p)));
        }
        unit.resetPilotAndEntity();

        // Assign an entity ID to our new unit
        if (Entity.NONE == en.getId()) {
            en.setId(game.getNextEntityId());
        }
        game.addEntity(en.getId(), en);

        checkDuplicateNamesDuringAdd(en);
        addReport(unit.getHyperlinkedName() + " has been added to the unit roster.");
        MekHQ.triggerEvent(new UnitNewEvent(unit));

        return unit;
    }

    /**
     * Gets the current hangar containing the player's units.
     */
    public Hangar getHangar() {
        return units;
    }

    /**
     * Gets statistics related to units in the hangar.
     */
    public HangarStatistics getHangarStatistics() {
        return new HangarStatistics(getHangar());
    }

    /**
     * Gets statistics related to cargo in the hangar.
     */
    public CargoStatistics getCargoStatistics() {
        return new CargoStatistics(this);
    }

    public Collection<Unit> getUnits() {
        return getHangar().getUnits();
    }

    public ArrayList<Entity> getEntities() {
        ArrayList<Entity> entities = new ArrayList<>();
        for (Unit unit : getUnits()) {
            entities.add(unit.getEntity());
        }
        return entities;
    }

    public Unit getUnit(UUID id) {
        return getHangar().getUnit(id);
    }

    //region Personnel
    //region Person Creation
    /**
     * @return A new {@link Person}, who is a dependent.
     */
    public Person newDependent(boolean baby) {
        Person person;

        if (!baby && campaignOptions.getRandomizeDependentOrigin()) {
            person = newPerson(PersonnelRole.DEPENDENT);
        } else {
            person = newPerson(PersonnelRole.DEPENDENT, PersonnelRole.NONE, new DefaultFactionSelector(),
                    new DefaultPlanetSelector(), Gender.RANDOMIZE);
        }

        person.setDependent(true);
        return person;
    }

    /**
     * Generate a new Person of the given role using whatever randomization options have been given
     * in the CampaignOptions
     *
     * @param role The primary role
     * @return A new {@link Person}.
     */
    public Person newPerson(PersonnelRole role) {
        return newPerson(role, PersonnelRole.NONE);
    }

    /**
     * Generate a new Person of the given role using whatever randomization options have been given
     * in the CampaignOptions
     *
     * @param primaryRole The primary role
     * @param secondaryRole A secondary role
     * @return A new {@link Person}.
     */
    public Person newPerson(PersonnelRole primaryRole, PersonnelRole secondaryRole) {
        return newPerson(primaryRole, secondaryRole, getFactionSelector(), getPlanetSelector(), Gender.RANDOMIZE);
    }

    /**
     * Generate a new Person of the given role using whatever randomization options have been given
     * in the CampaignOptions
     *
     * @param primaryRole The primary role
     * @param factionCode The code for the faction this person is to be generated from
     * @param gender The gender of the person to be generated, or a randomize it value
     * @return A new {@link Person}.
     */
    public Person newPerson(final PersonnelRole primaryRole, final String factionCode, final Gender gender) {
        return newPerson(primaryRole, PersonnelRole.NONE, new DefaultFactionSelector(factionCode), getPlanetSelector(), gender);
    }

    /**
     * Generate a new Person of the given role using whatever randomization options have been given
     * in the CampaignOptions
     *
     * @param primaryRole The primary role
     * @param secondaryRole A secondary role
     * @param factionSelector The faction selector to use for the person.
     * @param planetSelector The planet selector for the person.
     * @param gender The gender of the person to be generated, or a randomize it value
     * @return A new {@link Person}.
     */
    public Person newPerson(final PersonnelRole primaryRole, final PersonnelRole secondaryRole,
                            final AbstractFactionSelector factionSelector,
                            final AbstractPlanetSelector planetSelector, Gender gender) {
        AbstractPersonnelGenerator personnelGenerator = getPersonnelGenerator(factionSelector, planetSelector);
        return newPerson(primaryRole, secondaryRole, personnelGenerator, gender);
    }

    /**
     * Generate a new {@link Person} of the given role, using the supplied {@link AbstractPersonnelGenerator}
     * @param primaryRole The primary role of the {@link Person}.
     * @param secondaryRole The secondary role of the {@link Person}.
     * @param personnelGenerator The {@link AbstractPersonnelGenerator} to use when creating the {@link Person}.
     * @param gender The gender of the person to be generated, or a randomize it value
     * @return A new {@link Person} configured using {@code personnelGenerator}.
     */
    public Person newPerson(final PersonnelRole primaryRole, final PersonnelRole secondaryRole,
                            final AbstractPersonnelGenerator personnelGenerator, final Gender gender) {
        Person person = personnelGenerator.generate(this, primaryRole, secondaryRole, gender);

        // Assign a random portrait after we generate a new person
        if (getCampaignOptions().usePortraitForRole(primaryRole)) {
            assignRandomPortraitFor(person);
        }

        return person;
    }
    //endregion Person Creation

    //region Personnel Recruitment
    /**
     * @param p         the person being added
     * @return          true if the person is hired successfully, otherwise false
     */
    public boolean recruitPerson(Person p) {
        return recruitPerson(p, p.getPrisonerStatus(), p.isDependent(), false, true);
    }

    /**
     * @param p         the person being added
     * @param gmAdd     false means that they need to pay to hire this person, provided that
     *                  the campaign option to pay for new hires is set, while
     *                  true means they are added without paying
     * @return          true if the person is hired successfully, otherwise false
     */
    public boolean recruitPerson(Person p, boolean gmAdd) {
        return recruitPerson(p, p.getPrisonerStatus(), p.isDependent(), gmAdd, true);
    }

    /**
     *
     * @param p              the person being added
     * @param prisonerStatus the person's prisoner status upon recruitment
     * @return               true if the person is hired successfully, otherwise false
     */
    public boolean recruitPerson(Person p, PrisonerStatus prisonerStatus) {
        return recruitPerson(p, prisonerStatus, p.isDependent(), false, true);
    }

    /**
     * @param p              the person being added
     * @param prisonerStatus the person's prisoner status upon recruitment
     * @param dependent      if the person is a dependent or not. True means they are a dependent
     * @param gmAdd          false means that they need to pay to hire this person, true means it is added without paying
     * @param log            whether or not to write to logs
     * @return               true if the person is hired successfully, otherwise false
     */
    public boolean recruitPerson(Person p, PrisonerStatus prisonerStatus, boolean dependent,
                                 boolean gmAdd, boolean log) {
        if (p == null) {
            return false;
        }
        // Only pay if option set, they weren't GM added, and they aren't a dependent, prisoner or bondsman
        if (getCampaignOptions().payForRecruitment() && !dependent && !gmAdd && prisonerStatus.isFree()) {
            if (!getFinances().debit(p.getSalary().multipliedBy(2), Transaction.C_SALARY,
                    "Recruitment of " + p.getFullName(), getLocalDate())) {
                addReport("<font color='red'><b>Insufficient funds to recruit "
                        + p.getFullName() + "</b></font>");
                return false;
            }
        }

        personnel.put(p.getId(), p);

        if (log) {
            String add = !prisonerStatus.isFree() ? (prisonerStatus.isBondsman() ? " as a bondsman" : " as a prisoner") : "";
            addReport(String.format("%s has been added to the personnel roster%s.", p.getHyperlinkedName(), add));
        }

        if (p.getPrimaryRole().isAstech()) {
            astechPoolMinutes += 480;
            astechPoolOvertime += 240;
        } else if (p.getSecondaryRole().isAstech()) {
            astechPoolMinutes += 240;
            astechPoolOvertime += 120;
        }

        p.setPrisonerStatus(prisonerStatus, log);

        MekHQ.triggerEvent(new PersonNewEvent(p));
        return true;
    }
    //endregion Personnel Recruitment

    //region Bloodnames
    /**
     * If the person does not already have a bloodname, assigns a chance of having one based on
     * skill and rank. If the roll indicates there should be a bloodname, one is assigned as
     * appropriate to the person's phenotype and the player's faction.
     *
     * @param person     The Bloodname candidate
     * @param ignoreDice If true, skips the random roll and assigns a Bloodname automatically
     */
    public void checkBloodnameAdd(Person person, boolean ignoreDice) {
        // if a non-clanner or a clanner without a phenotype is here, we can just return
        if (!person.isClanner() || (person.getPhenotype() == Phenotype.NONE)) {
            return;
        }

        // Person already has a bloodname, we open up the dialog to ask if they want to keep the
        // current bloodname or assign a new one
        if (person.getBloodname().length() > 0) {
            int result = JOptionPane.showConfirmDialog(null,
                    person.getFullTitle() + " already has the bloodname " + person.getBloodname()
                            + "\nDo you wish to remove that bloodname and generate a new one?",
                    "Already Has Bloodname", JOptionPane.YES_NO_OPTION, JOptionPane.QUESTION_MESSAGE);
            if (result == JOptionPane.NO_OPTION) {
                return;
            } else {
                ignoreDice = true;
            }
        }

        // Go ahead and generate a new bloodname
        int bloodnameTarget = 6;
        if (!ignoreDice) {
            switch (person.getPhenotype()) {
                case MECHWARRIOR: {
                    bloodnameTarget += person.hasSkill(SkillType.S_GUN_MECH)
                            ? person.getSkill(SkillType.S_GUN_MECH).getFinalSkillValue()
                            : TargetRoll.AUTOMATIC_FAIL;
                    bloodnameTarget += person.hasSkill(SkillType.S_PILOT_MECH)
                            ? person.getSkill(SkillType.S_PILOT_MECH).getFinalSkillValue()
                            : TargetRoll.AUTOMATIC_FAIL;
                    break;
                }
                case AEROSPACE: {
                    bloodnameTarget += person.hasSkill(SkillType.S_GUN_AERO)
                            ? person.getSkill(SkillType.S_GUN_AERO).getFinalSkillValue()
                            : TargetRoll.AUTOMATIC_FAIL;
                    bloodnameTarget += person.hasSkill(SkillType.S_PILOT_AERO)
                            ? person.getSkill(SkillType.S_PILOT_AERO).getFinalSkillValue()
                            : TargetRoll.AUTOMATIC_FAIL;
                    break;
                }
                case ELEMENTAL: {
                    bloodnameTarget += person.hasSkill(SkillType.S_GUN_BA)
                            ? person.getSkill(SkillType.S_GUN_BA).getFinalSkillValue()
                            : TargetRoll.AUTOMATIC_FAIL;
                    bloodnameTarget += person.hasSkill(SkillType.S_ANTI_MECH)
                            ? person.getSkill(SkillType.S_ANTI_MECH).getFinalSkillValue()
                            : TargetRoll.AUTOMATIC_FAIL;
                    break;
                }
                case VEHICLE: {
                    bloodnameTarget += person.hasSkill(SkillType.S_GUN_VEE)
                            ? person.getSkill(SkillType.S_GUN_VEE).getFinalSkillValue()
                            : TargetRoll.AUTOMATIC_FAIL;
                    switch (person.getPrimaryRole()) {
                        case GROUND_VEHICLE_DRIVER:
                            bloodnameTarget += person.hasSkill(SkillType.S_PILOT_GVEE)
                                    ? person.getSkill(SkillType.S_PILOT_GVEE).getFinalSkillValue()
                                    : TargetRoll.AUTOMATIC_FAIL;
                            break;
                        case NAVAL_VEHICLE_DRIVER:
                            bloodnameTarget += person.hasSkill(SkillType.S_PILOT_NVEE)
                                    ? person.getSkill(SkillType.S_PILOT_NVEE).getFinalSkillValue()
                                    : TargetRoll.AUTOMATIC_FAIL;
                            break;
                        case VTOL_PILOT:
                            bloodnameTarget += person.hasSkill(SkillType.S_PILOT_VTOL)
                                    ? person.getSkill(SkillType.S_PILOT_VTOL).getFinalSkillValue()
                                    : TargetRoll.AUTOMATIC_FAIL;
                            break;
                        default:
                            break;
                    }
                    break;
                }
                case PROTOMECH: {
                    bloodnameTarget += 2 * (person.hasSkill(SkillType.S_GUN_PROTO)
                            ? person.getSkill(SkillType.S_GUN_PROTO).getFinalSkillValue()
                            : TargetRoll.AUTOMATIC_FAIL);
                    break;
                }
                case NAVAL: {
                    switch (person.getPrimaryRole()) {
                        case VESSEL_PILOT:
                            bloodnameTarget += 2 * (person.hasSkill(SkillType.S_PILOT_SPACE)
                                    ? person.getSkill(SkillType.S_PILOT_SPACE).getFinalSkillValue()
                                    : TargetRoll.AUTOMATIC_FAIL);
                            break;
                        case VESSEL_GUNNER:
                            bloodnameTarget += 2 * (person.hasSkill(SkillType.S_GUN_SPACE)
                                    ? person.getSkill(SkillType.S_GUN_SPACE).getFinalSkillValue()
                                    : TargetRoll.AUTOMATIC_FAIL);
                            break;
                        case VESSEL_CREW:
                            bloodnameTarget += 2 * (person.hasSkill(SkillType.S_TECH_VESSEL)
                                    ? person.getSkill(SkillType.S_TECH_VESSEL).getFinalSkillValue()
                                    : TargetRoll.AUTOMATIC_FAIL);
                            break;
                        case VESSEL_NAVIGATOR:
                            bloodnameTarget += 2 * (person.hasSkill(SkillType.S_NAV)
                                    ? person.getSkill(SkillType.S_NAV).getFinalSkillValue()
                                    : TargetRoll.AUTOMATIC_FAIL);
                            break;
                        default:
                            break;
                    }
                    break;
                }
                default: {
                    break;
                }
            }
            // Higher rated units are more likely to have Bloodnamed
            if (getCampaignOptions().getUnitRatingMethod().isEnabled()) {
                IUnitRating rating = getUnitRating();
                bloodnameTarget += IUnitRating.DRAGOON_C - (getCampaignOptions().getUnitRatingMethod().equals(
                        mekhq.campaign.rating.UnitRatingMethod.FLD_MAN_MERCS_REV)
                        ? rating.getUnitRatingAsInteger() : rating.getModifier());
            }

            // Reavings diminish the number of available Bloodrights in later eras
            int year = getGameYear();
            if (year <= 2950) {
                bloodnameTarget--;
            }

            if (year > 3055) {
                bloodnameTarget++;
            }

            if (year > 3065) {
                bloodnameTarget++;
            }

            if (year > 3080) {
                bloodnameTarget++;
            }

            // Officers have better chance; no penalty for non-officer
            bloodnameTarget += Math.min(0, getRankSystem().getOfficerCut() - person.getRankNumeric());
        }

        if (ignoreDice || (Compute.d6(2) >= bloodnameTarget)) {
            Phenotype phenotype = person.getPhenotype();
            if (phenotype == Phenotype.NONE) {
                phenotype = Phenotype.GENERAL;
            }

            Bloodname bloodname = Bloodname.randomBloodname(
                    (getFaction().isClan() ? getFaction() : person.getOriginFaction()).getShortName(),
                    phenotype, getGameYear());
            if (bloodname != null) {
                person.setBloodname(bloodname.getName());
                personUpdated(person);
            }
        }
    }
    //endregion Bloodnames

    //region Other Personnel Methods
    /**
     * Imports a {@link Person} into a campaign.
     * @param p A {@link Person} to import into the campaign.
     */
    public void importPerson(Person p) {
        personnel.put(p.getId(), p);
        MekHQ.triggerEvent(new PersonNewEvent(p));
    }

    public Person getPerson(UUID id) {
        return personnel.get(id);
    }

    public Collection<Person> getPersonnel() {
        return personnel.values();
    }

    /**
     * Provides a filtered list of personnel including only active Persons.
     * @return List<Person>
     */
    public List<Person> getActivePersonnel() {
        List<Person> activePersonnel = new ArrayList<>();
        for (Person p : getPersonnel()) {
            if (p.getStatus().isActive()) {
                activePersonnel.add(p);
            }
        }
        return activePersonnel;
    }
    //endregion Other Personnel Methods

    //region Personnel Selectors and Generators
    /**
     * Gets the {@link AbstractFactionSelector} to use with this campaign.
     * @return An {@link AbstractFactionSelector} to use when selecting a {@link Faction}.
     */
    public AbstractFactionSelector getFactionSelector() {
        if (getCampaignOptions().randomizeOrigin()) {
            RangedFactionSelector selector = new RangedFactionSelector(getCampaignOptions().getOriginSearchRadius());
            selector.setDistanceScale(getCampaignOptions().getOriginDistanceScale());
            return selector;
        } else {
            return new DefaultFactionSelector();
        }
    }

    /**
     * Gets the {@link AbstractPlanetSelector} to use with this campaign.
     * @return An {@link AbstractPlanetSelector} to use when selecting a {@link Planet}.
     */
    public AbstractPlanetSelector getPlanetSelector() {
        if (getCampaignOptions().randomizeOrigin()) {
            RangedPlanetSelector selector =
                    new RangedPlanetSelector(getCampaignOptions().getOriginSearchRadius(),
                            getCampaignOptions().extraRandomOrigin());
            selector.setDistanceScale(getCampaignOptions().getOriginDistanceScale());
            return selector;
        } else {
            return new DefaultPlanetSelector();
        }
    }

    /**
     * Gets the {@link AbstractPersonnelGenerator} to use with this campaign.
     * @param factionSelector The {@link AbstractFactionSelector} to use when choosing a {@link Faction}.
     * @param planetSelector The {@link AbstractPlanetSelector} to use when choosing a {@link Planet}.
     * @return An {@link AbstractPersonnelGenerator} to use when creating new personnel.
     */
    public AbstractPersonnelGenerator getPersonnelGenerator(AbstractFactionSelector factionSelector, AbstractPlanetSelector planetSelector) {
        DefaultPersonnelGenerator generator = new DefaultPersonnelGenerator(factionSelector, planetSelector);
        generator.setNameGenerator(RandomNameGenerator.getInstance());
        generator.setSkillPreferences(getRandomSkillPreferences());
        return generator;
    }
    //endregion Personnel Selectors and Generators
    //endregion Personnel

    public List<Person> getPatients() {
        List<Person> patients = new ArrayList<>();
        for (Person p : getPersonnel()) {
            if (p.needsFixing()
                    || (getCampaignOptions().useAdvancedMedical() && p.hasInjuries(true) && p.getStatus().isActive())) {
                patients.add(p);
            }
        }
        return patients;
    }

    /**
     * List of all units that can show up in the repair bay.
     */
    public List<Unit> getServiceableUnits() {
        List<Unit> service = new ArrayList<>();
        for (Unit u : getUnits()) {
            if (u.isAvailable() && u.isServiceable() && !StratconRulesManager.isUnitDeployedToStratCon(u)) {
                service.add(u);
            }
        }
        return service;
    }

    /**
     * Imports a collection of parts into the campaign.
     *
     * @param newParts The collection of {@link Part} instances
     *                 to import into the campaign.
     */
    public void importParts(Collection<Part> newParts) {
        Objects.requireNonNull(newParts);

        for (Part p : newParts) {
            if ((p instanceof MissingPart) && (null == p.getUnit())) {
                // Let's not import missing parts without a valid unit.
                continue;
            }

            // Track this part as part of our Campaign
            p.setCampaign(this);

            // Add the part to the campaign, but do not
            // merge it with any existing parts
            parts.addPart(p, false);
        }
    }

    /**
     * Gets the Warehouse which stores parts.
     */
    public Warehouse getWarehouse() {
        return parts;
    }

    /**
     * Sets the Warehouse which stores parts for the campaign.
     * @param warehouse The warehouse in which to store parts.
     */
    public void setWarehouse(Warehouse warehouse) {
        parts = Objects.requireNonNull(warehouse);
    }

    public Quartermaster getQuartermaster() {
        return quartermaster;
    }

    /**
     * @return A collection of parts in the Warehouse.
     */
    @Deprecated
    public Collection<Part> getParts() {
        return parts.getParts();
    }

    private int getQuantity(Part p) {
        if (p instanceof Armor) {
            return ((Armor) p).getAmount();
        }
        if (p instanceof AmmoStorage) {
            return ((AmmoStorage) p).getShots();
        }
        return (p.getUnit() != null) ? 1 : p.getQuantity();
    }

    private PartInUse getPartInUse(Part p) {
        // SI isn't a proper "part"
        if (p instanceof StructuralIntegrity) {
            return null;
        }
        // Skip out on "not armor" (as in 0 point armer on men or field guns)
        if ((p instanceof Armor) && ((Armor) p).getType() == EquipmentType.T_ARMOR_UNKNOWN) {
            return null;
        }
        // Makes no sense buying those separately from the chasis
        if((p instanceof EquipmentPart)
                && ((EquipmentPart) p).getType() != null
                && (((EquipmentPart) p).getType().hasFlag(MiscType.F_CHASSIS_MODIFICATION))) {
            return null;
        }
        // Replace a "missing" part with a corresponding "new" one.
        if (p instanceof MissingPart) {
            p = ((MissingPart) p).getNewPart();
        }
        PartInUse result = new PartInUse(p);
        return (null != result.getPartToBuy()) ? result : null;
    }

    private void updatePartInUseData(PartInUse piu, Part p) {
        if ((p.getUnit() != null) || (p instanceof MissingPart)) {
            piu.setUseCount(piu.getUseCount() + getQuantity(p));
        } else {
            if (p.isPresent()) {
                piu.setStoreCount(piu.getStoreCount() + getQuantity(p));
            } else {
                piu.setTransferCount(piu.getTransferCount() + getQuantity(p));
            }
        }
    }

    /** Update the piu with the current campaign data */
    public void updatePartInUse(PartInUse piu) {
        piu.setUseCount(0);
        piu.setStoreCount(0);
        piu.setTransferCount(0);
        piu.setPlannedCount(0);
        getWarehouse().forEachPart(p -> {
            PartInUse newPiu = getPartInUse(p);
            if (piu.equals(newPiu)) {
                updatePartInUseData(piu, p);
            }
        });
        for (IAcquisitionWork maybePart : shoppingList.getPartList()) {
            PartInUse newPiu = getPartInUse((Part) maybePart);
            if (piu.equals(newPiu)) {
                piu.setPlannedCount(piu.getPlannedCount()
                        + getQuantity((maybePart instanceof MissingPart) ? ((MissingPart) maybePart).getNewPart()
                                : (Part) maybePart) * maybePart.getQuantity());
            }
        }
    }

    public Set<PartInUse> getPartsInUse() {
        // java.util.Set doesn't supply a get(Object) method, so we have to use a java.util.Map
        Map<PartInUse, PartInUse> inUse = new HashMap<>();
        getWarehouse().forEachPart(p -> {
            PartInUse piu = getPartInUse(p);
            if (null == piu) {
                return;
            }
            if (inUse.containsKey(piu)) {
                piu = inUse.get(piu);
            } else {
                inUse.put(piu, piu);
            }
            updatePartInUseData(piu, p);
        });
        for (IAcquisitionWork maybePart : shoppingList.getPartList()) {
            if (!(maybePart instanceof Part)) {
                continue;
            }
            PartInUse piu = getPartInUse((Part) maybePart);
            if (null == piu) {
                continue;
            }
            if ( inUse.containsKey(piu) ) {
                piu = inUse.get(piu);
            } else {
                inUse.put(piu, piu);
            }
            piu.setPlannedCount(piu.getPlannedCount()
                    + getQuantity((maybePart instanceof MissingPart) ? ((MissingPart) maybePart).getNewPart()
                            : (Part) maybePart) * maybePart.getQuantity());

        }
        return inUse.keySet();
    }

    @Deprecated
    public Part getPart(int id) {
        return parts.getPart(id);
    }

    @Nullable
    public Force getForce(int id) {
        return forceIds.get(id);
    }

    public List<String> getCurrentReport() {
        return currentReport;
    }

    public void setCurrentReportHTML(String html) {
        currentReportHTML = html;
    }

    public String getCurrentReportHTML() {
        return currentReportHTML;
    }

    public void setNewReports(List<String> reports) {
        newReports = reports;
    }

    public List<String> fetchAndClearNewReports() {
        List<String> oldReports = newReports;
        setNewReports(new ArrayList<>());
        return oldReports;
    }

    /**
     * Finds the active person in a particular role with the highest level in a
     * given, with an optional secondary skill to break ties.
     *
     * @param role One of the PersonnelRole enum values
     * @param primary The skill to use for comparison.
     * @param secondary
     *            If not null and there is more than one person tied for the most
     *            the highest, preference will be given to the one with a higher
     *            level in the secondary skill.
     * @return The person in the designated role with the most experience.
     */
    public Person findBestInRole(PersonnelRole role, String primary, String secondary) {
        int highest = 0;
        Person retVal = null;
        for (Person p : getActivePersonnel()) {
            if (((p.getPrimaryRole() == role) || (p.getSecondaryRole() == role)) && (p.getSkill(primary) != null)) {
                if (p.getSkill(primary).getLevel() > highest) {
                    retVal = p;
                    highest = p.getSkill(primary).getLevel();
                } else if (secondary != null && p.getSkill(primary).getLevel() == highest &&
                /*
                 * If the skill level of the current person is the same as the previous highest,
                 * select the current instead under the following conditions:
                 */
                        (retVal == null || // None has been selected yet (current has level 0)
                                retVal.getSkill(secondary) == null || // Previous selection does not have secondary
                                                                      // skill
                                (p.getSkill(secondary) != null // Current has secondary skill and it is higher than the
                                                               // previous.
                                        && p.getSkill(secondary).getLevel() > retVal.getSkill(secondary).getLevel()))) {
                    retVal = p;
                }
            }
        }
        return retVal;
    }

    public Person findBestInRole(PersonnelRole role, String skill) {
        return findBestInRole(role, skill, null);
    }

    /**
     * @return The list of all active {@link Person}s who qualify as technicians ({@link Person#isTech()}));
     */
    public List<Person> getTechs() {
        return getTechs(false);
    }

    public List<Person> getTechs(boolean noZeroMinute) {
        return getTechs(noZeroMinute, null, true, false);
    }

    /**
     * Returns a list of active technicians.
     *
     * @param noZeroMinute If TRUE, then techs with no time remaining will be excluded from the list.
     * @param firstTechId The ID of the tech that should appear first in the list (assuming
     *                    active and satisfies the noZeroMinute argument)
     * @param sorted If TRUE, then return the list sorted from worst to best
     * @param eliteFirst If TRUE and sorted also TRUE, then return the list sorted from best to worst
     * @return The list of active {@link Person}s who qualify as technicians ({@link Person#isTech()}).
     */
    public List<Person> getTechs(boolean noZeroMinute, UUID firstTechId, boolean sorted, boolean eliteFirst) {
        List<Person> techs = new ArrayList<>();

        // Get the first tech.
        Person firstTech = getPerson(firstTechId);
        if ((firstTech != null) && firstTech.isTech() && firstTech.getStatus().isActive()
                && (!noZeroMinute || firstTech.getMinutesLeft() > 0)) {
            techs.add(firstTech);
        }

        for (Person p : getActivePersonnel()) {
            if (p.isTech() && (!p.equals(firstTech)) && (!noZeroMinute || (p.getMinutesLeft() > 0))) {
                techs.add(p);
            }
        }
        // also need to loop through and collect engineers on self-crewed vessels
        for (Unit u : getUnits()) {
            if (u.isSelfCrewed() && !(u.getEntity() instanceof Infantry) && (null != u.getEngineer())) {
                techs.add(u.getEngineer());
            }
        }

        // Return the tech collection sorted worst to best Skill Level, or reversed if we want
        // elites first
        if (sorted) {
            Comparator<Person> techSorter = Comparator.comparingInt(person ->
                    person.getExperienceLevel(!person.getPrimaryRole().isTech()
                            && person.getSecondaryRole().isTechSecondary()));

            if (eliteFirst) {
                techSorter = techSorter.reversed().thenComparing(Comparator
                        .comparingInt(Person::getDailyAvailableTechTime).reversed());
            } else {
                techSorter = techSorter.thenComparing(Comparator.comparingInt(Person::getMinutesLeft).reversed());
            }

            techs.sort(techSorter);
        }

        return techs;
    }

    public List<Person> getAdmins() {
        List<Person> admins = new ArrayList<>();
        for (Person p : getActivePersonnel()) {
            if (p.isAdministrator()) {
                admins.add(p);
            }
        }
        return admins;
    }

    public boolean isWorkingOnRefit(Person p) {
        Objects.requireNonNull(p);

        Unit unit = getHangar().findUnit(u ->
            u.isRefitting() && p.equals(u.getRefit().getTech()));
        return unit != null;
    }

    public List<Person> getDoctors() {
        List<Person> docs = new ArrayList<>();
        for (Person p : getActivePersonnel()) {
            if (p.isDoctor()) {
                docs.add(p);
            }
        }
        return docs;
    }

    public int getPatientsFor(Person doctor) {
        int patients = 0;
        for (Person person : getActivePersonnel()) {
            if ((null != person.getDoctorId()) && person.getDoctorId().equals(doctor.getId())) {
                patients++;
            }
        }
        return patients;
    }

    public String healPerson(Person medWork, Person doctor) {
        if (getCampaignOptions().useAdvancedMedical()) {
            return "";
        }
        String report = "";
        report += doctor.getHyperlinkedFullTitle() + " attempts to heal "
                + medWork.getFullName();
        TargetRoll target = getTargetFor(medWork, doctor);
        int roll = Compute.d6(2);
        report = report + ",  needs " + target.getValueAsString()
                + " and rolls " + roll + ":";
        int xpGained = 0;
        //If we get a natural 2 that isn't an automatic success, reroll if Edge is available and in use.
        if (getCampaignOptions().useSupportEdge()
                && doctor.getOptions().booleanOption(PersonnelOptions.EDGE_MEDICAL)) {
            if ((roll == 2) && (doctor.getCurrentEdge() > 0) && (target.getValue() != TargetRoll.AUTOMATIC_SUCCESS)) {
                doctor.changeCurrentEdge(-1);
                roll = Compute.d6(2);
                report += medWork.fail() + "\n" + doctor.getHyperlinkedFullTitle() + " uses Edge to reroll:"
                        + " rolls " + roll + ":";
            }
        }
        if (roll >= target.getValue()) {
            report = report + medWork.succeed();
            Unit u = medWork.getUnit();
            if (null != u) {
                u.resetPilotAndEntity();
            }
            if (roll == 12 && target.getValue() != TargetRoll.AUTOMATIC_SUCCESS) {
                xpGained += getCampaignOptions().getSuccessXP();
            }
            if (target.getValue() != TargetRoll.AUTOMATIC_SUCCESS) {
                doctor.setNTasks(doctor.getNTasks() + 1);
            }
            if (doctor.getNTasks() >= getCampaignOptions().getNTasksXP()) {
                xpGained += getCampaignOptions().getTaskXP();
                doctor.setNTasks(0);
            }
        } else {
            report = report + medWork.fail();
            if (roll == 2 && target.getValue() != TargetRoll.AUTOMATIC_FAIL) {
                xpGained += getCampaignOptions().getMistakeXP();
            }
        }
        if (xpGained > 0) {
            doctor.awardXP(xpGained);
            report += " (" + xpGained + "XP gained) ";
        }
        medWork.setDaysToWaitForHealing(getCampaignOptions()
                .getHealingWaitingPeriod());
        return report;
    }

    public TargetRoll getTargetFor(Person medWork, Person doctor) {
        Skill skill = doctor.getSkill(SkillType.S_DOCTOR);
        if (null == skill) {
            return new TargetRoll(TargetRoll.IMPOSSIBLE, doctor.getFullName()
                    + " isn't a doctor, he just plays one on TV.");
        }
        if (medWork.getDoctorId() != null
                && !medWork.getDoctorId().equals(doctor.getId())) {
            return new TargetRoll(TargetRoll.IMPOSSIBLE,
                    medWork.getFullName() + " is already being tended by another doctor");
        }
        if (!medWork.needsFixing()
                && !(getCampaignOptions().useAdvancedMedical() && medWork.needsAMFixing())) {
            return new TargetRoll(TargetRoll.IMPOSSIBLE,
                    medWork.getFullName() + " does not require healing.");
        }
        if (getPatientsFor(doctor) > 25) {
            return new TargetRoll(TargetRoll.IMPOSSIBLE, doctor.getFullName()
                    + " already has 25 patients.");
        }
        TargetRoll target = new TargetRoll(skill.getFinalSkillValue(),
                SkillType.getExperienceLevelName(skill.getExperienceLevel()));
        if (target.getValue() == TargetRoll.IMPOSSIBLE) {
            return target;
        }
        // understaffed mods
        int helpMod = getShorthandedMod(getMedicsPerDoctor(), true);
        if (helpMod > 0) {
            target.addModifier(helpMod, "shorthanded");
        }
        target.append(medWork.getHealingMods());
        return target;
    }

    public Person getLogisticsPerson() {
        int bestSkill = -1;
        int maxAcquisitions = getCampaignOptions().getMaxAcquisitions();
        Person admin = null;
        String skill = getCampaignOptions().getAcquisitionSkill();
        if (skill.equals(CampaignOptions.S_AUTO)) {
            return null;
        } else if (skill.equals(CampaignOptions.S_TECH)) {
            for (Person p : getActivePersonnel()) {
                if (getCampaignOptions().isAcquisitionSupportStaffOnly() && !p.hasSupportRole(true)) {
                    continue;
                }
                if (maxAcquisitions > 0 && (p.getAcquisitions() >= maxAcquisitions)) {
                    continue;
                }
                if ((p.getBestTechSkill() != null) && p.getBestTechSkill().getLevel() > bestSkill) {
                    admin = p;
                    bestSkill = p.getBestTechSkill().getLevel();
                }
            }
        } else {
            for (Person p : getActivePersonnel()) {
                if (getCampaignOptions().isAcquisitionSupportStaffOnly() && !p.hasSupportRole(true)) {
                    continue;
                }
                if (maxAcquisitions > 0 && (p.getAcquisitions() >= maxAcquisitions)) {
                    continue;
                }
                if (p.hasSkill(skill) && (p.getSkill(skill).getLevel() > bestSkill)) {
                    admin = p;
                    bestSkill = p.getSkill(skill).getLevel();
                }
            }
        }
        return admin;
    }

    /**
     * Gets a list of applicable logistics personnel, or an empty list
     * if acquisitions automatically succeed.
     * @return A {@see List} of personnel who can perform logistical actions.
     */
    public List<Person> getLogisticsPersonnel() {
        String skill = getCampaignOptions().getAcquisitionSkill();
        if (skill.equals(CampaignOptions.S_AUTO)) {
            return Collections.emptyList();
        } else {
            List<Person> logisticsPersonnel = new ArrayList<>();
            int maxAcquisitions = getCampaignOptions().getMaxAcquisitions();
            for (Person p : getActivePersonnel()) {
                if (getCampaignOptions().isAcquisitionSupportStaffOnly() && !p.hasSupportRole(true)) {
                    continue;
                }
                if ((maxAcquisitions > 0) && (p.getAcquisitions() >= maxAcquisitions)) {
                    continue;
                }
                if (skill.equals(CampaignOptions.S_TECH)) {
                    if (null != p.getBestTechSkill()) {
                        logisticsPersonnel.add(p);
                    }
                } else if (p.hasSkill(skill)) {
                    logisticsPersonnel.add(p);
                }
            }

            // Sort by their skill level, descending.
            logisticsPersonnel.sort((a, b) -> {
                if (skill.equals(CampaignOptions.S_TECH)) {
                    return Integer.compare(b.getBestTechSkill().getLevel(), a.getBestTechSkill().getLevel());
                } else {
                    return Integer.compare(b.getSkill(skill).getLevel(), a.getSkill(skill).getLevel());
                }
            });

            return logisticsPersonnel;
        }
    }

    /***
     * This is the main function for getting stuff (parts, units, etc.) All non-GM
     * acquisition should go through this function to ensure the campaign rules for
     * acquisition are followed.
     *
     * @param sList - A <code>ShoppingList</code> object including items that need
     *              to be purchased
     * @return A <code>ShoppingList</code> object that includes all items that were
     *         not successfully acquired
     */
    public ShoppingList goShopping(ShoppingList sList) {
        // loop through shopping items and decrement days to wait
        for (IAcquisitionWork shoppingItem : sList.getShoppingList()) {
            shoppingItem.decrementDaysToWait();
        }

        if (getCampaignOptions().getAcquisitionSkill().equals(CampaignOptions.S_AUTO)) {
            return goShoppingAutomatically(sList);
        } else if (!getCampaignOptions().usesPlanetaryAcquisition()) {
            return goShoppingStandard(sList);
        } else {
            return goShoppingByPlanet(sList);
        }
    }

    /**
     * Shops for items on the {@link ShoppingList}, where each acquisition
     * automatically succeeds.
     *
     * @param sList The shopping list to use when shopping.
     * @return The new shopping list containing the items that were not
     *         acquired.
     */
    private ShoppingList goShoppingAutomatically(ShoppingList sList) {
        List<IAcquisitionWork> currentList = new ArrayList<>(sList.getShoppingList());

        List<IAcquisitionWork> remainingItems = new ArrayList<>(currentList.size());
        for (IAcquisitionWork shoppingItem : currentList) {
            if (shoppingItem.getDaysToWait() <= 0) {
                while (shoppingItem.getQuantity() > 0) {
                    if (!acquireEquipment(shoppingItem, null)) {
                        shoppingItem.resetDaysToWait();
                        break;
                    }
                }
            }
            if (shoppingItem.getQuantity() > 0 || shoppingItem.getDaysToWait() > 0) {
                remainingItems.add(shoppingItem);
            }
        }

        return new ShoppingList(remainingItems);
    }

    /**
     * Shops for items on the {@link ShoppingList}, where each acquisition
     * is performed by available logistics personnel.
     *
     * @param sList The shopping list to use when shopping.
     * @return The new shopping list containing the items that were not
     *         acquired.
     */
    private ShoppingList goShoppingStandard(ShoppingList sList) {
        List<Person> logisticsPersonnel = getLogisticsPersonnel();
        if (logisticsPersonnel.isEmpty()) {
            addReport("Your force has no one capable of acquiring equipment.");
            return sList;
        }

        List<IAcquisitionWork> currentList = new ArrayList<>(sList.getShoppingList());
        for (Person person : logisticsPersonnel) {
            if (currentList.isEmpty()) {
                // Nothing left to shop for!
                break;
            }

            List<IAcquisitionWork> remainingItems = new ArrayList<>(currentList.size());
            for (IAcquisitionWork shoppingItem : currentList) {
                if (shoppingItem.getDaysToWait() <= 0) {
                    while (canAcquireParts(person) && shoppingItem.getQuantity() > 0) {
                        if (!acquireEquipment(shoppingItem, person)) {
                            shoppingItem.resetDaysToWait();
                            break;
                        }
                    }
                }
                if (shoppingItem.getQuantity() > 0 || shoppingItem.getDaysToWait() > 0) {
                    remainingItems.add(shoppingItem);
                }
            }

            currentList = remainingItems;
        }

        return new ShoppingList(currentList);
    }

    /**
     * Shops for items on the {@link ShoppingList}, where each acquisition
     * is attempted on nearby planets by available logistics personnel.
     *
     * @param sList The shopping list to use when shopping.
     * @return The new shopping list containing the items that were not
     *         acquired.
     */
    private ShoppingList goShoppingByPlanet(ShoppingList sList) {
        List<Person> logisticsPersonnel = getLogisticsPersonnel();
        if (logisticsPersonnel.isEmpty()) {
            addReport("Your force has no one capable of acquiring equipment.");
            return sList;
        }

        // we are shopping by planets, so more involved
        List<IAcquisitionWork> currentList = sList.getShoppingList();
        LocalDate currentDate = getLocalDate();

        // a list of items than can be taken out of the search and put back on the
        // shopping list
        List<IAcquisitionWork> shelvedItems = new ArrayList<>();

        //find planets within a certain radius - the function will weed out dead planets
        List<PlanetarySystem> systems = Systems.getInstance().getShoppingSystems(getCurrentSystem(),
                getCampaignOptions().getMaxJumpsPlanetaryAcquisition(), currentDate);

        for (Person person : logisticsPersonnel) {
            if (currentList.isEmpty()) {
                // Nothing left to shop for!
                break;
            }

            String personTitle = person.getHyperlinkedFullTitle() + " ";

            for (PlanetarySystem system: systems) {
                if (currentList.isEmpty()) {
                    // Nothing left to shop for!
                    break;
                }

                List<IAcquisitionWork> remainingItems = new ArrayList<>();

                //loop through shopping list. If its time to check, then check as appropriate. Items not
                //found get added to the remaining item list. Rotate through personnel
                boolean done = false;
                for (IAcquisitionWork shoppingItem : currentList) {
                    if (!canAcquireParts(person)) {
                        remainingItems.add(shoppingItem);
                        done = true;
                        continue;
                    }

                    if (shoppingItem.getDaysToWait() <= 0) {
                        if (findContactForAcquisition(shoppingItem, person, system)) {
                            int transitTime = calculatePartTransitTime(system);
                            int totalQuantity = 0;
                            while (shoppingItem.getQuantity() > 0
                                    && canAcquireParts(person)
                                    && acquireEquipment(shoppingItem, person, system, transitTime)) {
                                totalQuantity++;
                            }
                            if (totalQuantity > 0) {
                                addReport(personTitle + "<font color='green'><b> found "
                                        + shoppingItem.getQuantityName(totalQuantity)
                                        + " on "
                                        + system.getPrintableName(currentDate)
                                        + ". Delivery in " + transitTime + " days.</b></font>");
                            }
                        }
                    }
                    // if we didn't find everything on this planet, then add to the remaining list
                    if (shoppingItem.getQuantity() > 0 || shoppingItem.getDaysToWait() > 0) {
                        // if we can't afford it, then don't keep searching for it on other planets
                        if (!canPayFor(shoppingItem)) {
                            if (!getCampaignOptions().usePlanetAcquisitionVerboseReporting()) {
                                addReport("<font color='red'><b>You cannot afford to purchase another "
                                        + shoppingItem.getAcquisitionName() + "</b></font>");
                            }
                            shelvedItems.add(shoppingItem);
                        } else {
                            remainingItems.add(shoppingItem);
                        }
                    }
                }

                // we are done with this planet. replace our current list with the remaining items
                currentList = remainingItems;

                if (done) {
                    break;
                }
            }
        }

        // add shelved items back to the currentlist
        currentList.addAll(shelvedItems);

        // loop through and reset waiting time on all items on the remaining shopping
        // list if they have no waiting time left
        for (IAcquisitionWork shoppingItem : currentList) {
            if (shoppingItem.getDaysToWait() <= 0) {
                shoppingItem.resetDaysToWait();
            }
        }

        return new ShoppingList(currentList);
    }

    /**
     * Gets a value indicating if {@code person} can acquire parts.
     * @param person The {@link Person} to check if they have remaining
     *               time to perform acquisitions.
     * @return True if {@code person} could acquire another part, otherwise false.
     */
    public boolean canAcquireParts(@Nullable Person person) {
        if (person == null) {
            // CAW: in this case we're using automatic success
            //      and the logistics person will be null.
            return true;
        }
        int maxAcquisitions = getCampaignOptions().getMaxAcquisitions();
        return maxAcquisitions <= 0
            || person.getAcquisitions() < maxAcquisitions;
    }

    /***
     * Checks whether the campaign can pay for a given <code>IAcquisitionWork</code> item. This will check
     * both whether the campaign is required to pay for a given type of acquisition by the options and
     * if so whether it has enough money to afford it.
     * @param acquisition - An <code>IAcquisitionWork<code> object
     * @return true if the campaign can pay for the acquisition; false if it cannot.
     */
    public boolean canPayFor(IAcquisitionWork acquisition) {
        //SHOULD we check to see if this acquisition needs to be paid for
        if ( (acquisition instanceof UnitOrder && getCampaignOptions().payForUnits())
                ||(acquisition instanceof Part && getCampaignOptions().payForParts()) ) {
            //CAN the acquisition actually be paid for
            return getFunds().isGreaterOrEqualThan(acquisition.getBuyCost());
        }
        return true;
    }

    /**
     * Make an acquisition roll for a given planet to see if you can identify a contact. Used for planetary based acquisition.
     * @param acquisition - The <code> IAcquisitionWork</code> being acquired.
     * @param person - The <code>Person</code> object attempting to do the acquiring.  may be null if no one on the force has the skill or the user is using automatic acquisition.
     * @param system - The <code>PlanetarySystem</code> object where the acquisition is being attempted. This may be null if the user is not using planetary acquisition.
     * @return true if your target roll succeeded.
     */
    public boolean findContactForAcquisition(IAcquisitionWork acquisition, Person person, PlanetarySystem system) {
        TargetRoll target = getTargetForAcquisition(acquisition, person, false);
        target = system.getPrimaryPlanet().getAcquisitionMods(target, getLocalDate(), getCampaignOptions(), getFaction(),
                acquisition.getTechBase() == Part.T_CLAN);

        if (target.getValue() == TargetRoll.IMPOSSIBLE) {
            if (getCampaignOptions().usePlanetAcquisitionVerboseReporting()) {
                addReport("<font color='red'><b>Can't search for " + acquisition.getAcquisitionName()
                        + " on " + system.getPrintableName(getLocalDate()) + " because:</b></font> " + target.getDesc());
            }
            return false;
        }
        if (Compute.d6(2) < target.getValue()) {
            //no contacts on this planet, move along
            if (getCampaignOptions().usePlanetAcquisitionVerboseReporting()) {
                addReport("<font color='red'><b>No contacts available for " + acquisition.getAcquisitionName()
                        + " on " + system.getPrintableName(getLocalDate()) + "</b></font>");
            }
            return false;
        } else {
            if (getCampaignOptions().usePlanetAcquisitionVerboseReporting()) {
                addReport("<font color='green'>Possible contact for " + acquisition.getAcquisitionName()
                        + " on " + system.getPrintableName(getLocalDate()) + "</font>");
            }
            return true;
        }
    }

    /***
     * Attempt to acquire a given <code>IAcquisitionWork</code> object.
     * This is the default method used by for non-planetary based acquisition.
     * @param acquisition  - The <code> IAcquisitionWork</code> being acquired.
     * @param person - The <code>Person</code> object attempting to do the acquiring.  may be null if no one on the force has the skill or the user is using automatic acquisition.
     * @return a boolean indicating whether the attempt to acquire equipment was successful.
     */
    public boolean acquireEquipment(IAcquisitionWork acquisition, Person person) {
        return acquireEquipment(acquisition, person, null, -1);
    }

    /***
     * Attempt to acquire a given <code>IAcquisitionWork</code> object.
     * @param acquisition - The <code> IAcquisitionWork</code> being acquired.
     * @param person - The <code>Person</code> object attempting to do the acquiring.  may be null if no one on the force has the skill or the user is using automatic acquisition.
     * @param system - The <code>PlanetarySystem</code> object where the acquisition is being attempted. This may be null if the user is not using planetary acquisition.
     * @param transitDays - The number of days that the part should take to be delivered. If this value is entered as -1, then this method will determine transit time based on the users campaign options.
     * @return a boolean indicating whether the attempt to acquire equipment was successful.
     */
    private boolean acquireEquipment(IAcquisitionWork acquisition, Person person, PlanetarySystem system, int transitDays) {
        boolean found = false;
        String report = "";

        if (null != person) {
            report += person.getHyperlinkedFullTitle() + " ";
        }

        TargetRoll target = getTargetForAcquisition(acquisition, person, false);

        //check on funds
        if (!canPayFor(acquisition)) {
            target.addModifier(TargetRoll.IMPOSSIBLE, "Cannot afford this purchase");
        }

        if (null != system) {
            target = system.getPrimaryPlanet().getAcquisitionMods(target, getLocalDate(),
                    getCampaignOptions(), getFaction(), acquisition.getTechBase() == Part.T_CLAN);
        }

        report += "attempts to find " + acquisition.getAcquisitionName();

        //if impossible then return
        if (target.getValue() == TargetRoll.IMPOSSIBLE) {
            report += ":<font color='red'><b> " + target.getDesc() + "</b></font>";
            if (!getCampaignOptions().usesPlanetaryAcquisition() || getCampaignOptions().usePlanetAcquisitionVerboseReporting()) {
                addReport(report);
            }
            return false;
        }


        int roll = Compute.d6(2);
        report += "  needs " + target.getValueAsString();
        report += " and rolls " + roll + ":";
        //Edge reroll, if applicable
        if (getCampaignOptions().useSupportEdge() && (roll < target.getValue()) && (person != null)
                && person.getOptions().booleanOption(PersonnelOptions.EDGE_ADMIN_ACQUIRE_FAIL)
                && (person.getCurrentEdge() > 0)) {
            person.changeCurrentEdge(-1);
            roll = Compute.d6(2);
            report += " <b>failed!</b> but uses Edge to reroll...getting a " + roll + ": ";
        }
        int mos = roll - target.getValue();
        if (target.getValue() == TargetRoll.AUTOMATIC_SUCCESS) {
            mos = roll - 2;
        }
        int xpGained = 0;
        if (roll >= target.getValue()) {
            if (transitDays < 0) {
                transitDays = calculatePartTransitTime(mos);
            }
            report = report + acquisition.find(transitDays);
            found = true;
            if (person != null) {
                if (roll == 12
                        && target.getValue() != TargetRoll.AUTOMATIC_SUCCESS) {
                    xpGained += getCampaignOptions().getSuccessXP();
                }
                if (target.getValue() != TargetRoll.AUTOMATIC_SUCCESS) {
                    person.setNTasks(person.getNTasks() + 1);
                }
                if (person.getNTasks() >= getCampaignOptions().getNTasksXP()) {
                    xpGained += getCampaignOptions().getTaskXP();
                    person.setNTasks(0);
                }
            }
        } else {
            report = report + acquisition.failToFind();
            if (person != null && roll == 2
                    && target.getValue() != TargetRoll.AUTOMATIC_FAIL) {
                xpGained += getCampaignOptions().getMistakeXP();
            }
        }

        if (null != person) {
            // The person should have their acquisitions incremented
            person.incrementAcquisition();

            if (xpGained > 0) {
                person.awardXP(xpGained);
                report += " (" + xpGained + "XP gained) ";
            }
        }

        if (found) {
            acquisition.decrementQuantity();
            MekHQ.triggerEvent(new AcquisitionEvent(acquisition));
        }
        if (!getCampaignOptions().usesPlanetaryAcquisition() || getCampaignOptions().usePlanetAcquisitionVerboseReporting()) {
            addReport(report);
        }
        return found;
    }

    /**
     * Performs work to either mothball or activate a unit.
     * @param u The unit to either work towards mothballing or activation.
     */
    public void workOnMothballingOrActivation(Unit u) {
        if (u.isMothballed()) {
            activate(u);
        } else {
            mothball(u);
        }
    }

    /**
     * Performs work to mothball a unit.
     * @param u The unit on which to perform mothball work.
     */
    public void mothball(Unit u) {
        if (u.isMothballed()) {
            MekHQ.getLogger().warning(Campaign.class, "mothball(Unit)", "Unit is already mothballed, cannot mothball.");
            return;
        }

        Person tech = u.getTech();
        if (null == tech) {
            //uh-oh
            addReport("No tech assigned to the mothballing of " + u.getHyperlinkedName());
            return;
        }

        //don't allow overtime minutes for mothballing because its cheating
        //since you don't roll
        int minutes = Math.min(tech.getMinutesLeft(), u.getMothballTime());

        //check astech time
        if (!u.isSelfCrewed() && astechPoolMinutes < minutes * 6) {
            //uh-oh
            addReport("Not enough astechs to work on mothballing of " + u.getHyperlinkedName());
            return;
        }

        u.setMothballTime(u.getMothballTime() - minutes);

        String report = tech.getHyperlinkedFullTitle() + " spent " + minutes + " minutes mothballing " + u.getHyperlinkedName();
        if (!u.isMothballing()) {
            u.completeMothball();
            report += ". Mothballing complete.";
        } else {
            report += ". " + u.getMothballTime() + " minutes remaining.";
        }

        tech.setMinutesLeft(tech.getMinutesLeft() - minutes);

        if (!u.isSelfCrewed()) {
            astechPoolMinutes -= 6 * minutes;
        }

        addReport(report);
    }

    /**
     * Performs work to activate a unit.
     * @param u The unit on which to perform activation work.
     */
    public void activate(Unit u) {
        if (!u.isMothballed()) {
            MekHQ.getLogger().warning(Campaign.class, "activate(Unit)", "Unit is already activated, cannot activate.");
            return;
        }

        Person tech = u.getTech();
        if (null == tech) {
            //uh-oh
            addReport("No tech assigned to the activation of " + u.getHyperlinkedName());
            return;
        }

        //don't allow overtime minutes for activation because its cheating
        //since you don't roll
        int minutes = Math.min(tech.getMinutesLeft(), u.getMothballTime());

        //check astech time
        if (!u.isSelfCrewed() && astechPoolMinutes < minutes * 6) {
            //uh-oh
            addReport("Not enough astechs to work on activation of " + u.getHyperlinkedName());
            return;
        }

        u.setMothballTime(u.getMothballTime() - minutes);

        String report = tech.getHyperlinkedFullTitle() + " spent " + minutes + " minutes activating " + u.getHyperlinkedName();

        tech.setMinutesLeft(tech.getMinutesLeft() - minutes);
        if (!u.isSelfCrewed()) {
            astechPoolMinutes -= 6 * minutes;
        }

        if (!u.isMothballing()) {
            u.completeActivation();
            report += ". Activation complete.";
        } else {
            report += ". " + u.getMothballTime() + " minutes remaining.";
        }

        addReport(report);
    }

    public void refit(Refit r) {
        Person tech = (r.getUnit().getEngineer() == null) ? r.getTech() : r.getUnit().getEngineer();
        if (tech == null) {
            addReport("No tech is assigned to refit " + r.getOriginalEntity().getShortName() + ". Refit cancelled.");
            r.cancel();
            return;
        }
        TargetRoll target = getTargetFor(r, tech);
        // check that all parts have arrived
        if (!r.acquireParts()) {
            return;
        }
        String report = tech.getHyperlinkedFullTitle() + " works on " + r.getPartName();
        int minutes = r.getTimeLeft();
        // FIXME: Overtime?
        if (minutes > tech.getMinutesLeft()) {
            r.addTimeSpent(tech.getMinutesLeft());
            tech.setMinutesLeft(0);
            report = report + ", " + r.getTimeLeft() + " minutes left.";
        } else {
            tech.setMinutesLeft(tech.getMinutesLeft() - minutes);
            r.addTimeSpent(minutes);
            if (r.hasFailedCheck()) {
                report = report + ", " + r.succeed();
            } else {
                int roll;
                String wrongType = "";
                if (tech.isRightTechTypeFor(r)) {
                    roll = Compute.d6(2);
                } else {
                    roll = Utilities.roll3d6();
                    wrongType = " <b>Warning: wrong tech type for this refit.</b>";
                }
                report = report + ",  needs " + target.getValueAsString() + " and rolls " + roll + ": ";
                if (getCampaignOptions().useSupportEdge() && (roll < target.getValue())
                        && tech.getOptions().booleanOption(PersonnelOptions.EDGE_REPAIR_FAILED_REFIT)
                        && (tech.getCurrentEdge() > 0)) {
                    tech.changeCurrentEdge(-1);
                    roll = tech.isRightTechTypeFor(r) ? Compute.d6(2) : Utilities.roll3d6();
                    // This is needed to update the edge values of individual crewmen
                    if (tech.isEngineer()) {
                        tech.setEdgeUsed(tech.getEdgeUsed() - 1);
                    }
                    report += " <b>failed!</b> but uses Edge to reroll...getting a " + roll + ": ";
                }

                if (roll >= target.getValue()) {
                    report += r.succeed();
                } else {
                    report += r.fail(SkillType.EXP_GREEN);
                    // try to refit again in case the tech has any time left
                    if (!r.isBeingRefurbished()) {
                        refit(r);
                    }
                }
                report += wrongType;
            }
        }
        MekHQ.triggerEvent(new PartWorkEvent(tech, r));
        addReport(report);
    }

    public Part fixWarehousePart(Part part, Person tech) {
        // get a new cloned part to work with and decrement original
        Part repairable = part.clone();
        part.decrementQuantity();

        fixPart(repairable, tech);
        if (!(repairable instanceof OmniPod)) {
            getQuartermaster().addPart(repairable, 0);
        }

        // If there is at least one remaining unit of the part
        // then we need to notify interested parties that we have
        // changed the quantity of the spare part.
        if (part.getQuantity() > 0) {
            MekHQ.triggerEvent(new PartChangedEvent(part));
        }

        return repairable;
    }

    /**
     * Attempt to fix a part, which may have all kinds of effect depending on part type.
     * @param partWork - the {@link IPartWork} to be fixed
     * @param tech - the {@link Person} who will attempt to fix the part
     * @return a <code>String</code> of the report that summarizes the outcome of the attempt to fix the part
     */
    public String fixPart(IPartWork partWork, Person tech) {
        TargetRoll target = getTargetFor(partWork, tech);
        String report = "";
        String action = " fix ";

        // TODO: this should really be a method on its own class
        if (partWork instanceof AmmoBin) {
            action = " reload ";
        }
        if (partWork.isSalvaging()) {
            action = " salvage ";
        }
        if (partWork instanceof MissingPart) {
            action = " replace ";
        }
        if (partWork instanceof MekLocation) {
            if (((MekLocation) partWork).isBlownOff()) {
                action = " re-attach ";
            } else if (((MekLocation) partWork).isBreached()) {
                action = " seal ";
            }
        }
        if ((partWork instanceof Armor) && !partWork.isSalvaging()) {
            if (!((Armor) partWork).isInSupply()) {
                report += "<b>Not enough armor remaining.  Task suspended.</b>";
                addReport(report);
                return report;
            }
        }
        if ((partWork instanceof ProtomekArmor) && !partWork.isSalvaging()) {
            if (!((ProtomekArmor) partWork).isInSupply()) {
                report += "<b>Not enough Protomech armor remaining.  Task suspended.</b>";
                addReport(report);
                return report;
            }
        }
        if ((partWork instanceof BaArmor) && !partWork.isSalvaging()) {
            if (!((BaArmor) partWork).isInSupply()) {
                report += "<b>Not enough BA armor remaining.  Task suspended.</b>";
                addReport(report);
                return report;
            }
        }
        if (partWork instanceof SpacecraftCoolingSystem) {
            //Change the string since we're not working on the part itself
            report += tech.getHyperlinkedFullTitle() + " attempts to" + action
                    + "a heat sink";
        } else {
            report += tech.getHyperlinkedFullTitle() + " attempts to" + action
                    + partWork.getPartName();
        }
        if (null != partWork.getUnit()) {
            report += " on " + partWork.getUnit().getName();
        }

        int minutes = partWork.getTimeLeft();
        int minutesUsed = minutes;
        boolean usedOvertime = false;
        if (minutes > tech.getMinutesLeft()) {
            minutes -= tech.getMinutesLeft();
            // check for overtime first
            if (isOvertimeAllowed() && minutes <= tech.getOvertimeLeft()) {
                // we are working overtime
                usedOvertime = true;
                tech.setMinutesLeft(0);
                tech.setOvertimeLeft(tech.getOvertimeLeft() - minutes);
            } else {
                // we need to finish the task tomorrow
                minutesUsed = tech.getMinutesLeft();
                int overtimeUsed = 0;
                if (isOvertimeAllowed()) {
                    // Can't use more overtime than there are minutes remaining on the part
                    overtimeUsed = Math.min(minutes, tech.getOvertimeLeft());
                    minutesUsed += overtimeUsed;
                    partWork.setWorkedOvertime(true);
                    usedOvertime = true;
                }
                partWork.addTimeSpent(minutesUsed);
                tech.setMinutesLeft(0);
                tech.setOvertimeLeft(tech.getOvertimeLeft() - overtimeUsed);
                int helpMod = getShorthandedMod(
                        getAvailableAstechs(minutesUsed, usedOvertime), false);
                if ((null != partWork.getUnit())
                        && ((partWork.getUnit().getEntity() instanceof Dropship)
                                || (partWork.getUnit().getEntity() instanceof Jumpship))) {
                    helpMod = 0;
                }
                if (partWork.getShorthandedMod() < helpMod) {
                    partWork.setShorthandedMod(helpMod);
                }
                partWork.setTech(tech);
                partWork.reservePart();
                report += " - <b>Not enough time, the remainder of the task";
                if (null != partWork.getUnit()) {
                    report += " on " + partWork.getUnit().getName();
                }
                if (minutesUsed > 0) {
                    report += " will be finished tomorrow.</b>";
                } else {
                    report += " cannot be finished because there was no time left after maintenance tasks.</b>";
                    partWork.resetTimeSpent();
                    partWork.resetOvertime();
                    partWork.setTech(null);
                    partWork.cancelReservation();
                }
                MekHQ.triggerEvent(new PartWorkEvent(tech, partWork));
                addReport(report);
                return report;
            }
        } else {
            tech.setMinutesLeft(tech.getMinutesLeft() - minutes);
        }
        int astechMinutesUsed = minutesUsed
                * getAvailableAstechs(minutesUsed, usedOvertime);
        if (astechPoolMinutes < astechMinutesUsed) {
            astechMinutesUsed -= astechPoolMinutes;
            astechPoolMinutes = 0;
            astechPoolOvertime -= astechMinutesUsed;
        } else {
            astechPoolMinutes -= astechMinutesUsed;
        }
        // check for the type
        int roll;
        String wrongType = "";
        if (tech.isRightTechTypeFor(partWork)) {
            roll = Compute.d6(2);
        } else {
            roll = Utilities.roll3d6();
            wrongType = " <b>Warning: wrong tech type for this repair.</b>";
        }
        report = report + ",  needs " + target.getValueAsString()
                + " and rolls " + roll + ":";
        int xpGained = 0;
        //if we fail and would break a part, here's a chance to use Edge for a reroll...
        if (getCampaignOptions().useSupportEdge()
                && tech.getOptions().booleanOption(PersonnelOptions.EDGE_REPAIR_BREAK_PART)
                && (tech.getCurrentEdge() > 0)
                && (target.getValue() != TargetRoll.AUTOMATIC_SUCCESS)) {
            if ((getCampaignOptions().isDestroyByMargin()
                    && (getCampaignOptions().getDestroyMargin() <= (target.getValue() - roll)))
                    || (!getCampaignOptions().isDestroyByMargin()
                            //if an elite, primary tech and destroy by margin is NOT on
                            && ((tech.getExperienceLevel(false) == SkillType.EXP_ELITE)
                                    || tech.getPrimaryRole().isVehicleCrew())) // For vessel crews
                    && (roll < target.getValue())) {
                tech.changeCurrentEdge(-1);
                roll = tech.isRightTechTypeFor(partWork) ? Compute.d6(2) : Utilities.roll3d6();
                //This is needed to update the edge values of individual crewmen
                if (tech.isEngineer()) {
                    tech.setEdgeUsed(tech.getEdgeUsed() + 1);
                }
                report += " <b>failed!</b> and would destroy the part, but uses Edge to reroll...getting a " + roll + ":";
            }
        }

        if (roll >= target.getValue()) {
            report = report + partWork.succeed();
            if (getCampaignOptions().payForRepairs()
                    && action.equals(" fix ")
                    && !(partWork instanceof Armor)) {
                Money cost = ((Part) partWork).getStickerPrice().multipliedBy(0.2);
                report += "<br>Repairs cost " +
                        cost.toAmountAndSymbolString() +
                        " worth of parts.";
                finances.debit(cost, Transaction.C_REPAIRS, "Repair of " + partWork.getPartName(), getLocalDate());
            }
            if ((roll == 12) && (target.getValue() != TargetRoll.AUTOMATIC_SUCCESS)) {
                xpGained += getCampaignOptions().getSuccessXP();
            }
            if (target.getValue() != TargetRoll.AUTOMATIC_SUCCESS) {
                tech.setNTasks(tech.getNTasks() + 1);
            }
            if (tech.getNTasks() >= getCampaignOptions().getNTasksXP()) {
                xpGained += getCampaignOptions().getTaskXP();
                tech.setNTasks(0);
            }
        } else {
            int modePenalty = partWork.getMode().expReduction;
            int effectiveSkillLvl = tech.getSkillForWorkingOn(partWork).getExperienceLevel() - modePenalty;
            if (getCampaignOptions().isDestroyByMargin()) {
                if (getCampaignOptions().getDestroyMargin() > (target.getValue() - roll)) {
                    // not destroyed - set the effective level as low as
                    // possible
                    effectiveSkillLvl = SkillType.EXP_ULTRA_GREEN;
                } else {
                    // destroyed - set the effective level to elite
                    effectiveSkillLvl = SkillType.EXP_ELITE;
                }
            }
            report = report + partWork.fail(effectiveSkillLvl);

            if ((roll == 2) && (target.getValue() != TargetRoll.AUTOMATIC_FAIL)) {
                xpGained += getCampaignOptions().getMistakeXP();
            }
        }
        if (xpGained > 0) {
            tech.awardXP(xpGained);
            report += " (" + xpGained + "XP gained) ";
        }
        report += wrongType;
        partWork.resetTimeSpent();
        partWork.resetOvertime();
        partWork.setTech(null);
        partWork.cancelReservation();
        MekHQ.triggerEvent(new PartWorkEvent(tech, partWork));
        addReport(report);
        return report;
    }

    /**
     * Parses news file and loads news items for the current year.
     */
    public void reloadNews() {
        news.loadNewsFor(getGameYear(), id.getLeastSignificantBits());
    }

    /**
     * Checks for a news item for the current date. If found, adds it to the daily report.
     */
    public void readNews() {
        //read the news
        for (NewsItem article : news.fetchNewsFor(getLocalDate())) {
            addReport(article.getHeadlineForReport());
        }
        for (NewsItem article : Systems.getInstance().getPlanetaryNews(getLocalDate())) {
            addReport(article.getHeadlineForReport());
        }
    }

    /**
     * @param contract an active AtBContract
     * @return the current deployment deficit for the contract
     */
    public int getDeploymentDeficit(AtBContract contract) {
        if (contract.isActiveOn(getLocalDate())) {
            // Do not check for deficits if the contract has not started or
            // it is the first day of the contract, as players won't have
            // had time to assign forces to the contract yet
            return 0;
        }

        int total = -contract.getRequiredLances();
        int role = -Math.max(1, contract.getRequiredLances() / 2);

        for (Lance l : lances.values()) {
            if ((l.getMissionId() == contract.getId()) && (l.getRole() != AtBLanceRole.UNASSIGNED)) {
                total++;
                if (l.getRole() == contract.getRequiredLanceType()) {
                    role++;
                }
            }
        }

        if (total >= 0 && role >= 0) {
            return 0;
        }
        return Math.abs(Math.min(total, role));
    }

    private void processNewDayATBScenarios() {
        // First, we get the list of all active AtBContracts
        List<AtBContract> contracts = getActiveAtBContracts(true);

        // Second, we process them and any already generated scenarios
        for (AtBContract contract : contracts) {
            /*
             * Situations like a delayed start or running out of funds during transit can
             * delay arrival until after the contract start. In that case, shift the
             * starting and ending dates before making any battle rolls. We check that the
             * unit is actually on route to the planet in case the user is using a custom
             * system for transport or splitting the unit, etc.
             */
            if (!getLocation().isOnPlanet() && !getLocation().getJumpPath().isEmpty()
                    && getLocation().getJumpPath().getLastSystem().getId().equals(contract.getSystemId())) {
                // transitTime is measured in days; so we round up to the next whole day
                contract.setStartAndEndDate(getLocalDate().plusDays((int) Math.ceil(getLocation().getTransitTime())));
                addReport("The start and end dates of " + contract.getName() + " have been shifted to reflect the current ETA.");
                continue;
            }
            if (getLocalDate().getDayOfWeek() == DayOfWeek.MONDAY) {
                int deficit = getDeploymentDeficit(contract);
                if (deficit > 0) {
                    contract.addPlayerMinorBreaches(deficit);
                    addReport("Failure to meet " + contract.getName() + " requirements resulted in " + deficit
                            + ((deficit == 1) ? " minor contract breach" : " minor contract breaches"));
                }
            }

<<<<<<< HEAD
            for (final Scenario scenario : contract.getCurrentAtBScenarios()) {
                if ((scenario.getDate() != null) && scenario.getDate().isBefore(getLocalDate())) {
                    if (getCampaignOptions().getUseStratCon() && (scenario instanceof AtBDynamicScenario)) {
                        final boolean stub = StratconRulesManager.processIgnoredScenario(
                                (AtBDynamicScenario) scenario, contract.getStratconCampaignState());
=======
            for (Scenario s : contract.getScenarios()) {
                if (!s.isCurrent() || !(s instanceof AtBScenario)) {
                    continue;
                }
                if ((s.getDate() != null) && s.getDate().isBefore(getLocalDate())) {
                    if (getCampaignOptions().getUseStratCon() &&
                            (s instanceof AtBDynamicScenario)) {
                        var stub = StratconRulesManager.processIgnoredScenario(
                                (AtBDynamicScenario) s, contract.getStratconCampaignState());
>>>>>>> b40a00e4

                        if (stub) {
                            scenario.convertToStub(this, ScenarioStatus.DEFEAT);
                            addReport("Failure to deploy for " + scenario.getName() + " resulted in defeat.");
                        } else {
                            scenario.clearAllForcesAndPersonnel(this);
                        }
                    } else {
                        scenario.convertToStub(this, ScenarioStatus.DEFEAT);
                        contract.addPlayerMinorBreach();

<<<<<<< HEAD
                        addReport("Failure to deploy for " + scenario.getName()
=======
                        addReport("Failure to deploy for " + s.getName()
>>>>>>> b40a00e4
                            + " resulted in defeat and a minor contract breach.");
                    }
                }
            }
        }

        // Third, on Mondays we generate new scenarios for the week
        if (getLocalDate().getDayOfWeek() == DayOfWeek.MONDAY) {
            AtBScenarioFactory.createScenariosForNewWeek(this);
        }

        // Fourth, we look at deployments for pre-existing and new scenarios
        for (AtBContract contract : contracts) {
            contract.checkEvents(this);

            // If there is a standard battle set for today, deploy the lance.
            for (Scenario s : contract.getCurrentAtBScenarios()) {
                if ((s.getDate() != null) && s.getDate().equals(getLocalDate())) {
                    int forceId = ((AtBScenario) s).getLanceForceId();
                    if ((lances.get(forceId) != null) && !forceIds.get(forceId).isDeployed()) {
                        // If any unit in the force is under repair, don't deploy the force
                        // Merely removing the unit from deployment would break with user expectation
                        boolean forceUnderRepair = false;
                        for (UUID uid : forceIds.get(forceId).getAllUnits(true)) {
                            Unit u = getHangar().getUnit(uid);
                            if ((u != null) && u.isUnderRepair()) {
                                forceUnderRepair = true;
                                break;
                            }
                        }

                        if (!forceUnderRepair) {
                            forceIds.get(forceId).setScenarioId(s.getId());
                            s.addForces(forceId);
                            for (UUID uid : forceIds.get(forceId).getAllUnits(true)) {
                                Unit u = getHangar().getUnit(uid);
                                if (u != null) {
                                    u.setScenarioId(s.getId());
                                }
                            }

                            addReport(MessageFormat.format(
                                    resources.getString("atbMissionTodayWithForce.format"),
                                    s.getName(), forceIds.get(forceId).getName()));
                            MekHQ.triggerEvent(new DeploymentChangedEvent(forceIds.get(forceId), s));
                        } else {
                            addReport(MessageFormat.format(
                                    resources.getString("atbMissionToday.format"), s.getName()));
                        }
                    } else {
                        addReport(MessageFormat.format(
                                resources.getString("atbMissionToday.format"), s.getName()));
                    }
                }
            }
        }
    }

    private void processNewDayATBFatigue() {
        boolean inContract = false;
        for (AtBContract contract : getActiveAtBContracts()) {
            switch (contract.getMissionType()) {
                case AtBContract.MT_GARRISONDUTY:
                case AtBContract.MT_SECURITYDUTY:
                case AtBContract.MT_CADREDUTY:
                    fatigueLevel -= 1;
                    break;
                case AtBContract.MT_RIOTDUTY:
                case AtBContract.MT_GUERRILLAWARFARE:
                case AtBContract.MT_PIRATEHUNTING:
                    fatigueLevel += 1;
                    break;
                case AtBContract.MT_RELIEFDUTY:
                case AtBContract.MT_PLANETARYASSAULT:
                    fatigueLevel += 2;
                    break;
                case AtBContract.MT_DIVERSIONARYRAID:
                case AtBContract.MT_EXTRACTIONRAID:
                case AtBContract.MT_RECONRAID:
                case AtBContract.MT_OBJECTIVERAID:
                    fatigueLevel += 3;
                    break;
            }
            inContract = true;
        }
        if (!inContract && location.isOnPlanet()) {
            fatigueLevel -= 2;
        }
        fatigueLevel = Math.max(fatigueLevel, 0);
    }

    private void processNewDayATB() {
        contractMarket.generateContractOffers(this);
        unitMarket.generateUnitOffers(this);

        if ((getShipSearchExpiration() != null) && !getShipSearchExpiration().isAfter(getLocalDate())) {
            setShipSearchExpiration(null);
            if (getShipSearchResult() != null) {
                addReport("Opportunity for purchase of " + getShipSearchResult() + " has expired.");
                setShipSearchResult(null);
            }
        }

        if (getLocalDate().getDayOfWeek() == DayOfWeek.MONDAY) {
            processShipSearch();
        }

        // Add or remove dependents - only if one of the two options makes this possible is enabled
        if ((getLocalDate().getDayOfYear() == 1)
                && (!getCampaignOptions().getDependentsNeverLeave() || getCampaignOptions().canAtBAddDependents())) {
            int numPersonnel = 0;
            List<Person> dependents = new ArrayList<>();
            for (Person p : getActivePersonnel()) {
                numPersonnel++;
                if (p.isDependent()) {
                    dependents.add(p);
                }
            }
            int roll = Compute.d6(2) + getUnitRatingMod() - 2;
            if (roll < 2) {
                roll = 2;
            } else if (roll > 12) {
                roll = 12;
            }
            int change = numPersonnel * (roll - 5) / 100;
            if (change < 0) {
                if (!getCampaignOptions().getDependentsNeverLeave()) {
                    while ((change < 0) && (dependents.size() > 0)) {
                        removePerson(Utilities.getRandomItem(dependents).getId());
                        change++;
                    }
                }
            } else {
                if (getCampaignOptions().canAtBAddDependents()) {
                    for (int i = 0; i < change; i++) {
                        Person p = newDependent(false);
                        recruitPerson(p);
                    }
                }
            }
        }

        if (getLocalDate().getDayOfMonth() == 1) {
            /*
             * First of the month; roll morale, track unit fatigue.
             */
            IUnitRating rating = getUnitRating();
            rating.reInitialize();

            for (AtBContract contract : getActiveAtBContracts()) {
                contract.checkMorale(getLocalDate(), getUnitRatingMod());
                addReport("Enemy morale is now " + contract.getMoraleLevelName()
                        + " on contract " + contract.getName());
            }

            // Account for fatigue
            if (getCampaignOptions().getTrackUnitFatigue()) {
                processNewDayATBFatigue();
            }
        }

        processNewDayATBScenarios();
    }

    public void processNewDayPersonnel() {
        // This MUST use getActivePersonnel as we only want to process active personnel, and
        // furthermore this allows us to add and remove personnel without issue
        for (Person p : getActivePersonnel()) {
            // Random Death

            // Random Marriages
            if (getCampaignOptions().useRandomMarriages()) {
                p.randomMarriage(this);
            }

            p.resetMinutesLeft();
            // Reset acquisitions made to 0
            p.setAcquisition(0);
            if (p.needsFixing() && !getCampaignOptions().useAdvancedMedical()) {
                p.decrementDaysToWaitForHealing();
                Person doctor = getPerson(p.getDoctorId());
                if ((doctor != null) && doctor.isDoctor()) {
                    if (p.getDaysToWaitForHealing() <= 0) {
                        addReport(healPerson(p, doctor));
                    }
                } else if (p.checkNaturalHealing(15)) {
                    addReport(p.getHyperlinkedFullTitle() + " heals naturally!");
                    Unit u = p.getUnit();
                    if (u != null) {
                        u.resetPilotAndEntity();
                    }
                }
            }
            // TODO Advanced Medical needs to go away from here later on
            if (getCampaignOptions().useAdvancedMedical()) {
                InjuryUtil.resolveDailyHealing(this, p);
                Unit u = p.getUnit();
                if (u != null) {
                    u.resetPilotAndEntity();
                }
            }

            // TODO : Reset this based on hasSupportRole(false) instead of checking for each type
            // TODO : p.isEngineer will need to stay, however
            // Reset edge points to the purchased value each week. This should only
            // apply for support personnel - combat troops reset with each new mm game
            if ((p.isAdministrator() || p.isDoctor() || p.isEngineer() || p.isTech())
                    && (getLocalDate().getDayOfWeek() == DayOfWeek.MONDAY)) {
                p.resetCurrentEdge();
            }

            if ((getCampaignOptions().getIdleXP() > 0) && (getLocalDate().getDayOfMonth() == 1)
                    && !p.getPrisonerStatus().isPrisoner()) { // Prisoners can't gain XP, while Bondsmen can gain xp
                p.setIdleMonths(p.getIdleMonths() + 1);
                if (p.getIdleMonths() >= getCampaignOptions().getMonthsIdleXP()) {
                    if (Compute.d6(2) >= getCampaignOptions().getTargetIdleXP()) {
                        p.awardXP(getCampaignOptions().getIdleXP());
                        addReport(p.getHyperlinkedFullTitle() + " has gained "
                                + getCampaignOptions().getIdleXP() + " XP");
                    }
                    p.setIdleMonths(0);
                }
            }

            // Procreation
            if (p.getGender().isFemale()) {
                if (p.isPregnant()) {
                    if (getCampaignOptions().useProcreation()) {
                        if (getLocalDate().compareTo((p.getDueDate())) == 0) {
                            p.birth(this);
                        }
                    } else {
                        p.removePregnancy();
                    }
                } else if (getCampaignOptions().useProcreation()) {
                    p.procreate(this);
                }
            }
        }
    }

    public void processNewDayUnits() {
        // need to loop through units twice, the first time to do all maintenance and
        // the second time to do whatever else. Otherwise, maintenance minutes might
        // get sucked up by other stuff. This is also a good place to ensure that a
        // unit's engineer gets reset and updated.
        for (Unit u : getUnits()) {
            // do maintenance checks
            try {
                u.resetEngineer();
                if (null != u.getEngineer()) {
                    u.getEngineer().resetMinutesLeft();
                }

                doMaintenance(u);
            } catch (Exception e) {
                MekHQ.getLogger().error(String.format(
                        "Unable to perform maintenance on %s (%s) due to an error",
                        u.getName(), u.getId().toString()), e);
                addReport(String.format("ERROR: An error occurred performing maintenance on %s, check the log",
                        u.getName()));
            }
        }

        // need to check for assigned tasks in two steps to avoid
        // concurrent modification problems
        List<Part> assignedParts = new ArrayList<>();
        List<Part> arrivedParts = new ArrayList<>();
        getWarehouse().forEachPart(part -> {
            if (part instanceof Refit) {
                return;
            }

            if (part.getTech() != null) {
                assignedParts.add(part);
            }

            // If the part is currently in-transit...
            if (!part.isPresent()) {
                // ... decrement the number of days until it arrives...
                part.setDaysToArrival(part.getDaysToArrival() - 1);

                if (part.isPresent()) {
                    // ... and mark the part as arrived if it is now here.
                    arrivedParts.add(part);
                }
            }
        });

        // arrive parts before attempting refit or parts will not get reserved that day
        for (Part part : arrivedParts) {
            getQuartermaster().arrivePart(part);
        }

        // finish up any overnight assigned tasks
        for (Part part : assignedParts) {
            Person tech;
            if ((part.getUnit() != null) && (part.getUnit().getEngineer() != null)) {
                tech = part.getUnit().getEngineer();
            } else {
                tech = part.getTech();
            }

            if (null != tech) {
                if (null != tech.getSkillForWorkingOn(part)) {
                    try {
                        fixPart(part, tech);
                    } catch (Exception e) {
                        MekHQ.getLogger().error(String.format(
                                "Could not perform overnight maintenance on %s (%d) due to an error",
                                part.getName(), part.getId()), e);
                        addReport(String.format("ERROR: an error occurred performing overnight maintenance on %s, check the log",
                                part.getName()));
                    }
                } else {
                    addReport(String.format(
                            "%s looks at %s, recalls his total lack of skill for working with such technology, then slowly puts the tools down before anybody gets hurt.",
                            tech.getHyperlinkedFullTitle(), part.getName()));
                    part.setTech(null);
                }
            } else {
                JOptionPane.showMessageDialog(null,
                        "Could not find tech for part: " + part.getName() + " on unit: "
                                + part.getUnit().getHyperlinkedName(),
                        "Invalid Auto-continue", JOptionPane.ERROR_MESSAGE);
            }

            // check to see if this part can now be combined with other spare parts
            if (part.isSpare() && (part.getQuantity() > 0)) {
                getQuartermaster().addPart(part, 0);
            }
        }

        // ok now we can check for other stuff we might need to do to units
        List<UUID> unitsToRemove = new ArrayList<>();
        for (Unit u : getUnits()) {
            if (u.isRefitting()) {
                refit(u.getRefit());
            }
            if (u.isMothballing()) {
                workOnMothballingOrActivation(u);
            }
            if (!u.isPresent()) {
                u.checkArrival();
            }
            if (!u.isRepairable() && !u.hasSalvageableParts()) {
                unitsToRemove.add(u.getId());
            }
        }
        // Remove any unrepairable, unsalvageable units
        unitsToRemove.forEach(this::removeUnit);

        // Finally, run Mass Repair Mass Salvage if desired
        if (MekHQ.getMekHQOptions().getNewDayMRMS()) {
            try {
                MassRepairService.massRepairSalvageAllUnits(this);
            } catch (Exception e) {
                MekHQ.getLogger().error("Could not perform mass repair/salvage on units due to an error", e);
                addReport("ERROR: an error occurred performing mass repair/salvage on units, check the log");
            }
        }
    }

    /** @return <code>true</code> if the new day arrived */
    public boolean newDay() {
        if (MekHQ.triggerEvent(new DayEndingEvent(this))) {
            return false;
        }

        // Autosave based on the previous day's information
        this.autosaveService.requestDayAdvanceAutosave(this);

        // Advance the day by one
        currentDay = currentDay.plus(1, ChronoUnit.DAYS);

        // Determine if we have an active contract or not, as this can get used elsewhere before
        // we actually hit the AtB new day (e.g. personnel market)
        if (getCampaignOptions().getUseAtB()) {
            setHasActiveContract();
        }

        // Clear Reports
        getCurrentReport().clear();
        setCurrentReportHTML("");
        newReports.clear();
        beginReport("<b>" + MekHQ.getMekHQOptions().getLongDisplayFormattedDate(getLocalDate()) + "</b>");

        // New Year Changes
        if (getLocalDate().getDayOfYear() == 1) {
            // News is reloaded
            reloadNews();

            // Change Year Game Option
            getGameOptions().getOption("year").setValue(getGameYear());
        }

        readNews();

        getLocation().newDay(this);

        // Manage the personnel market
        getPersonnelMarket().generatePersonnelForDay(this);

        // Process New Day for AtB
        if (getCampaignOptions().getUseAtB()) {
            processNewDayATB();
        }

        processNewDayPersonnel();

        resetAstechMinutes();

        processNewDayUnits();

        setShoppingList(goShopping(getShoppingList()));

        // check for anything in finances
        getFinances().newDay(this);

        MekHQ.triggerEvent(new NewDayEvent(this));
        return true;
    }

    public Person getFlaggedCommander() {
        for (Person p : getPersonnel()) {
            if (p.isCommander()) {
                return p;
            }
        }
        return null;
    }

    public void removeUnit(UUID id) {
        Unit unit = getHangar().getUnit(id);

        // remove all parts for this unit as well
        for (Part p : unit.getParts()) {
            getWarehouse().removePart(p);
        }

        // remove any personnel from this unit
        for (Person p : unit.getCrew()) {
            unit.remove(p, true);
        }

        Person tech = unit.getTech();
        if (null != tech) {
            unit.remove(tech, true);
        }

        // remove unit from any forces
        removeUnitFromForce(unit);

        // If this is a ship, remove it from the list of potential transports
        removeTransportShip(unit);

        // If this unit was assigned to a transport ship, remove it from the transport
        if (unit.hasTransportShipAssignment()) {
            unit.getTransportShipAssignment()
                    .getTransportShip()
                    .unloadFromTransportShip(unit);
        }

        // finally remove the unit
        getHangar().removeUnit(unit.getId());

        checkDuplicateNamesDuringDelete(unit.getEntity());
        addReport(unit.getName() + " has been removed from the unit roster.");
        MekHQ.triggerEvent(new UnitRemovedEvent(unit));
    }

    public void removePerson(UUID id) {
        removePerson(id, true);
    }

    public void removePerson(UUID id, boolean log) {
        Person person = getPerson(id);

        if (person == null) {
            return;
        }

        person.getGenealogy().clearGenealogy();

        Unit u = person.getUnit();
        if (null != u) {
            u.remove(person, true);
        }
        removeAllPatientsFor(person);
        removeAllTechJobsFor(person);
        removeKillsFor(person.getId());
        getRetirementDefectionTracker().removePerson(person);

        if (log) {
            addReport(person.getFullTitle() + " has been removed from the personnel roster.");
        }

        personnel.remove(id);

        // Deal with Astech Pool Minutes
        if (person.getPrimaryRole().isAstech()) {
            astechPoolMinutes = Math.max(0, astechPoolMinutes - Person.PRIMARY_ROLE_SUPPORT_TIME);
            astechPoolOvertime = Math.max(0, astechPoolOvertime - Person.PRIMARY_ROLE_OVERTIME_SUPPORT_TIME);
        } else if (person.getSecondaryRole().isAstech()) {
            astechPoolMinutes = Math.max(0, astechPoolMinutes - Person.SECONDARY_ROLE_SUPPORT_TIME);
            astechPoolOvertime = Math.max(0, astechPoolOvertime - Person.SECONDARY_ROLE_OVERTIME_SUPPORT_TIME);
        }
        MekHQ.triggerEvent(new PersonRemovedEvent(person));
    }

    public void awardTrainingXP(Lance l) {
        awardTrainingXPByMaximumRole(l);
    }

    /**
     * Awards XP to the lance based on the maximum experience level of its
     * commanding officer and the minimum experience level of the unit's
     * members.
     * @param l The {@link Lance} to calculate XP to award for training.
     */
    private void awardTrainingXPByMaximumRole(Lance l) {
        for (UUID trainerId : forceIds.get(l.getForceId()).getAllUnits(true)) {
            Unit trainerUnit = getHangar().getUnit(trainerId);

            // not sure how this occurs, but it probably shouldn't halt processing of a new day.
            if (trainerUnit == null) {
                continue;
            }

            Person commander = trainerUnit.getCommander();
            // AtB 2.31: Training lance – needs a officer with Veteran skill levels
            //           and adds 1xp point to every Green skilled unit.
            if (commander != null && commander.getRank().isOfficer()) {
                // Take the maximum of the commander's Primary and Secondary Role
                // experience to calculate their experience level...
                int commanderExperience = Math.max(commander.getExperienceLevel(false),
                        commander.getExperienceLevel(true));
                if (commanderExperience > SkillType.EXP_REGULAR) {
                    // ...and if the commander is better than a veteran, find all of
                    // the personnel under their command...
                    for (UUID traineeId : forceIds.get(l.getForceId()).getAllUnits(true)) {
                        Unit traineeUnit = getHangar().getUnit(traineeId);

                        if (traineeUnit == null) {
                            continue;
                        }

                        for (Person p : traineeUnit.getCrew()) {
                            if (p.equals(commander)) {
                                continue;
                            }
                            // ...and if their weakest role is Green or Ultra-Green
                            int experienceLevel = Math.min(p.getExperienceLevel(false),
                                    !p.getSecondaryRole().isNone()
                                            ? p.getExperienceLevel(true)
                                            : SkillType.EXP_ELITE);
                            if (experienceLevel >= 0 && experienceLevel < SkillType.EXP_REGULAR) {
                                // ...add one XP.
                                p.awardXP(1);
                                addReport(p.getHyperlinkedName() + " has gained 1 XP from training.");
                            }
                        }
                    }
                    break;
                }
            }
        }
    }

    public void removeAllPatientsFor(Person doctor) {
        for (Person p : getPersonnel()) {
            if (null != p.getDoctorId()
                    && p.getDoctorId().equals(doctor.getId())) {
                p.setDoctorId(null, getCampaignOptions()
                        .getNaturalHealingWaitingPeriod());
            }
        }
    }

    public void removeAllTechJobsFor(Person tech) {
        if (tech == null || tech.getId() == null) {
            return;
        }
        getHangar().forEachUnit(u -> {
            if (tech.equals(u.getTech())) {
                u.removeTech();
            }
            if ((u.getRefit() != null) && tech.equals(u.getRefit().getTech())) {
                u.getRefit().setTech(null);
            }
        });
        for (Part p : getParts()) {
            if (tech.equals(p.getTech())) {
                p.setTech(null);
            }
        }
        for (Force f : forceIds.values()) {
            if (tech.getId().equals(f.getTechID())) {
                f.setTechID(null);
            }
        }
    }

    public void removeScenario(final Scenario scenario) {
        scenario.clearAllForcesAndPersonnel(this);
<<<<<<< HEAD
        final Mission mission = getMission(scenario.getMissionId());
        if (mission != null) {
            mission.getScenarios().remove(scenario);
=======
        Mission mission = getMission(scenario.getMissionId());
        if (null != mission) {
            mission.removeScenario(scenario.getId());
>>>>>>> b40a00e4

            // if we GM-remove the scenario and it's attached to a StratCon scenario
            // then pretend like we let the StratCon scenario expire
            if ((mission instanceof AtBContract) &&
                    (((AtBContract) mission).getStratconCampaignState() != null) &&
                    (scenario instanceof AtBDynamicScenario)) {
                StratconRulesManager.processIgnoredScenario(
                        (AtBDynamicScenario) scenario, ((AtBContract) mission).getStratconCampaignState());
            }
        }
        scenarios.remove(scenario.getId());
        MekHQ.triggerEvent(new ScenarioRemovedEvent(scenario));
    }

    public void removeMission(final Mission mission) {
        // Loop through scenarios here! We need to remove them as well.
        for (Scenario scenario : mission.getScenarios()) {
            scenario.clearAllForcesAndPersonnel(this);
            scenarios.remove(scenario.getId());
        }
        mission.clearScenarios();

        missions.remove(mission.getId());
        MekHQ.triggerEvent(new MissionRemovedEvent(mission));
    }

    public void removeKill(Kill k) {
        if (kills.containsKey(k.getPilotId())) {
            kills.get(k.getPilotId()).remove(k);
        }
    }

    public void removeKillsFor(UUID personID) {
        kills.remove(personID);
    }

    public void removeForce(Force force) {
        int fid = force.getId();
        forceIds.remove(fid);
        // clear forceIds of all personnel with this force
        for (UUID uid : force.getUnits()) {
            Unit u = getHangar().getUnit(uid);
            if (null == u) {
                continue;
            }
            if (u.getForceId() == fid) {
                u.setForceId(-1);
                if (force.isDeployed()) {
                    u.setScenarioId(-1);
                }
            }
        }
        MekHQ.triggerEvent(new OrganizationChangedEvent(force));
        // also remove this force's id from any scenarios
        if (force.isDeployed()) {
            Scenario s = getScenario(force.getScenarioId());
            s.removeForce(fid);
        }

        if (campaignOptions.getUseAtB()) {
            lances.remove(fid);
        }

        if (null != force.getParentForce()) {
            force.getParentForce().removeSubForce(fid);
        }
        ArrayList<Force> subs = new ArrayList<>(force.getSubForces());
        for (Force sub : subs) {
            removeForce(sub);
            MekHQ.triggerEvent(new OrganizationChangedEvent(sub));
        }
    }

    public void removeUnitFromForce(Unit u) {
        Force force = getForce(u.getForceId());
        if (null != force) {
            force.removeUnit(u.getId());
            u.setForceId(Force.FORCE_NONE);
            u.setScenarioId(-1);
            if (u.getEntity().hasNavalC3()
                    && u.getEntity().calculateFreeC3Nodes() < 5) {
                Vector<Unit> removedUnits = new Vector<>();
                removedUnits.add(u);
                removeUnitsFromNetwork(removedUnits);
                u.getEntity().setC3MasterIsUUIDAsString(null);
                u.getEntity().setC3Master(null, true);
                refreshNetworks();
            } else if (u.getEntity().hasC3i()
                    && u.getEntity().calculateFreeC3Nodes() < 5) {
                Vector<Unit> removedUnits = new Vector<>();
                removedUnits.add(u);
                removeUnitsFromNetwork(removedUnits);
                u.getEntity().setC3MasterIsUUIDAsString(null);
                u.getEntity().setC3Master(null, true);
                refreshNetworks();
            }
            if (u.getEntity().hasC3M()) {
                removeUnitsFromC3Master(u);
                u.getEntity().setC3MasterIsUUIDAsString(null);
                u.getEntity().setC3Master(null, true);
            }


            if (campaignOptions.getUseAtB() && force.getUnits().size() == 0) {
                lances.remove(force.getId());
            }
        }
    }

    public Force getForceFor(Unit u) {
        return getForce(u.getForceId());
    }

    public Force getForceFor(Person p) {
        Unit u = p.getUnit();
        if (u != null) {
            return getForceFor(u);
        } else if (p.isTech()) {
            for (Force force : forceIds.values()) {
                if (p.getId().equals(force.getTechID())) {
                    return force;
                }
            }
        }

        return null;
    }

    public void restore() {
        // if we fail to restore equipment parts then remove them
        // and possibly re-initialize and diagnose unit
        List<Part> partsToRemove = new ArrayList<>();
        Set<Unit> unitsToCheck = new HashSet<>();

        for (Part part : getParts()) {
            if (part instanceof EquipmentPart) {
                ((EquipmentPart) part).restore();
                if (null == ((EquipmentPart) part).getType()) {
                    partsToRemove.add(part);
                }
            }
            if (part instanceof MissingEquipmentPart) {
                ((MissingEquipmentPart) part).restore();
                if (null == ((MissingEquipmentPart) part).getType()) {
                    partsToRemove.add(part);
                }
            }
        }

        for (Part remove : partsToRemove) {
            if (remove.getUnit() != null) {
                unitsToCheck.add(remove.getUnit());
            }
            getWarehouse().removePart(remove);
        }

        for (Unit unit : getUnits()) {
            if (null != unit.getEntity()) {
                unit.getEntity().setOwner(player);
                unit.getEntity().setGame(game);
                unit.getEntity().restore();

                // Aerospace parts have changed after 0.45.4. Reinitialize parts for Small Craft and up
                if (unit.getEntity().hasETypeFlag(Entity.ETYPE_JUMPSHIP)
                        || unit.getEntity().hasETypeFlag(Entity.ETYPE_SMALL_CRAFT)) {
                    unitsToCheck.add(unit);
                }
            }

            unit.resetEngineer();
        }

        for (Unit u : unitsToCheck) {
            u.initializeParts(true);
            u.runDiagnostic(false);
        }

        shoppingList.restore();

        if (getCampaignOptions().getUseAtB()) {
            RandomFactionGenerator.getInstance().startup(this);

            int loops = 0;
            while (!RandomUnitGenerator.getInstance().isInitialized()) {
                try {
                    Thread.sleep(50);
                    if (++loops > 20) {
                        // Wait for up to a second
                        break;
                    }
                } catch (InterruptedException ignore) {
                }
            }
        }
    }

    /**
     * Cleans incongruent data present in the campaign
     */
    public void cleanUp() {
        // Cleans non-existing spouses
        for (Person p : personnel.values()) {
            if (p.getGenealogy().hasSpouse()) {
                if (!personnel.containsKey(p.getGenealogy().getSpouse().getId())) {
                    p.getGenealogy().setSpouse(null);
                    if (!getCampaignOptions().getKeepMarriedNameUponSpouseDeath()
                            && (p.getMaidenName() != null)) {
                        p.setSurname(p.getMaidenName());
                    }
                    p.setMaidenName(null);
                }
            }
        }

        // clean up non-existent unit references in force unit lists
        for (Force force : forceIds.values()) {
            List<UUID> orphanForceUnitIDs = new ArrayList<>();

            for (UUID unitID : force.getUnits()) {
                if (getHangar().getUnit(unitID) == null) {
                    orphanForceUnitIDs.add(unitID);
                }
            }

            for (UUID unitID : orphanForceUnitIDs) {
                force.removeUnit(unitID);
            }
        }

        // clean up units that are assigned to non-existing scenarios
        for (Unit unit : this.getUnits()) {
            if (this.getScenario(unit.getScenarioId()) == null) {
                unit.setScenarioId(Scenario.S_DEFAULT_ID);
            }
        }
    }

    public boolean isOvertimeAllowed() {
        return overtime;
    }

    public void setOvertime(boolean b) {
        this.overtime = b;
        MekHQ.triggerEvent(new OvertimeModeEvent(b));
    }

    public boolean isGM() {
        return gmMode;
    }

    public void setGMMode(boolean b) {
        this.gmMode = b;
        MekHQ.triggerEvent(new GMModeEvent(b));
    }

    public Faction getFaction() {
        return Factions.getInstance().getFaction(factionCode);
    }

    public String getFactionName() {
        return getFaction().getFullName(getGameYear());
    }

    public void setFactionCode(String i) {
        this.factionCode = i;
        updateTechFactionCode();
    }

    public String getFactionCode() {
        return factionCode;
    }

    public String getRetainerEmployerCode() {
        return retainerEmployerCode;
    }

    public void setRetainerEmployerCode(String code) {
        retainerEmployerCode = code;
    }

    private void addInMemoryLogHistory(LogEntry le) {
        if (inMemoryLogHistory.size() != 0) {
            while (ChronoUnit.DAYS.between(inMemoryLogHistory.get(0).getDate(), le.getDate()) > MekHqConstants.MAX_HISTORICAL_LOG_DAYS) {
                //we've hit the max size for the in-memory based on the UI display limit prune the oldest entry
                inMemoryLogHistory.remove(0);
            }
        }
        inMemoryLogHistory.add(le);
    }

    /**
     * Starts a new day for the daily log
     * @param r - the report String
     */
    public void beginReport(String r) {
        if (MekHQ.getMekHQOptions().getHistoricalDailyLog()) {
            //add the new items to our in-memory cache
            addInMemoryLogHistory(new HistoricalLogEntry(getLocalDate(), ""));
        }
        addReportInternal(r);
    }

    /**
     * Adds a report to the daily log
     * @param r - the report String
     */
    public void addReport(String r) {
        if (MekHQ.getMekHQOptions().getHistoricalDailyLog()) {
            addInMemoryLogHistory(new HistoricalLogEntry(getLocalDate(), r));
        }
        addReportInternal(r);
    }

    private void addReportInternal(String r) {
        currentReport.add(r);
        if ( currentReportHTML.length() > 0 ) {
            currentReportHTML = currentReportHTML + REPORT_LINEBREAK + r;
            newReports.add(REPORT_LINEBREAK);
        } else {
            currentReportHTML = r;
        }
        newReports.add(r);
        MekHQ.triggerEvent(new ReportEvent(this, r));
    }

    public void addReports(ArrayList<String> reports) {
        for (String r : reports) {
            addReport(r);
        }
    }

    public Camouflage getCamouflage() {
        return camouflage;
    }

    public void setCamouflage(Camouflage camouflage) {
        this.camouflage = camouflage;
    }

    public PlayerColour getColour() {
        return colour;
    }

    public void setColour(PlayerColour colour) {
        this.colour = Objects.requireNonNull(colour, "Colour cannot be set to null");
    }

    public String getIconCategory() {
        return iconCategory;
    }

    public void setIconCategory(String s) {
        this.iconCategory = s;
    }

    public String getIconFileName() {
        return iconFileName;
    }

    public void setIconFileName(String s) {
        this.iconFileName = s;
    }

    public void addFunds(Money quantity) {
        addFunds(quantity, "Rich Uncle", Transaction.C_MISC);
    }

    public void addFunds(Money quantity, String description, int category) {
        if (description == null || description.isEmpty()) {
            description = "Rich Uncle";
        }
        if (category == -1) {
            category = Transaction.C_MISC;
        }
        finances.credit(quantity, category, description, getLocalDate());
        String quantityString = quantity.toAmountAndSymbolString();
        addReport("Funds added : " + quantityString + " (" + description + ")");
    }

    public CampaignOptions getCampaignOptions() {
        return campaignOptions;
    }

    public void setCampaignOptions(CampaignOptions options) {
        campaignOptions = options;
    }

    public void writeToXml(PrintWriter pw1) {
        int indent = 1;

        // File header
        pw1.println("<?xml version=\"1.0\" encoding=\"UTF-8\"?>");

        ResourceBundle resourceMap = ResourceBundle.getBundle("mekhq.resources.MekHQ");
        // Start the XML root.
        pw1.println("<campaign version=\"" + resourceMap.getString("Application.version") + "\">");

        //region Basic Campaign Info
        MekHqXmlUtil.writeSimpleXMLOpenIndentedLine(pw1, indent, "info");

        MekHqXmlUtil.writeSimpleXmlTag(pw1, indent + 1, "id", id.toString());
        MekHqXmlUtil.writeSimpleXmlTag(pw1, indent + 1, "name", name);
        MekHqXmlUtil.writeSimpleXmlTag(pw1, indent + 1, "faction", factionCode);
        if (retainerEmployerCode != null) {
            MekHqXmlUtil.writeSimpleXmlTag(pw1, indent + 1, "retainerEmployerCode", retainerEmployerCode);
        }

        getRankSystem().writeToXML(pw1, indent + 1, false);

        MekHqXmlUtil.writeSimpleXmlTag(pw1, indent + 1, "nameGen",
                RandomNameGenerator.getInstance().getChosenFaction());
        MekHqXmlUtil.writeSimpleXmlTag(pw1, indent + 1, "percentFemale",
                RandomGenderGenerator.getPercentFemale());
        MekHqXmlUtil.writeSimpleXmlTag(pw1, indent + 1, "overtime", overtime);
        MekHqXmlUtil.writeSimpleXmlTag(pw1, indent + 1, "gmMode", gmMode);
        MekHqXmlUtil.writeSimpleXmlTag(pw1, indent + 1, "astechPool", astechPool);
        MekHqXmlUtil.writeSimpleXmlTag(pw1, indent + 1, "astechPoolMinutes",
                astechPoolMinutes);
        MekHqXmlUtil.writeSimpleXmlTag(pw1, indent + 1, "astechPoolOvertime",
                astechPoolOvertime);
        MekHqXmlUtil.writeSimpleXmlTag(pw1, indent + 1, "medicPool", medicPool);
        if (!getCamouflage().hasDefaultCategory()) {
            MekHqXmlUtil.writeSimpleXmlTag(pw1, indent + 1, "camoCategory", getCamouflage().getCategory());
        }
        if (!getCamouflage().hasDefaultFilename()) {
            MekHqXmlUtil.writeSimpleXmlTag(pw1, indent + 1, "camoFileName", getCamouflage().getFilename());
        }
        MekHqXmlUtil.writeSimpleXmlTag(pw1, indent + 1, "iconCategory", iconCategory);
        MekHqXmlUtil.writeSimpleXmlTag(pw1, indent + 1, "iconFileName", iconFileName);
        MekHqXmlUtil.writeSimpleXmlTag(pw1, indent + 1, "colour", getColour().name());
        MekHqXmlUtil.writeSimpleXmlTag(pw1, indent + 1, "lastForceId", lastForceId);
        MekHqXmlUtil.writeSimpleXmlTag(pw1, indent + 1, "lastMissionId", lastMissionId);
        MekHqXmlUtil.writeSimpleXmlTag(pw1, indent + 1, "lastScenarioId", lastScenarioId);
        MekHqXmlUtil.writeSimpleXmlTag(pw1, indent + 1, "calendar",
                MegaMekXmlUtil.saveFormattedDate(getLocalDate()));
        MekHqXmlUtil.writeSimpleXmlTag(pw1, indent + 1, "fatigueLevel", fatigueLevel);

        MekHqXmlUtil.writeSimpleXMLOpenIndentedLine(pw1, indent + 1, "nameGen");
        MekHqXmlUtil.writeSimpleXmlTag(pw1, indent + 2, "faction", RandomNameGenerator.getInstance().getChosenFaction());
        MekHqXmlUtil.writeSimpleXmlTag(pw1, indent + 2, "percentFemale", RandomGenderGenerator.getPercentFemale());
        MekHqXmlUtil.writeSimpleXMLCloseIndentedLine(pw1, indent + 1, "nameGen");

        MekHqXmlUtil.writeSimpleXMLOpenIndentedLine(pw1, indent + 1, "currentReport");
        for (String s : currentReport) {
            // This cannot use the MekHQXMLUtil as it cannot be escaped
            pw1.println(MekHqXmlUtil.indentStr(indent + 2) + "<reportLine><![CDATA[" + s + "]]></reportLine>");
        }
        MekHqXmlUtil.writeSimpleXMLCloseIndentedLine(pw1, indent + 1, "currentReport");

        MekHqXmlUtil.writeSimpleXMLCloseIndentedLine(pw1, indent, "info");
        //endregion Basic Campaign Info

        //region Campaign Options
        if (getCampaignOptions() != null) {
            getCampaignOptions().writeToXml(pw1, indent);
        }
        //endregion Campaign Options

        // Lists of objects:
        units.writeToXml(pw1, indent, "units"); // Units

        MekHqXmlUtil.writeSimpleXMLOpenIndentedLine(pw1, indent++, "personnel");
        for (final Person person : getPersonnel()) {
            person.writeToXML(this, pw1, indent);
        }
        MekHqXmlUtil.writeSimpleXMLCloseIndentedLine(pw1, --indent, "personnel");

        writeMapToXml(pw1, indent, "missions", missions); // Missions
        // the forces structure is hierarchical, but that should be handled
        // internally from with writeToXML function for Force
        MekHqXmlUtil.writeSimpleXMLOpenIndentedLine(pw1, indent, "forces");
        forces.writeToXml(pw1, indent + 1);
        MekHqXmlUtil.writeSimpleXMLCloseIndentedLine(pw1, indent, "forces");
        finances.writeToXml(pw1, indent);
        location.writeToXml(pw1, indent);
        shoppingList.writeToXml(pw1, indent);

        MekHqXmlUtil.writeSimpleXMLOpenIndentedLine(pw1, indent, "kills");
        for (List<Kill> kills : kills.values()) {
            for (Kill k : kills) {
                k.writeToXml(pw1, indent + 1);
            }
        }
        MekHqXmlUtil.writeSimpleXMLCloseIndentedLine(pw1, indent, "kills");
        MekHqXmlUtil.writeSimpleXMLOpenIndentedLine(pw1, indent, "skillTypes");
        for (String name : SkillType.skillList) {
            SkillType type = SkillType.getType(name);
            if (null != type) {
                type.writeToXml(pw1, indent + 1);
            }
        }
        MekHqXmlUtil.writeSimpleXMLCloseIndentedLine(pw1, indent, "skillTypes");
        MekHqXmlUtil.writeSimpleXMLOpenIndentedLine(pw1, indent, "specialAbilities");
        for (String key : SpecialAbility.getAllSpecialAbilities().keySet()) {
            SpecialAbility.getAbility(key).writeToXml(pw1, indent + 1);
        }
        MekHqXmlUtil.writeSimpleXMLCloseIndentedLine(pw1, indent, "specialAbilities");
        rskillPrefs.writeToXml(pw1, indent);
        // parts is the biggest so it goes last
        parts.writeToXml(pw1, indent, "parts"); // Parts

        writeGameOptions(pw1);

        getPersonnelMarket().writeToXML(this, pw1, indent);

        // Against the Bot
        if (getCampaignOptions().getUseAtB()) {
            // CAW: implicit DEPENDS-ON to the <missions> node, do not move this above it
            contractMarket.writeToXml(pw1, indent);

            unitMarket.writeToXml(pw1, indent);
            if (lances.size() > 0)   {
                MekHqXmlUtil.writeSimpleXMLOpenIndentedLine(pw1, indent, "lances");
                for (Lance l : lances.values()) {
                    if (forceIds.containsKey(l.getForceId())) {
                        l.writeToXml(pw1, indent + 1);
                    }
                }
                MekHqXmlUtil.writeSimpleXMLCloseIndentedLine(pw1, indent, "lances");
            }
            retirementDefectionTracker.writeToXml(pw1, indent);
            if (shipSearchStart != null) {
                MekHqXmlUtil.writeSimpleXmlTag(pw1, indent, "shipSearchStart",
                        MekHqXmlUtil.saveFormattedDate(getShipSearchStart()));
            }
            MekHqXmlUtil.writeSimpleXmlTag(pw1, indent, "shipSearchType", shipSearchType);
            MekHqXmlUtil.writeSimpleXmlTag(pw1, indent, "shipSearchResult", shipSearchResult);
            if (shipSearchExpiration != null) {
                MekHqXmlUtil.writeSimpleXmlTag(pw1, indent, "shipSearchExpiration",
                        MekHqXmlUtil.saveFormattedDate(getShipSearchExpiration()));
            }
        }

        // Customised planetary events
        MekHqXmlUtil.writeSimpleXMLOpenIndentedLine(pw1, indent, "customPlanetaryEvents");
        for (PlanetarySystem psystem : Systems.getInstance().getSystems().values()) {
            //first check for system-wide events
            List<PlanetarySystem.PlanetarySystemEvent> customSysEvents = new ArrayList<>();
            for (PlanetarySystem.PlanetarySystemEvent event : psystem.getEvents()) {
                if (event.custom) {
                    customSysEvents.add(event);
                }
            }
            boolean startedSystem = false;
            if (!customSysEvents.isEmpty()) {
                MekHqXmlUtil.writeSimpleXMLOpenIndentedLine(pw1, indent + 1, "system");
                MekHqXmlUtil.writeSimpleXmlTag(pw1, indent + 2, "id", psystem.getId());
                for (PlanetarySystem.PlanetarySystemEvent event : customSysEvents) {
                    Systems.getInstance().writePlanetarySystemEvent(pw1, event);
                    pw1.println();
                }
                startedSystem = true;
            }
            //now check for planetary events
            for (Planet p : psystem.getPlanets()) {
                List<Planet.PlanetaryEvent> customEvents = p.getCustomEvents();
                if (!customEvents.isEmpty()) {
                    if (!startedSystem) {
                        //only write this if we haven't already started the system
                        MekHqXmlUtil.writeSimpleXMLOpenIndentedLine(pw1, indent + 1, "system");
                        MekHqXmlUtil.writeSimpleXmlTag(pw1, indent + 2, "id", psystem.getId());
                    }
                    MekHqXmlUtil.writeSimpleXMLOpenIndentedLine(pw1, indent + 2, "planet");
                    MekHqXmlUtil.writeSimpleXmlTag(pw1, indent + 3, "sysPos", p.getSystemPosition());
                    for (Planet.PlanetaryEvent event : customEvents) {
                        Systems.getInstance().writePlanetaryEvent(pw1, event);
                        pw1.println();
                    }
                    MekHqXmlUtil.writeSimpleXMLCloseIndentedLine(pw1, indent + 2, "planet");
                    startedSystem = true;
                }
            }
            if (startedSystem) {
                //close the system
                MekHqXmlUtil.writeSimpleXMLCloseIndentedLine(pw1, indent + 1, "system");
            }
        }
        MekHqXmlUtil.writeSimpleXMLCloseIndentedLine(pw1, indent, "customPlanetaryEvents");

        if (MekHQ.getMekHQOptions().getWriteCustomsToXML()) {
            writeCustoms(pw1);
        }

        // Okay, we're done.
        // Close everything out and be done with it.
        MekHqXmlUtil.writeSimpleXMLCloseIndentedLine(pw1, indent - 1, "campaign");
    }

    public void writeGameOptions(PrintWriter pw1) {
        pw1.println("\t<gameOptions>");
        for (IBasicOption option : getGameOptionsVector()) {
            pw1.println("\t\t<gameoption>"); //$NON-NLS-1$
            MekHqXmlUtil.writeSimpleXmlTag(pw1, 3, "name", option.getName());
            MekHqXmlUtil.writeSimpleXmlTag(pw1, 3, "value", option.getValue()
                    .toString());
            pw1.println("\t\t</gameoption>"); //$NON-NLS-1$
        }
        pw1.println("\t</gameOptions>");
    }

    /**
     * A helper function to encapsulate writing the map entries out to XML.
     *
     * @param <keyType> The key type of the map.
     * @param <valueType> The object type of the map. Must implement MekHqXmlSerializable.
     * @param pw1       The PrintWriter to output XML to.
     * @param indent    The indentation level to use for writing XML (purely for neatness).
     * @param tag       The name of the tag to use to encapsulate it.
     * @param map       The map of objects to write out.
     */
    private <keyType, valueType extends MekHqXmlSerializable> void writeMapToXml(PrintWriter pw1,
            int indent, String tag, Map<keyType, valueType> map) {
        pw1.println(MekHqXmlUtil.indentStr(indent) + "<" + tag + ">");

        for (Map.Entry<keyType, valueType> x : map.entrySet()) {
            x.getValue().writeToXml(pw1, indent + 1);
        }

        pw1.println(MekHqXmlUtil.indentStr(indent) + "</" + tag + ">");
    }

    private void writeCustoms(PrintWriter pw1) {
        for (String name : customs) {
            MechSummary ms = MechSummaryCache.getInstance().getMech(name);
            if (ms == null) {
                continue;
            }

            MechFileParser mechFileParser = null;
            try {
                mechFileParser = new MechFileParser(ms.getSourceFile());
            } catch (EntityLoadingException ex) {
                MekHQ.getLogger().error(ex);
            }
            if (mechFileParser == null) {
                continue;
            }
            Entity en = mechFileParser.getEntity();
            pw1.println("\t<custom>");
            pw1.println("\t\t<name>" + name + "</name>");
            if (en instanceof Mech) {
                pw1.print("\t\t<mtf><![CDATA[");
                pw1.print(((Mech) en).getMtf());
                pw1.println("]]></mtf>");
            } else {
                pw1.print("\t\t<blk><![CDATA[");

                BuildingBlock blk = BLKFile.getBlock(en);
                for (String s : blk.getAllDataAsString()) {
                    if (s.isEmpty()) {
                        continue;
                    }
                    pw1.println(s);
                }
                pw1.println("]]></blk>");
            }
            pw1.println("\t</custom>");
        }
    }

    public ArrayList<PlanetarySystem> getSystems() {
        ArrayList<PlanetarySystem> systems = new ArrayList<>();
        for (String key : Systems.getInstance().getSystems().keySet()) {
            systems.add(Systems.getInstance().getSystems().get(key));
        }
        return systems;
    }

    public PlanetarySystem getSystemById(String id) {
        return Systems.getInstance().getSystemById(id);
    }

    public Vector<String> getSystemNames() {
        Vector<String> systemNames = new Vector<>();
        for (PlanetarySystem key : Systems.getInstance().getSystems().values()) {
            systemNames.add(key.getPrintableName(getLocalDate()));
        }
        return systemNames;
    }

    public PlanetarySystem getSystemByName(String name) {
        return Systems.getInstance().getSystemByName(name, getLocalDate());
    }

    //region Ranks
    public RankSystem getRankSystem() {
        return rankSystem;
    }

    public void setRankSystem(final @Nullable RankSystem rankSystem) {
        // If they are the same object, there hasn't been a change and thus don't need to process further
        if (getRankSystem() == rankSystem) {
            return;
        }

        // Then, we need to validate the rank system. Null isn't valid to be set but may be the
        // result of a cancelled load. However, validation will prevent that
        final RankValidator rankValidator = new RankValidator();
        if (!rankValidator.validate(rankSystem, false)) {
            return;
        }

        // We need to know the old campaign rank system for personnel processing
        final RankSystem oldRankSystem = getRankSystem();

        // And with that, we can set the rank system
        setRankSystemDirect(rankSystem);

        // Finally, we fix all personnel ranks and ensure they are properly set
        getPersonnel().stream().filter(person -> person.getRankSystem().equals(oldRankSystem))
                .forEach(person -> person.setRankSystem(rankValidator, rankSystem));
    }

    public void setRankSystemDirect(final RankSystem rankSystem) {
        this.rankSystem = rankSystem;
    }
    //endregion Ranks

    public ArrayList<Force> getAllForces() {
        return new ArrayList<>(forceIds.values());
    }

    public void setFinances(Finances f) {
        finances = f;
    }

    public Finances getFinances() {
        return finances;
    }

    public Accountant getAccountant() {
        return new Accountant(this);
    }

    /**
     * Use an A* algorithm to find the best path between two planets For right now, we are just going to minimize the number
     * of jumps but we could extend this to take advantage of recharge information or other variables as well Based on
     * http://www.policyalmanac.org/games/aStarTutorial.htm
     *
     * @param start
     * @param end
     * @return
     */
    public JumpPath calculateJumpPath(PlanetarySystem start, PlanetarySystem end) {
        if (null == start) {
            return null;
        }
        if ((null == end) || start.getId().equals(end.getId())) {
            JumpPath jpath = new JumpPath();
            jpath.addSystem(start);
            return jpath;
        }

        String startKey = start.getId();
        String endKey = end.getId();

        String current = startKey;
        Set<String> closed = new HashSet<>();
        Set<String> open = new HashSet<>();
        boolean found = false;
        int jumps = 0;

        // we are going to through and set up some hashes that will make our
        // work easier
        // hash of parent key
        Map<String, String> parent = new HashMap<>();
        // hash of H for each planet which will not change
        Map<String, Double> scoreH = new HashMap<>();
        // hash of G for each planet which might change
        Map<String, Double> scoreG = new HashMap<>();

        for (String key : Systems.getInstance().getSystems().keySet()) {
            scoreH.put(key, end.getDistanceTo(Systems.getInstance().getSystems().get(key)));
        }
        scoreG.put(current, 0.0);
        closed.add(current);

        while (!found && jumps < 10000) {
            jumps++;
            double currentG = scoreG.get(current) + Systems.getInstance().getSystemById(current).getRechargeTime(getLocalDate());

            final String localCurrent = current;
            Systems.getInstance().visitNearbySystems(Systems.getInstance().getSystemById(current), 30, p -> {
                if (closed.contains(p.getId())) {
                    return;
                } else if (open.contains(p.getId())) {
                    // is the current G better than the existing G
                    if (currentG < scoreG.get(p.getId())) {
                        // then change G and parent
                        scoreG.put(p.getId(), currentG);
                        parent.put(p.getId(), localCurrent);
                    }
                } else {
                    // put the current G for this one in memory
                    scoreG.put(p.getId(), currentG);
                    // put the parent in memory
                    parent.put(p.getId(), localCurrent);
                    open.add(p.getId());
                }
            });

            String bestMatch = null;
            double bestF = Double.POSITIVE_INFINITY;
            for (String possible : open) {
                // calculate F
                double currentF = scoreG.get(possible) + scoreH.get(possible);
                if (currentF < bestF) {
                    bestMatch = possible;
                    bestF = currentF;
                }
            }

            current = bestMatch;
            if (null == current) {
                // We're done - probably failed to find anything
                break;
            }

            closed.add(current);
            open.remove(current);
            if (current.equals(endKey)) {
                found = true;
            }
        }

        // now we just need to back up from the last current by parents until we
        // hit null
        List<PlanetarySystem> path = new ArrayList<>();
        String nextKey = current;
        while (null != nextKey) {
            path.add(Systems.getInstance().getSystemById(nextKey));
            // MekHQApp.logMessage(nextKey);
            nextKey = parent.get(nextKey);
        }

        // now reverse the direction
        JumpPath finalPath = new JumpPath();
        for (int i = (path.size() - 1); i >= 0; i--) {
            finalPath.addSystem(path.get(i));
        }

        return finalPath;
    }

    public List<PlanetarySystem> getAllReachableSystemsFrom(PlanetarySystem system) {
        return Systems.getInstance().getNearbySystems(system, 30);
    }

    /**
     * This method calculates the cost per jump for interstellar travel. It operates by fitting the part
     * of the force not transported in owned DropShips into a number of prototypical DropShips of a few
     * standard configurations, then adding the JumpShip charges on top. It remains fairly hacky, but
     * improves slightly on the prior implementation as far as following the rulebooks goes.
     *
     * It can be used to calculate total travel costs in the style of FM:Mercs (excludeOwnTransports
     * and campaignOpsCosts set to false), to calculate leased/rented travel costs only in the style
     * of FM:Mercs (excludeOwnTransports true, campaignOpsCosts false), or to calculate travel costs
     * for CampaignOps-style costs (excludeOwnTransports true, campaignOpsCosts true).
     *
     *  @param excludeOwnTransports If true, do not display maintenance costs in the calculated travel cost.
     * @param campaignOpsCosts If true, use the Campaign Ops method for calculating travel cost. (DropShip monthly fees
     *                         of 0.5% of purchase cost, 100,000 C-bills per collar.)
     */
    @SuppressWarnings("unused") // FIXME: Waiting for Dylan to finish re-writing
    public Money calculateCostPerJump(boolean excludeOwnTransports, boolean campaignOpsCosts) {
        HangarStatistics stats = getHangarStatistics();
        CargoStatistics cargoStats = getCargoStatistics();

        Money collarCost = Money.of(campaignOpsCosts ? 100000 : 50000);

        // first we need to get the total number of units by type
        int nMech = stats.getNumberOfUnitsByType(Entity.ETYPE_MECH);
        int nLVee = stats.getNumberOfUnitsByType(Entity.ETYPE_TANK, false, true);
        int nHVee = stats.getNumberOfUnitsByType(Entity.ETYPE_TANK);
        int nAero = stats.getNumberOfUnitsByType(Entity.ETYPE_AERO);
        int nSC = stats.getNumberOfUnitsByType(Entity.ETYPE_SMALL_CRAFT);
        int nCF = stats.getNumberOfUnitsByType(Entity.ETYPE_CONV_FIGHTER);
        int nBA = stats.getNumberOfUnitsByType(Entity.ETYPE_BATTLEARMOR);
        int nMechInf = 0;
        int nMotorInf = 0;
        int nFootInf = 0;
        int nProto = stats.getNumberOfUnitsByType(Entity.ETYPE_PROTOMECH);
        int nDropship = stats.getNumberOfUnitsByType(Entity.ETYPE_DROPSHIP);
        int nCollars = stats.getTotalDockingCollars();
        double nCargo = cargoStats.getTotalCargoCapacity(); // ignoring refrigerated/insulated/etc.

        // get cargo tonnage including parts in transit, then get mothballed unit
        // tonnage
        double carriedCargo = cargoStats.getCargoTonnage(true, false) + cargoStats.getCargoTonnage(false, true);

        // calculate the number of units left untransported
        int noMech = Math.max(nMech - stats.getOccupiedBays(Entity.ETYPE_MECH), 0);
        int noDS = Math.max(nDropship - stats.getOccupiedBays(Entity.ETYPE_DROPSHIP), 0);
        int noSC = Math.max(nSC - stats.getOccupiedBays(Entity.ETYPE_SMALL_CRAFT), 0);
        int noCF = Math.max(nCF - stats.getOccupiedBays(Entity.ETYPE_CONV_FIGHTER), 0);
        int noASF = Math.max(nAero - stats.getOccupiedBays(Entity.ETYPE_AERO), 0);
        int nolv = Math.max(nLVee - stats.getOccupiedBays(Entity.ETYPE_TANK, true), 0);
        int nohv = Math.max(nHVee - stats.getOccupiedBays(Entity.ETYPE_TANK), 0);
        int noinf = Math.max(stats.getNumberOfUnitsByType(Entity.ETYPE_INFANTRY) - stats.getOccupiedBays(Entity.ETYPE_INFANTRY), 0);
        int noBA = Math.max(nBA - stats.getOccupiedBays(Entity.ETYPE_BATTLEARMOR), 0);
        int noProto = Math.max(nProto - stats.getOccupiedBays(Entity.ETYPE_PROTOMECH), 0);
        int freehv = Math.max(stats.getTotalHeavyVehicleBays() - stats.getOccupiedBays(Entity.ETYPE_TANK), 0);
        int freeinf = Math.max(stats.getTotalInfantryBays() - stats.getOccupiedBays(Entity.ETYPE_INFANTRY), 0);
        int freeba = Math.max(stats.getTotalBattleArmorBays() - stats.getOccupiedBays(Entity.ETYPE_BATTLEARMOR), 0);
        int freeSC = Math.max(stats.getTotalSmallCraftBays() - stats.getOccupiedBays(Entity.ETYPE_SMALL_CRAFT), 0);
        int noCargo = (int) Math.ceil(Math.max(carriedCargo - nCargo, 0));

        int newNoASF = Math.max(noASF - freeSC, 0);
        int placedASF = Math.max(noASF - newNoASF, 0);
        freeSC -= placedASF;

        int newNolv = Math.max(nolv - freehv, 0);
        int placedlv = Math.max(nolv - newNolv, 0);
        freehv -= placedlv;
        int noVehicles = (nohv + newNolv);

        Money dropshipCost;
        // The cost-figuring process: using prototypical dropships, figure out how
        // many collars are required. Charge for the prototypical dropships and
        // the docking collar, based on the rules selected. Allow prototypical
        // dropships to be leased in 1/2 increments; designs of roughly 1/2
        // size exist for all of the prototypical variants chosen.

        // DropShip costs are for the duration of the trip for FM:Mercs rules,
        // and per month for Campaign Ops. The prior implementation here assumed
        // the FM:Mercs costs were per jump, which seems reasonable. To avoid having
        // to add a bunch of code to remember the total length of the current
        // jump path, CamOps costs are normalized to per-jump, using 175 hours charge
        // time as a baseline.

        // Roughly an Overlord
        int largeDropshipMechCapacity = 36;
        int largeMechDropshipASFCapacity = 6;
        int largeMechDropshipCargoCapacity = 120;
        Money largeMechDropshipCost = Money.of(campaignOpsCosts ? (1750000.0 / 4.2) : 400000);

        // Roughly a Union
        int averageDropshipMechCapacity = 12;
        int mechDropshipASFCapacity = 2;
        int mechDropshipCargoCapacity = 75;
        Money mechDropshipCost = Money.of(campaignOpsCosts ? (1450000.0 / 4.2) : 150000);

        // Roughly a Leopard CV
        int averageDropshipASFCapacity = 6;
        int asfDropshipCargoCapacity = 90;
        Money asfDropshipCost = Money.of(campaignOpsCosts ? (900000.0 / 4.2) : 80000);

        // Roughly a Triumph
        int largeDropshipVehicleCapacity = 50;
        int largeVehicleDropshipCargoCapacity = 750;
        Money largeVehicleDropshipCost = Money.of(campaignOpsCosts ? (1750000.0 / 4.2) : 430000);

        // Roughly a Gazelle
        int averageDropshipVehicleCapacity = 15;
        int vehicleDropshipCargoCapacity = 65;
        Money vehicleDropshipCost = Money.of(campaignOpsCosts ? (900000.0 / 4.2): 40000);

        // Roughly a Mule
        int largeDropshipCargoCapacity = 8000;
        Money largeCargoDropshipCost = Money.of(campaignOpsCosts ? (750000.0 / 4.2) : 800000);

        // Roughly a Buccaneer
        int averageDropshipCargoCapacity = 2300;
        Money cargoDropshipCost = Money.of(campaignOpsCosts ? (550000.0 / 4.2) : 250000);

        int mechCollars = 0;
        double leasedLargeMechDropships = 0;
        double leasedAverageMechDropships = 0;

        int asfCollars = 0;
        double leasedAverageASFDropships = 0;

        int vehicleCollars = 0;
        double leasedLargeVehicleDropships = 0;
        double leasedAverageVehicleDropships = 0;

        int cargoCollars = 0;
        double leasedLargeCargoDropships = 0;
        double leasedAverageCargoDropships = 0;

        int leasedASFCapacity = 0;
        int leasedCargoCapacity = 0;

        // For each type we're concerned with, calculate the number of dropships needed
        // to transport the force. Smaller dropships are represented by half-dropships.

        // If we're transporting more than a company, Overlord analogues are more efficient.
        if (noMech > 12) {
            leasedLargeMechDropships = noMech / (double) largeDropshipMechCapacity;
            noMech -= leasedLargeMechDropships * largeDropshipMechCapacity;
            mechCollars += (int) Math.ceil(leasedLargeMechDropships);

            // If there's more than a company left over, lease another Overlord. Otherwise
            // fall through and get a Union.
            if (noMech > 12) {
                leasedLargeMechDropships += 1;
                noMech -= largeDropshipMechCapacity;
                mechCollars += 1;
            }

            leasedASFCapacity += (int) Math.floor(leasedLargeMechDropships * largeMechDropshipASFCapacity);
            leasedCargoCapacity += (int) Math.floor(largeMechDropshipCargoCapacity);
        }

        // Unions
        if (noMech > 0) {
            leasedAverageMechDropships = noMech / (double) averageDropshipMechCapacity;
            noMech -= leasedAverageMechDropships * averageDropshipMechCapacity;
            mechCollars += (int) Math.ceil(leasedAverageMechDropships);

            // If we can fit in a smaller DropShip, lease one of those instead.
            if ((noMech > 0) && (noMech < (averageDropshipMechCapacity / 2))) {
                leasedAverageMechDropships += 0.5;
                mechCollars += 1;
            } else if (noMech > 0) {
                leasedAverageMechDropships += 1;
                mechCollars += 1;
            }

            // Our Union-ish DropShip can carry some ASFs and cargo.
            leasedASFCapacity += (int) Math.floor(leasedAverageMechDropships * mechDropshipASFCapacity);
            leasedCargoCapacity += (int) Math.floor(leasedAverageMechDropships * mechDropshipCargoCapacity);
        }

        // Leopard CVs
        if (noASF > leasedASFCapacity) {
            noASF -= leasedASFCapacity;

            if (noASF > 0) {
                leasedAverageASFDropships = noASF / (double) averageDropshipASFCapacity;
                noASF -= leasedAverageASFDropships * averageDropshipASFCapacity;
                asfCollars += (int) Math.ceil(leasedAverageASFDropships);

                if ((noASF > 0) && (noASF < (averageDropshipASFCapacity / 2))) {
                    leasedAverageASFDropships += 0.5;
                    asfCollars += 1;
                } else if (noASF > 0) {
                    leasedAverageASFDropships += 1;
                    asfCollars += 1;
                }
            }

            // Our Leopard-ish DropShip can carry some cargo.
            leasedCargoCapacity += (int) Math.floor(asfDropshipCargoCapacity * leasedAverageASFDropships);
        }

        // Triumphs
        if (noVehicles > averageDropshipVehicleCapacity) {
            leasedLargeVehicleDropships = noVehicles / (double) largeDropshipVehicleCapacity;
            noVehicles -= leasedLargeVehicleDropships * largeDropshipVehicleCapacity;
            vehicleCollars += (int) Math.ceil(leasedLargeVehicleDropships);

            if (noVehicles > averageDropshipVehicleCapacity) {
                leasedLargeVehicleDropships += 1;
                noVehicles -= largeDropshipVehicleCapacity;
                vehicleCollars += 1;
            }

            leasedCargoCapacity += (int) Math.floor(leasedLargeVehicleDropships * largeVehicleDropshipCargoCapacity);
        }

        // Gazelles
        if (noVehicles > 0) {
            leasedAverageVehicleDropships = (nohv + newNolv) / (double) averageDropshipVehicleCapacity;
            noVehicles = (int) ((nohv + newNolv) - leasedAverageVehicleDropships * averageDropshipVehicleCapacity);
            vehicleCollars += (int) Math.ceil(leasedAverageVehicleDropships);

            // Gazelles are pretty minimal, so no half-measures.
            if (noVehicles > 0) {
                leasedAverageVehicleDropships += 1;
                noVehicles -= averageDropshipVehicleCapacity;
                vehicleCollars += 1;
            }

            // Our Gazelle-ish DropShip can carry some cargo.
            leasedCargoCapacity += (int) Math.floor(vehicleDropshipCargoCapacity * leasedAverageVehicleDropships);
        }

        // Do we have any leftover cargo?
        noCargo -= leasedCargoCapacity;

        // Mules
        if (noCargo > averageDropshipCargoCapacity) {
            leasedLargeCargoDropships = noCargo / (double) largeDropshipCargoCapacity;
            noCargo -= leasedLargeCargoDropships * largeDropshipCargoCapacity;
            cargoCollars += (int) Math.ceil(leasedLargeCargoDropships);

            if (noCargo > averageDropshipCargoCapacity) {
                leasedLargeCargoDropships += 1;
                noCargo -= largeDropshipCargoCapacity;
                cargoCollars += 1;
            }
        }

        // Buccaneers
        if (noCargo > 0) {
            leasedAverageCargoDropships = noCargo / (double) averageDropshipCargoCapacity;
            cargoCollars += (int) Math.ceil(leasedAverageCargoDropships);
            noCargo -= leasedAverageCargoDropships * averageDropshipCargoCapacity;

            if (noCargo > 0 && noCargo < (averageDropshipCargoCapacity / 2)) {
                leasedAverageCargoDropships += 0.5;
                cargoCollars += 1;
            } else if (noCargo > 0) {
                leasedAverageCargoDropships += 1;
                cargoCollars += 1;
            }
        }

        dropshipCost = mechDropshipCost.multipliedBy(leasedAverageMechDropships);
        dropshipCost = dropshipCost.plus(largeMechDropshipCost.multipliedBy(leasedLargeMechDropships ));

        dropshipCost = dropshipCost.plus(asfDropshipCost.multipliedBy(leasedAverageASFDropships));

        dropshipCost = dropshipCost.plus(vehicleDropshipCost.multipliedBy(leasedAverageVehicleDropships));
        dropshipCost = dropshipCost.plus(largeVehicleDropshipCost.multipliedBy(leasedLargeVehicleDropships));

        dropshipCost = dropshipCost.plus(cargoDropshipCost.multipliedBy(leasedAverageCargoDropships));
        dropshipCost = dropshipCost.plus(largeCargoDropshipCost.multipliedBy(leasedLargeCargoDropships));

        // Smaller/half-DropShips are cheaper to rent, but still take one collar each
        int collarsNeeded = mechCollars + asfCollars + vehicleCollars + cargoCollars;

        // add owned DropShips
        collarsNeeded += nDropship;

        // now factor in owned JumpShips
        collarsNeeded = Math.max(0, collarsNeeded - nCollars);

        Money totalCost = dropshipCost.plus(collarCost.multipliedBy(collarsNeeded));

        // FM:Mercs reimburses for owned transport (CamOps handles it in peacetime costs)
        if (!excludeOwnTransports) {
            Money ownDropshipCost = Money.zero();
            Money ownJumpshipCost = Money.zero();
            for (Unit u : getUnits()) {
                if (!u.isMothballed()) {
                    Entity e = u.getEntity();
                    if ((e.getEntityType() & Entity.ETYPE_DROPSHIP) != 0) {
                        ownDropshipCost = ownDropshipCost.plus(mechDropshipCost.multipliedBy(u.getMechCapacity()).dividedBy(averageDropshipMechCapacity));
                        ownDropshipCost = ownDropshipCost.plus(asfDropshipCost.multipliedBy(u.getASFCapacity()).dividedBy(averageDropshipASFCapacity));
                        ownDropshipCost = ownDropshipCost.plus(vehicleDropshipCost.multipliedBy(u.getHeavyVehicleCapacity() + u.getLightVehicleCapacity()).dividedBy(averageDropshipVehicleCapacity));
                        ownDropshipCost = ownDropshipCost.plus(cargoDropshipCost.multipliedBy(u.getCargoCapacity()).dividedBy(averageDropshipCargoCapacity));
                    } else if ((e.getEntityType() & Entity.ETYPE_JUMPSHIP) != 0) {
                        ownJumpshipCost = ownDropshipCost.plus(collarCost.multipliedBy(e.getDockingCollars().size()));
                    }
                }
            }

            totalCost = totalCost.plus(ownDropshipCost).plus(ownJumpshipCost);
        }

        return totalCost;
    }

    public void personUpdated(Person p) {
        Unit u = p.getUnit();
        if (null != u) {
            u.resetPilotAndEntity();
        }
        MekHQ.triggerEvent(new PersonChangedEvent(p));
    }

    public TargetRoll getTargetFor(IPartWork partWork, Person tech) {
        Skill skill = tech.getSkillForWorkingOn(partWork);
        int modePenalty = partWork.getMode().expReduction;
        if (null != partWork.getUnit() && !partWork.getUnit().isAvailable(partWork instanceof Refit)) {
            return new TargetRoll(TargetRoll.IMPOSSIBLE,
                    "This unit is not currently available!");
        }
        if ((partWork.getTech() != null) && !partWork.getTech().equals(tech)) {
            return new TargetRoll(TargetRoll.IMPOSSIBLE,
                    "Already being worked on by another team");
        }
        if (null == skill) {
            return new TargetRoll(TargetRoll.IMPOSSIBLE,
                    "Assigned tech does not have the right skills");
        }
        if (!getCampaignOptions().isDestroyByMargin()
                && partWork.getSkillMin() > (skill.getExperienceLevel() - modePenalty)) {
            return new TargetRoll(TargetRoll.IMPOSSIBLE,
                    "Task is beyond this tech's skill level");
        }
        if (partWork.getSkillMin() > SkillType.EXP_ELITE) {
            return new TargetRoll(TargetRoll.IMPOSSIBLE, "Task is impossible.");
        }
        if (!partWork.needsFixing() && !partWork.isSalvaging()) {
            return new TargetRoll(TargetRoll.IMPOSSIBLE, "Task is not needed.");
        }
        if (partWork instanceof MissingPart
                && null == ((MissingPart) partWork).findReplacement(false)) {
            return new TargetRoll(TargetRoll.IMPOSSIBLE, "Part not available.");
        }
        if (!(partWork instanceof Refit) && tech.getMinutesLeft() <= 0
                && (!isOvertimeAllowed() || tech.getOvertimeLeft() <= 0)) {
            return new TargetRoll(TargetRoll.IMPOSSIBLE, "No time left.");
        }
        String notFixable = partWork.checkFixable();
        if (null != notFixable) {
            return new TargetRoll(TargetRoll.IMPOSSIBLE, notFixable);
        }
        // if this is an infantry refit, then automatic success
        if ((partWork instanceof Refit) && (partWork.getUnit() != null)
                && partWork.getUnit().isConventionalInfantry()) {
            return new TargetRoll(TargetRoll.AUTOMATIC_SUCCESS, "infantry refit");
        }

        //if we are using the MoF rule, then we will ignore mode penalty here
        //and instead assign it as a straight penalty
        if (getCampaignOptions().isDestroyByMargin()) {
            modePenalty = 0;
        }

        // this is ugly, if the mode penalty drops you to green, you drop two
        // levels instead of two
        int value = skill.getFinalSkillValue() + modePenalty;
        if (modePenalty > 0
                && SkillType.EXP_GREEN == (skill.getExperienceLevel() - modePenalty)) {
            value++;
        }
        TargetRoll target = new TargetRoll(value,
                SkillType.getExperienceLevelName(skill.getExperienceLevel() - modePenalty));
        if (target.getValue() == TargetRoll.IMPOSSIBLE) {
            return target;
        }

        target.append(partWork.getAllMods(tech));

        if (getCampaignOptions().useEraMods()) {
            target.addModifier(getFaction().getEraMod(getGameYear()), "era");
        }

        boolean isOvertime = false;
        if (isOvertimeAllowed()
                && (tech.isTaskOvertime(partWork) || partWork.hasWorkedOvertime())) {
            target.addModifier(3, "overtime");
            isOvertime = true;
        }

        int minutes = Math.min(partWork.getTimeLeft(), tech.getMinutesLeft());
        if (isOvertimeAllowed()) {
            minutes = Math.min(minutes, tech.getMinutesLeft() + tech.getOvertimeLeft());
        }
        int helpMod;
        if (null != partWork.getUnit() && partWork.getUnit().isSelfCrewed()) {
            int hits;
            if (null != partWork.getUnit().getEntity().getCrew()) {
                hits = partWork.getUnit().getEntity().getCrew().getHits();
            } else {
                hits = 6;
            }
            helpMod = getShorthandedModForCrews(hits);
        } else {
            int helpers = getAvailableAstechs(minutes, isOvertime);
            helpMod = getShorthandedMod(helpers, false);
            // we may have just gone overtime with our helpers
            if (!isOvertime && astechPoolMinutes < (minutes * helpers)) {
                target.addModifier(3, "overtime astechs");
            }
        }
        if (partWork.getShorthandedMod() > helpMod) {
            helpMod = partWork.getShorthandedMod();
        }
        if (helpMod > 0) {
            target.addModifier(helpMod, "shorthanded");
        }
        return target;
    }

    public TargetRoll getTargetForMaintenance(IPartWork partWork, Person tech) {
        int value = 10;
        String skillLevel = "Unmaintained";
        if (null != tech) {
            Skill skill = tech.getSkillForWorkingOn(partWork);
            if (null != skill) {
                value = skill.getFinalSkillValue();
                skillLevel = SkillType.getExperienceLevelName(skill
                        .getExperienceLevel());
            }
        }

        TargetRoll target = new TargetRoll(value, skillLevel);
        if (target.getValue() == TargetRoll.IMPOSSIBLE) {
            return target;
        }

        target.append(partWork.getAllModsForMaintenance());

        if (getCampaignOptions().useEraMods()) {
            target.addModifier(getFaction().getEraMod(getGameYear()), "era");
        }

        if (null != partWork.getUnit() && null != tech) {
            // we have no official rules for what happens when a tech is only
            // assigned
            // for part of the maintenance cycle, so we will create our own
            // penalties
            if (partWork.getUnit().getMaintainedPct() < .5) {
                target.addModifier(2, "partial maintenance");
            } else if (partWork.getUnit().getMaintainedPct() < 1) {
                target.addModifier(1, "partial maintenance");
            }

            // the astech issue is crazy, because you can actually be better off
            // not maintaining
            // than going it short-handed, but that is just the way it is.
            // Still, there is also some fuzziness about what happens if you are
            // short astechs
            // for part of the cycle. We will keep keep track of the total
            // "astech days" used over
            // the cycle and take the average per day rounding down as our team
            // size
            int helpMod = 0;
            if (null != partWork.getUnit() && partWork.getUnit().isSelfCrewed()) {
                int hits = 0;
                if (null != partWork.getUnit().getEntity().getCrew()) {
                    hits = partWork.getUnit().getEntity().getCrew().getHits();
                } else {
                    hits = 6;
                }
                helpMod = getShorthandedModForCrews(hits);
            } else {
                int helpers = partWork.getUnit().getAstechsMaintained();
                helpMod = getShorthandedMod(helpers, false);
            }
            if (helpMod > 0) {
                target.addModifier(helpMod, "shorthanded");
            }
        }

        return target;
    }

    public TargetRoll getTargetForAcquisition(IAcquisitionWork acquisition,
            Person person) {
        return getTargetForAcquisition(acquisition, person, true);
    }

    public TargetRoll getTargetForAcquisition(IAcquisitionWork acquisition,
            Person person, boolean checkDaysToWait) {
        if (getCampaignOptions().getAcquisitionSkill().equals(
                CampaignOptions.S_AUTO)) {
            return new TargetRoll(TargetRoll.AUTOMATIC_SUCCESS,
                    "Automatic Success");
        }
        if (null == person) {
            return new TargetRoll(TargetRoll.IMPOSSIBLE,
                    "No one on your force is capable of acquiring parts");
        }
        Skill skill = person.getSkillForWorkingOn(
                getCampaignOptions().getAcquisitionSkill());
        if (null != getShoppingList().getShoppingItem(
                acquisition.getNewEquipment())
                && checkDaysToWait) {
            return new TargetRoll(
                    TargetRoll.AUTOMATIC_FAIL,
                    "You must wait until the new cycle to check for this part. Further attempts will be added to the shopping list.");
        }
        if (acquisition.getTechBase() == Part.T_CLAN
                && !getCampaignOptions().allowClanPurchases()) {
            return new TargetRoll(TargetRoll.IMPOSSIBLE,
                    "You cannot acquire clan parts");
        }
        if (acquisition.getTechBase() == Part.T_IS
                && !getCampaignOptions().allowISPurchases()) {
            return new TargetRoll(TargetRoll.IMPOSSIBLE,
                    "You cannot acquire inner sphere parts");
        }
        if (getCampaignOptions().getTechLevel() < Utilities
                .getSimpleTechLevel(acquisition.getTechLevel())) {
            return new TargetRoll(TargetRoll.IMPOSSIBLE,
                    "You cannot acquire parts of this tech level");
        }
        if (getCampaignOptions().limitByYear()
                && !acquisition.isIntroducedBy(getGameYear(), useClanTechBase(), getTechFaction())) {
            return new TargetRoll(TargetRoll.IMPOSSIBLE,
                    "It has not been invented yet!");
        }
        if (getCampaignOptions().disallowExtinctStuff() &&
                (acquisition.isExtinctIn(getGameYear(), useClanTechBase(), getTechFaction())
                        || acquisition.getAvailability() == EquipmentType.RATING_X)) {
            return new TargetRoll(TargetRoll.IMPOSSIBLE,
                    "It is extinct!");
        }
        if (getCampaignOptions().getUseAtB() &&
                getCampaignOptions().getRestrictPartsByMission() && acquisition instanceof Part) {
            int partAvailability = ((Part) acquisition).getAvailability();
            EquipmentType et = null;
            if (acquisition instanceof EquipmentPart) {
                et = ((EquipmentPart) acquisition).getType();
            } else if (acquisition instanceof MissingEquipmentPart) {
                et = ((MissingEquipmentPart) acquisition).getType();
            }

            StringBuilder partAvailabilityLog = new StringBuilder();
            partAvailabilityLog.append("Part Rating Level: " + partAvailability)
                                .append("(" + EquipmentType.ratingNames[partAvailability] + ")");

            /*
             * Even if we can acquire Clan parts, they have a minimum availability of F for
             * non-Clan units
             */
            if (acquisition.getTechBase() == Part.T_CLAN && !getFaction().isClan()) {
                partAvailability = Math.max(partAvailability, EquipmentType.RATING_F);
                partAvailabilityLog.append(";[clan part for non clan faction]");
            } else if (et != null) {
                /*
                 * AtB rules do not simply affect difficulty of obtaining parts, but whether
                 * they can be obtained at all. Changing the system to use availability codes
                 * can have a serious effect on game play, so we apply a few tweaks to keep some
                 * of the more basic items from becoming completely unobtainable, while applying
                 * a minimum for non-flamer energy weapons, which was the reason this rule was
                 * included in AtB to begin with.
                 */
                if (et instanceof megamek.common.weapons.lasers.EnergyWeapon
                        && !(et instanceof megamek.common.weapons.flamers.FlamerWeapon)
                        && partAvailability < EquipmentType.RATING_C) {
                    partAvailability = EquipmentType.RATING_C;
                    partAvailabilityLog.append(";(non-flamer lasers)");
                }
                if (et instanceof megamek.common.weapons.autocannons.ACWeapon) {
                    partAvailability -= 2;
                    partAvailabilityLog.append(";(autocannon): -2");
                }
                if (et instanceof megamek.common.weapons.gaussrifles.GaussWeapon
                        || et instanceof megamek.common.weapons.flamers.FlamerWeapon) {
                    partAvailability--;
                    partAvailabilityLog.append(";(gauss rifle or flamer): -1");
                }
                if (et instanceof megamek.common.AmmoType) {
                    switch (((megamek.common.AmmoType) et).getAmmoType()) {
                        case megamek.common.AmmoType.T_AC:
                            partAvailability -= 2;
                            partAvailabilityLog.append(";(autocannon ammo): -2");
                            break;
                        case megamek.common.AmmoType.T_GAUSS:
                            partAvailability -= 1;
                            partAvailabilityLog.append(";(gauss ammo): -1");
                            break;
                    }
                    if (((megamek.common.AmmoType) et).getMunitionType() == megamek.common.AmmoType.M_STANDARD) {
                        partAvailability--;
                        partAvailabilityLog.append(";(standard ammo): -1");
                    }
                }
            }

            if (((getGameYear() < 2950) || (getGameYear() > 3040))
                    && (acquisition instanceof Armor || acquisition instanceof MissingMekActuator
                            || acquisition instanceof mekhq.campaign.parts.MissingMekCockpit
                            || acquisition instanceof mekhq.campaign.parts.MissingMekLifeSupport
                            || acquisition instanceof mekhq.campaign.parts.MissingMekLocation
                            || acquisition instanceof mekhq.campaign.parts.MissingMekSensor)) {
                partAvailability--;
                partAvailabilityLog.append("(Mek part prior to 2950 or after 3040): - 1");
            }

            int AtBPartsAvailability = findAtBPartsAvailabilityLevel(acquisition, null);
            partAvailabilityLog.append("; Total part availability: " + partAvailability)
                            .append("; Current campaign availability: " + AtBPartsAvailability);
            if (partAvailability > AtBPartsAvailability) {
                return new TargetRoll(TargetRoll.IMPOSSIBLE, partAvailabilityLog.toString());
            }
        }
        TargetRoll target = new TargetRoll(skill.getFinalSkillValue(),
                SkillType.getExperienceLevelName(skill.getExperienceLevel()));// person.getTarget(Modes.MODE_NORMAL);
        target.append(acquisition.getAllAcquisitionMods());
        return target;
    }

    public AtBContract getAttachedAtBContract(Unit unit) {
        if (null != unit && null != lances.get(unit.getForceId())) {
            return lances.get(unit.getForceId()).getContract(this);
        }
        return null;
    }

    /**
     * AtB: count all available bonus parts
     * @return the total <code>int</code> number of bonus parts for all active contracts
     */
    public int totalBonusParts() {
        int retVal = 0;
        if (hasActiveContract()) {
            for (Contract c : getActiveContracts()) {
                if (c instanceof AtBContract) {
                    retVal += ((AtBContract) c).getNumBonusParts();
                }
            }
        }
        return retVal;
    }

    public void spendBonusPart(IAcquisitionWork targetWork) {
        // Can only spend from active contracts, so if there are none we can't spend a bonus part
        if (!hasActiveContract()) {
            return;
        }

        String report = targetWork.find(0);

        if (report.endsWith("0 days.")) {
            // First, try to spend from the contact the Acquisition's unit is attached to
            AtBContract contract = getAttachedAtBContract(targetWork.getUnit());

            if (contract == null) {
                // Then, just the first free one that is active
                for (Contract c : getActiveContracts()) {
                    if (((AtBContract) c).getNumBonusParts() > 0) {
                        contract = (AtBContract) c;
                        break;
                    }
                }
            }

            if (contract == null) {
                MekHQ.getLogger().error("AtB: used bonus part but no contract has bonus parts available.");
            } else {
                addReport(resources.getString("bonusPartLog.text") + " " + targetWork.getAcquisitionPart().getPartName());
                contract.useBonusPart();
            }
        }
    }

    public int findAtBPartsAvailabilityLevel(IAcquisitionWork acquisition, StringBuilder reportBuilder) {
        AtBContract contract = (acquisition != null) ? getAttachedAtBContract(acquisition.getUnit()) : null;

        /*
         * If the unit is not assigned to a contract, use the least restrictive active
         * contract. Don't restrict parts availability by contract if it has not started.
         */
        if (hasActiveContract()) {
            for (Contract c : getActiveContracts()) {
                if ((c instanceof AtBContract) &&
                        ((contract == null) ||
                        (((AtBContract) c).getPartsAvailabilityLevel() > contract.getPartsAvailabilityLevel()))) {
                    contract = (AtBContract) c;
                }
            }
        }

        // if we have a contract and it has started
        if ((null != contract) && getLocalDate().isBefore(contract.getStartDate())) {
            if (reportBuilder != null) {
                reportBuilder.append(contract.getPartsAvailabilityLevel() + " (" + contract.getType() +")");
            }
            return contract.getPartsAvailabilityLevel();
        }

        /* If contract is still null, the unit is not in a contract. */
        Person adminLog = findBestInRole(PersonnelRole.ADMINISTRATOR_LOGISTICS, SkillType.S_ADMIN);
        int adminLogExp = (adminLog == null) ? SkillType.EXP_ULTRA_GREEN
                : adminLog.getSkill(SkillType.S_ADMIN).getExperienceLevel();
        int adminMod = adminLogExp - SkillType.EXP_REGULAR;

        if (reportBuilder != null) {
            reportBuilder.append(getUnitRatingMod() + "(unit rating)");
            if (adminLog != null) {
                reportBuilder.append(adminMod + "(" + adminLog.getFullName() +", logistics admin)");
            } else {
                reportBuilder.append(adminMod + "(no logistics admin)");
            }
        }

        return getUnitRatingMod() + adminMod;
    }

    public void resetAstechMinutes() {
        astechPoolMinutes = 480 * getNumberPrimaryAstechs() + 240
                * getNumberSecondaryAstechs();
        astechPoolOvertime = 240 * getNumberPrimaryAstechs() + 120
                * getNumberSecondaryAstechs();
    }

    public void setAstechPoolMinutes(int minutes) {
        astechPoolMinutes = minutes;
    }

    public int getAstechPoolMinutes() {
        return astechPoolMinutes;
    }

    public void setAstechPoolOvertime(int overtime) {
        astechPoolOvertime = overtime;
    }

    public int getAstechPoolOvertime() {
        return astechPoolOvertime;
    }

    public int getPossibleAstechPoolMinutes() {
        return 480 * getNumberPrimaryAstechs() + 240 * getNumberSecondaryAstechs();
    }

    public int getPossibleAstechPoolOvertime() {
        return 240 * getNumberPrimaryAstechs() + 120 * getNumberSecondaryAstechs();
    }

    public void setAstechPool(int size) {
        astechPool = size;
    }

    public int getAstechPool() {
        return astechPool;
    }

    public void setMedicPool(int size) {
        medicPool = size;
    }

    public int getMedicPool() {
        return medicPool;
    }

    public int getAstechNeed() {
        return (Math.toIntExact(getActivePersonnel().stream().filter(Person::isTech).count()) * 6)
                - getNumberAstechs();
    }

    public void increaseAstechPool(int i) {
        astechPool += i;
        astechPoolMinutes += (480 * i);
        astechPoolOvertime += (240 * i);
        MekHQ.triggerEvent(new AstechPoolChangedEvent(this, i));
    }

    public void fillAstechPool() {
        final int need = getAstechNeed();
        if (need > 0) {
            increaseAstechPool(need);
        }
    }

    public void decreaseAstechPool(int i) {
        astechPool = Math.max(0, astechPool - i);
        // always assume that we fire the ones who have not yet worked
        astechPoolMinutes = Math.max(0, astechPoolMinutes - 480 * i);
        astechPoolOvertime = Math.max(0, astechPoolOvertime - 240 * i);
        MekHQ.triggerEvent(new AstechPoolChangedEvent(this, -i));
    }

    public int getNumberAstechs() {
        return getNumberPrimaryAstechs() + getNumberSecondaryAstechs();
    }

    public int getNumberPrimaryAstechs() {
        int astechs = getAstechPool();
        for (Person p : getActivePersonnel()) {
            if (p.getPrimaryRole().isAstech() && !p.isDeployed()) {
                astechs++;
            }
        }
        return astechs;
    }

    public int getNumberSecondaryAstechs() {
        int astechs = 0;
        for (Person p : getActivePersonnel()) {
            if (p.getSecondaryRole().isAstech() && !p.isDeployed()) {
                astechs++;
            }
        }
        return astechs;
    }

    public int getAvailableAstechs(int minutes, boolean alreadyOvertime) {
        int availableHelp = (int) Math.floor(((double) astechPoolMinutes)
                / minutes);
        if (isOvertimeAllowed() && availableHelp < 6) {
            // if we are less than fully staffed, then determine whether
            // we should dip into overtime or just continue as short-staffed
            int shortMod = getShorthandedMod(availableHelp, false);
            int remainingMinutes = astechPoolMinutes - availableHelp * minutes;
            int extraHelp = (remainingMinutes + astechPoolOvertime) / minutes;
            int helpNeeded = 6 - availableHelp;
            if (alreadyOvertime && shortMod > 0) {
                // then add whatever we can
                availableHelp += extraHelp;
            } else if (shortMod > 3) {
                // only dip in if we can bring ourselves up to full
                if (extraHelp >= helpNeeded) {
                    availableHelp = 6;
                }
            }
        }
        if (availableHelp > 6) {
            availableHelp = 6;
        }
        return Math.min(availableHelp, getNumberAstechs());
    }

    public int getShorthandedMod(int availableHelp, boolean medicalStaff) {
        if (medicalStaff) {
            availableHelp += 2;
        }
        int helpMod = 0;
        if (availableHelp == 0) {
            helpMod = 4;
        } else if (availableHelp == 1) {
            helpMod = 3;
        } else if (availableHelp < 4) {
            helpMod = 2;
        } else if (availableHelp < 6) {
            helpMod = 1;
        }
        return helpMod;
    }

    public int getShorthandedModForCrews(int hits) {
        int helpMod = 0;
        if (hits >= 5) {
            helpMod = 4;
        } else if (hits == 4) {
            helpMod = 3;
        } else if (hits == 3) {
            helpMod = 2;
        } else if (hits > 0) {
            helpMod = 1;
        }
        return helpMod;
    }

    public int getMedicsPerDoctor() {
        int ndocs = getDoctors().size();
        int nmedics = getNumberMedics();
        if (ndocs == 0) {
            return 0;
        }
        // TODO: figure out what to do with fractions
        return Math.min(nmedics / ndocs, 4);
    }

    /**
     * @return the number of medics in the campaign including any in the temporary medic pool
     */
    public int getNumberMedics() {
        int medics = getMedicPool(); // this uses a getter for unit testing
        for (Person p : getActivePersonnel()) {
            if ((p.getPrimaryRole().isMedic() || p.getSecondaryRole().isMedic()) && !p.isDeployed()) {
                medics++;
            }
        }
        return medics;
    }

    public int getMedicsNeed() {
        return (getDoctors().size() * 4) - getNumberMedics();
    }

    public void increaseMedicPool(int i) {
        medicPool += i;
        MekHQ.triggerEvent(new MedicPoolChangedEvent(this, i));
    }

    public void fillMedicPool() {
        final int need = getMedicsNeed();
        if (need > 0) {
            increaseMedicPool(need);
        }
    }

    public void decreaseMedicPool(int i) {
        medicPool = Math.max(0, medicPool - i);
        MekHQ.triggerEvent(new MedicPoolChangedEvent(this, -i));
    }

    public GameOptions getGameOptions() {
        return gameOptions;
    }

    public Vector<IBasicOption> getGameOptionsVector() {
        Vector<IBasicOption> options = new Vector<>();
        for (Enumeration<IOptionGroup> i = gameOptions.getGroups(); i.hasMoreElements(); ) {
            IOptionGroup group = i.nextElement();
            for (Enumeration<IOption> j = group.getOptions(); j.hasMoreElements(); ) {
                IOption option = j.nextElement();
                options.add(option);
            }
        }
        return options;
    }

    public void setGameOptions(GameOptions gameOptions) {
        this.gameOptions = gameOptions;
    }

    public void setGameOptions(Vector<IBasicOption> options) {
        for (IBasicOption option : options) {
            gameOptions.getOption(option.getName()).setValue(option.getValue());
        }
    }

    /**
     * Imports a {@link Kill} into a campaign.
     * @param k A {@link Kill} to import into the campaign.
     */
    public void importKill(Kill k) {
        if (!kills.containsKey(k.getPilotId())) {
            kills.put(k.getPilotId(), new ArrayList<>());
        }

        kills.get(k.getPilotId()).add(k);
    }

    public void addKill(Kill k) {
        importKill(k);

        if ((getCampaignOptions().getKillsForXP() > 0) && (getCampaignOptions().getKillXPAward() > 0)) {
            if ((getKillsFor(k.getPilotId()).size() % getCampaignOptions().getKillsForXP()) == 0) {
                Person p = getPerson(k.getPilotId());
                if (null != p) {
                    p.awardXP(getCampaignOptions().getKillXPAward());
                    MekHQ.triggerEvent(new PersonChangedEvent(p));
                }
            }
        }
    }

    public List<Kill> getKills() {
        List<Kill> flattenedKills = new ArrayList<>();
        for (List<Kill> personKills : kills.values()) {
            flattenedKills.addAll(personKills);
        }

        return Collections.unmodifiableList(flattenedKills);
    }

    public List<Kill> getKillsFor(UUID pid) {
        List<Kill> personalKills = kills.get(pid);

        if (personalKills == null) {
            return Collections.emptyList();
        }

        personalKills.sort(Comparator.comparing(Kill::getDate));
        return personalKills;
    }

    public PartsStore getPartsStore() {
        return partsStore;
    }

    public void addCustom(String name) {
        customs.add(name);
    }

    public boolean isCustom(Unit u) {
        return customs.contains(u.getEntity().getChassis() + " "
                + u.getEntity().getModel());
    }

    /**
     * borrowed from megamek.client
     */
    private synchronized void checkDuplicateNamesDuringAdd(Entity entity) {
        unitNameTracker.add(entity);
    }

    /**
     * If we remove a unit, we may need to update the duplicate identifier.
     *
     * @param entity This is the entity whose name is checked for any duplicates
     */
    private synchronized void checkDuplicateNamesDuringDelete(Entity entity) {
        unitNameTracker.remove(entity, e -> {
            // Regenerate entity names after a deletion
            e.generateShortName();
            e.generateDisplayName();
        });
    }

    public String getUnitRatingText() {
        return getUnitRating().getUnitRating();
    }

    /**
     * Against the Bot Calculates and returns dragoon rating if that is the chosen
     * method; for IOps method, returns unit reputation / 10. If the player chooses
     * not to use unit rating at all, use a default value of C. Note that the AtB
     * system is designed for use with FMMerc dragoon rating, and use of the IOps
     * Beta system may have unsatisfactory results, but we follow the options set by
     * the user here.
     */
    public int getUnitRatingMod() {
        if (!getCampaignOptions().getUnitRatingMethod().isEnabled()) {
            return IUnitRating.DRAGOON_C;
        }
        IUnitRating rating = getUnitRating();
        return getCampaignOptions().getUnitRatingMethod().isFMMR() ? rating.getUnitRatingAsInteger()
                : rating.getModifier();
    }

    /**
     * This is a better method for pairing AtB with IOpts with regards to Prisoner Capture
     */
    public int getUnitRatingAsInteger() {
        return getCampaignOptions().getUnitRatingMethod().isEnabled()
                ? getUnitRating().getUnitRatingAsInteger() : IUnitRating.DRAGOON_C;
    }

    public RandomSkillPreferences getRandomSkillPreferences() {
        return rskillPrefs;
    }

    public void setRandomSkillPreferences(RandomSkillPreferences prefs) {
        rskillPrefs = prefs;
    }

    public void setStartingSystem() {
        Map<String, PlanetarySystem> systemList = Systems.getInstance().getSystems();
        PlanetarySystem startingSystem = systemList.get(getFaction().getStartingPlanet(getLocalDate()));

        if (startingSystem == null) {
            startingSystem = systemList.get(JOptionPane.showInputDialog(
                    "This faction does not have a starting planet for this era. Please choose a planet."));
            while (startingSystem == null) {
                startingSystem = systemList.get(JOptionPane
                        .showInputDialog("This planet you entered does not exist. Please choose a valid planet."));
            }
        }
        location = new CurrentLocation(startingSystem, 0);
    }

    public void addLogEntry(Person p, LogEntry entry) {
        p.addLogEntry(entry);
    }

    /**
     * Assigns a random portrait to a {@link Person}.
     * @param p The {@link Person} who should receive a randomized portrait.
     */
    public void assignRandomPortraitFor(Person p) {
        AbstractIcon portrait = RandomPortraitGenerator.generate(getPersonnel(), p);
        if (!portrait.isDefault()) {
            p.setPortrait(portrait);
        }
    }

    /**
     * Assigns a random origin to a {@link Person}.
     * @param p The {@link Person} who should receive a randomized origin.
     */
    public void assignRandomOriginFor(Person p) {
        AbstractFactionSelector factionSelector = getFactionSelector();
        AbstractPlanetSelector planetSelector = getPlanetSelector();

        Faction faction = factionSelector.selectFaction(this);
        Planet planet = planetSelector.selectPlanet(this, faction);

        p.setOriginFaction(faction);
        p.setOriginPlanet(planet);
    }

    public void clearGameData(Entity entity) {
        for (Mounted m : entity.getEquipment()) {
            m.setUsedThisRound(false);
            m.resetJam();
        }
        entity.setDeployed(false);
        entity.setElevation(0);
        entity.setPassedThrough(new Vector<>());
        entity.resetFiringArcs();
        entity.resetBays();
        entity.setEvading(false);
        entity.setFacing(0);
        entity.setPosition(null);
        entity.setProne(false);
        entity.setHullDown(false);
        entity.heat = 0;
        entity.heatBuildup = 0;
        entity.setTransportId(Entity.NONE);
        entity.resetTransporter();
        entity.setDeployRound(0);
        entity.setSwarmAttackerId(Entity.NONE);
        entity.setSwarmTargetId(Entity.NONE);
        entity.setUnloaded(false);
        entity.setDone(false);
        entity.setLastTarget(Entity.NONE);
        entity.setNeverDeployed(true);
        entity.setStuck(false);
        entity.resetCoolantFailureAmount();
        entity.setConversionMode(0);
        entity.setDoomed(false);

        if (!entity.getSensors().isEmpty()) {
            entity.setNextSensor(entity.getSensors().firstElement());
        }

        if (entity instanceof IBomber) {
            IBomber bomber = (IBomber) entity;
            List<Mounted> mountedBombs = bomber.getBombs();
            if (mountedBombs.size() > 0) {
                //This should return an int[] filled with 0's
                int[] bombChoices = bomber.getBombChoices();
                for (Mounted m : mountedBombs) {
                    if (!(m.getType() instanceof BombType)) {
                        continue;
                    }
                    if (m.getBaseShotsLeft() == 1) {
                        bombChoices[BombType.getBombTypeFromInternalName(m.getType().getInternalName())] += 1;
                    }
                }
                bomber.setBombChoices(bombChoices);
                bomber.clearBombs();
            }
        }

        if (entity instanceof Mech) {
            Mech m = (Mech) entity;
            m.setCoolingFlawActive(false);
        } else if (entity instanceof Aero) {
            Aero a = (Aero) entity;

            if (a.isSpheroid()) {
                entity.setMovementMode(EntityMovementMode.SPHEROID);
            } else {
                entity.setMovementMode(EntityMovementMode.AERODYNE);
            }
            a.setAltitude(5);
            a.setCurrentVelocity(0);
            a.setNextVelocity(0);
        } else if (entity instanceof Tank) {
            Tank t = (Tank) entity;
            t.unjamTurret(t.getLocTurret());
            t.unjamTurret(t.getLocTurret2());
            t.resetJammedWeapons();
        }
        entity.getSecondaryPositions().clear();
        // TODO: still a lot of stuff to do here, but oh well
        entity.setOwner(player);
        entity.setGame(game);
    }

    public void refreshNetworks() {
        for (Unit unit : getUnits()) {
            // we are going to rebuild the c3, nc3 and c3i networks based on
            // the c3UUIDs
            // TODO: can we do this more efficiently?
            // this code is cribbed from megamek.server#receiveEntityAdd
            Entity entity = unit.getEntity();
            if (null != entity && (entity.hasC3() || entity.hasC3i() || entity.hasNavalC3())) {
                boolean C3iSet = false;
                boolean NC3Set = false;

                for (Entity e : game.getEntitiesVector()) {
                    // C3 Checks
                    if (entity.hasC3()) {
                        if ((entity.getC3MasterIsUUIDAsString() != null)
                                && entity.getC3MasterIsUUIDAsString().equals(e.getC3UUIDAsString())) {
                            entity.setC3Master(e, false);
                            break;
                        }
                    }
                    //Naval C3 checks
                    if (entity.hasNavalC3() && !NC3Set) {
                        entity.setC3NetIdSelf();
                        int pos = 0;
                        //Well, they're the same value of 6...
                        while (pos < Entity.MAX_C3i_NODES) {
                            // We've found a network, join it.
                            if ((entity.getNC3NextUUIDAsString(pos) != null)
                                    && (e.getC3UUIDAsString() != null)
                                    && entity.getNC3NextUUIDAsString(pos).equals(e.getC3UUIDAsString())) {
                                entity.setC3NetId(e);
                                NC3Set = true;
                                break;
                            }

                            pos++;
                        }
                    }
                    // C3i Checks
                    if (entity.hasC3i() && !C3iSet) {
                        entity.setC3NetIdSelf();
                        int pos = 0;
                        while (pos < Entity.MAX_C3i_NODES) {
                            // We've found a network, join it.
                            if ((entity.getC3iNextUUIDAsString(pos) != null)
                                    && (e.getC3UUIDAsString() != null)
                                    && entity.getC3iNextUUIDAsString(pos).equals(e.getC3UUIDAsString())) {
                                entity.setC3NetId(e);
                                C3iSet = true;
                                break;
                            }

                            pos++;
                        }
                    }
                }
            }
        }
    }

    public void disbandNetworkOf(Unit u) {
        // collect all of the other units on this network to rebuild the uuids
        Vector<Unit> networkedUnits = new Vector<>();
        for (Unit unit : getUnits()) {
            if (null != unit.getEntity().getC3NetId()
                    && unit.getEntity().getC3NetId().equals(u.getEntity().getC3NetId())) {
                networkedUnits.add(unit);
            }
        }
        for (int pos = 0; pos < Entity.MAX_C3i_NODES; pos++) {
            for (Unit nUnit : networkedUnits) {
                if (nUnit.getEntity().hasNavalC3()) {
                    nUnit.getEntity().setNC3NextUUIDAsString(pos, null);
                } else {
                    nUnit.getEntity().setC3iNextUUIDAsString(pos, null);
                }
            }
        }
        refreshNetworks();
        MekHQ.triggerEvent(new NetworkChangedEvent(networkedUnits));
    }

    public void removeUnitsFromNetwork(Vector<Unit> removedUnits) {
        // collect all of the other units on this network to rebuild the uuids
        Vector<String> uuids = new Vector<>();
        Vector<Unit> networkedUnits = new Vector<>();
        String network = removedUnits.get(0).getEntity().getC3NetId();
        for (Unit unit : getUnits()) {
            if (removedUnits.contains(unit)) {
                continue;
            }
            if (null != unit.getEntity().getC3NetId()
                    && unit.getEntity().getC3NetId().equals(network)) {
                networkedUnits.add(unit);
                uuids.add(unit.getEntity().getC3UUIDAsString());
            }
        }
        for (int pos = 0; pos < Entity.MAX_C3i_NODES; pos++) {
            for (Unit u : removedUnits) {
                if (u.getEntity().hasNavalC3()) {
                    u.getEntity().setNC3NextUUIDAsString(pos, null);
                } else {
                    u.getEntity().setC3iNextUUIDAsString(pos, null);
                }
            }
            for (Unit nUnit : networkedUnits) {
                if (pos < uuids.size()) {
                    if (nUnit.getEntity().hasNavalC3()) {
                        nUnit.getEntity().setNC3NextUUIDAsString(pos,
                                uuids.get(pos));
                    } else {
                        nUnit.getEntity().setC3iNextUUIDAsString(pos,
                                uuids.get(pos));
                    }
                } else {
                    if (nUnit.getEntity().hasNavalC3()) {
                        nUnit.getEntity().setNC3NextUUIDAsString(pos, null);
                    } else {
                        nUnit.getEntity().setC3iNextUUIDAsString(pos, null);
                    }
                }
            }
        }
        refreshNetworks();
    }

    public void addUnitsToNetwork(Vector<Unit> addedUnits, String netid) {
        // collect all of the other units on this network to rebuild the uuids
        Vector<String> uuids = new Vector<>();
        Vector<Unit> networkedUnits = new Vector<>();
        for (Unit u : addedUnits) {
            uuids.add(u.getEntity().getC3UUIDAsString());
            networkedUnits.add(u);
        }
        for (Unit unit : getUnits()) {
            if (addedUnits.contains(unit)) {
                continue;
            }
            if (null != unit.getEntity().getC3NetId()
                    && unit.getEntity().getC3NetId().equals(netid)) {
                networkedUnits.add(unit);
                uuids.add(unit.getEntity().getC3UUIDAsString());
            }
        }
        for (int pos = 0; pos < Entity.MAX_C3i_NODES; pos++) {
            for (Unit nUnit : networkedUnits) {
                if (pos < uuids.size()) {
                    if (nUnit.getEntity().hasNavalC3()) {
                        nUnit.getEntity().setNC3NextUUIDAsString(pos,
                                uuids.get(pos));
                    } else {
                        nUnit.getEntity().setC3iNextUUIDAsString(pos,
                                uuids.get(pos));
                    }
                } else {
                    if (nUnit.getEntity().hasNavalC3()) {
                        nUnit.getEntity().setNC3NextUUIDAsString(pos, null);
                    } else {
                        nUnit.getEntity().setC3iNextUUIDAsString(pos, null);
                    }
                }
            }
        }
        refreshNetworks();
        MekHQ.triggerEvent(new NetworkChangedEvent(addedUnits));
    }

    public Vector<String[]> getAvailableC3iNetworks() {
        Vector<String[]> networks = new Vector<>();
        Vector<String> networkNames = new Vector<>();

        for (Unit u : getUnits()) {

            if (u.getForceId() < 0) {
                // only units currently in the TO&E
                continue;
            }
            Entity en = u.getEntity();
            if (null == en) {
                continue;
            }
            if (en.hasC3i() && en.calculateFreeC3Nodes() < 5
                    && en.calculateFreeC3Nodes() > 0) {
                String[] network = new String[2];
                network[0] = en.getC3NetId();
                network[1] = "" + en.calculateFreeC3Nodes();
                if (!networkNames.contains(network[0])) {
                    networks.add(network);
                    networkNames.add(network[0]);
                }
            }
        }
        return networks;
    }

    /**
     * Method that returns a Vector of the unique name Strings of all Naval C3 networks that have at least 1 free node
     * Adapted from getAvailableC3iNetworks() as the two technologies have very similar workings
     * @return
     */
    public Vector<String[]> getAvailableNC3Networks() {
        Vector<String[]> networks = new Vector<>();
        Vector<String> networkNames = new Vector<>();

        for (Unit u : getUnits()) {

            if (u.getForceId() < 0) {
                // only units currently in the TO&E
                continue;
            }
            Entity en = u.getEntity();
            if (null == en) {
                continue;
            }
            if (en.hasNavalC3() && en.calculateFreeC3Nodes() < 5
                    && en.calculateFreeC3Nodes() > 0) {
                String[] network = new String[2];
                network[0] = en.getC3NetId();
                network[1] = "" + en.calculateFreeC3Nodes();
                if (!networkNames.contains(network[0])) {
                    networks.add(network);
                    networkNames.add(network[0]);
                }
            }
        }
        return networks;
    }

    public Vector<String[]> getAvailableC3MastersForSlaves() {
        Vector<String[]> networks = new Vector<>();
        Vector<String> networkNames = new Vector<>();

        for (Unit u : getUnits()) {

            if (u.getForceId() < 0) {
                // only units currently in the TO&E
                continue;
            }
            Entity en = u.getEntity();
            if (null == en) {
                continue;
            }
            // count of free c3 nodes for single company-level masters
            // will not be right so skip
            if (en.hasC3M() && !en.hasC3MM() && en.C3MasterIs(en)) {
                continue;
            }
            if (en.calculateFreeC3Nodes() > 0) {
                String[] network = new String[3];
                network[0] = en.getC3UUIDAsString();
                network[1] = "" + en.calculateFreeC3Nodes();
                network[2] = "" + en.getShortName();
                if (!networkNames.contains(network[0])) {
                    networks.add(network);
                    networkNames.add(network[0]);
                }
            }
        }

        return networks;
    }

    public Vector<String[]> getAvailableC3MastersForMasters() {
        Vector<String[]> networks = new Vector<>();
        Vector<String> networkNames = new Vector<>();

        for (Unit u : getUnits()) {

            if (u.getForceId() < 0) {
                // only units currently in the TO&E
                continue;
            }
            Entity en = u.getEntity();
            if (null == en) {
                continue;
            }
            if (en.calculateFreeC3MNodes() > 0) {
                String[] network = new String[3];
                network[0] = en.getC3UUIDAsString();
                network[1] = "" + en.calculateFreeC3MNodes();
                network[2] = "" + en.getShortName();
                if (!networkNames.contains(network[0])) {
                    networks.add(network);
                    networkNames.add(network[0]);
                }
            }
        }

        return networks;
    }

    public void removeUnitsFromC3Master(Unit master) {
        List<Unit> removed = new ArrayList<>();
        for (Unit unit : getUnits()) {
            if (null != unit.getEntity().getC3MasterIsUUIDAsString()
                    && unit.getEntity().getC3MasterIsUUIDAsString().equals(master.getEntity().getC3UUIDAsString())) {
                unit.getEntity().setC3MasterIsUUIDAsString(null);
                unit.getEntity().setC3Master(null, true);
                removed.add(unit);
            }
        }
        refreshNetworks();
        MekHQ.triggerEvent(new NetworkChangedEvent(removed));
    }

    /**
     * This function reloads the game entities into the game at the end of scenario resolution, so that entities are
     * properly updated and destroyed ones removed
     */
    public void reloadGameEntities() {
        game.reset();
        getHangar().forEachUnit(u -> {
            Entity en = u.getEntity();
            if (null != en) {
                game.addEntity(en.getId(), en);
            }
        });
    }

    public void completeMission(@Nullable Mission mission, MissionStatus status) {
        if (mission == null) {
            return;
        }
        mission.setStatus(status);
        if (mission instanceof Contract) {
            Contract contract = (Contract) mission;
            Money remainingMoney = Money.zero();
            // check for money in escrow
            // According to FMM(r) pg 179, both failure and breach lead to no
            // further payment even though this seems stupid
            if ((contract.getStatus().isSuccess())
                    && (contract.getMonthsLeft(getLocalDate()) > 0)) {
                remainingMoney = contract.getMonthlyPayOut()
                        .multipliedBy(contract.getMonthsLeft(getLocalDate()));
            }

            // If overage repayment is enabled, we first need to check if the salvage percent is
            // under 100. 100 means you cannot have a overage.
            // Then, we check if the salvage percent is less than the percent salvaged by the
            // unit in question. If it is, then they owe the assigner some cash
            if (getCampaignOptions().getOverageRepaymentInFinalPayment()
                    && (contract.getSalvagePct() < 100)) {
                Money totalSalvaged = contract.getSalvagedByEmployer().plus(contract.getSalvagedByUnit());
                double percentSalvaged = contract.getSalvagedByUnit().getAmount().doubleValue() / totalSalvaged.getAmount().doubleValue();
                double salvagePercent = contract.getSalvagePct() / 100.0;

                if (salvagePercent < percentSalvaged) {
                    Money amountToRepay = totalSalvaged.multipliedBy(percentSalvaged - salvagePercent);
                    remainingMoney = remainingMoney.minus(amountToRepay);
                    contract.subtractSalvageByUnit(amountToRepay);
                }
            }

            if (remainingMoney.isPositive()) {
                finances.credit(remainingMoney, Transaction.C_CONTRACT,
                        "Remaining payment for " + contract.getName(), getLocalDate());
                addReport("Your account has been credited for " + remainingMoney.toAmountAndSymbolString()
                        + " for the remaining payout from contract " + contract.getName());
            } else if (remainingMoney.isNegative()) {
                finances.debit(remainingMoney, Transaction.C_CONTRACT,
                        "Repaying payment overages for " + contract.getName(), getLocalDate());
                addReport("Your account has been debited for " + remainingMoney.toAmountAndSymbolString()
                        + " to replay payment overages occurred during the contract " + contract.getName());
            }

            // This relies on the mission being a Contract, and AtB to be on
            if (getCampaignOptions().getUseAtB()) {
                setHasActiveContract();
            }
        }
    }

    /***
     * Calculate transit time for supplies based on what planet they are shipping from. To prevent extra
     * computation. This method does not calculate an exact jump path but rather determines the number of jumps
     * crudely by dividing distance in light years by 30 and then rounding up. Total part time is determined by
     * several by adding the following:
     * - (number of jumps - 1) * 7 days with a minimum value of zero.
     * - transit times from current planet and planet of supply origins in cases where the supply planet is not the same as current planet.
     * - a random 1d6 days for each jump plus 1d6 to simulate all of the other logistics of delivery.
     * @param system - A <code>PlanetarySystem</code> object where the supplies are shipping from
     * @return the number of days that supplies will take to arrive.
     */
    public int calculatePartTransitTime(PlanetarySystem system) {
        //calculate number of jumps by light year distance as the crow flies divided by 30
        //the basic formula assumes 7 days per jump + system transit time on each side + random days equal
        //to (1 + number of jumps) d6
        double distance = system.getDistanceTo(getCurrentSystem());
        //calculate number of jumps by dividing by 30
        int jumps = (int) Math.ceil(distance / 30.0);
        //you need a recharge except for the first jump
        int recharges = Math.max(jumps - 1, 0);
        //if you are delivering from the same planet then no transit times
        int currentTransitTime = (distance > 0) ? (int) Math.ceil(getCurrentSystem().getTimeToJumpPoint(1.0)) : 0;
        int originTransitTime = (distance > 0) ? (int) Math.ceil(system.getTimeToJumpPoint(1.0)) : 0;
        int amazonFreeShipping = Compute.d6(1 + jumps);
        return (recharges * 7) + currentTransitTime+originTransitTime + amazonFreeShipping;
    }

    /***
     * Calculate transit times based on the margin of success from an acquisition roll. The values here
     * are all based on what the user entered for the campaign options.
     * @param mos - an integer of the margin of success of an acquisition roll
     * @return the number of days that supplies will take to arrive.
     */
    public int calculatePartTransitTime(int mos) {
        int nDice = getCampaignOptions().getNDiceTransitTime();
        int time = getCampaignOptions().getConstantTransitTime();
        if (nDice > 0) {
            time += Compute.d6(nDice);
        }
        // now step forward through the calendar
        LocalDate arrivalDate = getLocalDate();
        switch (getCampaignOptions().getUnitTransitTime()) {
            case CampaignOptions.TRANSIT_UNIT_MONTH:
                arrivalDate = arrivalDate.plusMonths(time);
                break;
            case CampaignOptions.TRANSIT_UNIT_WEEK:
                arrivalDate = arrivalDate.plusWeeks(time);
                break;
            case CampaignOptions.TRANSIT_UNIT_DAY:
            default:
                arrivalDate = arrivalDate.plusDays(time);
                break;
        }

        // now adjust for MoS and minimums
        int mosBonus = getCampaignOptions().getAcquireMosBonus() * mos;
        switch (getCampaignOptions().getAcquireMosUnit()) {
            case CampaignOptions.TRANSIT_UNIT_MONTH:
                arrivalDate = arrivalDate.minusMonths(mosBonus);
                break;
            case CampaignOptions.TRANSIT_UNIT_WEEK:
                arrivalDate = arrivalDate.minusWeeks(mosBonus);
                break;
            case CampaignOptions.TRANSIT_UNIT_DAY:
            default:
                arrivalDate = arrivalDate.minusDays(mosBonus);
                break;
        }

        // now establish minimum date and if this is before
        LocalDate minimumDate = getLocalDate();
        switch (getCampaignOptions().getAcquireMinimumTimeUnit()) {
            case CampaignOptions.TRANSIT_UNIT_MONTH:
                minimumDate = minimumDate.plusMonths(getCampaignOptions().getAcquireMinimumTime());
                break;
            case CampaignOptions.TRANSIT_UNIT_WEEK:
                minimumDate = minimumDate.plusWeeks(getCampaignOptions().getAcquireMinimumTime());
                break;
            case CampaignOptions.TRANSIT_UNIT_DAY:
            default:
                minimumDate = minimumDate.plusDays(getCampaignOptions().getAcquireMinimumTime());
                break;
        }

        if (arrivalDate.isBefore(minimumDate)) {
            return Math.toIntExact(ChronoUnit.DAYS.between(getLocalDate(), minimumDate));
        } else {
            return Math.toIntExact(ChronoUnit.DAYS.between(getLocalDate(), arrivalDate));
        }
    }

    /**
     * This returns a PartInventory object detailing the current count
     * for a part on hand, in transit, and ordered.
     *
     * @param part A part to lookup its current inventory.
     * @return A PartInventory object detailing the current counts of
     * the part on hand, in transit, and ordered.
     * @see mekhq.campaign.parts.PartInventory
     */
    public PartInventory getPartInventory(Part part) {
        PartInventory inventory = new PartInventory();

        int nSupply = 0;
        int nTransit = 0;
        for (Part p : getParts()) {
            if (!p.isSpare()) {
                continue;
            }
            if (part.isSamePartType(p)) {
                if (p.isPresent()) {
                    if (p instanceof Armor) { // ProtomekArmor and BaArmor are derived from Armor
                        nSupply += ((Armor) p).getAmount();
                    } else if (p instanceof AmmoStorage) {
                        nSupply += ((AmmoStorage) p).getShots();
                    } else {
                        nSupply += p.getQuantity();
                    }
                } else {
                    if (p instanceof Armor) { // ProtomekArmor and BaArmor are derived from Armor
                        nTransit += ((Armor) p).getAmount();
                    } else if (p instanceof AmmoStorage) {
                        nTransit += ((AmmoStorage) p).getShots();
                    } else {
                        nTransit += p.getQuantity();
                    }
                }
            }
        }

        inventory.setSupply(nSupply);
        inventory.setTransit(nTransit);

        int nOrdered = 0;
        IAcquisitionWork onOrder = getShoppingList().getShoppingItem(part);
        if (null != onOrder) {
            if (onOrder instanceof Armor) { // ProtoMech Armor and BaArmor are derived from Armor
                nOrdered += ((Armor) onOrder).getAmount();
            } else if (onOrder instanceof AmmoStorage) {
                nOrdered += ((AmmoStorage) onOrder).getShots();
            } else {
                nOrdered += onOrder.getQuantity();
            }
        }

        inventory.setOrdered(nOrdered);

        String countModifier = "";
        if (part instanceof Armor) { // ProtoMech Armor and BaArmor are derived from Armor
            countModifier = "points";
        }
        if (part instanceof AmmoStorage) {
            countModifier = "shots";
        }

        inventory.setCountModifier(countModifier);
        return inventory;
    }

    public void addLoan(Loan loan) {
        addReport("You have taken out loan " + loan.getDescription()
                + ". Your account has been credited "
                + loan.getPrincipal().toAmountAndSymbolString()
                + " for the principal amount.");
        finances.addLoan(loan);
        MekHQ.triggerEvent(new LoanNewEvent(loan));
        finances.credit(loan.getPrincipal(), Transaction.C_LOAN_PRINCIPAL,
                "loan principal for " + loan.getDescription(), getLocalDate());
    }

    public void payOffLoan(Loan loan) {
        if (finances.debit(loan.getRemainingValue(),
                Transaction.C_LOAN_PAYMENT, "loan payoff for " + loan.getDescription(), getLocalDate())) {
            addReport("You have paid off the remaining loan balance of "
                    + loan.getRemainingValue().toAmountAndSymbolString()
                    + "on " + loan.getDescription());
            finances.removeLoan(loan);
            MekHQ.triggerEvent(new LoanPaidEvent(loan));
        } else {
            addReport("<font color='red'>You do not have enough funds to pay off "
                    + loan.getDescription() + "</font>");
        }

    }

    public void setHealingTimeOptions(int newHeal, int newNaturalHeal) {
        // we need to check the current values and then if necessary change the
        // times for all
        // personnel, giving them credit for their current waiting time
        int currentHeal = getCampaignOptions().getHealingWaitingPeriod();
        int currentNaturalHeal = getCampaignOptions()
                .getNaturalHealingWaitingPeriod();

        getCampaignOptions().setHealingWaitingPeriod(newHeal);
        getCampaignOptions().setNaturalHealingWaitingPeriod(newNaturalHeal);

        int healDiff = newHeal - currentHeal;
        int naturalDiff = newNaturalHeal - currentNaturalHeal;

        if (healDiff != 0 || naturalDiff != 0) {
            for (Person p : getPersonnel()) {
                if (p.getDoctorId() != null) {
                    p.setDaysToWaitForHealing(Math.max(
                            p.getDaysToWaitForHealing() + healDiff, 1));
                } else {
                    p.setDaysToWaitForHealing(Math.max(
                            p.getDaysToWaitForHealing() + naturalDiff, 1));
                }
            }
        }
    }

    /**
     * Returns our list of potential transport ships
     * @return
     */
    public Set<Unit> getTransportShips() {
        return Collections.unmodifiableSet(transportShips);
    }

    public void doMaintenance(Unit u) {
        if (!u.requiresMaintenance() || !campaignOptions.checkMaintenance()) {
            return;
        }
        // lets start by checking times
        Person tech = u.getTech();
        int minutesUsed = u.getMaintenanceTime();
        int astechsUsed = getAvailableAstechs(minutesUsed, false);
        boolean maintained = ((tech != null) && (tech.getMinutesLeft() >= minutesUsed)
                && !tech.isMothballing());
        boolean paidMaintenance = true;
        if (maintained) {
            // use the time
            tech.setMinutesLeft(tech.getMinutesLeft() - minutesUsed);
            astechPoolMinutes -= astechsUsed * minutesUsed;
        }
        u.incrementDaysSinceMaintenance(maintained, astechsUsed);

        int ruggedMultiplier = 1;
        if (u.getEntity().hasQuirk(OptionsConstants.QUIRK_POS_RUGGED_1)) {
            ruggedMultiplier = 2;
        }

        if (u.getEntity().hasQuirk(OptionsConstants.QUIRK_POS_RUGGED_2)) {
            ruggedMultiplier = 3;
        }

        if (u.getDaysSinceMaintenance() >= (getCampaignOptions().getMaintenanceCycleDays() * ruggedMultiplier)) {
            // maybe use the money
            if (campaignOptions.payForMaintain()) {
                if (!(finances.debit(u.getMaintenanceCost(), Transaction.C_MAINTAIN, "Maintenance for "
                                + u.getName(), getLocalDate()))) {
                    addReport("<font color='red'><b>You cannot afford to pay maintenance costs for "
                            + u.getHyperlinkedName() + "!</b></font>");
                    paidMaintenance = false;
                }
            }
            // it is time for a maintenance check
            int qualityOrig = u.getQuality();
            String techName = "Nobody";
            String techNameLinked = techName;
            if (null != tech) {
                techName = tech.getFullTitle();
                techNameLinked = tech.getHyperlinkedFullTitle();
            }
            // don't do actual damage until we clear the for loop to avoid
            // concurrent mod problems
            // put it into a hash - 4 points of damage will mean destruction
            Map<Part, Integer> partsToDamage = new HashMap<>();
            StringBuilder maintenanceReport = new StringBuilder("<emph>" + techName + " performing maintenance</emph><br><br>");
            for (Part p : u.getParts()) {
                try {
                    String partReport = doMaintenanceOnUnitPart(u, p, partsToDamage, paidMaintenance);
                    if (partReport != null) {
                        maintenanceReport.append(partReport).append("<br>");
                    }
                } catch (Exception e) {
                    MekHQ.getLogger().error(String.format(
                            "Could not perform maintenance on part %s (%d) for %s (%s) due to an error",
                            p.getName(), p.getId(), u.getName(), u.getId().toString()), e);
                    addReport(String.format("ERROR: An error occurred performing maintenance on %s for unit %s, check the log",
                            p.getName(), u.getName()));
                }
            }

            int nDamage = 0;
            int nDestroy = 0;
            for (Map.Entry<Part, Integer> p : partsToDamage.entrySet()) {
                int damage = p.getValue();
                if (damage > 3) {
                    nDestroy++;
                    p.getKey().remove(false);
                } else {
                    p.getKey().doMaintenanceDamage(damage);
                    nDamage++;
                }
            }

            u.setLastMaintenanceReport(maintenanceReport.toString());

            if (getCampaignOptions().logMaintenance()) {
                MekHQ.getLogger().info(maintenanceReport.toString());
            }

            int quality = u.getQuality();
            String qualityString;
            boolean reverse = getCampaignOptions().reverseQualityNames();
            if (quality > qualityOrig) {
                qualityString = "<font color='green'>Overall quality improves from "
                        + Part.getQualityName(qualityOrig, reverse) + " to " + Part.getQualityName(quality, reverse)
                        + "</font>";
            } else if (quality < qualityOrig) {
                qualityString = "<font color='red'>Overall quality declines from "
                        + Part.getQualityName(qualityOrig, reverse) + " to " + Part.getQualityName(quality, reverse)
                        + "</font>";
            } else {
                qualityString = "Overall quality remains " + Part.getQualityName(quality, reverse);
            }
            String damageString = "";
            if (nDamage > 0) {
                damageString += nDamage + " parts were damaged. ";
            }
            if (nDestroy > 0) {
                damageString += nDestroy + " parts were destroyed.";
            }
            if (!damageString.isEmpty()) {
                damageString = "<b><font color='red'>" + damageString + "</b></font> [<a href='REPAIR|" + u.getId()
                        + "'>Repair bay</a>]";
            }
            String paidString = "";
            if (!paidMaintenance) {
                paidString = "<font color='red'>Could not afford maintenance costs, so check is at a penalty.</font>";
            }
            addReport(techNameLinked + " performs maintenance on " + u.getHyperlinkedName() + ". " + paidString
                    + qualityString + ". " + damageString + " [<a href='MAINTENANCE|" + u.getId()
                    + "'>Get details</a>]");

            u.resetDaysSinceMaintenance();
        }
    }

    private String doMaintenanceOnUnitPart(Unit u, Part p, Map<Part, Integer> partsToDamage, boolean paidMaintenance) {
        String partReport = "<b>" + p.getName() + "</b> (Quality " + p.getQualityName() + ")";
        if (!p.needsMaintenance()) {
            return null;
        }
        int oldQuality = p.getQuality();
        TargetRoll target = getTargetForMaintenance(p, u.getTech());
        if (!paidMaintenance) {
            // TODO : Make this modifier user inputtable
            target.addModifier(1, "did not pay for maintenance");
        }

        partReport += ", TN " + target.getValue() + "[" + target.getDesc() + "]";
        int roll = Compute.d6(2);
        int margin = roll - target.getValue();
        partReport += " rolled a " + roll + ", margin of " + margin;

        switch (p.getQuality()) {
            case Part.QUALITY_A: {
                if (margin >= 4) {
                    p.improveQuality();
                }
                if (!campaignOptions.useUnofficialMaintenance()) {
                    if (margin < -6) {
                        partsToDamage.put(p, 4);
                    } else if (margin < -4) {
                        partsToDamage.put(p, 3);
                    } else if (margin == -4) {
                        partsToDamage.put(p, 2);
                    } else if (margin < -1) {
                        partsToDamage.put(p, 1);
                    }
                } else if (margin < -6) {
                    partsToDamage.put(p, 1);
                }
                break;
            }
            case Part.QUALITY_B: {
                if (margin >= 4) {
                    p.improveQuality();
                } else if (margin < -5) {
                    p.decreaseQuality();
                }
                if (!campaignOptions.useUnofficialMaintenance()) {
                    if (margin < -6) {
                        partsToDamage.put(p, 2);
                    } else if (margin < -2) {
                        partsToDamage.put(p, 1);
                    }
                }
                break;
            }
            case Part.QUALITY_C: {
                if (margin < -4) {
                    p.decreaseQuality();
                } else if (margin >= 5) {
                    p.improveQuality();
                }
                if (!campaignOptions.useUnofficialMaintenance()) {
                    if (margin < -6) {
                        partsToDamage.put(p, 2);
                    } else if (margin < -3) {
                        partsToDamage.put(p, 1);
                    }
                }
                break;
            }
            case Part.QUALITY_D: {
                if (margin < -3) {
                    p.decreaseQuality();
                    if ((margin < -4) && !campaignOptions.useUnofficialMaintenance()) {
                        partsToDamage.put(p, 1);
                    }
                } else if (margin >= 5) {
                    p.improveQuality();
                }
                break;
            }
            case Part.QUALITY_E:
                if (margin < -2) {
                    p.decreaseQuality();
                    if ((margin < -5) && !campaignOptions.useUnofficialMaintenance()) {
                        partsToDamage.put(p, 1);
                    }
                } else if (margin >= 6) {
                    p.improveQuality();
                }
                break;
            case Part.QUALITY_F:
            default:
                if (margin < -2) {
                    p.decreaseQuality();
                    if (margin < -6 && !campaignOptions.useUnofficialMaintenance()) {
                        partsToDamage.put(p, 1);
                    }
                }
                // TODO: award XP point if margin >= 6 (make this optional)
                //if (margin >= 6) {
                //
                //}
                break;
        }
        if (p.getQuality() > oldQuality) {
            partReport += ": <font color='green'>new quality is " + p.getQualityName() + "</font>";
        } else if (p.getQuality() < oldQuality) {
            partReport += ": <font color='red'>new quality is " + p.getQualityName() + "</font>";
        } else {
            partReport += ": quality remains " + p.getQualityName();
        }
        if (null != partsToDamage.get(p)) {
            if (partsToDamage.get(p) > 3) {
                partReport += ", <font color='red'><b>part destroyed</b></font>";
            } else {
                partReport += ", <font color='red'><b>part damaged</b></font>";
            }
        }

        return partReport;
    }

    public void initTimeInService() {
        for (Person p : getPersonnel()) {
            if (!p.isDependent() && p.getPrisonerStatus().isFree()) {
                LocalDate join = null;
                for (LogEntry e : p.getPersonnelLog()) {
                    if (join == null) {
                        // If by some nightmare there is no Joined date just use the first entry.
                        join = e.getDate();
                    }
                    if (e.getDesc().startsWith("Joined ") || e.getDesc().startsWith("Freed ")) {
                        join = e.getDate();
                        break;
                    }
                }

                p.setRecruitment((join != null) ? join : getLocalDate().minusYears(1));
            }
        }
    }

    public void initTimeInRank() {
        for (Person p : getPersonnel()) {
            if (!p.isDependent() && p.getPrisonerStatus().isFree()) {

                LocalDate join = null;
                for (LogEntry e : p.getPersonnelLog()) {
                    if (join == null) {
                        // If by some nightmare there is no date from the below, just use the first entry.
                        join = e.getDate();
                    }

                    if (e.getDesc().startsWith("Joined ") || e.getDesc().startsWith("Freed ")
                            || e.getDesc().startsWith("Promoted ") || e.getDesc().startsWith("Demoted ")) {
                        join = e.getDate();
                    }
                }

                // For that one in a billion chance the log is empty. Clone today's date and subtract a year
                p.setLastRankChangeDate((join != null) ? join : getLocalDate().minusYears(1));
            }
        }
    }

    public void initRetirementDateTracking() {
        for (Person person : getPersonnel()) {
            if (person.getStatus().isRetired()) {
                LocalDate retired = null;
                LocalDate lastLoggedDate = null;
                for (LogEntry entry : person.getPersonnelLog()) {
                    lastLoggedDate = entry.getDate();
                    if (entry.getDesc().startsWith("Retired")) {
                        retired = entry.getDate();
                    }
                }

                if (retired == null) {
                    retired = lastLoggedDate;
                }

                // For that one in a billion chance the log is empty. Clone today's date and subtract a year
                person.setRetirement((retired != null) ? retired : getLocalDate().minusYears(1));
            }
        }
    }

    public void initAtB(boolean newCampaign) {
        getRetirementDefectionTracker().setLastRetirementRoll(getLocalDate());

        if (!newCampaign) {
            /*
            * Switch all contracts to AtBContract's
            */
            for (Map.Entry<Integer, Mission> me : missions.entrySet()) {
                Mission m = me.getValue();
                if (m instanceof Contract && !(m instanceof AtBContract)) {
                    me.setValue(new AtBContract((Contract) m, this));
                }
            }

            /*
            * Go through all the personnel records and assume the earliest date is the date
            * the unit was founded.
            */
            LocalDate founding = null;
            for (Person p : getPersonnel()) {
                for (LogEntry e : p.getPersonnelLog()) {
                    if ((founding == null) || e.getDate().isBefore(founding)) {
                        founding = e.getDate();
                    }
                }
            }
            /*
            * Go through the personnel records again and assume that any person who joined
            * the unit on the founding date is one of the founding members. Also assume
            * that MWs assigned to a non-Assault 'Mech on the date they joined came with
            * that 'Mech (which is a less certain assumption)
            */
            for (Person p : getPersonnel()) {
                LocalDate join = null;
                for (LogEntry e : p.getPersonnelLog()) {
                    if (e.getDesc().startsWith("Joined ")) {
                        join = e.getDate();
                        break;
                    }
                }
                if ((join != null) && join.equals(founding)) {
                    p.setFounder(true);
                }
                if (p.getPrimaryRole().isMechWarrior()
                        || (p.getPrimaryRole().isAerospacePilot() && getCampaignOptions().getAeroRecruitsHaveUnits())
                        || p.getPrimaryRole().isProtoMechPilot()) {
                    for (LogEntry e : p.getPersonnelLog()) {
                        if (e.getDate().equals(join) && e.getDesc().startsWith("Assigned to ")) {
                            String mech = e.getDesc().substring(12);
                            MechSummary ms = MechSummaryCache.getInstance().getMech(mech);
                            if (null != ms && (p.isFounder()
                                    || ms.getWeightClass() < megamek.common.EntityWeightClass.WEIGHT_ASSAULT)) {
                                p.setOriginalUnitWeight(ms.getWeightClass());
                                if (ms.isClan()) {
                                    p.setOriginalUnitTech(Person.TECH_CLAN);
                                } else if (ms.getYear() > 3050) {
                                    // TODO : Fix this so we aren't using a hack that just assumes IS2
                                    p.setOriginalUnitTech(Person.TECH_IS2);
                                }
                                if ((null != p.getUnit())
                                        && ms.getName().equals(p.getUnit().getEntity().getShortNameRaw())) {
                                    p.setOriginalUnitId(p.getUnit().getId());
                                }
                            }
                        }
                    }
                }
            }

            addAllLances(this.forces);

            // Determine whether or not there is an active contract
            setHasActiveContract();
        }

        setAtBConfig(AtBConfiguration.loadFromXml());
        RandomFactionGenerator.getInstance().startup(this);
        getContractMarket().generateContractOffers(this, newCampaign);
        getUnitMarket().generateUnitOffers(this);
        setAtBEventProcessor(new AtBEventProcessor(this));
    }

    /**
     * Stop processing AtB events and release memory.
     */
    public void shutdownAtB() {
        RandomFactionGenerator.getInstance().dispose();
        RandomUnitGenerator.getInstance().dispose();
        atbEventProcessor.shutdown();
    }

    public boolean checkOverDueLoans() {
        Money overdueAmount = getFinances().checkOverdueLoanPayments(this);
        if (overdueAmount.isPositive()) {
            JOptionPane.showMessageDialog(
                    null,
                    "You have overdue loan payments totaling "
                            + overdueAmount.toAmountAndSymbolString()
                            + "\nYou must deal with these payments before advancing the day.\nHere are some options:\n  - Sell off equipment to generate funds.\n  - Pay off the collateral on the loan.\n  - Default on the loan.\n  - Just cheat and remove the loan via GM mode.",
                            "Overdue Loan Payments",
                            JOptionPane.WARNING_MESSAGE);
            return true;
        }
        return false;
    }

    public boolean checkRetirementDefections() {
        if (getRetirementDefectionTracker().getRetirees().size() > 0) {
            Object[] options = { "Show Payout Dialog", "Cancel" };
            return JOptionPane.YES_OPTION == JOptionPane
                    .showOptionDialog(
                            null,
                            "You have personnel who have left the unit or been killed in action but have not received their final payout.\nYou must deal with these payments before advancing the day.\nHere are some options:\n  - Sell off equipment to generate funds.\n  - Pay one or more personnel in equipment.\n  - Just cheat and use GM mode to edit the settlement.",
                            "Unresolved Final Payments",
                            JOptionPane.OK_CANCEL_OPTION,
                            JOptionPane.WARNING_MESSAGE, null, options,
                            options[0]);
        }
        return false;
    }

    public boolean checkYearlyRetirements() {
        if (getCampaignOptions().getUseAtB()
                && (ChronoUnit.DAYS.between(getRetirementDefectionTracker().getLastRetirementRoll(),
                getLocalDate()) == getRetirementDefectionTracker().getLastRetirementRoll().lengthOfYear())) {
            Object[] options = { "Show Retirement Dialog", "Not Now" };
            return JOptionPane.YES_OPTION == JOptionPane
                    .showOptionDialog(
                            null,
                            "It has been a year since the last retirement/defection roll, and it is time to do another.",
                            "Retirement/Defection roll required",
                            JOptionPane.OK_CANCEL_OPTION,
                            JOptionPane.WARNING_MESSAGE, null, options,
                            options[0]);
        }
        return false;
    }

    /**
     * Sets the type of rating method used.
     */
    public void setUnitRating(IUnitRating rating) {
        unitRating = rating;
    }

    /**
     * Returns the type of rating method as selected in the Campaign Options dialog.
     * Lazy-loaded for performance. Default is CampaignOpsReputation
     */
    public IUnitRating getUnitRating() {
        // if we switched unit rating methods,
        if (unitRating != null && (unitRating.getUnitRatingMethod() != getCampaignOptions().getUnitRatingMethod())) {
            unitRating = null;
        }

        if (unitRating == null) {
            UnitRatingMethod method = getCampaignOptions().getUnitRatingMethod();

            if (UnitRatingMethod.FLD_MAN_MERCS_REV.equals(method)) {
                unitRating = new FieldManualMercRevDragoonsRating(this);
            } else {
                unitRating = new CampaignOpsReputation(this);
            }
        }

        return unitRating;
    }

    @Override
    public int getTechIntroYear() {
        if (getCampaignOptions().limitByYear()) {
            return getGameYear();
        } else {
            return Integer.MAX_VALUE;
        }
    }

    @Override
    public int getGameYear() {
        return getLocalDate().getYear();
    }

    @Override
    public int getTechFaction() {
        return techFactionCode;
    }

    public void updateTechFactionCode() {
        if (campaignOptions.useFactionIntroDate()) {
            for (int i = 0; i < ITechnology.MM_FACTION_CODES.length; i++) {
                if (ITechnology.MM_FACTION_CODES[i].equals(factionCode)) {
                    techFactionCode = i;
                    UnitTechProgression.loadFaction(techFactionCode);
                    return;
                }
            }
            // If the tech progression data does not include the current faction,
            // use a generic.
            if (getFaction().isClan()) {
                techFactionCode = ITechnology.F_CLAN;
            } else if (getFaction().isPeriphery()) {
                techFactionCode = ITechnology.F_PER;
            } else {
                techFactionCode = ITechnology.F_IS;
            }
        } else {
            techFactionCode = ITechnology.F_NONE;
        }
        // Unit tech level will be calculated if the code has changed.
        UnitTechProgression.loadFaction(techFactionCode);
    }

    @Override
    public boolean useClanTechBase() {
        return getFaction().isClan();
    }

    @Override
    public boolean useMixedTech() {
        if (useClanTechBase()) {
            return campaignOptions.allowISPurchases();
        } else {
            return campaignOptions.allowClanPurchases();
        }
    }

    @Override
    public SimpleTechLevel getTechLevel() {
        for (SimpleTechLevel lvl : SimpleTechLevel.values()) {
            if (campaignOptions.getTechLevel() == lvl.ordinal()) {
                return lvl;
            }
        }
        return SimpleTechLevel.UNOFFICIAL;
    }

    @Override
    public boolean unofficialNoYear() {
        return false;
    }

    @Override
    public boolean useVariableTechLevel() {
        return campaignOptions.useVariableTechLevel();
    }

    @Override
    public boolean showExtinct() {
        return !campaignOptions.disallowExtinctStuff();
    }
}<|MERGE_RESOLUTION|>--- conflicted
+++ resolved
@@ -876,19 +876,9 @@
      */
     public void importMission(final Mission mission) {
         // add scenarios to the scenarioId hash
-<<<<<<< HEAD
         mission.getScenarios().forEach(this::importScenario);
         addMissionWithoutId(mission);
         StratconContractInitializer.restoreTransientStratconInformation(mission, this);
-=======
-        for (Scenario s : m.getScenarios()) {
-            importScenario(s);
-        }
-
-        addMissionWithoutId(m);
-
-        StratconContractInitializer.restoreTransientStratconInformation(m, this);
->>>>>>> b40a00e4
     }
 
     private void addMissionWithoutId(Mission m) {
@@ -3027,23 +3017,11 @@
                 }
             }
 
-<<<<<<< HEAD
             for (final Scenario scenario : contract.getCurrentAtBScenarios()) {
                 if ((scenario.getDate() != null) && scenario.getDate().isBefore(getLocalDate())) {
                     if (getCampaignOptions().getUseStratCon() && (scenario instanceof AtBDynamicScenario)) {
                         final boolean stub = StratconRulesManager.processIgnoredScenario(
                                 (AtBDynamicScenario) scenario, contract.getStratconCampaignState());
-=======
-            for (Scenario s : contract.getScenarios()) {
-                if (!s.isCurrent() || !(s instanceof AtBScenario)) {
-                    continue;
-                }
-                if ((s.getDate() != null) && s.getDate().isBefore(getLocalDate())) {
-                    if (getCampaignOptions().getUseStratCon() &&
-                            (s instanceof AtBDynamicScenario)) {
-                        var stub = StratconRulesManager.processIgnoredScenario(
-                                (AtBDynamicScenario) s, contract.getStratconCampaignState());
->>>>>>> b40a00e4
 
                         if (stub) {
                             scenario.convertToStub(this, ScenarioStatus.DEFEAT);
@@ -3055,11 +3033,7 @@
                         scenario.convertToStub(this, ScenarioStatus.DEFEAT);
                         contract.addPlayerMinorBreach();
 
-<<<<<<< HEAD
                         addReport("Failure to deploy for " + scenario.getName()
-=======
-                        addReport("Failure to deploy for " + s.getName()
->>>>>>> b40a00e4
                             + " resulted in defeat and a minor contract breach.");
                     }
                 }
@@ -3665,15 +3639,9 @@
 
     public void removeScenario(final Scenario scenario) {
         scenario.clearAllForcesAndPersonnel(this);
-<<<<<<< HEAD
         final Mission mission = getMission(scenario.getMissionId());
         if (mission != null) {
             mission.getScenarios().remove(scenario);
-=======
-        Mission mission = getMission(scenario.getMissionId());
-        if (null != mission) {
-            mission.removeScenario(scenario.getId());
->>>>>>> b40a00e4
 
             // if we GM-remove the scenario and it's attached to a StratCon scenario
             // then pretend like we let the StratCon scenario expire
