--- conflicted
+++ resolved
@@ -5362,19 +5362,24 @@
                     person.setSufferingFromClinicalParanoia(false);
                 }
 
-<<<<<<< HEAD
+                if (personnelOptions.booleanOption(MADNESS_REGRESSION)) {
+                    int modifier = getCompulsionCheckModifier(MADNESS_REGRESSION);
+                    boolean failedWillpowerCheck = !performQuickAttributeCheck(person, SkillAttribute.WILLPOWER, null,
+                          null, modifier);
+                    String report = person.processChildlikeRegression(this,
+                          isUseAdvancedMedical,
+                          true,
+                          failedWillpowerCheck);
+                    if (!report.isBlank()) {
+                        addReport(report);
+                    }
+                }
+
                 if (personnelOptions.booleanOption(MADNESS_BERSERKER)) {
                     int modifier = getCompulsionCheckModifier(MADNESS_BERSERKER);
                     boolean failedWillpowerCheck = !performQuickAttributeCheck(person, SkillAttribute.WILLPOWER, null,
                           null, modifier);
                     String report = person.processBerserkerFrenzy(this,
-=======
-                if (personnelOptions.booleanOption(MADNESS_REGRESSION)) {
-                    int modifier = getCompulsionCheckModifier(MADNESS_REGRESSION);
-                    boolean failedWillpowerCheck = !performQuickAttributeCheck(person, SkillAttribute.WILLPOWER, null,
-                          null, modifier);
-                    String report = person.processChildlikeRegression(this,
->>>>>>> e6726c50
                           isUseAdvancedMedical,
                           true,
                           failedWillpowerCheck);
