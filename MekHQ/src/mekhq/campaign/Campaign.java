/*
 * Campaign.java
 *
 * Copyright (c) 2009 - Jay Lawson (jaylawson39 at yahoo.com). All Rights Reserved.
 * Copyright (c) 2022 - 2024 The MegaMek Team. All Rights Reserved.
 *
 * This file is part of MekHQ.
 *
 * MekHQ is free software: you can redistribute it and/or modify
 * it under the terms of the GNU General Public License as published by
 * the Free Software Foundation, either version 3 of the License, or
 * (at your option) any later version.
 *
 * MekHQ is distributed in the hope that it will be useful,
 * but WITHOUT ANY WARRANTY; without even the implied warranty of
 * MERCHANTABILITY or FITNESS FOR A PARTICULAR PURPOSE. See the
 * GNU General Public License for more details.
 *
 * You should have received a copy of the GNU General Public License
 * along with MekHQ. If not, see <http://www.gnu.org/licenses/>.
 */
package mekhq.campaign;

import megamek.client.generator.RandomGenderGenerator;
import megamek.client.generator.RandomNameGenerator;
import megamek.client.generator.RandomUnitGenerator;
import megamek.client.ui.swing.util.PlayerColour;
import megamek.common.*;
import megamek.common.AmmoType.Munitions;
import megamek.common.annotations.Nullable;
import megamek.common.enums.Gender;
import megamek.common.equipment.BombMounted;
import megamek.common.icons.Camouflage;
import megamek.common.icons.Portrait;
import megamek.common.loaders.BLKFile;
import megamek.common.loaders.EntityLoadingException;
import megamek.common.loaders.EntitySavingException;
import megamek.common.options.*;
import megamek.common.util.BuildingBlock;
import megamek.common.weapons.autocannons.ACWeapon;
import megamek.common.weapons.flamers.FlamerWeapon;
import megamek.common.weapons.gaussrifles.GaussWeapon;
import megamek.common.weapons.lasers.EnergyWeapon;
import megamek.logging.MMLogger;
import mekhq.MHQConstants;
import mekhq.MekHQ;
import mekhq.Utilities;
import mekhq.campaign.Quartermaster.PartAcquisitionResult;
import mekhq.campaign.againstTheBot.AtBConfiguration;
import mekhq.campaign.event.*;
import mekhq.campaign.finances.*;
import mekhq.campaign.finances.enums.TransactionType;
import mekhq.campaign.force.Force;
import mekhq.campaign.force.Lance;
import mekhq.campaign.icons.StandardForceIcon;
import mekhq.campaign.icons.UnitIcon;
import mekhq.campaign.log.HistoricalLogEntry;
import mekhq.campaign.log.LogEntry;
import mekhq.campaign.log.ServiceLogger;
import mekhq.campaign.market.PartsStore;
import mekhq.campaign.market.PersonnelMarket;
import mekhq.campaign.market.ShoppingList;
import mekhq.campaign.market.contractMarket.AbstractContractMarket;
import mekhq.campaign.market.contractMarket.AtbMonthlyContractMarket;
import mekhq.campaign.market.unitMarket.AbstractUnitMarket;
import mekhq.campaign.market.unitMarket.DisabledUnitMarket;
import mekhq.campaign.mission.*;
import mekhq.campaign.mission.atb.AtBScenarioFactory;
import mekhq.campaign.mission.enums.AtBLanceRole;
import mekhq.campaign.mission.enums.AtBMoraleLevel;
import mekhq.campaign.mission.enums.MissionStatus;
import mekhq.campaign.mission.enums.ScenarioStatus;
import mekhq.campaign.mod.am.InjuryUtil;
import mekhq.campaign.parts.*;
import mekhq.campaign.parts.enums.PartQuality;
import mekhq.campaign.parts.equipment.AmmoBin;
import mekhq.campaign.parts.equipment.EquipmentPart;
import mekhq.campaign.parts.equipment.MissingEquipmentPart;
import mekhq.campaign.personnel.*;
import mekhq.campaign.personnel.autoAwards.AutoAwardsController;
import mekhq.campaign.personnel.death.AbstractDeath;
import mekhq.campaign.personnel.death.DisabledRandomDeath;
import mekhq.campaign.personnel.divorce.AbstractDivorce;
import mekhq.campaign.personnel.divorce.DisabledRandomDivorce;
import mekhq.campaign.personnel.education.Academy;
import mekhq.campaign.personnel.education.EducationController;
import mekhq.campaign.personnel.enums.*;
import mekhq.campaign.personnel.generator.*;
import mekhq.campaign.personnel.marriage.AbstractMarriage;
import mekhq.campaign.personnel.marriage.DisabledRandomMarriage;
import mekhq.campaign.personnel.procreation.AbstractProcreation;
import mekhq.campaign.personnel.procreation.DisabledRandomProcreation;
import mekhq.campaign.personnel.ranks.RankSystem;
import mekhq.campaign.personnel.ranks.RankValidator;
import mekhq.campaign.personnel.ranks.Ranks;
import mekhq.campaign.personnel.turnoverAndRetention.Fatigue;
import mekhq.campaign.personnel.turnoverAndRetention.RetirementDefectionTracker;
import mekhq.campaign.rating.CamOpsReputation.ReputationController;
import mekhq.campaign.rating.FieldManualMercRevDragoonsRating;
import mekhq.campaign.rating.IUnitRating;
import mekhq.campaign.rating.UnitRatingMethod;
import mekhq.campaign.storyarc.StoryArc;
import mekhq.campaign.stratcon.StratconContractInitializer;
import mekhq.campaign.stratcon.StratconRulesManager;
import mekhq.campaign.stratcon.StratconTrackState;
import mekhq.campaign.unit.CrewType;
import mekhq.campaign.unit.*;
import mekhq.campaign.universe.*;
import mekhq.campaign.universe.Planet.PlanetaryEvent;
import mekhq.campaign.universe.PlanetarySystem.PlanetarySystemEvent;
import mekhq.campaign.universe.enums.HiringHallLevel;
import mekhq.campaign.universe.eras.Era;
import mekhq.campaign.universe.eras.Eras;
import mekhq.campaign.universe.fameAndInfamy.BatchallFactions;
import mekhq.campaign.universe.fameAndInfamy.FameAndInfamyController;
import mekhq.campaign.universe.selectors.factionSelectors.AbstractFactionSelector;
import mekhq.campaign.universe.selectors.factionSelectors.DefaultFactionSelector;
import mekhq.campaign.universe.selectors.factionSelectors.RangedFactionSelector;
import mekhq.campaign.universe.selectors.planetSelectors.AbstractPlanetSelector;
import mekhq.campaign.universe.selectors.planetSelectors.DefaultPlanetSelector;
import mekhq.campaign.universe.selectors.planetSelectors.RangedPlanetSelector;
import mekhq.campaign.work.IAcquisitionWork;
import mekhq.campaign.work.IPartWork;
import mekhq.gui.sorter.PersonTitleSorter;
import mekhq.module.atb.AtBEventProcessor;
import mekhq.service.AutosaveService;
import mekhq.service.IAutosaveService;
import mekhq.service.mrms.MRMSService;
import mekhq.utilities.MHQXMLUtility;
import mekhq.utilities.ReportingUtilities;

import javax.swing.*;
import java.io.PrintWriter;
import java.text.MessageFormat;
import java.time.DayOfWeek;
import java.time.LocalDate;
import java.time.Month;
import java.time.temporal.ChronoUnit;
import java.util.*;
import java.util.Map.Entry;
import java.util.stream.Collectors;

import static mekhq.campaign.personnel.backgrounds.BackgroundsController.randomMercenaryCompanyNameGenerator;
import static mekhq.campaign.personnel.education.EducationController.getAcademy;
import static mekhq.campaign.personnel.turnoverAndRetention.RetirementDefectionTracker.Payout.isBreakingContract;
import static mekhq.campaign.unit.Unit.SITE_FACILITY_MAINTENANCE;
import static mekhq.utilities.ReportingUtilities.CLOSING_SPAN_TAG;

/**
 * The main campaign class, keeps track of teams and units
 *
 * @author Taharqa
 */
public class Campaign implements ITechManager {
    private static final MMLogger logger = MMLogger.create(Campaign.class);

    public static final String REPORT_LINEBREAK = "<br/><br/>";

    private UUID id;

    // we have three things to track: (1) teams, (2) units, (3) repair tasks
    // we will use the same basic system (borrowed from MegaMek) for tracking
    // all three
    // OK now we have more, parts, personnel, forces, missions, and scenarios.
    // and more still - we're tracking DropShips and WarShips in a separate set so
    // that we can assign units to transports
    private final Hangar units = new Hangar();
    private final Set<Unit> transportShips = new HashSet<>();
    private final Map<UUID, Person> personnel = new LinkedHashMap<>();
    private Warehouse parts = new Warehouse();
    private final TreeMap<Integer, Force> forceIds = new TreeMap<>();
    private final TreeMap<Integer, Mission> missions = new TreeMap<>();
    private final TreeMap<Integer, Scenario> scenarios = new TreeMap<>();
    private final Map<UUID, List<Kill>> kills = new HashMap<>();

    private transient final UnitNameTracker unitNameTracker = new UnitNameTracker();

    private int astechPool;
    private int astechPoolMinutes;
    private int astechPoolOvertime;
    private int medicPool;

    private int lastForceId;
    private int lastMissionId;
    private int lastScenarioId;

    // I need to put a basic game object in campaign so that I can
    // assign it to the entities, otherwise some entity methods may get NPE
    // if they try to call up game options
    private final Game game;
    private final Player player;

    private GameOptions gameOptions;

    private String name;
    private LocalDate currentDay;
    private LocalDate campaignStartDate;

    // hierarchically structured Force object to define TO&E
    private Force forces;
    private final Hashtable<Integer, Lance> lances; // AtB

    private Faction faction;
    private int techFactionCode;
    private String retainerEmployerCode; // AtB
    private LocalDate retainerStartDate; // AtB
    private RankSystem rankSystem;

    private final ArrayList<String> currentReport;
    private transient String currentReportHTML;
    private transient List<String> newReports;

    private Boolean fieldKitchenWithinCapacity;

    // this is updated and used per gaming session, it is enabled/disabled via the Campaign options
    // we're re-using the LogEntry class that is used to store Personnel entries
    public LinkedList<LogEntry> inMemoryLogHistory = new LinkedList<>();

    private boolean overtime;
    private boolean gmMode;
    private transient boolean overviewLoadingValue = true;

    private Camouflage camouflage = new Camouflage(Camouflage.COLOUR_CAMOUFLAGE, PlayerColour.BLUE.name());
    private PlayerColour colour = PlayerColour.BLUE;
    private StandardForceIcon unitIcon = new UnitIcon(null, null);

    private Finances finances;

    private CurrentLocation location;

    private final News news;

    private final PartsStore partsStore;

    private final List<String> customs;

    private CampaignOptions campaignOptions;
    private RandomSkillPreferences rskillPrefs = new RandomSkillPreferences();
    private MekHQ app;

    private ShoppingList shoppingList;

    private PersonnelMarket personnelMarket;
    private AbstractContractMarket contractMarket;
    private AbstractUnitMarket unitMarket;

    private transient AbstractDeath death;
    private transient AbstractDivorce divorce;
    private transient AbstractMarriage marriage;
    private transient AbstractProcreation procreation;

    private RetirementDefectionTracker retirementDefectionTracker;
    private List<String> turnoverRetirementInformation;

    private AtBConfiguration atbConfig; // AtB
    private AtBEventProcessor atbEventProcessor; // AtB
    private LocalDate shipSearchStart; // AtB
    private int shipSearchType;
    private String shipSearchResult; // AtB
    private LocalDate shipSearchExpiration; // AtB
    private IUnitGenerator unitGenerator; // deprecated
    private IUnitRating unitRating; // deprecated
    private ReputationController reputation;
    private int crimeRating;
    private int crimePirateModifier;
    private LocalDate dateOfLastCrime;
    private final CampaignSummary campaignSummary;
    private final Quartermaster quartermaster;
    private StoryArc storyArc;
    private FameAndInfamyController fameAndInfamy;

    private final transient ResourceBundle resources = ResourceBundle.getBundle("mekhq.resources.Campaign",
            MekHQ.getMHQOptions().getLocale());

    /**
     * This is used to determine if the player has an active AtB Contract, and is
     * recalculated on load
     */
    private transient boolean hasActiveContract;

    private final IAutosaveService autosaveService;

    public Campaign() {
        id = UUID.randomUUID();
        game = new Game();
        player = new Player(0, "self");
        game.addPlayer(0, player);
        currentDay = LocalDate.ofYearDay(3067, 1);
        campaignStartDate = null;
        CurrencyManager.getInstance().setCampaign(this);
        location = new CurrentLocation(Systems.getInstance().getSystems().get("Outreach"), 0);
        campaignOptions = new CampaignOptions();
        currentReport = new ArrayList<>();
        currentReportHTML = "";
        newReports = new ArrayList<>();
        name = randomMercenaryCompanyNameGenerator(null);
        overtime = false;
        gmMode = false;
        setFaction(Factions.getInstance().getDefaultFaction());
        techFactionCode = ITechnology.F_MERC;
        retainerEmployerCode = null;
        retainerStartDate = null;
        reputation = null;
        crimeRating = 0;
        crimePirateModifier = 0;
        dateOfLastCrime = null;
        setRankSystemDirect(Ranks.getRankSystemFromCode(Ranks.DEFAULT_SYSTEM_CODE));
        forces = new Force(name);
        forceIds.put(0, forces);
        lances = new Hashtable<>();
        finances = new Finances();
        astechPool = 0;
        medicPool = 0;
        resetAstechMinutes();
        partsStore = new PartsStore(this);
        gameOptions = new GameOptions();
        gameOptions.getOption(OptionsConstants.ALLOWED_YEAR).setValue(getGameYear());
        game.setOptions(gameOptions);
        customs = new ArrayList<>();
        shoppingList = new ShoppingList();
        news = new News(getGameYear(), id.getLeastSignificantBits());
        setPersonnelMarket(new PersonnelMarket());
        setContractMarket(new AtbMonthlyContractMarket());
        setUnitMarket(new DisabledUnitMarket());
        setDeath(new DisabledRandomDeath(getCampaignOptions(), false));
        setDivorce(new DisabledRandomDivorce(getCampaignOptions()));
        setMarriage(new DisabledRandomMarriage(getCampaignOptions()));
        setProcreation(new DisabledRandomProcreation(getCampaignOptions()));
        retirementDefectionTracker = new RetirementDefectionTracker();
        turnoverRetirementInformation = new ArrayList<>();
        atbConfig = null;
        autosaveService = new AutosaveService();
        hasActiveContract = false;
        campaignSummary = new CampaignSummary(this);
        quartermaster = new Quartermaster(this);
        fieldKitchenWithinCapacity = false;
        fameAndInfamy = new FameAndInfamyController();
    }

    /**
     * @return the app
     */
    public MekHQ getApp() {
        return app;
    }

    /**
     * @param app the app to set
     */
    public void setApp(MekHQ app) {
        this.app = app;
    }

    /**
     * @return the overviewLoadingValue
     */
    public boolean isOverviewLoadingValue() {
        return overviewLoadingValue;
    }

    /**
     * @param overviewLoadingValue the overviewLoadingValue to set
     */
    public void setOverviewLoadingValue(boolean overviewLoadingValue) {
        this.overviewLoadingValue = overviewLoadingValue;
    }

    public Game getGame() {
        return game;
    }

    public Player getPlayer() {
        return player;
    }

    public void setId(UUID id) {
        this.id = id;
    }

    public UUID getId() {
        return id;
    }

    public String getName() {
        return name;
    }

    public void setName(String s) {
        this.name = s;
    }

    public Era getEra() {
        return Eras.getInstance().getEra(getLocalDate());
    }

    public String getTitle() {
        return getName() + " (" + getFaction().getFullName(getGameYear()) + ')' + " - "
                + MekHQ.getMHQOptions().getLongDisplayFormattedDate(getLocalDate())
                + " (" + getEra() + ')';
    }

    public LocalDate getLocalDate() {
        return currentDay;
    }

    public void setLocalDate(LocalDate currentDay) {
        this.currentDay = currentDay;
    }

    public LocalDate getCampaignStartDate() {
        return campaignStartDate;
    }

    public void setCampaignStartDate(LocalDate campaignStartDate) {
        this.campaignStartDate = campaignStartDate;
    }

    public PlanetarySystem getCurrentSystem() {
        return location.getCurrentSystem();
    }

    /**
     * Returns the Hiring Hall level from the force's current system on the current date. If there
     * is no hiring hall present, the level is HiringHallLevel.NONE.
     *
     * @return The Hiring Hall level of the current system at the present date.
     */
    public HiringHallLevel getSystemHiringHallLevel() {
        return getCurrentSystem().getHiringHallLevel(getLocalDate());
    }

    public Money getFunds() {
        return finances.getBalance();
    }

    public void setForces(Force f) {
        forces = f;
    }

    public Force getForces() {
        return forces;
    }

    public List<Force> getAllForces() {
        return new ArrayList<>(forceIds.values());
    }

    public void importLance(Lance l) {
        lances.put(l.getForceId(), l);
    }

    public Hashtable<Integer, Lance> getLances() {
        return lances;
    }

    public ArrayList<Lance> getLanceList() {
        return lances.values().stream()
                .filter(l -> forceIds.containsKey(l.getForceId()))
                .collect(Collectors.toCollection(ArrayList::new));
    }

    public void setShoppingList(ShoppingList sl) {
        shoppingList = sl;
    }

    public ShoppingList getShoppingList() {
        return shoppingList;
    }

    // region Markets
    public PersonnelMarket getPersonnelMarket() {
        return personnelMarket;
    }

    public void setPersonnelMarket(final PersonnelMarket personnelMarket) {
        this.personnelMarket = personnelMarket;
    }

    public AbstractContractMarket getContractMarket() {
        return contractMarket;
    }

    public void setContractMarket(final AbstractContractMarket contractMarket) {
        this.contractMarket = contractMarket;
    }

    public AbstractUnitMarket getUnitMarket() {
        return unitMarket;
    }

    public void setUnitMarket(final AbstractUnitMarket unitMarket) {
        this.unitMarket = unitMarket;
    }
    // endregion Markets

    // region Personnel Modules
    public AbstractDeath getDeath() {
        return death;
    }

    public void setDeath(final AbstractDeath death) {
        this.death = death;
    }

    public AbstractDivorce getDivorce() {
        return divorce;
    }

    public void setDivorce(final AbstractDivorce divorce) {
        this.divorce = divorce;
    }

    public AbstractMarriage getMarriage() {
        return marriage;
    }

    public void setMarriage(final AbstractMarriage marriage) {
        this.marriage = marriage;
    }

    public AbstractProcreation getProcreation() {
        return procreation;
    }

    public void setProcreation(final AbstractProcreation procreation) {
        this.procreation = procreation;
    }
    // endregion Personnel Modules

    public void setRetirementDefectionTracker(RetirementDefectionTracker rdt) {
        retirementDefectionTracker = rdt;
    }

    public RetirementDefectionTracker getRetirementDefectionTracker() {
        return retirementDefectionTracker;
    }

    public List<String> getTurnoverRetirementInformation() {
        return turnoverRetirementInformation;
    }

    public void setTurnoverRetirementInformation(final List<String> turnoverRetirementInformation) {
        this.turnoverRetirementInformation = turnoverRetirementInformation;
    }

    /**
     * Initializes the unit generator based on the method chosen in campaignOptions.
     * Called when the unit generator is first used or when the method has been
     * changed in campaignOptions.
     */
    public void initUnitGenerator() {
        if (unitGenerator != null && unitGenerator instanceof RATManager) {
            MekHQ.unregisterHandler(unitGenerator);
        }
        if (campaignOptions.isUseStaticRATs()) {
            RATManager rm = new RATManager();
            while (!RandomUnitGenerator.getInstance().isInitialized()) {
                try {
                    Thread.sleep(50);
                } catch (InterruptedException e) {
                    logger.error("", e);
                }
            }
            rm.setSelectedRATs(campaignOptions.getRATs());
            rm.setIgnoreRatEra(campaignOptions.isIgnoreRATEra());
            unitGenerator = rm;
        } else {
            unitGenerator = new RATGeneratorConnector(getGameYear());
        }
    }

    /**
     * @return - the class responsible for generating random units
     */
    public IUnitGenerator getUnitGenerator() {
        if (unitGenerator == null) {
            initUnitGenerator();
        }
        return unitGenerator;
    }

    public void setAtBEventProcessor(AtBEventProcessor processor) {
        atbEventProcessor = processor;
    }

    public void setAtBConfig(AtBConfiguration config) {
        atbConfig = config;
    }

    public AtBConfiguration getAtBConfig() {
        if (atbConfig == null) {
            atbConfig = AtBConfiguration.loadFromXml();
        }
        return atbConfig;
    }

    // region Ship Search
    /**
     * Sets the date a ship search was started, or null if no search is in progress.
     */
    public void setShipSearchStart(@Nullable LocalDate shipSearchStart) {
        this.shipSearchStart = shipSearchStart;
    }

    /**
     * @return The date a ship search was started, or null if none is in progress.
     */
    public LocalDate getShipSearchStart() {
        return shipSearchStart;
    }

    /**
     * Sets the lookup name of the available ship, or null if none were found.
     */
    public void setShipSearchResult(@Nullable String result) {
        shipSearchResult = result;
    }

    /**
     * @return The lookup name of the available ship, or null if none is available
     */
    public String getShipSearchResult() {
        return shipSearchResult;
    }

    /**
     * @return The date the ship is no longer available, if there is one.
     */
    public LocalDate getShipSearchExpiration() {
        return shipSearchExpiration;
    }

    public void setShipSearchExpiration(LocalDate shipSearchExpiration) {
        this.shipSearchExpiration = shipSearchExpiration;
    }

    /**
     * Sets the unit type to search for.
     */
    public void setShipSearchType(int unitType) {
        shipSearchType = unitType;
    }

    public void startShipSearch(int unitType) {
        setShipSearchStart(getLocalDate());
        setShipSearchType(unitType);
    }

    private void processShipSearch() {
        if (getShipSearchStart() == null) {
            return;
        }

        StringBuilder report = new StringBuilder();
        if (getFinances().debit(TransactionType.UNIT_PURCHASE, getLocalDate(),
                getAtBConfig().shipSearchCostPerWeek(), "Ship Search")) {
            report.append(getAtBConfig().shipSearchCostPerWeek().toAmountAndSymbolString())
                    .append(" deducted for ship search.");
        } else {
            addReport("<font color=" + MekHQ.getMHQOptions().getFontColorNegativeHexColor()
                    + ">Insufficient funds for ship search.</font>");
            setShipSearchStart(null);
            return;
        }

        long numDays = ChronoUnit.DAYS.between(getShipSearchStart(), getLocalDate());
        if (numDays > 21) {
            int roll = Compute.d6(2);
            TargetRoll target = getAtBConfig().shipSearchTargetRoll(shipSearchType, this);
            setShipSearchStart(null);
            report.append("<br/>Ship search target: ").append(target.getValueAsString()).append(" roll: ")
                    .append(roll);
            // TODO : mos zero should make ship available on retainer
            if (roll >= target.getValue()) {
                report.append("<br/>Search successful. ");

                MekSummary ms = getUnitGenerator().generate(getFactionCode(), shipSearchType, -1,
                        getGameYear(), getAtBUnitRatingMod());

                if (ms == null) {
                    ms = getAtBConfig().findShip(shipSearchType);
                }

                if (ms != null) {
                    setShipSearchResult(ms.getName());
                    setShipSearchExpiration(getLocalDate().plusDays(31));
                    report.append(getShipSearchResult()).append(" is available for purchase for ")
                            .append(Money.of(ms.getCost()).toAmountAndSymbolString())
                            .append(" until ")
                            .append(MekHQ.getMHQOptions().getDisplayFormattedDate(getShipSearchExpiration()));
                } else {
                    report.append(" <font color=").append(MekHQ.getMHQOptions().getFontColorNegativeHexColor())
                            .append(">Could not determine ship type.</font>");
                }
            } else {
                report.append("<br/>Ship search unsuccessful.");
            }
        }
        addReport(report.toString());
    }

    public void purchaseShipSearchResult() {
        MekSummary ms = MekSummaryCache.getInstance().getMek(getShipSearchResult());
        if (ms == null) {
            logger.error("Cannot find entry for {}", getShipSearchResult());
            return;
        }

        Money cost = Money.of(ms.getCost());

        if (getFunds().isLessThan(cost)) {
            addReport("<font color='" + MekHQ.getMHQOptions().getFontColorNegativeHexColor()
                    + "'><b> You cannot afford this unit. Transaction cancelled</b>.</font>");
            return;
        }

        MekFileParser mekFileParser;

        try {
            mekFileParser = new MekFileParser(ms.getSourceFile(), ms.getEntryName());
        } catch (Exception ex) {
            logger.error("Unable to load unit: {}", ms.getEntryName(), ex);
            return;
        }

        Entity en = mekFileParser.getEntity();

        int transitDays = getCampaignOptions().isInstantUnitMarketDelivery() ? 0
                : calculatePartTransitTime(Compute.d6(2) - 2);

        getFinances().debit(TransactionType.UNIT_PURCHASE, getLocalDate(), cost, "Purchased " + en.getShortName());
        PartQuality quality = PartQuality.QUALITY_D;

        if (campaignOptions.isUseRandomUnitQualities()) {
            quality = Unit.getRandomUnitQuality(0);
        }

        addNewUnit(en, true, transitDays, quality);

        if (!getCampaignOptions().isInstantUnitMarketDelivery()) {
            addReport("<font color='" + MekHQ.getMHQOptions().getFontColorPositiveHexColor()
                    + "'>Unit will be delivered in " + transitDays + " days.</font>");
        }
        setShipSearchResult(null);
        setShipSearchExpiration(null);
    }
    // endregion Ship Search

    /**
     * Process retirements for retired personnel, if any.
     *
     * @param totalPayout     The total retirement payout.
     * @param unitAssignments List of unit assignments.
     * @return False if there were payments AND they were unable to be processed,
     *         true otherwise.
     */
    public boolean applyRetirement(Money totalPayout, Map<UUID, UUID> unitAssignments) {
        turnoverRetirementInformation.clear();

        if ((totalPayout.isPositive()) || (null != getRetirementDefectionTracker().getRetirees())) {
            if (getFinances().debit(TransactionType.PAYOUT, getLocalDate(), totalPayout, "Final Payout")) {
                for (UUID pid : getRetirementDefectionTracker().getRetirees()) {
                    Person person = getPerson(pid);
                    boolean wasKilled = getRetirementDefectionTracker().getPayout(pid).isWasKilled();
                    boolean wasSacked = getRetirementDefectionTracker().getPayout(pid).isWasSacked();

                    if ((!wasKilled) && (!wasSacked)) {
                        if (!person.getPermanentInjuries().isEmpty()) {
                            person.changeStatus(this, getLocalDate(), PersonnelStatus.RETIRED);
                        }
                        if (isBreakingContract(person, getLocalDate(),
                                getCampaignOptions().getServiceContractDuration())) {
                            if (!getActiveContracts().isEmpty()) {
                                int roll = Compute.randomInt(20);

                                if (roll == 0) {
                                    person.changeStatus(this, getLocalDate(), PersonnelStatus.DEFECTED);
                                }
                            } else {
                                person.changeStatus(this, getLocalDate(), PersonnelStatus.RESIGNED);
                            }
                        } else if (person.getAge(getLocalDate()) >= 50) {
                            person.changeStatus(this, getLocalDate(), PersonnelStatus.RETIRED);
                        } else {
                            person.changeStatus(this, getLocalDate(), PersonnelStatus.RESIGNED);
                        }
                    }

                    if (!person.getStatus().isActive()) {
                        turnoverRetirementInformation.add(
                                String.format(person.getStatus().getReportText(), person.getHyperlinkedFullTitle()));
                    }

                    if (wasSacked) {
                        if (person.getPermanentInjuries().isEmpty()) {
                            person.changeStatus(this, getLocalDate(), PersonnelStatus.SACKED);
                        } else {
                            person.changeStatus(this, getLocalDate(), PersonnelStatus.RETIRED);
                        }
                    }

                    // civilian spouses follow their partner in departing
                    Person spouse = person.getGenealogy().getSpouse();

                    if ((spouse != null) && (spouse.getPrimaryRole().isCivilian())) {
                        addReport(spouse.getHyperlinkedFullTitle() + ' '
                                + resources.getString("turnoverJointDeparture.text"));
                        spouse.changeStatus(this, getLocalDate(), PersonnelStatus.LEFT);

                        turnoverRetirementInformation.add(spouse.getHyperlinkedFullTitle() + ' '
                                + resources.getString("turnoverJointDeparture.text"));
                    }

                    // non-civilian spouses may divorce the remaining partner
                    if ((person.getAge(getLocalDate()) >= 50) && (!campaignOptions.getRandomDivorceMethod().isNone())) {
                        if ((spouse != null) && (spouse.isDivorceable()) && (!spouse.getPrimaryRole().isCivilian())) {
                            if ((person.getStatus().isDefected()) || (Compute.randomInt(6) == 0)) {
                                getDivorce().divorce(this, getLocalDate(), person, SplittingSurnameStyle.WEIGHTED);

                                turnoverRetirementInformation.add(String.format(resources.getString("divorce.text"),
                                        person.getHyperlinkedFullTitle(), spouse.getHyperlinkedFullTitle()));
                            }
                        }
                    }

                    // This ensures children have a chance of following their parent into departure
                    // This needs to be after spouses, to ensure joint-departure spouses are
                    // factored in
                    for (Person child : person.getGenealogy().getChildren()) {
                        if ((child.isChild(getLocalDate())) && (!child.getStatus().isDepartedUnit())) {
                            boolean hasRemainingParent = child.getGenealogy().getParents().stream()
                                    .anyMatch(parent -> (!parent.getStatus().isDepartedUnit())
                                            && (!parent.getStatus().isAbsent()));

                            // if there is a remaining parent, there is a 50/50 chance the child departs
                            if ((hasRemainingParent) && (Compute.randomInt(2) == 0)) {
                                addReport(child.getHyperlinkedFullTitle() + ' '
                                        + resources.getString("turnoverJointDepartureChild.text"));
                                child.changeStatus(this, getLocalDate(), PersonnelStatus.LEFT);

                                turnoverRetirementInformation.add(child.getHyperlinkedFullTitle() + ' '
                                        + resources.getString("turnoverJointDepartureChild.text"));
                            }

                            // if there is no remaining parent, the child will always depart, unless the
                            // parents are dead
                            if ((!hasRemainingParent) && (child.getGenealogy().hasLivingParents())) {
                                addReport(child.getHyperlinkedFullTitle() + ' '
                                        + resources.getString("turnoverJointDepartureChild.text"));
                                child.changeStatus(this, getLocalDate(), PersonnelStatus.LEFT);

                                turnoverRetirementInformation.add(child.getHyperlinkedFullTitle() + ' '
                                        + resources.getString("turnoverJointDepartureChild.text"));
                            } else if (!child.getGenealogy().hasLivingParents()) {
                                addReport(child.getHyperlinkedFullTitle() + ' ' + resources.getString("orphaned.text"));

                                turnoverRetirementInformation.add(
                                        child.getHyperlinkedFullTitle() + ' ' + resources.getString("orphaned.text"));
                                ServiceLogger.orphaned(person, getLocalDate());
                            }
                        }
                    }

                    if (unitAssignments.containsKey(pid)) {
                        removeUnit(unitAssignments.get(pid));
                    }
                }
                getRetirementDefectionTracker().resolveAllContracts();
                return true;
            }
        } else {
            addReport("<font color='" + MekHQ.getMHQOptions().getFontColorNegativeHexColor()
                    + "'>You cannot afford to make the final payments.</font>");
            return false;
        }

        return true;
    }

    public CampaignSummary getCampaignSummary() {
        return campaignSummary;
    }

    public News getNews() {
        return news;
    }

    /**
     * Add force to an existing superforce. This method will also assign the force
     * an id and place it in the forceId hash
     *
     * @param force      - the Force to add
     * @param superForce - the superforce to add the new force to
     */
    public void addForce(Force force, Force superForce) {
        int id = lastForceId + 1;
        force.setId(id);
        superForce.addSubForce(force, true);
        force.setScenarioId(superForce.getScenarioId(), this);
        forceIds.put(id, force);
        lastForceId = id;

        if (campaignOptions.isUseAtB() && !force.getUnits().isEmpty()) {
            if (null == lances.get(id)) {
                lances.put(id, new Lance(force.getId(), this));
            }
        }

        force.updateCommander(this);
    }

    public void moveForce(Force force, Force superForce) {
        Force parentForce = force.getParentForce();

        if (null != parentForce) {
            parentForce.removeSubForce(force.getId());
        }

        superForce.addSubForce(force, true);
        force.setScenarioId(superForce.getScenarioId(), this);

        // repopulate formation levels across the TO&E
        Force.populateFormationLevelsFromOrigin(this);
    }

    /**
     * This is used by the XML loader. The id should already be set for this force
     * so dont increment
     *
     * @param force
     */
    public void importForce(Force force) {
        lastForceId = Math.max(lastForceId, force.getId());
        forceIds.put(force.getId(), force);
    }

    /**
     * This is used by the XML loader. The id should already be set for this
     * scenario so dont increment
     *
     * @param scenario
     */
    public void importScenario(Scenario scenario) {
        lastScenarioId = Math.max(lastScenarioId, scenario.getId());
        scenarios.put(scenario.getId(), scenario);
    }

    public void addUnitToForce(final @Nullable Unit unit, final Force force) {
        addUnitToForce(unit, force.getId());
    }

    /**
     * Add unit to an existing force. This method will also assign that force's id
     * to the unit.
     *
     * @param u
     * @param id
     */
    public void addUnitToForce(@Nullable Unit u, int id) {
        if (u == null) {
            return;
        }

        Force force = forceIds.get(id);
        Force prevForce = forceIds.get(u.getForceId());
        boolean useTransfers = false;
        boolean transferLog = !getCampaignOptions().isUseTransfers();

        if (null != prevForce) {
            if (null != prevForce.getTechID()) {
                u.removeTech();
            }
            // We log removal if we don't use transfers or if it can't be assigned to a new
            // force
            prevForce.removeUnit(this, u.getId(), transferLog || (force == null));
            useTransfers = !transferLog;
            MekHQ.triggerEvent(new OrganizationChangedEvent(this, prevForce, u));
        }

        if (null != force) {
            u.setForceId(id);
            u.setScenarioId(force.getScenarioId());
            if (null != force.getTechID()) {
                Person forceTech = getPerson(force.getTechID());
                if (forceTech.canTech(u.getEntity())) {
                    if (null != u.getTech()) {
                        u.removeTech();
                    }

                    u.setTech(forceTech);
                } else {
                    String cantTech = forceTech.getFullName() + " cannot maintain " + u.getName() + '\n'
                            + "You will need to assign a tech manually.";
                    JOptionPane.showMessageDialog(null, cantTech, "Warning", JOptionPane.WARNING_MESSAGE);
                }
            }
            force.addUnit(this, u.getId(), useTransfers, prevForce);
            MekHQ.triggerEvent(new OrganizationChangedEvent(this, force, u));
        }

        if (campaignOptions.isUseAtB()) {
            if ((null != prevForce) && prevForce.getUnits().isEmpty()) {
                lances.remove(prevForce.getId());
            }

            if ((null == lances.get(id)) && (null != force)) {
                lances.put(id, new Lance(force.getId(), this));
            }
        }
    }

    /**
     * Adds force and all its subforces to the AtB lance table
     */

    private void addAllLances(Force force) {
        if (!force.getUnits().isEmpty()) {
            lances.put(force.getId(), new Lance(force.getId(), this));
        }
        for (Force f : force.getSubForces()) {
            addAllLances(f);
        }
    }

    // region Missions/Contracts
    /**
     * Add a mission to the campaign
     *
     * @param mission The mission to be added
     */
    public void addMission(Mission mission) {
        int missionID = lastMissionId + 1;
        mission.setId(missionID);
        missions.put(missionID, mission);
        lastMissionId = missionID;
        MekHQ.triggerEvent(new MissionNewEvent(mission));
    }

    /**
     * Imports a {@link Mission} into a campaign.
     *
     * @param mission Mission to import into the campaign.
     */
    public void importMission(final Mission mission) {
        mission.getScenarios().forEach(this::importScenario);
        addMissionWithoutId(mission);
        StratconContractInitializer.restoreTransientStratconInformation(mission, this);
    }

    private void addMissionWithoutId(Mission m) {
        lastMissionId = Math.max(lastMissionId, m.getId());
        missions.put(m.getId(), m);
        MekHQ.triggerEvent(new MissionNewEvent(m));
    }

    /**
     * @param id the mission's id
     * @return the mission in question
     */
    public @Nullable Mission getMission(int id) {
        return missions.get(id);
    }

    /**
     * @return an <code>Collection</code> of missions in the campaign
     */
    public Collection<Mission> getMissions() {
        return missions.values();
    }

    /**
     * @return missions List sorted with complete missions at the bottom
     */
    public List<Mission> getSortedMissions() {
        return getMissions().stream()
                .sorted(Comparator.comparing(Mission::getStatus)
                        .thenComparing(m -> (m instanceof Contract) ? ((Contract) m).getStartDate() : LocalDate.now()))
                .collect(Collectors.toList());
    }

    public List<Mission> getActiveMissions(final boolean excludeEndDateCheck) {
        return getMissions().stream()
                .filter(m -> m.isActiveOn(getLocalDate(), excludeEndDateCheck))
                .collect(Collectors.toList());
    }

    public List<Mission> getCompletedMissions() {
        return getMissions().stream()
                .filter(m -> m.getStatus().isCompleted())
                .collect(Collectors.toList());
    }

    /**
     * @return a list of all currently active contracts
     */
    public List<Contract> getActiveContracts() {
        return getMissions().stream()
                .filter(c -> (c instanceof Contract) && c.isActiveOn(getLocalDate()))
                .map(c -> (Contract) c)
                .collect(Collectors.toList());
    }

    public List<AtBContract> getAtBContracts() {
        return getMissions().stream()
                .filter(c -> c instanceof AtBContract)
                .map(c -> (AtBContract) c)
                .collect(Collectors.toList());
    }

    public List<AtBContract> getActiveAtBContracts() {
        return getActiveAtBContracts(false);
    }

    public List<AtBContract> getActiveAtBContracts(boolean excludeEndDateCheck) {
        return getMissions().stream()
                .filter(c -> (c instanceof AtBContract) && c.isActiveOn(getLocalDate(), excludeEndDateCheck))
                .map(c -> (AtBContract) c)
                .collect(Collectors.toList());
    }

    public List<AtBContract> getCompletedAtBContracts() {
        return getMissions().stream()
                .filter(c -> (c instanceof AtBContract) && c.getStatus().isCompleted())
                .map(c -> (AtBContract) c)
                .collect(Collectors.toList());
    }

    /**
     * @return whether or not the current campaign has an active contract for the
     *         current date
     */
    public boolean hasActiveContract() {
        return hasActiveContract;
    }

    /**
     * This is used to check if the current campaign has one or more active
     * contacts, and sets the
     * value of hasActiveContract based on that check. This value should not be set
     * elsewhere
     */
    public void setHasActiveContract() {
        hasActiveContract = getMissions().stream()
                .anyMatch(c -> (c instanceof Contract) && c.isActiveOn(getLocalDate()));
    }
    // endregion Missions/Contracts

    /**
     * Adds scenario to existing mission, generating a report.
     */
    public void addScenario(Scenario s, Mission m) {
        addScenario(s, m, false);
    }

    /**
     * Add scenario to an existing mission. This method will also assign the
     * scenario an id, provided
     * that it is a new scenario. It then adds the scenario to the scenarioId hash.
     *
     * Scenarios with previously set ids can be sent to this mission, allowing one
     * to remove
     * and then re-add scenarios if needed. This functionality is used in the
     * <code>AtBScenarioFactory</code> class in method
     * <code>createScenariosForNewWeek</code> to
     * ensure that scenarios are generated properly.
     *
     * @param s              - the Scenario to add
     * @param m              - the mission to add the new scenario to
     * @param suppressReport - whether or not to suppress the campaign report
     */
    public void addScenario(Scenario s, Mission m, boolean suppressReport) {
        final boolean newScenario = s.getId() == Scenario.S_DEFAULT_ID;
        final int id = newScenario ? ++lastScenarioId : s.getId();
        s.setId(id);
        m.addScenario(s);
        scenarios.put(id, s);

        if (newScenario && !suppressReport) {
            addReport(MessageFormat.format(
                    resources.getString("newAtBScenario.format"),
                    s.getName(), MekHQ.getMHQOptions().getDisplayFormattedDate(s.getDate())));
        }

        MekHQ.triggerEvent(new ScenarioNewEvent(s));
    }

    public Scenario getScenario(int id) {
        return scenarios.get(id);
    }

    public Collection<Scenario> getScenarios() {
        return scenarios.values();
    }

    public void setLocation(CurrentLocation l) {
        location = l;
    }

    /**
     * Moves immediately to a {@link PlanetarySystem}.
     *
     * @param s The {@link PlanetarySystem} the campaign has been moved to.
     */
    public void moveToPlanetarySystem(PlanetarySystem s) {
        setLocation(new CurrentLocation(s, 0.0));
        MekHQ.triggerEvent(new LocationChangedEvent(getLocation(), false));
    }

    public CurrentLocation getLocation() {
        return location;
    }

    /**
     * Imports a {@link Unit} into a campaign.
     *
     * @param u A {@link Unit} to import into the campaign.
     */
    public void importUnit(Unit u) {
        Objects.requireNonNull(u);

        logger.debug("Importing unit: ({}): {}", u.getId(), u.getName());

        getHangar().addUnit(u);

        checkDuplicateNamesDuringAdd(u.getEntity());

        // If this is a ship, add it to the list of potential transports
        if ((u.getEntity() instanceof Dropship) || (u.getEntity() instanceof Jumpship)) {
            addTransportShip(u);
        }

        // Assign an entity ID to our new unit
        if (Entity.NONE == u.getEntity().getId()) {
            u.getEntity().setId(game.getNextEntityId());
        }

        game.addEntity(u.getEntity());
    }

    /**
     * Adds an entry to the list of transit-capable transport ships. We'll use this
     * to look for empty bays that ground units can be assigned to
     *
     * @param unit - The ship we want to add to this Set
     */
    public void addTransportShip(Unit unit) {
        logger.debug("Adding DropShip/WarShip: {}", unit.getId());
        transportShips.add(Objects.requireNonNull(unit));
    }

    /**
     * Deletes an entry from the list of transit-capable transport ships. This gets
     * updated when
     * the ship is removed from the campaign for one reason or another
     *
     * @param unit - The ship we want to remove from this Set
     */
    public void removeTransportShip(Unit unit) {
        // If we remove a transport ship from the campaign,
        // we need to remove any transported units from it
        if (transportShips.remove(unit) && unit.hasTransportedUnits()) {
            List<Unit> transportedUnits = new ArrayList<>(unit.getTransportedUnits());
            for (Unit transportedUnit : transportedUnits) {
                unit.removeTransportedUnit(transportedUnit);
            }
        }
    }

    /**
     * This is for adding a TestUnit that was previously created and had parts added
     * to
     * it. We need to do the normal stuff, but we also need to take the existing
     * parts and
     * add them to the campaign.
     *
     * @param tu
     */
    public void addTestUnit(TestUnit tu) {
        // we really just want the entity and the parts so let's just wrap that around a
        // new unit.
        Unit unit = new Unit(tu.getEntity(), this);
        getHangar().addUnit(unit);

        // we decided we like the test unit so much we are going to keep it
        unit.getEntity().setOwner(player);
        unit.getEntity().setGame(game);
        unit.getEntity().setExternalIdAsString(unit.getId().toString());

        // now lets grab the parts from the test unit and set them up with this unit
        for (Part p : tu.getParts()) {
            unit.addPart(p);
            getQuartermaster().addPart(p, 0);
        }

        unit.resetPilotAndEntity();

        if (!unit.isRepairable()) {
            unit.setSalvage(true);
        }

        // Assign an entity ID to our new unit
        if (Entity.NONE == unit.getEntity().getId()) {
            unit.getEntity().setId(game.getNextEntityId());
        }
        game.addEntity(unit.getEntity());

        checkDuplicateNamesDuringAdd(unit.getEntity());
        addReport(unit.getHyperlinkedName() + " has been added to the unit roster.");
    }

    /**
     * Add a new unit to the campaign and set its quality to D.
     *
     * @param en             An <code>Entity</code> object that the new unit will be
     *                       wrapped around
     * @param allowNewPilots A boolean indicating whether to add new pilots for the
     *                       unit
     * @param days           The number of days for the new unit to arrive
     * @return The newly added unit
     */
    public Unit addNewUnit(Entity en, boolean allowNewPilots, int days) {
        return addNewUnit(en, allowNewPilots, days, PartQuality.QUALITY_D);
    }

    /**
     * Add a new unit to the campaign and set its quality.
     *
     * @param en             An <code>Entity</code> object that the new unit will be
     *                       wrapped around
     * @param allowNewPilots A boolean indicating whether to add new pilots for the
     *                       unit
     * @param days           The number of days for the new unit to arrive
     * @param quality        The quality of the new unit (0-5)
     * @return The newly added unit
     * @throws IllegalArgumentException If the quality is not within the valid range
     *                                  (0-5)
     */
    public Unit addNewUnit(Entity en, boolean allowNewPilots, int days, PartQuality quality) {
        Unit unit = new Unit(en, this);
        unit.setMaintenanceMultiplier(getCampaignOptions().getDefaultMaintenanceTime());
        getHangar().addUnit(unit);

        // reset the game object
        en.setOwner(player);
        en.setGame(game);
        en.setExternalIdAsString(unit.getId().toString());

        unit.initializeBaySpace();
        // Added to avoid the 'default force bug' when calculating cargo
        removeUnitFromForce(unit);

        // If this is a ship, add it to the list of potential transports
        if ((unit.getEntity() instanceof Dropship) || (unit.getEntity() instanceof Jumpship)) {
            addTransportShip(unit);
        }

        unit.initializeParts(true);
        unit.runDiagnostic(false);
        if (!unit.isRepairable()) {
            unit.setSalvage(true);
        }

        unit.setDaysToArrival(days);

        if (allowNewPilots) {
            Map<CrewType, Collection<Person>> newCrew = Utilities
                    .genRandomCrewWithCombinedSkill(this, unit, getFactionCode());
            newCrew.forEach((type, personnel) -> personnel.forEach(p -> type.getAddMethod().accept(unit, p)));
        }

        unit.resetPilotAndEntity();

        unit.setQuality(quality);

        // Assign an entity ID to our new unit
        if (Entity.NONE == en.getId()) {
            en.setId(game.getNextEntityId());
        }
        game.addEntity(en);

        checkDuplicateNamesDuringAdd(en);
        addReport(unit.getHyperlinkedName() + " has been added to the unit roster.");
        MekHQ.triggerEvent(new UnitNewEvent(unit));

        return unit;
    }

    /**
     * @return the current hangar containing the player's units.
     */
    public Hangar getHangar() {
        return units;
    }

    /**
     * Gets statistics related to units in the hangar.
     */
    public HangarStatistics getHangarStatistics() {
        return new HangarStatistics(getHangar());
    }

    /**
     * Gets statistics related to cargo in the hangar.
     */
    public CargoStatistics getCargoStatistics() {
        return new CargoStatistics(this);
    }

    public Collection<Unit> getUnits() {
        return getHangar().getUnits();
    }

    /**
     * Retrieves a collection of units that are not mothballed or being salvaged.
     *
     * @return a collection of active units
     */
    public Collection<Unit> getActiveUnits() {
        return getHangar().getUnits().stream()
                .filter(unit -> !unit.isMothballed() && !unit.isSalvage())
                .toList();
    }

    public Collection<Unit> getLargeCraftAndWarShips() {
        return getHangar().getUnits().stream()
                .filter(unit -> (unit.getEntity().isLargeCraft()) || (unit.getEntity().isWarShip()))
                .collect(Collectors.toList());
    }

    public List<Entity> getEntities() {
        return getUnits().stream()
                .map(Unit::getEntity)
                .collect(Collectors.toList());
    }

    public Unit getUnit(UUID id) {
        return getHangar().getUnit(id);
    }

    // region Personnel
    // region Person Creation
    /**
     * Creates a new dependent with given gender. The origin faction and planet are set to null.
     *
<<<<<<< HEAD
     * @param gender The {@link Gender} of the new dependent.
     * @return Return a {@link Person} object representing the new dependent.
     */
    public Person newDependent(Gender gender) {
        return newDependent(gender, null, null);
    }
=======
     * @param baby          a boolean indicating if the person is a baby or not
     * @param gender        the Gender enum for the person (should normally be Gender.RANDOMIZE)
     * @return a new {@link Person} instance who is a dependent
     */
    public Person newDependent(boolean baby, Gender gender) {
        Person person;

        if ((!baby) && (getCampaignOptions().getRandomOriginOptions().isRandomizeDependentOrigin())) {
            person = newPerson(PersonnelRole.DEPENDENT, PersonnelRole.NONE,
                    new DefaultFactionSelector(getCampaignOptions().getRandomOriginOptions()),
                    new DefaultPlanetSelector(getCampaignOptions().getRandomOriginOptions()),
                gender);
        } else {
            person = newPerson(PersonnelRole.DEPENDENT);
        }
>>>>>>> 035ff6c7

    /**
     * Creates a new dependent with given gender, origin faction and origin planet.
     *
     * @param gender The {@link Gender} of the new dependent.
     * @param originFaction The {@link Faction} that represents the origin faction for the new dependent.
     *                      This can be null, suggesting the faction will be chosen based on campaign options.
     * @param originPlanet The {@link Planet} that represents the origin planet for the new dependent.
     *                     This can be null, suggesting the planet will be chosen based on campaign options.
     * @return Return a {@link Person} object representing the new dependent.
     */
    public Person newDependent(Gender gender, @Nullable Faction originFaction,
                               @Nullable Planet originPlanet) {
        return newPerson(PersonnelRole.DEPENDENT,
            PersonnelRole.NONE,
            new DefaultFactionSelector(getCampaignOptions().getRandomOriginOptions(), originFaction),
            new DefaultPlanetSelector(getCampaignOptions().getRandomOriginOptions(), originPlanet),
            gender);
    }

    /**
     * Generate a new Person of the given role using whatever randomization options
     * have been given
     * in the CampaignOptions
     *
     * @param role The primary role
     * @return A new {@link Person}.
     */
    public Person newPerson(final PersonnelRole role) {
        return newPerson(role, PersonnelRole.NONE);
    }

    /**
     * Generate a new Person of the given role using whatever randomization options
     * have been given
     * in the CampaignOptions
     *
     * @param primaryRole   The primary role
     * @param secondaryRole A secondary role
     * @return A new {@link Person}.
     */
    public Person newPerson(final PersonnelRole primaryRole, final PersonnelRole secondaryRole) {
        return newPerson(primaryRole, secondaryRole, getFactionSelector(), getPlanetSelector(),
                Gender.RANDOMIZE);
    }

    /**
     * Generate a new Person of the given role using whatever randomization options
     * have been given
     * in the CampaignOptions
     *
     * @param primaryRole The primary role
     * @param factionCode The code for the faction this person is to be generated
     *                    from
     * @param gender      The gender of the person to be generated, or a randomize
     *                    it value
     * @return A new {@link Person}.
     */
    public Person newPerson(final PersonnelRole primaryRole, final String factionCode,
            final Gender gender) {
        return newPerson(primaryRole, PersonnelRole.NONE,
                new DefaultFactionSelector(getCampaignOptions().getRandomOriginOptions(),
                        (factionCode == null) ? null : Factions.getInstance().getFaction(factionCode)),
                getPlanetSelector(), gender);
    }

    /**
     * Generate a new Person of the given role using whatever randomization options
     * have been given
     * in the CampaignOptions
     *
     * @param primaryRole     The primary role
     * @param secondaryRole   A secondary role
     * @param factionSelector The faction selector to use for the person.
     * @param planetSelector  The planet selector for the person.
     * @param gender          The gender of the person to be generated, or a
     *                        randomize it value
     * @return A new {@link Person}.
     */
    public Person newPerson(final PersonnelRole primaryRole, final PersonnelRole secondaryRole,
            final AbstractFactionSelector factionSelector,
            final AbstractPlanetSelector planetSelector, final Gender gender) {
        return newPerson(primaryRole, secondaryRole,
                getPersonnelGenerator(factionSelector, planetSelector), gender);
    }

    /**
     * Generate a new {@link Person} of the given role, using the supplied
     * {@link AbstractPersonnelGenerator}
     *
     * @param primaryRole        The primary role of the {@link Person}.
     * @param personnelGenerator The {@link AbstractPersonnelGenerator} to use when
     *                           creating the {@link Person}.
     * @return A new {@link Person} configured using {@code personnelGenerator}.
     */
    public Person newPerson(final PersonnelRole primaryRole,
            final AbstractPersonnelGenerator personnelGenerator) {
        return newPerson(primaryRole, PersonnelRole.NONE, personnelGenerator, Gender.RANDOMIZE);
    }

    /**
     * Generate a new {@link Person} of the given role, using the supplied
     * {@link AbstractPersonnelGenerator}
     *
     * @param primaryRole        The primary role of the {@link Person}.
     * @param secondaryRole      The secondary role of the {@link Person}.
     * @param personnelGenerator The {@link AbstractPersonnelGenerator} to use when
     *                           creating the {@link Person}.
     * @param gender             The gender of the person to be generated, or a
     *                           randomize it value
     * @return A new {@link Person} configured using {@code personnelGenerator}.
     */
    public Person newPerson(final PersonnelRole primaryRole, final PersonnelRole secondaryRole,
            final AbstractPersonnelGenerator personnelGenerator,
            final Gender gender) {
        final Person person = personnelGenerator.generate(this, primaryRole, secondaryRole, gender);

        // Assign a random portrait after we generate a new person
        if (getCampaignOptions().isUsePortraitForRole(primaryRole)) {
            assignRandomPortraitFor(person);
        }

        return person;
    }

    public Boolean getFieldKitchenWithinCapacity() {
        return fieldKitchenWithinCapacity;
    }

    public void setFieldKitchenWithinCapacity(final Boolean fieldKitchenWithinCapacity) {
        this.fieldKitchenWithinCapacity = fieldKitchenWithinCapacity;
    }
    // endregion Person Creation

    // region Personnel Recruitment
    /**
     * @param p         the person being added
     * @return          true, if the person is hired successfully, otherwise false
     */
    public boolean recruitPerson(Person p) {
        return recruitPerson(p, p.getPrisonerStatus(), false, true);
    }

    /**
     * @param p     the person being added
     * @param gmAdd false means that they need to pay to hire this person, provided
     *              that
     *              the campaign option to pay for new hires is set, while
     *              true means they are added without paying
     * @return true if the person is hired successfully, otherwise false
     */
    public boolean recruitPerson(Person p, boolean gmAdd) {
        return recruitPerson(p, p.getPrisonerStatus(), gmAdd, true);
    }

    /**
     *
     * @param p              the person being added
     * @param prisonerStatus the person's prisoner status upon recruitment
     * @return true if the person is hired successfully, otherwise false
     */
    public boolean recruitPerson(Person p, PrisonerStatus prisonerStatus) {
        return recruitPerson(p, prisonerStatus, false, true);
    }

    /**
     * @param p              the person being added
     * @param prisonerStatus the person's prisoner status upon recruitment
     * @param gmAdd          false means that they need to pay to hire this person,
     *                       true means it is added without paying
     * @param log            whether or not to write to logs
     * @return true if the person is hired successfully, otherwise false
     */
    public boolean recruitPerson(Person p, PrisonerStatus prisonerStatus, boolean gmAdd, boolean log) {
        if (p == null) {
            return false;
        }

        // Only pay if option set, they weren't GM added, and they aren't a dependent, prisoner or bondsman
        if (getCampaignOptions().isPayForRecruitment() && !p.getPrimaryRole().isDependent()
                && !gmAdd && prisonerStatus.isFree()) {
            if (!getFinances().debit(TransactionType.RECRUITMENT, getLocalDate(),
                    p.getSalary(this).multipliedBy(2), "Recruitment of " + p.getFullName())) {
                addReport("<font color='" + MekHQ.getMHQOptions().getFontColorNegativeHexColor()
                        + "'><b>Insufficient funds to recruit "
                        + p.getFullName() + "</b></font>");
                return false;
            }
        }

        personnel.put(p.getId(), p);
        p.setJoinedCampaign(getLocalDate());

        if (log) {
            String add = !prisonerStatus.isFree() ? (prisonerStatus.isBondsman() ? " as a bondsman" : " as a prisoner")
                    : "";
            addReport(String.format("%s has been added to the personnel roster%s.", p.getHyperlinkedName(), add));
        }

        if (p.getPrimaryRole().isAstech()) {
            astechPoolMinutes += Person.PRIMARY_ROLE_SUPPORT_TIME;
            astechPoolOvertime += Person.PRIMARY_ROLE_OVERTIME_SUPPORT_TIME;
        } else if (p.getSecondaryRole().isAstech()) {
            astechPoolMinutes += Person.SECONDARY_ROLE_SUPPORT_TIME;
            astechPoolOvertime += Person.SECONDARY_ROLE_OVERTIME_SUPPORT_TIME;
        }

        p.setPrisonerStatus(this, prisonerStatus, log);

        if (getCampaignOptions().isUseSimulatedRelationships()) {
            if ((prisonerStatus.isFree()) && (!p.getOriginFaction().isClan()) && (!p.getPrimaryRole().isDependent())) {
                simulateRelationshipHistory(p);
            }
        }

        MekHQ.triggerEvent(new PersonNewEvent(p));
        return true;
    }

    private void simulateRelationshipHistory(Person person) {
        // how many weeks should the simulation run?
        LocalDate localDate = getLocalDate();
        long weeksBetween = ChronoUnit.WEEKS.between(person.getDateOfBirth().plusYears(18), localDate);

        // this means there is nothing to simulate
        if (weeksBetween == 0) {
            return;
        }

        List<Person> children = new ArrayList<>();
        Person currentSpouse = null;

        // run the simulation
        for (long weeksRemaining = weeksBetween; weeksRemaining >= 0; weeksRemaining--) {
            LocalDate currentDate = getLocalDate().minusWeeks(weeksRemaining);

            // first, we check for old relationships ending and new relationships beginning
            if (currentSpouse != null) {
                getDivorce().processNewWeek(this, currentDate, person, true);

                if (!person.getGenealogy().hasSpouse()) {
                    List<Person> toRemove = new ArrayList<>();

                    // there is a chance a departing spouse might take some of their children with them
                    for (Person child : children) {
                        if (child.getGenealogy().getParents().contains(currentSpouse)) {
                            if (Compute.randomInt(2) == 0) {
                                toRemove.add(child);
                            }
                        }
                    }

                    children.removeAll(toRemove);

                    currentSpouse = null;
                }
            } else {
                getMarriage().processBackgroundMarriageRolls(this, currentDate, person);

                if (person.getGenealogy().hasSpouse()) {
                    currentSpouse = person.getGenealogy().getSpouse();
                }
            }

            // then we check for children
            if (person.getGender().isFemale()) {
                getProcreation().processRandomProcreationCheck(this, localDate.minusWeeks(weeksRemaining), person, true);

                if (person.isPregnant()) {

                    Person father = null;

                    if ((currentSpouse != null) && (currentSpouse.getGender().isMale())) {
                        father = currentSpouse;
                    }

                    children.addAll(getProcreation().birthHistoric(this, person.getDueDate(), person, father));
                }
            }

            if ((currentSpouse != null) && (currentSpouse.getGender().isFemale())) {
                getProcreation().processRandomProcreationCheck(this, localDate.minusWeeks(weeksRemaining), person, true);

                if (person.isPregnant()) {

                    Person father = null;

                    if (person.getGender().isMale()) {
                        father = currentSpouse;
                    }

                    getProcreation().birthHistoric(this, person.getDueDate(), person, father);
                }
            }
        }

        // with the simulation concluded, we add the current spouse (if any) and any remaining children to the unit
        if (currentSpouse != null) {
            recruitPerson(currentSpouse, PrisonerStatus.FREE, true, false);

            addReport(String.format(resources.getString("relativeJoinsForce.text"),
                currentSpouse.getHyperlinkedFullTitle(),
                person.getHyperlinkedFullTitle(),
                resources.getString("relativeJoinsForceSpouse.text")));

            MekHQ.triggerEvent(new PersonChangedEvent(currentSpouse));
        }

        for (Person child : children) {
            child.setOriginFaction(person.getOriginFaction());
            child.setOriginPlanet(person.getOriginPlanet());

            int age = child.getAge(localDate);

            // Limit skills by age for children and adolescents
            if (age < 16) {
                child.removeAllSkills();
            } else if (age < 18) {
                child.limitSkills(0);
            }

            // re-roll SPAs to include in any age and skill adjustments
            Enumeration<IOption> options = new PersonnelOptions().getOptions(PersonnelOptions.LVL3_ADVANTAGES);

            for (IOption option : Collections.list(options)) {
                child.getOptions().getOption(option.getName()).clearValue();
            }

            int experienceLevel = child.getExperienceLevel(this, false);

            // set loyalty
            if (experienceLevel <= 0) {
                person.setLoyalty(Compute.d6(3) + 2);
            } else if (experienceLevel == 1) {
                person.setLoyalty(Compute.d6(3) + 1);
            } else {
                person.setLoyalty(Compute.d6(3));
            }

            if (experienceLevel >= 0) {
                AbstractSpecialAbilityGenerator specialAbilityGenerator = new DefaultSpecialAbilityGenerator();
                specialAbilityGenerator.setSkillPreferences(new RandomSkillPreferences());
                specialAbilityGenerator.generateSpecialAbilities(this, child, experienceLevel);
            }

            recruitPerson(child, PrisonerStatus.FREE, true, false);

            addReport(String.format(resources.getString("relativeJoinsForce.text"),
                child.getHyperlinkedFullTitle(),
                person.getHyperlinkedFullTitle(),
                resources.getString("relativeJoinsForceChild.text")));

            MekHQ.triggerEvent(new PersonChangedEvent(child));
        }

        MekHQ.triggerEvent(new PersonChangedEvent(person));
    }
    //endregion Personnel Recruitment

    // region Bloodnames
    /**
     * If the person does not already have a bloodname, assigns a chance of having
     * one based on
     * skill and rank. If the roll indicates there should be a bloodname, one is
     * assigned as
     * appropriate to the person's phenotype and the player's faction.
     *
     * @param person     The Bloodname candidate
     * @param ignoreDice If true, skips the random roll and assigns a Bloodname automatically
     */
    public void checkBloodnameAdd(Person person, boolean ignoreDice) {
        // if person is non-clan or does not have a phenotype
        if (!person.isClanPersonnel() || person.getPhenotype().isNone()) {
            return;
        }

        // Person already has a bloodname, we open up the dialog to ask if they want to keep the
        // current bloodname or assign a new one
        if (!person.getBloodname().isEmpty()) {
            int result = JOptionPane.showConfirmDialog(null,
                    person.getFullTitle() + " already has the bloodname " + person.getBloodname()
                            + "\nDo you wish to remove that bloodname and generate a new one?",
                    "Already Has Bloodname", JOptionPane.YES_NO_OPTION, JOptionPane.QUESTION_MESSAGE);
            if (result == JOptionPane.NO_OPTION) {
                return;
            } else {
                ignoreDice = true;
            }
        }

        // Go ahead and generate a new bloodname
        int bloodnameTarget = 6;
        if (!ignoreDice) {
            switch (person.getPhenotype()) {
                case MEKWARRIOR: {
                    bloodnameTarget += person.hasSkill(SkillType.S_GUN_MEK)
                            ? person.getSkill(SkillType.S_GUN_MEK).getFinalSkillValue()
                            : TargetRoll.AUTOMATIC_FAIL;
                    bloodnameTarget += person.hasSkill(SkillType.S_PILOT_MEK)
                            ? person.getSkill(SkillType.S_PILOT_MEK).getFinalSkillValue()
                            : TargetRoll.AUTOMATIC_FAIL;
                    break;
                }
                case AEROSPACE: {
                    bloodnameTarget += person.hasSkill(SkillType.S_GUN_AERO)
                            ? person.getSkill(SkillType.S_GUN_AERO).getFinalSkillValue()
                            : TargetRoll.AUTOMATIC_FAIL;
                    bloodnameTarget += person.hasSkill(SkillType.S_PILOT_AERO)
                            ? person.getSkill(SkillType.S_PILOT_AERO).getFinalSkillValue()
                            : TargetRoll.AUTOMATIC_FAIL;
                    break;
                }
                case ELEMENTAL: {
                    bloodnameTarget += person.hasSkill(SkillType.S_GUN_BA)
                            ? person.getSkill(SkillType.S_GUN_BA).getFinalSkillValue()
                            : TargetRoll.AUTOMATIC_FAIL;
                    bloodnameTarget += person.hasSkill(SkillType.S_ANTI_MEK)
                            ? person.getSkill(SkillType.S_ANTI_MEK).getFinalSkillValue()
                            : TargetRoll.AUTOMATIC_FAIL;
                    break;
                }
                case VEHICLE: {
                    bloodnameTarget += person.hasSkill(SkillType.S_GUN_VEE)
                            ? person.getSkill(SkillType.S_GUN_VEE).getFinalSkillValue()
                            : TargetRoll.AUTOMATIC_FAIL;
                    switch (person.getPrimaryRole()) {
                        case GROUND_VEHICLE_DRIVER:
                            bloodnameTarget += person.hasSkill(SkillType.S_PILOT_GVEE)
                                    ? person.getSkill(SkillType.S_PILOT_GVEE).getFinalSkillValue()
                                    : TargetRoll.AUTOMATIC_FAIL;
                            break;
                        case NAVAL_VEHICLE_DRIVER:
                            bloodnameTarget += person.hasSkill(SkillType.S_PILOT_NVEE)
                                    ? person.getSkill(SkillType.S_PILOT_NVEE).getFinalSkillValue()
                                    : TargetRoll.AUTOMATIC_FAIL;
                            break;
                        case VTOL_PILOT:
                            bloodnameTarget += person.hasSkill(SkillType.S_PILOT_VTOL)
                                    ? person.getSkill(SkillType.S_PILOT_VTOL).getFinalSkillValue()
                                    : TargetRoll.AUTOMATIC_FAIL;
                            break;
                        default:
                            break;
                    }
                    break;
                }
                case PROTOMEK: {
                    bloodnameTarget += 2 * (person.hasSkill(SkillType.S_GUN_PROTO)
                            ? person.getSkill(SkillType.S_GUN_PROTO).getFinalSkillValue()
                            : TargetRoll.AUTOMATIC_FAIL);
                    break;
                }
                case NAVAL: {
                    switch (person.getPrimaryRole()) {
                        case VESSEL_PILOT:
                            bloodnameTarget += 2 * (person.hasSkill(SkillType.S_PILOT_SPACE)
                                    ? person.getSkill(SkillType.S_PILOT_SPACE).getFinalSkillValue()
                                    : TargetRoll.AUTOMATIC_FAIL);
                            break;
                        case VESSEL_GUNNER:
                            bloodnameTarget += 2 * (person.hasSkill(SkillType.S_GUN_SPACE)
                                    ? person.getSkill(SkillType.S_GUN_SPACE).getFinalSkillValue()
                                    : TargetRoll.AUTOMATIC_FAIL);
                            break;
                        case VESSEL_CREW:
                            bloodnameTarget += 2 * (person.hasSkill(SkillType.S_TECH_VESSEL)
                                    ? person.getSkill(SkillType.S_TECH_VESSEL).getFinalSkillValue()
                                    : TargetRoll.AUTOMATIC_FAIL);
                            break;
                        case VESSEL_NAVIGATOR:
                            bloodnameTarget += 2 * (person.hasSkill(SkillType.S_NAV)
                                    ? person.getSkill(SkillType.S_NAV).getFinalSkillValue()
                                    : TargetRoll.AUTOMATIC_FAIL);
                            break;
                        default:
                            break;
                    }
                    break;
                }
                default: {
                    break;
                }
            }
            // Higher-rated units are more likely to have Bloodnamed
            if (getCampaignOptions().getUnitRatingMethod().isEnabled()) {
                bloodnameTarget += IUnitRating.DRAGOON_C - getAtBUnitRatingMod();
            }

            // Reavings diminish the number of available Bloodrights in later eras
            int year = getGameYear();
            if (year <= 2950) {
                bloodnameTarget--;
            }

            if (year > 3055) {
                bloodnameTarget++;
            }

            if (year > 3065) {
                bloodnameTarget++;
            }

            if (year > 3080) {
                bloodnameTarget++;
            }

            // Officers have better chance; no penalty for non-officer
            bloodnameTarget += Math.min(0, getRankSystem().getOfficerCut() - person.getRankNumeric());
        }

        if (ignoreDice || (Compute.d6(2) >= bloodnameTarget)) {
            final Phenotype phenotype = person.getPhenotype().isNone() ? Phenotype.GENERAL : person.getPhenotype();

            final Bloodname bloodname = Bloodname.randomBloodname(
                    (getFaction().isClan() ? getFaction() : person.getOriginFaction()).getShortName(),
                    phenotype, getGameYear());
            if (bloodname != null) {
                person.setBloodname(bloodname.getName());
                personUpdated(person);
            }
        }
    }
    // endregion Bloodnames

    // region Other Personnel Methods
    /**
     * Imports a {@link Person} into a campaign.
     *
     * @param p A {@link Person} to import into the campaign.
     */
    public void importPerson(Person p) {
        personnel.put(p.getId(), p);
        MekHQ.triggerEvent(new PersonNewEvent(p));
    }

    public @Nullable Person getPerson(final UUID id) {
        return personnel.get(id);
    }

    public Collection<Person> getPersonnel() {
        return personnel.values();
    }

    /**
     * Provides a filtered list of personnel including only active Persons.
     *
     * @return a {@link Person} <code>List</code> containing all active personnel
     */
    public List<Person> getActivePersonnel() {
        return getPersonnel().stream()
                .filter(p -> p.getStatus().isActive())
                .collect(Collectors.toList());
    }

    /**
     * Provides a filtered list of personnel including only active Dependents.
     * @return a {@link Person} <code>List</code> containing all active personnel
     */
    public List<Person> getActiveDependents() {
        return getPersonnel().stream()
                .filter(person -> person.getPrimaryRole().isDependent())
                .filter(person -> person.getStatus().isActive())
                .collect(Collectors.toList());
    }

    /**
     * Provides a filtered list of personnel including only active prisoners.
     *
     * @return a {@link Person} <code>List</code> containing all active personnel
     */
    public List<Person> getCurrentPrisoners() {
        return getPersonnel().stream()
                .filter(p -> p.getPrisonerStatus().isCurrentPrisoner())
                .collect(Collectors.toList());
    }

    /**
     * Provides a filtered list of personnel including only friendly PoWs.
     *
     * @return a {@link Person} <code>List</code> containing all active personnel
     */
    public List<Person> getFriendlyPrisoners() {
        return getPersonnel().stream()
                .filter(p -> p.getStatus().isPoW())
                .collect(Collectors.toList());
    }

    /**
     * Provides a filtered list of personnel including only Persons with the AWOL
     * status.
     *
     * @return a {@link Person} <code>List</code> containing all active personnel
     */
    public List<Person> getAwolPersonnel() {
        return getPersonnel().stream()
                .filter(p -> p.getStatus().isAwol())
                .collect(Collectors.toList());
    }

    /**
     * Provides a filtered list of personnel including only Persons with the Student
     * status.
     *
     * @return a {@link Person} <code>List</code> containing all active personnel
     */
    public List<Person> getStudents() {
        return getPersonnel().stream()
                .filter(p -> p.getStatus().isStudent())
                .collect(Collectors.toList());
    }
    // endregion Other Personnel Methods

    // region Personnel Selectors and Generators
    /**
     * Gets the {@link AbstractFactionSelector} to use with this campaign.
     *
     * @return An {@link AbstractFactionSelector} to use when selecting a
     *         {@link Faction}.
     */
    public AbstractFactionSelector getFactionSelector() {
        return getFactionSelector(getCampaignOptions().getRandomOriginOptions());
    }

    /**
     * Gets the {@link AbstractFactionSelector} to use
     *
     * @param options the random origin options to use
     * @return An {@link AbstractFactionSelector} to use when selecting a
     *         {@link Faction}.
     */
    public AbstractFactionSelector getFactionSelector(final RandomOriginOptions options) {
        return options.isRandomizeOrigin() ? new RangedFactionSelector(options)
                : new DefaultFactionSelector(options);
    }

    /**
     * Gets the {@link AbstractPlanetSelector} to use with this campaign.
     *
     * @return An {@link AbstractPlanetSelector} to use when selecting a
     *         {@link Planet}.
     */
    public AbstractPlanetSelector getPlanetSelector() {
        return getPlanetSelector(getCampaignOptions().getRandomOriginOptions());
    }

    /**
     * Gets the {@link AbstractPlanetSelector} to use
     *
     * @param options the random origin options to use
     * @return An {@link AbstractPlanetSelector} to use when selecting a
     *         {@link Planet}.
     */
    public AbstractPlanetSelector getPlanetSelector(final RandomOriginOptions options) {
        return options.isRandomizeOrigin() ? new RangedPlanetSelector(options)
                : new DefaultPlanetSelector(options);
    }

    /**
     * Gets the {@link AbstractPersonnelGenerator} to use with this campaign.
     *
     * @param factionSelector The {@link AbstractFactionSelector} to use when
     *                        choosing a {@link Faction}.
     * @param planetSelector  The {@link AbstractPlanetSelector} to use when
     *                        choosing a {@link Planet}.
     * @return An {@link AbstractPersonnelGenerator} to use when creating new
     *         personnel.
     */
    public AbstractPersonnelGenerator getPersonnelGenerator(
            final AbstractFactionSelector factionSelector,
            final AbstractPlanetSelector planetSelector) {
        final DefaultPersonnelGenerator generator = new DefaultPersonnelGenerator(factionSelector, planetSelector);
        generator.setNameGenerator(RandomNameGenerator.getInstance());
        generator.setSkillPreferences(getRandomSkillPreferences());
        return generator;
    }
    // endregion Personnel Selectors and Generators
    // endregion Personnel

    public List<Person> getPatients() {
        List<Person> patients = new ArrayList<>();
        for (Person p : getPersonnel()) {
            if (p.needsFixing()
                    || (getCampaignOptions().isUseAdvancedMedical() && p.hasInjuries(true)
                            && p.getStatus().isActive())) {
                patients.add(p);
            }
        }
        return patients;
    }

    /**
     * List of all units that can show up in the repair bay.
     */
    public List<Unit> getServiceableUnits() {
        List<Unit> service = new ArrayList<>();
        for (Unit u : getUnits()) {
            if (u.isAvailable() && u.isServiceable() && !StratconRulesManager.isUnitDeployedToStratCon(u)) {
                service.add(u);
            }
        }
        return service;
    }

    /**
     * Imports a collection of parts into the campaign.
     *
     * @param newParts The collection of {@link Part} instances
     *                 to import into the campaign.
     */
    public void importParts(Collection<Part> newParts) {
        Objects.requireNonNull(newParts);

        for (Part p : newParts) {
            if ((p instanceof MissingPart) && (null == p.getUnit())) {
                // Let's not import missing parts without a valid unit.
                continue;
            }

            // Track this part as part of our Campaign
            p.setCampaign(this);

            // Add the part to the campaign, but do not
            // merge it with any existing parts
            parts.addPart(p, false);
        }
    }

    /**
     * Gets the Warehouse which stores parts.
     */
    public Warehouse getWarehouse() {
        return parts;
    }

    /**
     * Sets the Warehouse which stores parts for the campaign.
     *
     * @param warehouse The warehouse in which to store parts.
     */
    public void setWarehouse(Warehouse warehouse) {
        parts = Objects.requireNonNull(warehouse);
    }

    public Quartermaster getQuartermaster() {
        return quartermaster;
    }

    /**
     * @return A collection of parts in the Warehouse.
     */
    @Deprecated
    public Collection<Part> getParts() {
        return parts.getParts();
    }

    private int getQuantity(Part p) {
        if (p instanceof Armor) {
            return ((Armor) p).getAmount();
        }
        if (p instanceof AmmoStorage) {
            return ((AmmoStorage) p).getShots();
        }
        return (p.getUnit() != null) ? 1 : p.getQuantity();
    }

    private PartInUse getPartInUse(Part p) {
        // SI isn't a proper "part"
        if (p instanceof StructuralIntegrity) {
            return null;
        }
        // Skip out on "not armor" (as in 0 point armer on men or field guns)
        if ((p instanceof Armor) && ((Armor) p).getType() == EquipmentType.T_ARMOR_UNKNOWN) {
            return null;
        }
        // Makes no sense buying those separately from the chasis
        if ((p instanceof EquipmentPart)
                && ((EquipmentPart) p).getType() != null
                && (((EquipmentPart) p).getType().hasFlag(MiscType.F_CHASSIS_MODIFICATION))) {
            return null;
        }
        // Replace a "missing" part with a corresponding "new" one.
        if (p instanceof MissingPart) {
            p = ((MissingPart) p).getNewPart();
        }
        PartInUse result = new PartInUse(p);
        return (null != result.getPartToBuy()) ? result : null;
    }

    /**
     * Add data from an actual part to a PartInUse data element
     * @param partInUse part in use record to update
     * @param incomingPart new part that needs to be added to this record
     * @param ignoreMothballedUnits don't count parts in mothballed units
     * @param ignoreSparesUnderQuality don't count spare parts lower than this quality
     */
    private void updatePartInUseData(PartInUse partInUse, Part incomingPart,
            boolean ignoreMothballedUnits, PartQuality ignoreSparesUnderQuality) {

        if (ignoreMothballedUnits && (null != incomingPart.getUnit()) && incomingPart.getUnit().isMothballed()) {
        } else if ((incomingPart.getUnit() != null) || (incomingPart instanceof MissingPart)) {
            partInUse.setUseCount(partInUse.getUseCount() + getQuantity(incomingPart));
        } else {
            if (incomingPart.isPresent()) {
                if (incomingPart.getQuality().toNumeric() < ignoreSparesUnderQuality.toNumeric()) {
                } else {
                    partInUse.setStoreCount(partInUse.getStoreCount() + getQuantity(incomingPart));
                    partInUse.addSpare(incomingPart);
                }
            } else {
                partInUse.setTransferCount(partInUse.getTransferCount() + getQuantity(incomingPart));
            }
        }
    }

    /**
     * Find all the parts that match this PartInUse and update their data
     * @param partInUse part in use record to update
     * @param ignoreMothballedUnits don't count parts in mothballed units
     * @param ignoreSparesUnderQuality don't count spare parts lower than this quality
     */
    public void updatePartInUse(PartInUse partInUse, boolean ignoreMothballedUnits,
            PartQuality ignoreSparesUnderQuality) {
        partInUse.setUseCount(0);
        partInUse.setStoreCount(0);
        partInUse.setTransferCount(0);
        partInUse.setPlannedCount(0);
        getWarehouse().forEachPart(incomingPart -> {
            PartInUse newPiu = getPartInUse(incomingPart);
            if (partInUse.equals(newPiu)) {
                updatePartInUseData(partInUse, incomingPart,
                    ignoreMothballedUnits, ignoreSparesUnderQuality);
            }
        });
        for (IAcquisitionWork maybePart : shoppingList.getPartList()) {
            PartInUse newPiu = getPartInUse((Part) maybePart);
            if (partInUse.equals(newPiu)) {
                partInUse.setPlannedCount(partInUse.getPlannedCount()
                        + getQuantity((maybePart instanceof MissingPart) ?
                            ((MissingPart) maybePart).getNewPart() :
                            (Part) maybePart) * maybePart.getQuantity());
            }
        }
    }

    /**
     * Create a data set detailing all the parts being used (or not) and their warehouse spares
     * @param ignoreMothballedUnits don't count parts in mothballed units
     * @param ignoreSparesUnderQuality don't count spare parts lower than this quality
     * @return a Set of PartInUse data for display or inspection
     */
    public Set<PartInUse> getPartsInUse(boolean ignoreMothballedUnits,
            PartQuality ignoreSparesUnderQuality) {
        // java.util.Set doesn't supply a get(Object) method, so we have to use a
        // java.util.Map
        Map<PartInUse, PartInUse> inUse = new HashMap<>();
        getWarehouse().forEachPart(incomingPart -> {
            PartInUse partInUse = getPartInUse(incomingPart);
            if (null == partInUse) {
                return;
            }
            if (inUse.containsKey(partInUse)) {
                partInUse = inUse.get(partInUse);
            } else {
                inUse.put(partInUse, partInUse);
            }
            updatePartInUseData(partInUse, incomingPart, ignoreMothballedUnits, ignoreSparesUnderQuality);
        });
        for (IAcquisitionWork maybePart : shoppingList.getPartList()) {
            if (!(maybePart instanceof Part)) {
                continue;
            }
            PartInUse partInUse = getPartInUse((Part) maybePart);
            if (null == partInUse) {
                continue;
            }
            if (inUse.containsKey(partInUse)) {
                partInUse = inUse.get(partInUse);
            } else {
                inUse.put(partInUse, partInUse);
            }
            partInUse.setPlannedCount(partInUse.getPlannedCount()
                    + getQuantity((maybePart instanceof MissingPart) ?
                            ((MissingPart) maybePart).getNewPart() :
                            (Part) maybePart) * maybePart.getQuantity());

        }
        return inUse.keySet().stream()
            // Hacky but otherwise we end up with zero lines when filtering things out
            .filter(p -> p.getUseCount() != 0 || p.getStoreCount() != 0 || p.getPlannedCount() != 0)
            .collect(Collectors.toSet());
    }

    @Deprecated
    public Part getPart(int id) {
        return parts.getPart(id);
    }

    @Nullable
    public Force getForce(int id) {
        return forceIds.get(id);
    }

    public List<String> getCurrentReport() {
        return currentReport;
    }

    public void setCurrentReportHTML(String html) {
        currentReportHTML = html;
    }

    public String getCurrentReportHTML() {
        return currentReportHTML;
    }

    public void setNewReports(List<String> reports) {
        newReports = reports;
    }

    public List<String> fetchAndClearNewReports() {
        List<String> oldReports = newReports;
        setNewReports(new ArrayList<>());
        return oldReports;
    }

    /**
     * Finds the active person in a particular role with the highest level in a
     * given, with an optional secondary skill to break ties.
     *
     * @param role      One of the PersonnelRole enum values
     * @param primary   The skill to use for comparison.
     * @param secondary
     *                  If not null and there is more than one person tied for the
     *                  most
     *                  the highest, preference will be given to the one with a
     *                  higher
     *                  level in the secondary skill.
     * @return The person in the designated role with the most experience.
     */
    public Person findBestInRole(PersonnelRole role, String primary, String secondary) {
        int highest = 0;
        Person retVal = null;
        for (Person p : getActivePersonnel()) {
            if (((p.getPrimaryRole() == role) || (p.getSecondaryRole() == role)) && (p.getSkill(primary) != null)) {
                if (p.getSkill(primary).getLevel() > highest) {
                    retVal = p;
                    highest = p.getSkill(primary).getLevel();
                } else if (secondary != null && p.getSkill(primary).getLevel() == highest &&
                /*
                 * If the skill level of the current person is the same as the previous highest,
                 * select the current instead under the following conditions:
                 */
                        (retVal == null || // None has been selected yet (current has level 0)
                                retVal.getSkill(secondary) == null || // Previous selection does not have secondary
                                // skill
                                (p.getSkill(secondary) != null // Current has secondary skill and it is higher than the
                                        // previous.
                                        && p.getSkill(secondary).getLevel() > retVal.getSkill(secondary).getLevel()))) {
                    retVal = p;
                }
            }
        }
        return retVal;
    }

    public Person findBestInRole(PersonnelRole role, String skill) {
        return findBestInRole(role, skill, null);
    }

    public @Nullable Person findBestAtSkill(String skill) {
        Person person = null;
        int highest = 0;
        for (Person p : getActivePersonnel()) {
            if (p.getSkill(skill) != null && p.getSkill(skill).getLevel() > highest) {
                highest = p.getSkill(skill).getLevel();
                person = p;
            }
        }
        return person;
    }

    /**
     * @return The list of all active {@link Person}s who qualify as technicians
     *         ({@link Person#isTech()}));
     */
    public List<Person> getTechs() {
        return getTechs(false);
    }

    public List<Person> getTechs(final boolean noZeroMinute) {
        return getTechs(noZeroMinute, false);
    }

    /**
     * Returns a list of active technicians.
     *
     * @param noZeroMinute If TRUE, then techs with no time remaining will be
     *                     excluded from the list.
     * @param eliteFirst   If TRUE and sorted also TRUE, then return the list sorted
     *                     from best to worst
     * @return The list of active {@link Person}s who qualify as technicians
     *         ({@link Person#isTech()}).
     */
    public List<Person> getTechs(final boolean noZeroMinute, final boolean eliteFirst) {
        final List<Person> techs = getActivePersonnel().stream()
                .filter(person -> person.isTech() && (!noZeroMinute || (person.getMinutesLeft() > 0)))
                .collect(Collectors.toList());

        // also need to loop through and collect engineers on self-crewed vessels
        for (final Unit unit : getUnits()) {
            if (unit.isSelfCrewed() && !(unit.getEntity() instanceof Infantry) && (unit.getEngineer() != null)) {
                techs.add(unit.getEngineer());
            }
        }

        // Return the tech collection sorted worst to best Skill Level, or reversed if
        // we want
        // elites first
        Comparator<Person> techSorter = Comparator
                .comparingInt(person -> person.getSkillLevel(this, !person.getPrimaryRole().isTech()
                        && person.getSecondaryRole().isTechSecondary()).ordinal());

        if (eliteFirst) {
            techSorter = techSorter.reversed().thenComparing(Comparator
                    .comparingInt(Person::getDailyAvailableTechTime).reversed());
        } else {
            techSorter = techSorter.thenComparing(Comparator.comparingInt(Person::getMinutesLeft).reversed());
        }

        techSorter = techSorter.thenComparing(new PersonTitleSorter());

        if (techs.size() > 1) {
            techs.subList(1, techs.size()).sort(techSorter);
        }

        return techs;
    }

    public List<Person> getAdmins() {
        List<Person> admins = new ArrayList<>();
        for (Person p : getActivePersonnel()) {
            if (p.isAdministrator()) {
                admins.add(p);
            }
        }
        return admins;
    }

    public boolean isWorkingOnRefit(Person p) {
        Objects.requireNonNull(p);

        Unit unit = getHangar().findUnit(u -> u.isRefitting() && p.equals(u.getRefit().getTech()));
        return unit != null;
    }

    public List<Person> getDoctors() {
        List<Person> docs = new ArrayList<>();
        for (Person p : getActivePersonnel()) {
            if (p.isDoctor()) {
                docs.add(p);
            }
        }
        return docs;
    }

    public int getPatientsFor(Person doctor) {
        int patients = 0;
        for (Person person : getActivePersonnel()) {
            if ((null != person.getDoctorId()) && person.getDoctorId().equals(doctor.getId())) {
                patients++;
            }
        }
        return patients;
    }

    public String healPerson(Person medWork, Person doctor) {
        if (getCampaignOptions().isUseAdvancedMedical()) {
            return "";
        }
        String report = "";
        report += doctor.getHyperlinkedFullTitle() + " attempts to heal "
                + medWork.getFullName();
        TargetRoll target = getTargetFor(medWork, doctor);
        int roll = Compute.d6(2);
        report = report + ",  needs " + target.getValueAsString()
                + " and rolls " + roll + ':';
        int xpGained = 0;
        // If we get a natural 2 that isn't an automatic success, reroll if Edge is
        // available and in use.
        if (getCampaignOptions().isUseSupportEdge()
                && doctor.getOptions().booleanOption(PersonnelOptions.EDGE_MEDICAL)) {
            if ((roll == 2) && (doctor.getCurrentEdge() > 0) && (target.getValue() != TargetRoll.AUTOMATIC_SUCCESS)) {
                doctor.changeCurrentEdge(-1);
                roll = Compute.d6(2);
                report += medWork.fail() + '\n' + doctor.getHyperlinkedFullTitle() + " uses Edge to reroll:"
                        + " rolls " + roll + ':';
            }
        }
        if (roll >= target.getValue()) {
            report = report + medWork.succeed();
            Unit u = medWork.getUnit();
            if (null != u) {
                u.resetPilotAndEntity();
            }
            if (roll == 12 && target.getValue() != TargetRoll.AUTOMATIC_SUCCESS) {
                xpGained += getCampaignOptions().getSuccessXP();
            }
            if (target.getValue() != TargetRoll.AUTOMATIC_SUCCESS) {
                doctor.setNTasks(doctor.getNTasks() + 1);
            }
            if (doctor.getNTasks() >= getCampaignOptions().getNTasksXP()) {
                xpGained += getCampaignOptions().getTaskXP();
                doctor.setNTasks(0);
            }
        } else {
            report = report + medWork.fail();
            if (roll == 2 && target.getValue() != TargetRoll.AUTOMATIC_FAIL) {
                xpGained += getCampaignOptions().getMistakeXP();
            }
        }
        if (xpGained > 0) {
            doctor.awardXP(this, xpGained);
            report += " (" + xpGained + "XP gained) ";
        }
        medWork.setDaysToWaitForHealing(getCampaignOptions()
                .getHealingWaitingPeriod());
        return report;
    }

    public TargetRoll getTargetFor(Person medWork, Person doctor) {
        Skill skill = doctor.getSkill(SkillType.S_DOCTOR);
        if (null == skill) {
            return new TargetRoll(TargetRoll.IMPOSSIBLE, doctor.getFullName()
                    + " isn't a doctor, he just plays one on TV.");
        }
        if (medWork.getDoctorId() != null
                && !medWork.getDoctorId().equals(doctor.getId())) {
            return new TargetRoll(TargetRoll.IMPOSSIBLE,
                    medWork.getFullName() + " is already being tended by another doctor");
        }
        if (!medWork.needsFixing()
                && !(getCampaignOptions().isUseAdvancedMedical() && medWork.needsAMFixing())) {
            return new TargetRoll(TargetRoll.IMPOSSIBLE,
                    medWork.getFullName() + " does not require healing.");
        }
        if (getPatientsFor(doctor) > 25) {
            return new TargetRoll(TargetRoll.IMPOSSIBLE, doctor.getFullName()
                    + " already has 25 patients.");
        }
        TargetRoll target = new TargetRoll(skill.getFinalSkillValue(), skill.getSkillLevel().toString());
        if (target.getValue() == TargetRoll.IMPOSSIBLE) {
            return target;
        }
        // understaffed mods
        int helpMod = getShorthandedMod(getMedicsPerDoctor(), true);
        if (helpMod > 0) {
            target.addModifier(helpMod, "shorthanded");
        }
        target.append(medWork.getHealingMods(this));
        return target;
    }

    public @Nullable Person getLogisticsPerson() {
        int bestSkill = -1;
        int maxAcquisitions = getCampaignOptions().getMaxAcquisitions();
        Person admin = null;
        String skill = getCampaignOptions().getAcquisitionSkill();
        if (skill.equals(CampaignOptions.S_AUTO)) {
            return null;
        } else if (skill.equals(CampaignOptions.S_TECH)) {
            for (Person p : getActivePersonnel()) {
                if (getCampaignOptions().isAcquisitionSupportStaffOnly() && !p.hasSupportRole(true)) {
                    continue;
                }
                if (maxAcquisitions > 0 && (p.getAcquisitions() >= maxAcquisitions)) {
                    continue;
                }
                if ((p.getBestTechSkill() != null) && p.getBestTechSkill().getLevel() > bestSkill) {
                    admin = p;
                    bestSkill = p.getBestTechSkill().getLevel();
                }
            }
        } else {
            for (Person p : getActivePersonnel()) {
                if (getCampaignOptions().isAcquisitionSupportStaffOnly() && !p.hasSupportRole(true)) {
                    continue;
                }
                if (maxAcquisitions > 0 && (p.getAcquisitions() >= maxAcquisitions)) {
                    continue;
                }
                if (p.hasSkill(skill) && (p.getSkill(skill).getLevel() > bestSkill)) {
                    admin = p;
                    bestSkill = p.getSkill(skill).getLevel();
                }
            }
        }
        return admin;
    }

    /**
     * Gets a list of applicable logistics personnel, or an empty list
     * if acquisitions automatically succeed.
     *
     * @return A <code>List</code> of {@link Person} who can perform logistical
     *         actions.
     */
    public List<Person> getLogisticsPersonnel() {
        String skill = getCampaignOptions().getAcquisitionSkill();
        if (skill.equals(CampaignOptions.S_AUTO)) {
            return Collections.emptyList();
        } else {
            List<Person> logisticsPersonnel = new ArrayList<>();
            int maxAcquisitions = getCampaignOptions().getMaxAcquisitions();
            for (Person p : getActivePersonnel()) {
                if (getCampaignOptions().isAcquisitionSupportStaffOnly() && !p.hasSupportRole(true)) {
                    continue;
                }
                if ((maxAcquisitions > 0) && (p.getAcquisitions() >= maxAcquisitions)) {
                    continue;
                }
                if (skill.equals(CampaignOptions.S_TECH)) {
                    if (null != p.getBestTechSkill()) {
                        logisticsPersonnel.add(p);
                    }
                } else if (p.hasSkill(skill)) {
                    logisticsPersonnel.add(p);
                }
            }

            // Sort by their skill level, descending.
            logisticsPersonnel.sort((a, b) -> {
                if (skill.equals(CampaignOptions.S_TECH)) {
                    return Integer.compare(b.getBestTechSkill().getLevel(), a.getBestTechSkill().getLevel());
                } else {
                    return Integer.compare(b.getSkill(skill).getLevel(), a.getSkill(skill).getLevel());
                }
            });

            return logisticsPersonnel;
        }
    }

    /***
     * This is the main function for getting stuff (parts, units, etc.) All non-GM
     * acquisition should go through this function to ensure the campaign rules for
     * acquisition are followed.
     *
     * @param sList - A <code>ShoppingList</code> object including items that need
     *              to be purchased
     * @return A <code>ShoppingList</code> object that includes all items that were
     *         not successfully acquired
     */
    public ShoppingList goShopping(ShoppingList sList) {
        // loop through shopping items and decrement days to wait
        for (IAcquisitionWork shoppingItem : sList.getShoppingList()) {
            shoppingItem.decrementDaysToWait();
        }

        if (getCampaignOptions().getAcquisitionSkill().equals(CampaignOptions.S_AUTO)) {
            return goShoppingAutomatically(sList);
        } else if (!getCampaignOptions().isUsePlanetaryAcquisition()) {
            return goShoppingStandard(sList);
        } else {
            return goShoppingByPlanet(sList);
        }
    }

    /**
     * Shops for items on the {@link ShoppingList}, where each acquisition
     * automatically succeeds.
     *
     * @param sList The shopping list to use when shopping.
     * @return The new shopping list containing the items that were not
     *         acquired.
     */
    private ShoppingList goShoppingAutomatically(ShoppingList sList) {
        List<IAcquisitionWork> currentList = new ArrayList<>(sList.getShoppingList());

        List<IAcquisitionWork> remainingItems = new ArrayList<>(currentList.size());
        for (IAcquisitionWork shoppingItem : currentList) {
            if (shoppingItem.getDaysToWait() <= 0) {
                while (shoppingItem.getQuantity() > 0) {
                    if (!acquireEquipment(shoppingItem, null)) {
                        shoppingItem.resetDaysToWait();
                        break;
                    }
                }
            }
            if (shoppingItem.getQuantity() > 0 || shoppingItem.getDaysToWait() > 0) {
                remainingItems.add(shoppingItem);
            }
        }

        return new ShoppingList(remainingItems);
    }

    /**
     * Shops for items on the {@link ShoppingList}, where each acquisition
     * is performed by available logistics personnel.
     *
     * @param sList The shopping list to use when shopping.
     * @return The new shopping list containing the items that were not
     *         acquired.
     */
    private ShoppingList goShoppingStandard(ShoppingList sList) {
        List<Person> logisticsPersonnel = getLogisticsPersonnel();
        if (logisticsPersonnel.isEmpty()) {
            addReport("Your force has no one capable of acquiring equipment.");
            return sList;
        }

        List<IAcquisitionWork> currentList = new ArrayList<>(sList.getShoppingList());
        for (Person person : logisticsPersonnel) {
            if (currentList.isEmpty()) {
                // Nothing left to shop for!
                break;
            }

            List<IAcquisitionWork> remainingItems = new ArrayList<>(currentList.size());
            for (IAcquisitionWork shoppingItem : currentList) {
                if (shoppingItem.getDaysToWait() <= 0) {
                    while (canAcquireParts(person) && shoppingItem.getQuantity() > 0) {
                        if (!acquireEquipment(shoppingItem, person)) {
                            shoppingItem.resetDaysToWait();
                            break;
                        }
                    }
                }
                if (shoppingItem.getQuantity() > 0 || shoppingItem.getDaysToWait() > 0) {
                    remainingItems.add(shoppingItem);
                }
            }

            currentList = remainingItems;
        }

        return new ShoppingList(currentList);
    }

    /**
     * Shops for items on the {@link ShoppingList}, where each acquisition
     * is attempted on nearby planets by available logistics personnel.
     *
     * @param sList The shopping list to use when shopping.
     * @return The new shopping list containing the items that were not
     *         acquired.
     */
    private ShoppingList goShoppingByPlanet(ShoppingList sList) {
        List<Person> logisticsPersonnel = getLogisticsPersonnel();
        if (logisticsPersonnel.isEmpty()) {
            addReport("Your force has no one capable of acquiring equipment.");
            return sList;
        }

        // we are shopping by planets, so more involved
        List<IAcquisitionWork> currentList = sList.getShoppingList();
        LocalDate currentDate = getLocalDate();

        // a list of items than can be taken out of the search and put back on the
        // shopping list
        List<IAcquisitionWork> shelvedItems = new ArrayList<>();

        // find planets within a certain radius - the function will weed out dead
        // planets
        List<PlanetarySystem> systems = Systems.getInstance().getShoppingSystems(getCurrentSystem(),
                getCampaignOptions().getMaxJumpsPlanetaryAcquisition(), currentDate);

        for (Person person : logisticsPersonnel) {
            if (currentList.isEmpty()) {
                // Nothing left to shop for!
                break;
            }

            String personTitle = person.getHyperlinkedFullTitle() + ' ';

            for (PlanetarySystem system : systems) {
                if (currentList.isEmpty()) {
                    // Nothing left to shop for!
                    break;
                }

                List<IAcquisitionWork> remainingItems = new ArrayList<>();

                // loop through shopping list. If its time to check, then check as appropriate.
                // Items not
                // found get added to the remaining item list. Rotate through personnel
                boolean done = false;
                for (IAcquisitionWork shoppingItem : currentList) {
                    if (!canAcquireParts(person)) {
                        remainingItems.add(shoppingItem);
                        done = true;
                        continue;
                    }

                    if (shoppingItem.getDaysToWait() <= 0) {
                        PartAcquisitionResult result = findContactForAcquisition(shoppingItem, person, system);
                        if (result == PartAcquisitionResult.Success) {
                            int transitTime = calculatePartTransitTime(system);
                            int totalQuantity = 0;
                            while (shoppingItem.getQuantity() > 0
                                    && canAcquireParts(person)
                                    && acquireEquipment(shoppingItem, person, system, transitTime)) {
                                totalQuantity++;
                            }
                            if (totalQuantity > 0) {
                                addReport(personTitle + "<font color='"
                                        + MekHQ.getMHQOptions().getFontColorPositiveHexColor() + "'><b> found "
                                        + shoppingItem.getQuantityName(totalQuantity)
                                        + " on "
                                        + system.getPrintableName(currentDate)
                                        + ". Delivery in " + transitTime + " days.</b></font>");
                            }
                        } else if (result == PartAcquisitionResult.PartInherentFailure) {
                            shelvedItems.add(shoppingItem);
                            continue;
                        }
                    }

                    // if we didn't find everything on this planet, then add to the remaining list
                    if (shoppingItem.getQuantity() > 0 || shoppingItem.getDaysToWait() > 0) {
                        // if we can't afford it, then don't keep searching for it on other planets
                        if (!canPayFor(shoppingItem)) {
                            if (!getCampaignOptions().isPlanetAcquisitionVerbose()) {
                                addReport("<font color='" + MekHQ.getMHQOptions().getFontColorNegativeHexColor()
                                        + "'><b>You cannot afford to purchase another "
                                        + shoppingItem.getAcquisitionName() + "</b></font>");
                            }
                            shelvedItems.add(shoppingItem);
                        } else {
                            remainingItems.add(shoppingItem);
                        }
                    }
                }

                // we are done with this planet. replace our current list with the remaining
                // items
                currentList = remainingItems;

                if (done) {
                    break;
                }
            }
        }

        // add shelved items back to the currentlist
        currentList.addAll(shelvedItems);

        // loop through and reset waiting time on all items on the remaining shopping
        // list if they have no waiting time left
        for (IAcquisitionWork shoppingItem : currentList) {
            if (shoppingItem.getDaysToWait() <= 0) {
                shoppingItem.resetDaysToWait();
            }
        }

        return new ShoppingList(currentList);
    }

    /**
     * Gets a value indicating if {@code person} can acquire parts.
     *
     * @param person The {@link Person} to check if they have remaining
     *               time to perform acquisitions.
     * @return True if {@code person} could acquire another part, otherwise false.
     */
    public boolean canAcquireParts(@Nullable Person person) {
        if (person == null) {
            // CAW: in this case we're using automatic success
            // and the logistics person will be null.
            return true;
        }
        int maxAcquisitions = getCampaignOptions().getMaxAcquisitions();
        return maxAcquisitions <= 0
                || person.getAcquisitions() < maxAcquisitions;
    }

    /***
     * Checks whether the campaign can pay for a given <code>IAcquisitionWork</code>
     * item. This will check
     * both whether the campaign is required to pay for a given type of acquisition
     * by the options and
     * if so whether it has enough money to afford it.
     *
     * @param acquisition - An <code>IAcquisitionWork</code> object
     * @return true if the campaign can pay for the acquisition; false if it cannot.
     */
    public boolean canPayFor(IAcquisitionWork acquisition) {
        // SHOULD we check to see if this acquisition needs to be paid for
        if ((acquisition instanceof UnitOrder && getCampaignOptions().isPayForUnits())
                || (acquisition instanceof Part && getCampaignOptions().isPayForParts())) {
            // CAN the acquisition actually be paid for
            return getFunds().isGreaterOrEqualThan(acquisition.getBuyCost());
        }
        return true;
    }

    /**
     * Make an acquisition roll for a given planet to see if you can identify a
     * contact. Used for planetary based acquisition.
     *
     * @param acquisition - The <code> IAcquisitionWork</code> being acquired.
     * @param person      - The <code>Person</code> object attempting to do the
     *                    acquiring. may be null if no one on the force has the
     *                    skill or the user is using automatic acquisition.
     * @param system      - The <code>PlanetarySystem</code> object where the
     *                    acquisition is being attempted. This may be null if the
     *                    user is not using planetary acquisition.
     * @return true if your target roll succeeded.
     */
    public PartAcquisitionResult findContactForAcquisition(IAcquisitionWork acquisition, Person person,
            PlanetarySystem system) {
        TargetRoll target = getTargetForAcquisition(acquisition, person);

        String impossibleSentencePrefix = person == null ? "Can't search for "
                : person.getFullName() + " can't search for ";
        String failedSentencePrefix = person == null ? "No contacts available for "
                : person.getFullName() + " is unable to find contacts for ";
        String succeededSentencePrefix = person == null ? "Possible contact for "
                : person.getFullName() + " has found a contact for ";

        // if it's already impossible, don't bother with the rest
        if (target.getValue() == TargetRoll.IMPOSSIBLE) {
            if (getCampaignOptions().isPlanetAcquisitionVerbose()) {
                addReport("<font color='" + MekHQ.getMHQOptions().getFontColorNegativeHexColor() + "'><b>"
                        + impossibleSentencePrefix + acquisition.getAcquisitionName()
                        + " on " + system.getPrintableName(getLocalDate()) + " because:</b></font> "
                        + target.getDesc());
            }
            return PartAcquisitionResult.PartInherentFailure;
        }

        target = system.getPrimaryPlanet().getAcquisitionMods(target, getLocalDate(), getCampaignOptions(),
                getFaction(),
                acquisition.getTechBase() == Part.T_CLAN);

        if (target.getValue() == TargetRoll.IMPOSSIBLE) {
            if (getCampaignOptions().isPlanetAcquisitionVerbose()) {
                addReport("<font color='" + MekHQ.getMHQOptions().getFontColorNegativeHexColor() + "'><b>"
                        + impossibleSentencePrefix + acquisition.getAcquisitionName()
                        + " on " + system.getPrintableName(getLocalDate()) + " because:</b></font> "
                        + target.getDesc());
            }
            return PartAcquisitionResult.PlanetSpecificFailure;
        }
        if (Compute.d6(2) < target.getValue()) {
            // no contacts on this planet, move along
            if (getCampaignOptions().isPlanetAcquisitionVerbose()) {
                addReport("<font color='" + MekHQ.getMHQOptions().getFontColorNegativeHexColor() + "'><b>"
                        + failedSentencePrefix + acquisition.getAcquisitionName()
                        + " on " + system.getPrintableName(getLocalDate()) + "</b></font>");
            }
            return PartAcquisitionResult.PlanetSpecificFailure;
        } else {
            if (getCampaignOptions().isPlanetAcquisitionVerbose()) {
                addReport("<font color='" + MekHQ.getMHQOptions().getFontColorPositiveHexColor() + "'>"
                        + succeededSentencePrefix + acquisition.getAcquisitionName()
                        + " on " + system.getPrintableName(getLocalDate()) + "</font>");
            }
            return PartAcquisitionResult.Success;
        }
    }

    /***
     * Attempt to acquire a given <code>IAcquisitionWork</code> object.
     * This is the default method used by for non-planetary based acquisition.
     *
     * @param acquisition - The <code> IAcquisitionWork</code> being acquired.
     * @param person      - The <code>Person</code> object attempting to do the
     *                    acquiring. may be null if no one on the force has the
     *                    skill or the user is using automatic acquisition.
     * @return a boolean indicating whether the attempt to acquire equipment was
     *         successful.
     */
    public boolean acquireEquipment(IAcquisitionWork acquisition, Person person) {
        return acquireEquipment(acquisition, person, null, -1);
    }

    /***
     * Attempt to acquire a given <code>IAcquisitionWork</code> object.
     *
     * @param acquisition - The <code> IAcquisitionWork</code> being acquired.
     * @param person      - The <code>Person</code> object attempting to do the
     *                    acquiring. may be null if no one on the force has the
     *                    skill or the user is using automatic acquisition.
     * @param system      - The <code>PlanetarySystem</code> object where the
     *                    acquisition is being attempted. This may be null if the
     *                    user is not using planetary acquisition.
     * @param transitDays - The number of days that the part should take to be
     *                    delivered. If this value is entered as -1, then this
     *                    method will determine transit time based on the users
     *                    campaign options.
     * @return a boolean indicating whether the attempt to acquire equipment was
     *         successful.
     */
    private boolean acquireEquipment(IAcquisitionWork acquisition, Person person, PlanetarySystem system,
            int transitDays) {
        boolean found = false;
        String report = "";

        if (null != person) {
            report += person.getHyperlinkedFullTitle() + ' ';
        }

        TargetRoll target = getTargetForAcquisition(acquisition, person);

        // check on funds
        if (!canPayFor(acquisition)) {
            target.addModifier(TargetRoll.IMPOSSIBLE, "Cannot afford this purchase");
        }

        if (null != system) {
            target = system.getPrimaryPlanet().getAcquisitionMods(target, getLocalDate(),
                    getCampaignOptions(), getFaction(), acquisition.getTechBase() == Part.T_CLAN);
        }
        report += "attempts to find " + acquisition.getAcquisitionName();

        // if impossible, then return
        if (target.getValue() == TargetRoll.IMPOSSIBLE) {
            report += ":<font color='" + MekHQ.getMHQOptions().getFontColorNegativeHexColor() + "'><b> "
                    + target.getDesc() + "</b></font>";
            if (!getCampaignOptions().isUsePlanetaryAcquisition()
                    || getCampaignOptions().isPlanetAcquisitionVerbose()) {
                addReport(report);
            }
            return false;
        }

        int roll = Compute.d6(2);
        report += "  needs " + target.getValueAsString();
        report += " and rolls " + roll + ':';
        // Edge reroll, if applicable
        if (getCampaignOptions().isUseSupportEdge() && (roll < target.getValue()) && (person != null)
                && person.getOptions().booleanOption(PersonnelOptions.EDGE_ADMIN_ACQUIRE_FAIL)
                && (person.getCurrentEdge() > 0)) {
            person.changeCurrentEdge(-1);
            roll = Compute.d6(2);
            report += " <b>failed!</b> but uses Edge to reroll...getting a " + roll + ": ";
        }
        int mos = roll - target.getValue();
        if (target.getValue() == TargetRoll.AUTOMATIC_SUCCESS) {
            mos = roll - 2;
        }
        int xpGained = 0;
        if (roll >= target.getValue()) {
            if (transitDays < 0) {
                transitDays = calculatePartTransitTime(mos);
            }
            report = report + acquisition.find(transitDays);
            found = true;
            if (person != null) {
                if (roll == 12
                        && target.getValue() != TargetRoll.AUTOMATIC_SUCCESS) {
                    xpGained += getCampaignOptions().getSuccessXP();
                }
                if (target.getValue() != TargetRoll.AUTOMATIC_SUCCESS) {
                    person.setNTasks(person.getNTasks() + 1);
                }
                if (person.getNTasks() >= getCampaignOptions().getNTasksXP()) {
                    xpGained += getCampaignOptions().getTaskXP();
                    person.setNTasks(0);
                }
            }
        } else {
            report = report + acquisition.failToFind();
            if (person != null && roll == 2
                    && target.getValue() != TargetRoll.AUTOMATIC_FAIL) {
                xpGained += getCampaignOptions().getMistakeXP();
            }
        }

        if (null != person) {
            // The person should have their acquisitions incremented
            person.incrementAcquisition();

            if (xpGained > 0) {
                person.awardXP(this, xpGained);
                report += " (" + xpGained + "XP gained) ";
            }
        }

        if (found) {
            acquisition.decrementQuantity();
            MekHQ.triggerEvent(new AcquisitionEvent(acquisition));
        }
        if (!getCampaignOptions().isUsePlanetaryAcquisition() || getCampaignOptions().isPlanetAcquisitionVerbose()) {
            addReport(report);
        }
        return found;
    }

    /**
     * Performs work to either mothball or activate a unit.
     *
     * @param u The unit to either work towards mothballing or activation.
     */
    public void workOnMothballingOrActivation(Unit u) {
        if (u.isMothballed()) {
            activate(u);
        } else {
            mothball(u);
        }
    }

    /**
     * Performs work to mothball a unit.
     *
     * @param u The unit on which to perform mothball work.
     */
    public void mothball(Unit u) {
        if (u.isMothballed()) {
            logger.warn("Unit is already mothballed, cannot mothball.");
            return;
        }

        Person tech = u.getTech();
        if (null == tech) {
            // uh-oh
            addReport("No tech assigned to the mothballing of " + u.getHyperlinkedName());
            return;
        }

        // don't allow overtime minutes for mothballing because its cheating
        // since you don't roll
        int minutes = Math.min(tech.getMinutesLeft(), u.getMothballTime());

        // check astech time
        if (!u.isSelfCrewed() && astechPoolMinutes < minutes * 6) {
            // uh-oh
            addReport("Not enough astechs to work on mothballing of " + u.getHyperlinkedName());
            return;
        }

        u.setMothballTime(u.getMothballTime() - minutes);

        String report = tech.getHyperlinkedFullTitle() + " spent " + minutes + " minutes mothballing "
                + u.getHyperlinkedName();
        if (!u.isMothballing()) {
            u.completeMothball();
            report += ". Mothballing complete.";
        } else {
            report += ". " + u.getMothballTime() + " minutes remaining.";
        }

        tech.setMinutesLeft(tech.getMinutesLeft() - minutes);

        if (!u.isSelfCrewed()) {
            astechPoolMinutes -= 6 * minutes;
        }

        addReport(report);
    }

    /**
     * Performs work to activate a unit.
     *
     * @param u The unit on which to perform activation work.
     */
    public void activate(Unit u) {
        if (!u.isMothballed()) {
            logger.warn("Unit is already activated, cannot activate.");
            return;
        }

        Person tech = u.getTech();
        if (null == tech) {
            // uh-oh
            addReport("No tech assigned to the activation of " + u.getHyperlinkedName());
            return;
        }

        // don't allow overtime minutes for activation because its cheating
        // since you don't roll
        int minutes = Math.min(tech.getMinutesLeft(), u.getMothballTime());

        // check astech time
        if (!u.isSelfCrewed() && astechPoolMinutes < minutes * 6) {
            // uh-oh
            addReport("Not enough astechs to work on activation of " + u.getHyperlinkedName());
            return;
        }

        u.setMothballTime(u.getMothballTime() - minutes);

        String report = tech.getHyperlinkedFullTitle() + " spent " + minutes + " minutes activating "
                + u.getHyperlinkedName();

        tech.setMinutesLeft(tech.getMinutesLeft() - minutes);
        if (!u.isSelfCrewed()) {
            astechPoolMinutes -= 6 * minutes;
        }

        if (!u.isMothballing()) {
            u.completeActivation();
            report += ". Activation complete.";
        } else {
            report += ". " + u.getMothballTime() + " minutes remaining.";
        }

        addReport(report);
    }

    public void refit(Refit r) {
        Person tech = (r.getUnit().getEngineer() == null) ? r.getTech() : r.getUnit().getEngineer();
        if (tech == null) {
            addReport("No tech is assigned to refit " + r.getOriginalEntity().getShortName() + ". Refit cancelled.");
            r.cancel();
            return;
        }
        TargetRoll target = getTargetFor(r, tech);
        // check that all parts have arrived
        if (!r.acquireParts()) {
            return;
        }
        String report = tech.getHyperlinkedFullTitle() + " works on " + r.getPartName();
        int minutes = r.getTimeLeft();
        // FIXME: Overtime?
        if (minutes > tech.getMinutesLeft()) {
            r.addTimeSpent(tech.getMinutesLeft());
            tech.setMinutesLeft(0);
            report = report + ", " + r.getTimeLeft() + " minutes left.";
        } else {
            tech.setMinutesLeft(tech.getMinutesLeft() - minutes);
            r.addTimeSpent(minutes);
            if (r.hasFailedCheck()) {
                report = report + ", " + r.succeed();
            } else {
                int roll;
                String wrongType = "";
                if (tech.isRightTechTypeFor(r)) {
                    roll = Compute.d6(2);
                } else {
                    roll = Utilities.roll3d6();
                    wrongType = " <b>Warning: wrong tech type for this refit.</b>";
                }
                report = report + ",  needs " + target.getValueAsString() + " and rolls " + roll + ": ";
                if (getCampaignOptions().isUseSupportEdge() && (roll < target.getValue())
                        && tech.getOptions().booleanOption(PersonnelOptions.EDGE_REPAIR_FAILED_REFIT)
                        && (tech.getCurrentEdge() > 0)) {
                    tech.changeCurrentEdge(-1);
                    roll = tech.isRightTechTypeFor(r) ? Compute.d6(2) : Utilities.roll3d6();
                    // This is needed to update the edge values of individual crewmen
                    if (tech.isEngineer()) {
                        tech.setEdgeUsed(tech.getEdgeUsed() - 1);
                    }
                    report += " <b>failed!</b> but uses Edge to reroll...getting a " + roll + ": ";
                }

                if (roll >= target.getValue()) {
                    report += r.succeed();
                } else {
                    report += r.fail(SkillType.EXP_GREEN);
                    // try to refit again in case the tech has any time left
                    if (!r.isBeingRefurbished()) {
                        refit(r);
                    }
                }
                report += wrongType;
            }
        }
        MekHQ.triggerEvent(new PartWorkEvent(tech, r));
        addReport(report);
    }

    public Part fixWarehousePart(Part part, Person tech) {
        // get a new cloned part to work with and decrement original
        Part repairable = part.clone();
        part.decrementQuantity();

        fixPart(repairable, tech);
        if (!(repairable instanceof OmniPod)) {
            getQuartermaster().addPart(repairable, 0);
        }

        // If there is at least one remaining unit of the part
        // then we need to notify interested parties that we have
        // changed the quantity of the spare part.
        if (part.getQuantity() > 0) {
            MekHQ.triggerEvent(new PartChangedEvent(part));
        }

        return repairable;
    }

    /**
     * Attempt to fix a part, which may have all kinds of effect depending on part
     * type.
     *
     * @param partWork - the {@link IPartWork} to be fixed
     * @param tech     - the {@link Person} who will attempt to fix the part
     * @return a <code>String</code> of the report that summarizes the outcome of
     *         the attempt to fix the part
     */
    public String fixPart(IPartWork partWork, Person tech) {
        TargetRoll target = getTargetFor(partWork, tech);
        String report = "";
        String action = " fix ";

        // TODO: this should really be a method on its own class
        if (partWork instanceof AmmoBin) {
            action = " reload ";
        }
        if (partWork.isSalvaging()) {
            action = " salvage ";
        }
        if (partWork instanceof MissingPart) {
            action = " replace ";
        }
        if (partWork instanceof MekLocation) {
            if (((MekLocation) partWork).isBlownOff()) {
                action = " re-attach ";
            } else if (((MekLocation) partWork).isBreached()) {
                action = " seal ";
            }
        }
        if ((partWork instanceof Armor) && !partWork.isSalvaging()) {
            if (!((Armor) partWork).isInSupply()) {
                report += "<b>Not enough armor remaining.  Task suspended.</b>";
                addReport(report);
                return report;
            }
        }
        if ((partWork instanceof ProtoMekArmor) && !partWork.isSalvaging()) {
            if (!((ProtoMekArmor) partWork).isInSupply()) {
                report += "<b>Not enough Protomek armor remaining.  Task suspended.</b>";
                addReport(report);
                return report;
            }
        }
        if ((partWork instanceof BaArmor) && !partWork.isSalvaging()) {
            if (!((BaArmor) partWork).isInSupply()) {
                report += "<b>Not enough BA armor remaining.  Task suspended.</b>";
                addReport(report);
                return report;
            }
        }
        if (partWork instanceof SpacecraftCoolingSystem) {
            // Change the string since we're not working on the part itself
            report += tech.getHyperlinkedFullTitle() + " attempts to" + action
                    + "a heat sink";
        } else {
            report += tech.getHyperlinkedFullTitle() + " attempts to" + action
                    + partWork.getPartName();
        }
        if (null != partWork.getUnit()) {
            report += " on " + partWork.getUnit().getName();
        }

        int minutes = partWork.getTimeLeft();
        int minutesUsed = minutes;
        boolean usedOvertime = false;
        if (minutes > tech.getMinutesLeft()) {
            minutes -= tech.getMinutesLeft();
            // check for overtime first
            if (isOvertimeAllowed() && minutes <= tech.getOvertimeLeft()) {
                // we are working overtime
                usedOvertime = true;
                partWork.setWorkedOvertime(true);
                tech.setMinutesLeft(0);
                tech.setOvertimeLeft(tech.getOvertimeLeft() - minutes);
            } else {
                // we need to finish the task tomorrow
                minutesUsed = tech.getMinutesLeft();
                int overtimeUsed = 0;
                if (isOvertimeAllowed()) {
                    // Can't use more overtime than there are minutes remaining on the part
                    overtimeUsed = Math.min(minutes, tech.getOvertimeLeft());
                    minutesUsed += overtimeUsed;
                    partWork.setWorkedOvertime(true);
                    usedOvertime = true;
                }
                partWork.addTimeSpent(minutesUsed);
                tech.setMinutesLeft(0);
                tech.setOvertimeLeft(tech.getOvertimeLeft() - overtimeUsed);
                int helpMod = getShorthandedMod(
                        getAvailableAstechs(minutesUsed, usedOvertime), false);
                if ((null != partWork.getUnit())
                        && ((partWork.getUnit().getEntity() instanceof Dropship)
                                || (partWork.getUnit().getEntity() instanceof Jumpship))) {
                    helpMod = 0;
                }
                if (partWork.getShorthandedMod() < helpMod) {
                    partWork.setShorthandedMod(helpMod);
                }
                partWork.setTech(tech);
                partWork.reservePart();
                report += " - <b>Not enough time, the remainder of the task";
                if (null != partWork.getUnit()) {
                    report += " on " + partWork.getUnit().getName();
                }
                if (minutesUsed > 0) {
                    report += " will be finished tomorrow.</b>";
                } else {
                    report += " cannot be finished because there was no time left after maintenance tasks.</b>";
                    partWork.resetTimeSpent();
                    partWork.resetOvertime();
                    partWork.setTech(null);
                    partWork.cancelReservation();
                }
                MekHQ.triggerEvent(new PartWorkEvent(tech, partWork));
                addReport(report);
                return report;
            }
        } else {
            tech.setMinutesLeft(tech.getMinutesLeft() - minutes);
        }
        int astechMinutesUsed = minutesUsed
                * getAvailableAstechs(minutesUsed, usedOvertime);
        if (astechPoolMinutes < astechMinutesUsed) {
            astechMinutesUsed -= astechPoolMinutes;
            astechPoolMinutes = 0;
            astechPoolOvertime -= astechMinutesUsed;
        } else {
            astechPoolMinutes -= astechMinutesUsed;
        }
        // check for the type
        int roll;
        String wrongType = "";
        if (tech.isRightTechTypeFor(partWork)) {
            roll = Compute.d6(2);
        } else {
            roll = Utilities.roll3d6();
            wrongType = " <b>Warning: wrong tech type for this repair.</b>";
        }
        report = report + ",  needs " + target.getValueAsString()
                + " and rolls " + roll + ':';
        int xpGained = 0;
        // if we fail and would break a part, here's a chance to use Edge for a
        // reroll...
        if (getCampaignOptions().isUseSupportEdge()
                && tech.getOptions().booleanOption(PersonnelOptions.EDGE_REPAIR_BREAK_PART)
                && (tech.getCurrentEdge() > 0)
                && (target.getValue() != TargetRoll.AUTOMATIC_SUCCESS)) {
            if ((getCampaignOptions().isDestroyByMargin()
                    && (getCampaignOptions().getDestroyMargin() <= (target.getValue() - roll)))
                    || (!getCampaignOptions().isDestroyByMargin()
                            // if an elite, primary tech and destroy by margin is NOT on
                            && ((tech.getExperienceLevel(this, false) == SkillType.EXP_ELITE)
                                    || tech.getPrimaryRole().isVehicleCrew())) // For vessel crews
                            && (roll < target.getValue())) {
                tech.changeCurrentEdge(-1);
                roll = tech.isRightTechTypeFor(partWork) ? Compute.d6(2) : Utilities.roll3d6();
                // This is needed to update the edge values of individual crewmen
                if (tech.isEngineer()) {
                    tech.setEdgeUsed(tech.getEdgeUsed() + 1);
                }
                report += " <b>failed!</b> and would destroy the part, but uses Edge to reroll...getting a " + roll
                        + ':';
            }
        }

        if (roll >= target.getValue()) {
            report = report + partWork.succeed();
            if (getCampaignOptions().isPayForRepairs()
                    && action.equals(" fix ")
                    && !(partWork instanceof Armor)) {
                Money cost = partWork.getUndamagedValue().multipliedBy(0.2);
                report += "<br>Repairs cost " +
                        cost.toAmountAndSymbolString() +
                        " worth of parts.";
                finances.debit(TransactionType.REPAIRS, getLocalDate(), cost,
                        "Repair of " + partWork.getPartName());
            }
            if ((roll == 12) && (target.getValue() != TargetRoll.AUTOMATIC_SUCCESS)) {
                xpGained += getCampaignOptions().getSuccessXP();
            }
            if (target.getValue() != TargetRoll.AUTOMATIC_SUCCESS) {
                tech.setNTasks(tech.getNTasks() + 1);
            }
            if (tech.getNTasks() >= getCampaignOptions().getNTasksXP()) {
                xpGained += getCampaignOptions().getTaskXP();
                tech.setNTasks(0);
            }
        } else {
            int modePenalty = partWork.getMode().expReduction;
            int effectiveSkillLvl = tech.getSkillForWorkingOn(partWork).getExperienceLevel() - modePenalty;
            if (getCampaignOptions().isDestroyByMargin()) {
                if (getCampaignOptions().getDestroyMargin() > (target.getValue() - roll)) {
                    // not destroyed - set the effective level as low as
                    // possible
                    effectiveSkillLvl = SkillType.EXP_ULTRA_GREEN;
                } else {
                    // destroyed - set the effective level to elite
                    effectiveSkillLvl = SkillType.EXP_ELITE;
                }
            }
            report = report + partWork.fail(effectiveSkillLvl);

            if ((roll == 2) && (target.getValue() != TargetRoll.AUTOMATIC_FAIL)) {
                xpGained += getCampaignOptions().getMistakeXP();
            }
        }

        if (xpGained > 0) {
            tech.awardXP(this, xpGained);
            report += " (" + xpGained + "XP gained) ";
        }
        report += wrongType;
        partWork.resetTimeSpent();
        partWork.resetOvertime();
        partWork.setTech(null);
        partWork.cancelReservation();
        MekHQ.triggerEvent(new PartWorkEvent(tech, partWork));
        addReport(report);
        return report;
    }

    /**
     * Parses news file and loads news items for the current year.
     */
    public void reloadNews() {
        news.loadNewsFor(getGameYear(), id.getLeastSignificantBits());
    }

    /**
     * Checks for a news item for the current date. If found, adds it to the daily
     * report.
     */
    public void readNews() {
        // read the news
        for (NewsItem article : news.fetchNewsFor(getLocalDate())) {
            addReport(article.getHeadlineForReport());
        }

        for (NewsItem article : Systems.getInstance().getPlanetaryNews(getLocalDate())) {
            addReport(article.getHeadlineForReport());
        }
    }

    /**
     * TODO : I should be part of AtBContract, not Campaign
     *
     * @param contract an active AtBContract
     * @return the current deployment deficit for the contract
     */
    public int getDeploymentDeficit(AtBContract contract) {
        if (!contract.isActiveOn(getLocalDate()) || contract.getStartDate().isEqual(getLocalDate())) {
            // Do not check for deficits if the contract has not started or
            // it is the first day of the contract, as players won't have
            // had time to assign forces to the contract yet
            return 0;
        }

        int total = -contract.getRequiredLances();
        int role = -Math.max(1, contract.getRequiredLances() / 2);

        final AtBLanceRole requiredLanceRole = contract.getContractType().getRequiredLanceRole();
        for (Lance l : lances.values()) {
            if (!l.getRole().isUnassigned() && (l.getMissionId() == contract.getId())) {
                total++;
                if (l.getRole() == requiredLanceRole) {
                    role++;
                }
            }
        }

        if (total >= 0 && role >= 0) {
            return 0;
        }
        return Math.abs(Math.min(total, role));
    }

    private void processNewDayATBScenarios() {
        // First, we get the list of all active AtBContracts
        List<AtBContract> contracts = getActiveAtBContracts(true);

        // Second, we process them and any already generated scenarios
        for (AtBContract contract : contracts) {
            /*
             * Situations like a delayed start or running out of funds during transit can
             * delay arrival until after the contract start. In that case, shift the
             * starting and ending dates before making any battle rolls. We check that the
             * unit is actually on route to the planet in case the user is using a custom
             * system for transport or splitting the unit, etc.
             */
            if (!getLocation().isOnPlanet() && !getLocation().getJumpPath().isEmpty()
                    && getLocation().getJumpPath().getLastSystem().getId().equals(contract.getSystemId())) {
                // transitTime is measured in days; so we round up to the next whole day
                contract.setStartAndEndDate(getLocalDate().plusDays((int) Math.ceil(getLocation().getTransitTime())));
                addReport("The start and end dates of " + contract.getName()
                        + " have been shifted to reflect the current ETA.");
                continue;
            }

            if (getLocalDate().equals(contract.getStartDate())) {
                getUnits().forEach(unit -> unit.setSite(contract.getRepairLocation(getAtBUnitRatingMod())));
            }

            if (getLocalDate().getDayOfWeek() == DayOfWeek.MONDAY) {
                int deficit = getDeploymentDeficit(contract);
                if (deficit > 0) {
                    contract.addPlayerMinorBreaches(deficit);
                    addReport("Failure to meet " + contract.getName() + " requirements resulted in " + deficit
                            + ((deficit == 1) ? " minor contract breach" : " minor contract breaches"));
                }
            }

            for (final Scenario scenario : contract.getCurrentAtBScenarios()) {
                if ((scenario.getDate() != null) && scenario.getDate().isBefore(getLocalDate())) {
                    if (getCampaignOptions().isUseStratCon() && (scenario instanceof AtBDynamicScenario)) {
                        final boolean stub = StratconRulesManager.processIgnoredScenario(
                                (AtBDynamicScenario) scenario, contract.getStratconCampaignState());

                        if (stub) {
                            scenario.convertToStub(this, ScenarioStatus.DEFEAT);
                            addReport("Failure to deploy for " + scenario.getName() + " resulted in defeat.");
                        } else {
                            scenario.clearAllForcesAndPersonnel(this);
                        }
                    } else {
                        scenario.convertToStub(this, ScenarioStatus.DEFEAT);
                        contract.addPlayerMinorBreach();

                        addReport("Failure to deploy for " + scenario.getName()
                                + " resulted in defeat and a minor contract breach.");
                    }
                }
            }
        }

        // Third, on Mondays we generate new scenarios for the week
        if (getLocalDate().getDayOfWeek() == DayOfWeek.MONDAY) {
            AtBScenarioFactory.createScenariosForNewWeek(this);
        }

        // Fourth, we look at deployments for pre-existing and new scenarios
        for (AtBContract contract : contracts) {
            contract.checkEvents(this);

            // If there is a standard battle set for today, deploy the lance.
            for (final AtBScenario s : contract.getCurrentAtBScenarios()) {
                if ((s.getDate() != null) && s.getDate().equals(getLocalDate())) {
                    int forceId = s.getLanceForceId();
                    if ((lances.get(forceId) != null) && !forceIds.get(forceId).isDeployed()) {
                        // If any unit in the force is under repair, don't deploy the force
                        // Merely removing the unit from deployment would break with user expectation
                        boolean forceUnderRepair = false;
                        for (UUID uid : forceIds.get(forceId).getAllUnits(true)) {
                            Unit u = getHangar().getUnit(uid);
                            if ((u != null) && u.isUnderRepair()) {
                                forceUnderRepair = true;
                                break;
                            }
                        }

                        if (!forceUnderRepair) {
                            forceIds.get(forceId).setScenarioId(s.getId(), this);
                            s.addForces(forceId);

                            addReport(MessageFormat.format(
                                    resources.getString("atbScenarioTodayWithForce.format"),
                                    s.getName(), forceIds.get(forceId).getName()));
                            MekHQ.triggerEvent(new DeploymentChangedEvent(forceIds.get(forceId), s));
                        } else {
                            addReport(MessageFormat.format(
                                    resources.getString("atbScenarioToday.format"), s.getName()));
                        }
                    } else {
                        addReport(MessageFormat.format(
                                resources.getString("atbScenarioToday.format"), s.getName()));
                    }
                }
            }
        }
    }

    /**
     * Processes the new day actions for various AtB systems
     * <p>
     * It generates contract offers in the contract market,
     * updates ship search expiration and results,
     * processes ship search on Mondays,
     * awards training experience to eligible training lances on active contracts on Mondays,
     * adds or removes dependents at the start of the year if the options are enabled,
     * rolls for morale at the start of the month,
     * and processes ATB scenarios.
     */
    private void processNewDayATB() {
        contractMarket.generateContractOffers(this);

        if ((getShipSearchExpiration() != null) && !getShipSearchExpiration().isAfter(getLocalDate())) {
            setShipSearchExpiration(null);
            if (getShipSearchResult() != null) {
                addReport("Opportunity for purchase of " + getShipSearchResult() + " has expired.");
                setShipSearchResult(null);
            }
        }

        if (getLocalDate().getDayOfWeek() == DayOfWeek.MONDAY) {
            processShipSearch();

            // Training Experience - Award to eligible training lances on active contracts
            getLances().values().stream()
                    .filter(lance -> lance.getRole().isTraining()
                            && (lance.getContract(this) != null) && lance.isEligible(this)
                            && lance.getContract(this).isActiveOn(getLocalDate(), true))
                    .forEach(this::awardTrainingXP);
        }

        if (getLocalDate().getDayOfMonth() == 1) {
            /*
             * First of the month; roll Morale.
             */
            if (campaignOptions.getUnitRatingMethod().isFMMR()) {
                IUnitRating rating = getUnitRating();
                rating.reInitialize();
            }

            for (AtBContract contract : getActiveAtBContracts()) {
                contract.checkMorale(this, getLocalDate());

                AtBMoraleLevel morale = contract.getMoraleLevel();

                String report = "Current enemy condition is <b>" + morale + "</b> on contract "
                    + contract.getName() + "<br><br>" + morale.getToolTipText();

                addReport(report);
            }
        }

        processNewDayATBScenarios();

        for (AtBContract contract : getActiveAtBContracts()) {
            if (campaignOptions.isUseGenericBattleValue()) {
                if (contract.getStartDate().equals(getLocalDate())) {
                    if (getCampaignOptions().isUseGenericBattleValue()
                        && BatchallFactions.usesBatchalls(contract.getEnemyCode())) {
                        contract.setBatchallAccepted(contract.initiateBatchall(this));
                    }
                }
            }
        }
    }

    /**
     * Processes the new day for all personnel present in the campaign.
     * <p>
     * This method loops through all personnel present and performs the necessary actions
     * for each person for a new day.
     * <p>
     * The following tasks are performed for each person:
     * <ul>
     *   <li>Death - If the person has died, skip processing further for the dead person.</li>
     *   <li>Marriage - Process any marriage-related actions.</li>
     *   <li>Reset minutes left for the person.</li>
     *   <li>Reset acquisitions made to 0.</li>
     *   <li>Healing - If the person needs healing and advanced medical is not used,
     *   decrement the days to wait for healing and heal naturally or with a doctor.</li>
     *   <li>Advanced Medical - If advanced medical is used, resolve the daily healing for the person.</li>
     *   <li>Reset current edge points for support personnel on Mondays.</li>
     *   <li>Idle XP - If idle XP is enabled and it's the first day of the month,
     *   check if the person qualifies for idle XP and award them if they do.</li>
     *   <li>Divorce - Process any divorce-related actions.</li>
     *   <li>Procreation - Process any procreation-related actions.</li>
     *   <li>Anniversaries - Check if it's the person's birthday or 18th birthday
     *   and announce it if needed.</li>
     *   <li>Auto Awards - If it's the first day of the month, calculate the auto award
     *   support points based on the person's roles and experience level.</li>
     * </ul>
     * <p>
     * Note: This method uses several other methods to perform the specific actions for each task.
     */
    public void processNewDayPersonnel() {
        List<Person> personnelForRelationshipProcessing = new ArrayList<>();

        for (Person person : getPersonnel()) {
            if (person.getStatus().isDepartedUnit()) {
                continue;
            }

            personnelForRelationshipProcessing.add(person);

            // Death
            if (getDeath().processNewDay(this, getLocalDate(), person)) {
                // The person has died, so don't continue to process the dead
                continue;
            }

            person.resetMinutesLeft();
            // Reset acquisitions made to 0
            person.setAcquisition(0);

            processAdvancedMedicalEvents(person);

            // Reset edge points to the purchased value each week. This should only
            // apply for support personnel - combat troops reset with each new mm game
            processWeeklyEdgeResets(person);

            processMonthlyIdleXP(person);

            // Anniversaries
            processAnniversaries(person);

            // autoAwards
            processMonthlyAutoAwards(person);
        }

        // Divorce, Marriage
        // This has to be processed separately to avoid a ConcurrentModificationException
        for (Person person : personnelForRelationshipProcessing) {
            processWeeklyRelationshipEvents(person);
        }
    }

    /**
     * Processes advanced medical events for a person.
     *
     * @param person the {@link Person} to process advanced medical events for
     */
    private void processAdvancedMedicalEvents(Person person) {
        if (person.needsFixing() && !getCampaignOptions().isUseAdvancedMedical()) {
            person.decrementDaysToWaitForHealing();
            Person doctor = getPerson(person.getDoctorId());
            if ((doctor != null) && doctor.isDoctor()) {
                if (person.getDaysToWaitForHealing() <= 0) {
                    addReport(healPerson(person, doctor));
                }
            } else if (person.checkNaturalHealing(15)) {
                addReport(person.getHyperlinkedFullTitle() + " heals naturally!");
                Unit unit = person.getUnit();
                if (unit != null) {
                    unit.resetPilotAndEntity();
                }
            }
        }
        // TODO Advanced Medical needs to go away from here later on
        if (getCampaignOptions().isUseAdvancedMedical()) {
            InjuryUtil.resolveDailyHealing(this, person);
            Unit unit = person.getUnit();
            if (unit != null) {
                unit.resetPilotAndEntity();
            }
        }
    }

    /**
     * Process weekly Edge resets for a given person.
     *
     * @param person the person for whom weekly Edge resets will be processed
     */
    private void processWeeklyEdgeResets(Person person) {
        if ((person.hasSupportRole(true) || person.isEngineer())
                && (getLocalDate().getDayOfWeek() == DayOfWeek.MONDAY)) {
            person.resetCurrentEdge();
        }
    }

    /**
     * Process monthly idle XP for a given person.
     * This method checks if the person is eligible to gain idle XP based on campaign options and current status.
     * If the person meets the criteria, they may gain XP and an associated report will be added.
     *
     * @param person The person for whom to process monthly idle XP.
     */
    private void processMonthlyIdleXP(Person person) {
        if (!person.getStatus().isActive()) {
            return;
        }

        if ((getCampaignOptions().getIdleXP() > 0) && (getLocalDate().getDayOfMonth() == 1)
                && !person.getPrisonerStatus().isCurrentPrisoner()) { // Prisoners can't gain XP, while Bondsmen can gain xp
            person.setIdleMonths(person.getIdleMonths() + 1);
            if (person.getIdleMonths() >= getCampaignOptions().getMonthsIdleXP()) {
                if (Compute.d6(2) >= getCampaignOptions().getTargetIdleXP()) {
                    person.awardXP(this, getCampaignOptions().getIdleXP());
                    addReport(person.getHyperlinkedFullTitle() + " has gained "
                            + getCampaignOptions().getIdleXP() + " XP");
                }
                person.setIdleMonths(0);
            }
        }
    }

    /**
     * Process weekly relationship events for a given {@link Person} on Monday.
     * This method triggers specific events related to divorce, marriage, procreation, and maternity leave.
     *
     * @param person The {@link Person} for which to process weekly relationship events
     */
    private void processWeeklyRelationshipEvents(Person person) {
        if (getLocalDate().getDayOfWeek() == DayOfWeek.MONDAY) {
            getDivorce().processNewWeek(this, getLocalDate(), person, false);
            getMarriage().processNewWeek(this, getLocalDate(), person);
            getProcreation().processNewWeek(this, getLocalDate(), person);

            if (person.getGender().isFemale()) {
                if (campaignOptions.isUseMaternityLeave()) {
                    if ((person.isPregnant())
                            && (person.getStatus().isActive())
                            && (person.getDueDate().minusWeeks(20).isEqual(getLocalDate()))) {

                        person.changeStatus(this, getLocalDate(), PersonnelStatus.ON_MATERNITY_LEAVE);
                    }

                    List<Person> children = person.getGenealogy().getChildren();

                    if ((person.getStatus().isOnMaternityLeave()) && (!children.isEmpty())) {
                        LocalDate lastChildBirthDate = getYoungestChildDateOfBirth(children);

                        if (currentDay.isAfter(lastChildBirthDate)) {
                            person.changeStatus(this, getLocalDate(), PersonnelStatus.ACTIVE);
                        }
                    }
                }
            }
        }
    }

    /**
     * Process anniversaries for a given person, including birthdays and recruitment anniversaries.
     *
     * @param person The {@link Person} for whom the anniversaries will be processed
     */
    private void processAnniversaries(Person person) {
        if ((person.getRank().isOfficer()) || (!getCampaignOptions().isAnnounceOfficersOnly())) {
            if ((person.getBirthday(getGameYear()).isEqual(getLocalDate()))
                && (campaignOptions.isAnnounceBirthdays())) {
                addReport(String.format(resources.getString("anniversaryBirthday.text"),
                    person.getHyperlinkedFullTitle(),
                    ReportingUtilities.spanOpeningWithCustomColor(MekHQ.getMHQOptions().getFontColorPositiveHexColor()),
                    person.getAge(getLocalDate()),
                    CLOSING_SPAN_TAG));
            }

            LocalDate recruitmentDate = person.getRecruitment();
            if (recruitmentDate != null) {
                LocalDate recruitmentAnniversary = recruitmentDate.withYear(getGameYear());
                int yearsOfEmployment = (int) ChronoUnit.YEARS.between(recruitmentDate, currentDay);

                if ((recruitmentAnniversary.isEqual(getLocalDate()))
                    && (campaignOptions.isAnnounceRecruitmentAnniversaries())) {
                    addReport(String.format(resources.getString("anniversaryRecruitment.text"),
                        person.getHyperlinkedFullTitle(),
                        ReportingUtilities.spanOpeningWithCustomColor(MekHQ.getMHQOptions().getFontColorPositiveHexColor()),
                        yearsOfEmployment, CLOSING_SPAN_TAG, name));
                }
            }
        } else if ((person.getAge(getLocalDate()) == 18) && (campaignOptions.isAnnounceChildBirthdays())) {
            if (person.getBirthday(getGameYear()).isEqual(getLocalDate())) {
                addReport(String.format(resources.getString("anniversaryBirthday.text"),
                    person.getHyperlinkedFullTitle(),
                    ReportingUtilities.spanOpeningWithCustomColor(MekHQ.getMHQOptions().getFontColorPositiveHexColor()),
                    person.getAge(getLocalDate()),
                    CLOSING_SPAN_TAG));
            }
        }
    }

    /**
     * Process monthly auto awards for a given person based on their roles and experience level.
     *
     * @param person the person for whom the monthly auto awards are being processed
     */
    private void processMonthlyAutoAwards(Person person) {
        if (getLocalDate().getDayOfMonth() == 1) {
            double multiplier = 0;

            int score = 0;

            if (person.getPrimaryRole().isSupport(true)) {
                int dice = person.getExperienceLevel(this, false);

                if (dice > 0) {
                    score = Compute.d6(dice);
                }

                multiplier += 0.5;
            }

            if (person.getSecondaryRole().isSupport(true)) {
                int dice = person.getExperienceLevel(this, true);

                if (dice > 0) {
                    score += Compute.d6(dice);
                }

                multiplier += 0.5;
            } else if (person.getSecondaryRole().isNone()) {
                multiplier += 0.5;
            }

            person.changeAutoAwardSupportPoints((int) (score * multiplier));
        }
    }

    /**
     * Retrieves the date of birth of the youngest child among the provided list of children.
     *
     * @param children the list children
     * @return the date of birth of the youngest child
     */
    private LocalDate getYoungestChildDateOfBirth(List<Person> children) {
        LocalDate youngestChildBirthDate = LocalDate.MIN;

        for (Person child : children) {
            LocalDate dateOfBirth = child.getDateOfBirth();
            if (dateOfBirth.isAfter(youngestChildBirthDate)) {
                youngestChildBirthDate = dateOfBirth;
            }
        }

        return youngestChildBirthDate;
    }

    public void processNewDayUnits() {
        // need to loop through units twice, the first time to do all maintenance and
        // the second time to do whatever else. Otherwise, maintenance minutes might
        // get sucked up by other stuff. This is also a good place to ensure that a
        // unit's engineer gets reset and updated.
        for (Unit u : getUnits()) {
            // do maintenance checks
            try {
                u.resetEngineer();
                if (null != u.getEngineer()) {
                    u.getEngineer().resetMinutesLeft();
                }

                doMaintenance(u);
            } catch (Exception e) {
                logger.error(String.format(
                        "Unable to perform maintenance on %s (%s) due to an error",
                        u.getName(), u.getId().toString()), e);
                addReport(String.format("ERROR: An error occurred performing maintenance on %s, check the log",
                        u.getName()));
            }
        }

        // need to check for assigned tasks in two steps to avoid
        // concurrent modification problems
        List<Part> assignedParts = new ArrayList<>();
        List<Part> arrivedParts = new ArrayList<>();
        getWarehouse().forEachPart(part -> {
            if (part instanceof Refit) {
                return;
            }

            if (part.getTech() != null) {
                assignedParts.add(part);
            }

            // If the part is currently in-transit...
            if (!part.isPresent()) {
                // ... decrement the number of days until it arrives...
                part.setDaysToArrival(part.getDaysToArrival() - 1);

                if (part.isPresent()) {
                    // ... and mark the part as arrived if it is now here.
                    arrivedParts.add(part);
                }
            }
        });

        // arrive parts before attempting refit or parts will not get reserved that day
        for (Part part : arrivedParts) {
            getQuartermaster().arrivePart(part);
        }

        // finish up any overnight assigned tasks
        for (Part part : assignedParts) {
            Person tech;
            if ((part.getUnit() != null) && (part.getUnit().getEngineer() != null)) {
                tech = part.getUnit().getEngineer();
            } else {
                tech = part.getTech();
            }

            if (null != tech) {
                if (null != tech.getSkillForWorkingOn(part)) {
                    try {
                        fixPart(part, tech);
                    } catch (Exception e) {
                        logger.error(String.format(
                                "Could not perform overnight maintenance on %s (%d) due to an error",
                                part.getName(), part.getId()), e);
                        addReport(String.format(
                                "ERROR: an error occurred performing overnight maintenance on %s, check the log",
                                part.getName()));
                    }
                } else {
                    addReport(String.format(
                            "%s looks at %s, recalls his total lack of skill for working with such technology, then slowly puts the tools down before anybody gets hurt.",
                            tech.getHyperlinkedFullTitle(), part.getName()));
                    part.setTech(null);
                }
            } else {
                JOptionPane.showMessageDialog(null,
                        "Could not find tech for part: " + part.getName() + " on unit: "
                                + part.getUnit().getHyperlinkedName(),
                        "Invalid Auto-continue", JOptionPane.ERROR_MESSAGE);
            }

            // check to see if this part can now be combined with other spare parts
            if (part.isSpare() && (part.getQuantity() > 0)) {
                getQuartermaster().addPart(part, 0);
            }
        }

        // ok now we can check for other stuff we might need to do to units
        List<UUID> unitsToRemove = new ArrayList<>();
        for (Unit u : getUnits()) {
            if (u.isRefitting()) {
                refit(u.getRefit());
            }
            if (u.isMothballing()) {
                workOnMothballingOrActivation(u);
            }
            if (!u.isPresent()) {
                u.checkArrival();
            }
            if (!u.isRepairable() && !u.hasSalvageableParts()) {
                unitsToRemove.add(u.getId());
            }
        }
        // Remove any unrepairable, unsalvageable units
        unitsToRemove.forEach(this::removeUnit);

        // Finally, run Mass Repair Mass Salvage if desired
        if (MekHQ.getMHQOptions().getNewDayMRMS()) {
            try {
                MRMSService.mrmsAllUnits(this);
            } catch (Exception ex) {
                logger.error("Could not perform mass repair/salvage on units due to an error", ex);
                addReport("ERROR: an error occurred performing mass repair/salvage on units, check the log");
            }
        }
    }

    private void processNewDayForces() {
        // update formation levels
        Force.populateFormationLevelsFromOrigin(this);

        // Update the force icons based on the end-of-day unit status if desired
        if (MekHQ.getMHQOptions().getNewDayForceIconOperationalStatus()) {
            getForces().updateForceIconOperationalStatus(this);
        }
    }

    /**
     * @return <code>true</code> if the new day arrived
     */
    public boolean newDay() {
        // clear previous retirement information
        turnoverRetirementInformation.clear();

        // Refill Automated Pools, if the options are selected
        if (MekHQ.getMHQOptions().getNewDayAstechPoolFill() && requiresAdditionalAstechs()) {
            fillAstechPool();
        }

        if (MekHQ.getMHQOptions().getNewDayMedicPoolFill() && requiresAdditionalMedics()) {
            fillMedicPool();
        }

        // Ensure we don't have anything that would prevent the new day
        if (MekHQ.triggerEvent(new DayEndingEvent(this))) {
            return false;
        }

        // Autosave based on the previous day's information
        autosaveService.requestDayAdvanceAutosave(this);

        // Advance the day by one
        final LocalDate yesterday = getLocalDate();
        setLocalDate(getLocalDate().plusDays(1));

        // Determine if we have an active contract or not, as this can get used
        // elsewhere before we actually hit the AtB new day (e.g., personnel market)
        if (getCampaignOptions().isUseAtB()) {
            setHasActiveContract();
        }

        // Clear Reports
        getCurrentReport().clear();
        setCurrentReportHTML("");
        newReports.clear();
        beginReport("<b>" + MekHQ.getMHQOptions().getLongDisplayFormattedDate(getLocalDate()) + "</b>");

        MekHQ.triggerEvent(new NewDayEvent(this));

        // New Year Changes
        if (getLocalDate().getDayOfYear() == 1) {
            // News is reloaded
            reloadNews();

            // Change Year Game Option
            getGameOptions().getOption(OptionsConstants.ALLOWED_YEAR).setValue(getGameYear());
        }

        readNews();

        getLocation().newDay(this);

        // Manage the Markets
        getPersonnelMarket().generatePersonnelForDay(this);

        // TODO : AbstractContractMarket : Uncomment
        // getContractMarket().processNewDay(this);
        getUnitMarket().processNewDay(this);

        // Process New Day for AtB
        if (getCampaignOptions().isUseAtB()) {
            processNewDayATB();
        }

        processNewDayPersonnel();

        processFatigueNewDay();

        if (campaignOptions.getUnitRatingMethod().isCampaignOperations()) {
            processReputationChanges();
        }

        if (campaignOptions.isUseEducationModule()) {
            processEducationNewDay();
        }

        if ((campaignOptions.isEnableAutoAwards()) && (getLocalDate().getDayOfMonth() == 1)) {
            AutoAwardsController autoAwardsController = new AutoAwardsController();
            autoAwardsController.ManualController(this, false);
        }

        if ((getLocation().isOnPlanet()) && (getLocalDate().getDayOfMonth() == 1)) {
            processRandomDependents();
        }

        resetAstechMinutes();

        processNewDayUnits();

        processNewDayForces();

        setShoppingList(goShopping(getShoppingList()));

        // check for anything in finances
        getFinances().newDay(this, yesterday, getLocalDate());

        // process removal of old personnel data on the last day of each month
        if ((campaignOptions.isUsePersonnelRemoval())
                && (getLocalDate().getMonth().length(false) == getLocalDate().getDayOfMonth())) {
            processPersonnelRemoval();
        }

        if ((campaignOptions.isEnableAutoAwards()) && (getLocalDate().getDayOfMonth() == 1)) {
            AutoAwardsController autoAwardsController = new AutoAwardsController();
            autoAwardsController.ManualController(this, false);
        }

        // this duplicates any turnover information so that it is still available on the
        // new day.
        // otherwise, it's only available if the user inspects history records
        if (!turnoverRetirementInformation.isEmpty()) {
            for (String entry : turnoverRetirementInformation) {
                addReport(entry);
            }
        }

        return true;
    }

    /**
     * Processes reputation changes based on various conditions.
     */
    private void processReputationChanges() {
        if (faction.isPirate()) {
            dateOfLastCrime = currentDay;
            crimePirateModifier = -100;
        }

        if (currentDay.getDayOfMonth() == 1) {
            if (dateOfLastCrime != null) {
                long yearsBetween = ChronoUnit.YEARS.between(currentDay, dateOfLastCrime);

                int remainingCrimeChange = 2;

                if (yearsBetween >= 1) {
                    if (crimePirateModifier < 0) {
                        remainingCrimeChange = Math.max(0, 2 + crimePirateModifier);
                        changeCrimePirateModifier(2); // this is the amount of change specified by CamOps
                    }

                    if (crimeRating < 0 && remainingCrimeChange > 0) {
                        changeCrimeRating(remainingCrimeChange);
                    }
                }
            }
        }

        if (currentDay.getDayOfWeek().equals(DayOfWeek.MONDAY)) {
            reputation.initializeReputation(this);
        }
    }

    /**
     * This method processes the random dependents for a campaign. It shuffles the active dependents list and performs
     * actions based on the campaign options and unit rating modifiers.
     * <p>
     * First, it determines the dependent capacity based on 20% of the active personnel count. Then, it calculates
     * the number of dependents currently in the list.
     * <p>
     * If the campaign options allow random dependent removal, it iterates over each dependent and determines if they
     * should leave the force based on a lower roll value. If the roll value is less than or equal to 4 minus the unit
     * rating modifier, the dependent is removed from the force.
     * <p>
     * If the campaign options allow random dependent addition and the number of dependents is less than the dependent
     * capacity, it iterates a number of times equal to the difference between the dependent capacity and the number of
     * dependents. It determines if a lower roll value is less than or equal to the unit rating modifier multiplied by 2.
     * If true, it recruits a new dependent and adds a report indicating the dependent has joined the force.
     */
    void processRandomDependents() {
        List<Person> dependents = getActiveDependents();
        Collections.shuffle(dependents);

        // we use this value a lot, so might as well store it for easier retrieval
        LocalDate currentDate = getLocalDate();

        // we don't want to include Dependents or children when determining capacity
        List<Person> activeNonDependents = getActivePersonnel().stream()
                .filter(person -> !person.getPrimaryRole().isDependent())
                .filter(person -> !person.isChild(currentDate))
                .toList();

        int dependentCapacity = (int) Math.max(1, (activeNonDependents.size() * 0.05));

        // roll for random removal
        int dependentCount = dependentsRollForRemoval(dependents, currentDate, dependentCapacity);

        // then roll for random addition
        dependentsAddNew(dependentCount, dependentCapacity);
    }

    /**
     * Randomly removes dependents from the given list if the campaign options allow random
     * dependent removal.
     *
     * @param dependents The list of dependents.
     * @param currentDate The current date.
     * @param dependentCapacity The maximum number of dependents allowed.
     * @return The updated number of dependents.
     */
    int dependentsRollForRemoval(List<Person> dependents, LocalDate currentDate, int dependentCapacity) {
        if (getCampaignOptions().isUseRandomDependentRemoval()) {
            for (Person dependent : dependents) {
                if (!isRemovalEligible(dependent, currentDate)) {
                    continue;
                }

                int roll = Compute.randomInt(100);

                if (dependents.size() > dependentCapacity) {
                    roll = getLowerRandomInt(roll);
                }

                int targetNumber = 5 - getAtBUnitRatingMod();

                if (roll <= targetNumber) {
                    addReport(String.format(resources.getString("dependentLeavesForce.text"),
                            dependent.getFullTitle()));

                    removePerson(dependent, false);
                }
            }
        }

        return dependents.size();
    }

    /**
     * @return The lower integer value between the given input and the randomly generated integer.
     *
     * @param firstRoll The input integer to compare with the randomly generated integer.
     */
    private int getLowerRandomInt(int firstRoll) {
        int secondRoll = Compute.randomInt(100);
        return Math.min(firstRoll, secondRoll);
    }

    /**
     * Checks if a dependent is eligible for removal.
     *
     * @param dependent the person to check
     * @param currentDate the current date
     * @return {@code true} if the person is eligible for removal, {@code false} otherwise
     */
    boolean isRemovalEligible(Person dependent, LocalDate currentDate) {
        boolean hasNonAdultChildren = dependent.getGenealogy().hasNonAdultChildren(currentDate);
        boolean hasSpouse = dependent.getGenealogy().hasSpouse();
        boolean isChild = dependent.isChild(currentDate);

        return !hasNonAdultChildren && !hasSpouse && !isChild;
    }

    /**
     * Randomly adds new dependents to the campaign.
     *
     * @param dependentCount the current number of dependents
     * @param dependentCapacity the maximum capacity for dependents
     */
    void dependentsAddNew(int dependentCount, int dependentCapacity) {
        if ((getCampaignOptions().isUseRandomDependentAddition()) && (dependentCount < dependentCapacity)) {
            int availableCapacity = dependentCapacity - dependentCount;
            int rollCount = (int) Math.max(1, availableCapacity * 0.2);

            for (int i = 0; i < rollCount; i++) {
                int roll = Compute.randomInt(100);

                if (dependentCount < (dependentCapacity / 2)) {
                    roll = getLowerRandomInt(roll);
                }

                if (roll <= (getAtBUnitRatingMod() * 2)) {
                    final Person dependent = newDependent(Gender.RANDOMIZE);

                    recruitPerson(dependent, PrisonerStatus.FREE, true, false);

                    addReport(String.format(resources.getString("dependentJoinsForce.text"),
                            dependent.getHyperlinkedFullTitle()));

                    dependentCount++;
                }
            }
        }
    }

    /**
     * This method iterates through the list of personnel and deletes the records of
     * those who have left the unit and who match additional checks.
     */
    public void processPersonnelRemoval() {
        List<Person> personnelToRemove = new ArrayList<>();

        for (Person person : getPersonnel()) {
            PersonnelStatus status = person.getStatus();

            if (status.isDepartedUnit()) {
                if (shouldRemovePerson(person, status)) {
                    personnelToRemove.add(person);
                }
            }
        }

        for (Person person : personnelToRemove) {
            removePerson(person, false);
        }

        if (!personnelToRemove.isEmpty()) {
            addReport(resources.getString("personnelRemoval.text"));
        }
    }

    /**
     * Determines whether a person's records should be removed from the campaign
     * based on their status and retirement month.
     *
     * @param person The individual being checked.
     * @param status The personnel status of the individual.
     * @return true if the person should be removed, false otherwise.
     */
    private boolean shouldRemovePerson(Person person, PersonnelStatus status) {
        // don't remove a character if they are related to a genealogy
        // with at least one member still present in the campaign
        Map<FamilialRelationshipType, List<Person>> family = person.getGenealogy().getFamily();

        if (family.keySet().stream()
                .flatMap(relationshipType -> family.get(relationshipType).stream())
                .anyMatch(relation -> relation.getStatus().isDepartedUnit())) {
            return false;
        }

        int retirementMonthValue;

        if (person.getRetirement() != null) {
            retirementMonthValue = person.getRetirement().getMonthValue();
        } else {
            person.setRetirement(getLocalDate());
            return false;
        }

        // return true if the individual has left the campaign for over a month
        // *AND*
        // is dead (and we're not exempting the cemetery) *OR* is retired (and we're not
        // exempting retirees)
        return (retirementMonthValue < (getLocalDate().getMonthValue() + 1)) &&
                (((status.isDead()) && (!campaignOptions.isUseRemovalExemptCemetery()))
                        || ((status.isRetired()) && (!campaignOptions.isUseRemovalExemptRetirees())));
    }

    /**
     * This method checks if any students in the academy should graduate,
     * and updates their attributes and status accordingly.
     * If any students do graduate, it sends the graduation information to
     * autoAwards.
     */
    private void processEducationNewDay() {
        List<UUID> graduatingPersonnel = new ArrayList<>();
        HashMap<UUID, List<Object>> academyAttributesMap = new HashMap<>();

        for (Person person : getStudents()) {
            List<Object> individualAcademyAttributes = new ArrayList<>();

            if (EducationController.processNewDay(this, person, false)) {
                Academy academy = getAcademy(person.getEduAcademySet(), person.getEduAcademyNameInSet());

                graduatingPersonnel.add(person.getId());

                individualAcademyAttributes.add(academy.getEducationLevel(person));
                individualAcademyAttributes.add(academy.getType());
                individualAcademyAttributes.add(academy.getName());

                academyAttributesMap.put(person.getId(), individualAcademyAttributes);
            }
        }

        if (!graduatingPersonnel.isEmpty()) {
            AutoAwardsController autoAwardsController = new AutoAwardsController();
            autoAwardsController.PostGraduationController(this, graduatingPersonnel, academyAttributesMap);
        }
    }

    /**
     * This method is responsible for handling fatigue recovery and checking if the
     * field kitchen is within capacity.
     * Even if fatigue is disabled, fatigue recovery is still processed to ensure
     * that fatigued personnel are not
     * frozen in that state.
     */
    private void processFatigueNewDay() {
        // even if Fatigue is disabled, we still want to process recovery so fatigued
        // personnel aren't frozen in that state
        Fatigue.processFatigueRecovery(this);

        // we store this value, so it only needs to be checked once per day,
        // otherwise we would need to check it once for each active person in the
        // campaign
        if (campaignOptions.isUseFatigue()) {
            long validPersonnel;

            if (campaignOptions.isUseFieldKitchenIgnoreNonCombatants()) {
                validPersonnel = getActivePersonnel().stream()
                        .filter(person -> person.getPrimaryRole().isCombat() || person.getSecondaryRole().isCombat())
                        .count();
            } else {
                validPersonnel = getActivePersonnel().size();
            }
            fieldKitchenWithinCapacity = validPersonnel <= Fatigue.checkFieldKitchenCapacity(this);
        } else {
            fieldKitchenWithinCapacity = false;
        }
    }

    public @Nullable Person getFlaggedCommander() {
        return getPersonnel().stream()
                .filter(Person::isCommander)
                .findFirst()
                .orElse(null);
    }

    /**
     * return the probable commander. If we find a flagged commander, return that.
     * Otherwise, return person
     * with most senior rank. Ties go to the first in the queue.
     *
     * @return Person object of the commander
     */
    public Person getSeniorCommander() {
        Person commander = null;
        for (Person p : getActivePersonnel()) {
            if (p.isCommander()) {
                return p;
            }
            if (null == commander || p.getRankNumeric() > commander.getRankNumeric()) {
                commander = p;
            }
        }
        return commander;
    }

    public void removeUnit(UUID id) {
        Unit unit = getHangar().getUnit(id);
        if (unit == null) {
            return;
        }

        // remove all parts for this unit as well
        for (Part p : unit.getParts()) {
            getWarehouse().removePart(p);
        }

        // remove any personnel from this unit
        for (Person p : unit.getCrew()) {
            unit.remove(p, true);
        }

        Person tech = unit.getTech();
        if (null != tech) {
            unit.remove(tech, true);
        }

        // remove unit from any forces
        removeUnitFromForce(unit);

        // If this is a ship, remove it from the list of potential transports
        removeTransportShip(unit);

        // If this unit was assigned to a transport ship, remove it from the transport
        if (unit.hasTransportShipAssignment()) {
            unit.getTransportShipAssignment()
                    .getTransportShip()
                    .unloadFromTransportShip(unit);
        }

        // finally remove the unit
        getHangar().removeUnit(unit.getId());

        checkDuplicateNamesDuringDelete(unit.getEntity());
        addReport(unit.getName() + " has been removed from the unit roster.");
        MekHQ.triggerEvent(new UnitRemovedEvent(unit));
    }

    public void removePerson(final @Nullable Person person) {
        removePerson(person, true);
    }

    public void removePerson(final @Nullable Person person, final boolean log) {
        if (person == null) {
            return;
        }

        Force force = getForceFor(person);
        if (force != null) {
            force.updateCommander(this);
        }

        person.getGenealogy().clearGenealogyLinks();

        final Unit unit = person.getUnit();
        if (unit != null) {
            unit.remove(person, true);
        }
        removeAllPatientsFor(person);
        person.removeAllTechJobs(this);
        removeKillsFor(person.getId());
        getRetirementDefectionTracker().removePerson(person);

        if (log) {
            addReport(person.getFullTitle() + " has been removed from the personnel roster.");
        }

        personnel.remove(person.getId());

        // Deal with Astech Pool Minutes
        if (person.getPrimaryRole().isAstech()) {
            astechPoolMinutes = Math.max(0, astechPoolMinutes - Person.PRIMARY_ROLE_SUPPORT_TIME);
            astechPoolOvertime = Math.max(0, astechPoolOvertime - Person.PRIMARY_ROLE_OVERTIME_SUPPORT_TIME);
        } else if (person.getSecondaryRole().isAstech()) {
            astechPoolMinutes = Math.max(0, astechPoolMinutes - Person.SECONDARY_ROLE_SUPPORT_TIME);
            astechPoolOvertime = Math.max(0, astechPoolOvertime - Person.SECONDARY_ROLE_OVERTIME_SUPPORT_TIME);
        }
        MekHQ.triggerEvent(new PersonRemovedEvent(person));
    }

    /**
     * Awards XP to the lance based on the maximum experience level of its
     * commanding officer and
     * the minimum experience level of the unit's members.
     *
     * @param l The {@link Lance} to calculate XP to award for training.
     */
    private void awardTrainingXP(final Lance l) {
        for (UUID trainerId : forceIds.get(l.getForceId()).getAllUnits(true)) {
            Unit trainerUnit = getHangar().getUnit(trainerId);

            // not sure how this occurs, but it probably shouldn't halt processing of a new
            // day.
            if (trainerUnit == null) {
                continue;
            }

            Person commander = trainerUnit.getCommander();
            // AtB 2.31: Training lance – needs a officer with Veteran skill levels
            // and adds 1xp point to every Green skilled unit.
            if (commander != null && commander.getRank().isOfficer()) {
                // Take the maximum of the commander's Primary and Secondary Role
                // experience to calculate their experience level...
                int commanderExperience = Math.max(commander.getExperienceLevel(this, false),
                        commander.getExperienceLevel(this, true));
                if (commanderExperience > SkillType.EXP_REGULAR) {
                    // ...and if the commander is better than a veteran, find all of
                    // the personnel under their command...
                    for (UUID traineeId : forceIds.get(l.getForceId()).getAllUnits(true)) {
                        Unit traineeUnit = getHangar().getUnit(traineeId);

                        if (traineeUnit == null) {
                            continue;
                        }

                        for (Person p : traineeUnit.getCrew()) {
                            if (p.equals(commander)) {
                                continue;
                            }
                            // ...and if their weakest role is Green or Ultra-Green
                            int experienceLevel = Math.min(p.getExperienceLevel(this, false),
                                    !p.getSecondaryRole().isNone()
                                            ? p.getExperienceLevel(this, true)
                                            : SkillType.EXP_ELITE);
                            if (experienceLevel >= 0 && experienceLevel < SkillType.EXP_REGULAR) {
                                // ...add one XP.
                                p.awardXP(this, 1);
                                addReport(p.getHyperlinkedName() + " has gained 1 XP from training.");
                            }
                        }
                    }
                    break;
                }
            }
        }
    }

    public void removeAllPatientsFor(Person doctor) {
        for (Person p : getPersonnel()) {
            if (null != p.getDoctorId()
                    && p.getDoctorId().equals(doctor.getId())) {
                p.setDoctorId(null, getCampaignOptions()
                        .getNaturalHealingWaitingPeriod());
            }
        }
    }

    public void removeScenario(final Scenario scenario) {
        scenario.clearAllForcesAndPersonnel(this);
        final Mission mission = getMission(scenario.getMissionId());
        if (mission != null) {
            mission.getScenarios().remove(scenario);

            // run through the stratcon campaign state where applicable and remove the
            // "parent" scenario as well
            if ((mission instanceof AtBContract) &&
                    (((AtBContract) mission).getStratconCampaignState() != null) &&
                    (scenario instanceof AtBDynamicScenario)) {
                ((AtBContract) mission).getStratconCampaignState().removeStratconScenario(scenario.getId());
            }
        }
        scenarios.remove(scenario.getId());
        MekHQ.triggerEvent(new ScenarioRemovedEvent(scenario));
    }

    public void removeMission(final Mission mission) {
        // Loop through scenarios here! We need to remove them as well.
        for (Scenario scenario : mission.getScenarios()) {
            scenario.clearAllForcesAndPersonnel(this);
            scenarios.remove(scenario.getId());
        }
        mission.clearScenarios();

        missions.remove(mission.getId());
        MekHQ.triggerEvent(new MissionRemovedEvent(mission));
    }

    public void removeKill(Kill k) {
        if (kills.containsKey(k.getPilotId())) {
            kills.get(k.getPilotId()).remove(k);
        }
    }

    public void removeKillsFor(UUID personID) {
        kills.remove(personID);
    }

    public void removeForce(Force force) {
        int fid = force.getId();
        forceIds.remove(fid);
        // clear forceIds of all personnel with this force
        for (UUID uid : force.getUnits()) {
            Unit u = getHangar().getUnit(uid);
            if (null == u) {
                continue;
            }
            if (u.getForceId() == fid) {
                u.setForceId(-1);
                if (force.isDeployed()) {
                    u.setScenarioId(-1);
                }
            }
        }
        MekHQ.triggerEvent(new OrganizationChangedEvent(this, force));
        // also remove this force's id from any scenarios
        if (force.isDeployed()) {
            Scenario s = getScenario(force.getScenarioId());
            s.removeForce(fid);
        }

        if (campaignOptions.isUseAtB()) {
            lances.remove(fid);
        }

        if (null != force.getParentForce()) {
            force.getParentForce().removeSubForce(fid);
        }

        // clear out StratCon force assignments
        for (AtBContract contract : getActiveAtBContracts()) {
            if (contract.getStratconCampaignState() != null) {
                for (StratconTrackState track : contract.getStratconCampaignState().getTracks()) {
                    track.unassignForce(fid);
                }
            }
        }

        ArrayList<Force> subs = new ArrayList<>(force.getSubForces());
        for (Force sub : subs) {
            removeForce(sub);
            MekHQ.triggerEvent(new OrganizationChangedEvent(this, sub));
        }
    }

    public void removeUnitFromForce(Unit u) {
        Force force = getForce(u.getForceId());
        if (null != force) {
            force.removeUnit(this, u.getId(), true);
            u.setForceId(Force.FORCE_NONE);
            u.setScenarioId(-1);
            if (u.getEntity().hasNavalC3()
                    && u.getEntity().calculateFreeC3Nodes() < 5) {
                Vector<Unit> removedUnits = new Vector<>();
                removedUnits.add(u);
                removeUnitsFromNetwork(removedUnits);
                u.getEntity().setC3MasterIsUUIDAsString(null);
                u.getEntity().setC3Master(null, true);
                refreshNetworks();
            } else if (u.getEntity().hasC3i()
                    && u.getEntity().calculateFreeC3Nodes() < 5) {
                Vector<Unit> removedUnits = new Vector<>();
                removedUnits.add(u);
                removeUnitsFromNetwork(removedUnits);
                u.getEntity().setC3MasterIsUUIDAsString(null);
                u.getEntity().setC3Master(null, true);
                refreshNetworks();
            }
            if (u.getEntity().hasC3M()) {
                removeUnitsFromC3Master(u);
                u.getEntity().setC3MasterIsUUIDAsString(null);
                u.getEntity().setC3Master(null, true);
            }

            if (campaignOptions.isUseAtB() && force.getUnits().isEmpty()) {
                lances.remove(force.getId());
            }
        }
    }

    public @Nullable Force getForceFor(final @Nullable Unit unit) {
        return (unit == null) ? null : getForce(unit.getForceId());
    }

    public @Nullable Force getForceFor(final Person person) {
        final Unit unit = person.getUnit();
        if (unit != null) {
            return getForceFor(unit);
        } else if (person.isTech()) {
            return forceIds.values().stream()
                    .filter(force -> person.getId().equals(force.getTechID()))
                    .findFirst().orElse(null);
        }

        return null;
    }

    public void restore() {
        // if we fail to restore equipment parts then remove them
        // and possibly re-initialize and diagnose unit
        List<Part> partsToRemove = new ArrayList<>();
        Set<Unit> unitsToCheck = new HashSet<>();

        for (Part part : getParts()) {
            if (part instanceof EquipmentPart) {
                ((EquipmentPart) part).restore();
                if (null == ((EquipmentPart) part).getType()) {
                    partsToRemove.add(part);
                }
            }

            if (part instanceof MissingEquipmentPart) {
                ((MissingEquipmentPart) part).restore();
                if (null == ((MissingEquipmentPart) part).getType()) {
                    partsToRemove.add(part);
                }
            }
        }

        for (Part remove : partsToRemove) {
            if (remove.getUnit() != null) {
                unitsToCheck.add(remove.getUnit());
            }
            getWarehouse().removePart(remove);
        }

        for (Unit unit : getUnits()) {
            if (null != unit.getEntity()) {
                unit.getEntity().setOwner(player);
                unit.getEntity().setGame(game);
                unit.getEntity().restore();

                // Aerospace parts have changed after 0.45.4. Reinitialize parts for Small Craft
                // and up
                if (unit.getEntity().hasETypeFlag(Entity.ETYPE_JUMPSHIP)
                        || unit.getEntity().hasETypeFlag(Entity.ETYPE_SMALL_CRAFT)) {
                    unitsToCheck.add(unit);
                }
            }

            unit.resetEngineer();
        }

        for (Unit u : unitsToCheck) {
            u.initializeParts(true);
            u.runDiagnostic(false);
        }

        shoppingList.restore();

        if (getCampaignOptions().isUseAtB()) {
            RandomFactionGenerator.getInstance().startup(this);

            int loops = 0;
            while (!RandomUnitGenerator.getInstance().isInitialized()) {
                try {
                    Thread.sleep(50);
                    if (++loops > 20) {
                        // Wait for up to a second
                        break;
                    }
                } catch (InterruptedException ignore) {
                }
            }
        }
    }

    /**
     * Cleans incongruent data present in the campaign
     */
    public void cleanUp() {
        // Cleans non-existing spouses
        for (Person p : personnel.values()) {
            if (p.getGenealogy().hasSpouse()) {
                if (!personnel.containsKey(p.getGenealogy().getSpouse().getId())) {
                    p.getGenealogy().setSpouse(null);
                    if (!getCampaignOptions().isKeepMarriedNameUponSpouseDeath()
                            && (p.getMaidenName() != null)) {
                        p.setSurname(p.getMaidenName());
                    }
                    p.setMaidenName(null);
                }
            }
        }

        // clean up non-existent unit references in force unit lists
        for (Force force : forceIds.values()) {
            List<UUID> orphanForceUnitIDs = new ArrayList<>();

            for (UUID unitID : force.getUnits()) {
                if (getHangar().getUnit(unitID) == null) {
                    orphanForceUnitIDs.add(unitID);
                }
            }

            for (UUID unitID : orphanForceUnitIDs) {
                force.removeUnit(this, unitID, false);
            }
        }

        // clean up units that are assigned to non-existing scenarios
        for (Unit unit : this.getUnits()) {
            if (this.getScenario(unit.getScenarioId()) == null) {
                unit.setScenarioId(Scenario.S_DEFAULT_ID);
            }
        }
    }

    public boolean isOvertimeAllowed() {
        return overtime;
    }

    public void setOvertime(boolean b) {
        this.overtime = b;
        MekHQ.triggerEvent(new OvertimeModeEvent(b));
    }

    public boolean isGM() {
        return gmMode;
    }

    public void setGMMode(boolean b) {
        this.gmMode = b;
        MekHQ.triggerEvent(new GMModeEvent(b));
    }

    public Faction getFaction() {
        return faction;
    }

    public void setFaction(final Faction faction) {
        setFactionDirect(faction);
        updateTechFactionCode();
    }

    public void setFactionDirect(final Faction faction) {
        this.faction = faction;
    }

    @Deprecated // Use Campaign::getFaction::getShortName instead
    public String getFactionCode() {
        return getFaction().getShortName();
    }

    @Deprecated // Use Campaign::setFaction instead
    public void setFactionCode(final String factionCode) {
        setFaction(Factions.getInstance().getFaction(factionCode));
    }

    public Faction getRetainerEmployer() {
        return Factions.getInstance().getFaction(getRetainerEmployerCode());
    }

    public String getRetainerEmployerCode() {
        return retainerEmployerCode;
    }

    public void setRetainerEmployerCode(String code) {
        retainerEmployerCode = code;
    }

    public LocalDate getRetainerStartDate() {
        return retainerStartDate;
    }

    public void setRetainerStartDate(LocalDate retainerStartDate) {
        this.retainerStartDate = retainerStartDate;
    }

    public int getRawCrimeRating() {
        return crimeRating;
    }

    public void setCrimeRating(int crimeRating) {
        this.crimeRating = crimeRating;
    }

    /**
     * Updates the crime rating by the specified change.
     * If improving crime rating, use a positive number, otherwise negative
     *
     * @param change the change to be applied to the crime rating
     */
    public void changeCrimeRating(int change) {
        this.crimeRating = Math.min(0, crimeRating + change);
    }

    public int getCrimePirateModifier() {
        return crimePirateModifier;
    }

    public void setCrimePirateModifier(int crimePirateModifier) {
        this.crimePirateModifier = crimePirateModifier;
    }

    /**
     * Updates the crime pirate modifier by the specified change.
     * If improving the modifier, use a positive number, otherwise negative
     *
     * @param change the change to be applied to the crime modifier
     */
    public void changeCrimePirateModifier(int change) {
        this.crimePirateModifier = Math.min(0, crimePirateModifier + change);
    }

    /**
     * Calculates the adjusted crime rating by adding the crime rating
     * with the pirate modifier.
     *
     * @return The adjusted crime rating.
     */
    public int getAdjustedCrimeRating() {
        return crimeRating + crimePirateModifier;
    }

    public LocalDate getDateOfLastCrime() {
        return dateOfLastCrime;
    }

    public void setDateOfLastCrime(LocalDate dateOfLastCrime) {
        this.dateOfLastCrime = dateOfLastCrime;
    }

    public ReputationController getReputation() {
        return reputation;
    }

    public void setReputation(ReputationController reputation) {
        this.reputation = reputation;
    }

    private void addInMemoryLogHistory(LogEntry le) {
        if (!inMemoryLogHistory.isEmpty()) {
            while (ChronoUnit.DAYS.between(inMemoryLogHistory.get(0).getDate(),
                    le.getDate()) > MHQConstants.MAX_HISTORICAL_LOG_DAYS) {
                // we've hit the max size for the in-memory based on the UI display limit prune
                // the oldest entry
                inMemoryLogHistory.remove(0);
            }
        }
        inMemoryLogHistory.add(le);
    }

    /**
     * Starts a new day for the daily log
     *
     * @param r - the report String
     */
    public void beginReport(String r) {
        if (MekHQ.getMHQOptions().getHistoricalDailyLog()) {
            // add the new items to our in-memory cache
            addInMemoryLogHistory(new HistoricalLogEntry(getLocalDate(), ""));
        }
        addReportInternal(r);
    }

    /**
     * Formats and then adds a report to the daily log
     *
     * @param format
     * @param objects
     */
    public void addReport(final String format, final Object... objects) {
        addReport(String.format(format, objects));
    }

    /**
     * Adds a report to the daily log
     *
     * @param r - the report String
     */
    public void addReport(String r) {
        if (MekHQ.getMHQOptions().getHistoricalDailyLog()) {
            addInMemoryLogHistory(new HistoricalLogEntry(getLocalDate(), r));
        }
        addReportInternal(r);
    }

    private void addReportInternal(String r) {
        currentReport.add(r);
        if (!currentReportHTML.isEmpty()) {
            currentReportHTML = currentReportHTML + REPORT_LINEBREAK + r;
            newReports.add(REPORT_LINEBREAK);
        } else {
            currentReportHTML = r;
        }
        newReports.add(r);
        MekHQ.triggerEvent(new ReportEvent(this, r));
    }

    public Camouflage getCamouflage() {
        return camouflage;
    }

    public void setCamouflage(final Camouflage camouflage) {
        this.camouflage = camouflage;
    }

    public PlayerColour getColour() {
        return colour;
    }

    public void setColour(final PlayerColour colour) {
        this.colour = Objects.requireNonNull(colour, "Colour cannot be set to null");
    }

    public StandardForceIcon getUnitIcon() {
        return unitIcon;
    }

    public void setUnitIcon(final StandardForceIcon unitIcon) {
        this.unitIcon = unitIcon;
    }

    public void addFunds(final Money quantity) {
        addFunds(TransactionType.MISCELLANEOUS, quantity, null);
    }

    public void addFunds(final TransactionType type, final Money quantity,
            @Nullable String description) {
        if ((description == null) || description.isEmpty()) {
            description = "Rich Uncle";
        }

        finances.credit(type, getLocalDate(), quantity, description);
        String quantityString = quantity.toAmountAndSymbolString();
        addReport("Funds added : " + quantityString + " (" + description + ')');
    }

    public void removeFunds(final TransactionType type, final Money quantity,
            @Nullable String description) {
        if ((description == null) || description.isEmpty()) {
            description = "Rich Uncle";
        }

        finances.debit(type, getLocalDate(), quantity, description);
        String quantityString = quantity.toAmountAndSymbolString();
        addReport("Funds removed : " + quantityString + " (" + description + ')');
    }

    public CampaignOptions getCampaignOptions() {
        return campaignOptions;
    }

    public void setCampaignOptions(CampaignOptions options) {
        campaignOptions = options;
    }

    public StoryArc getStoryArc() {
        return storyArc;
    }

    public void useStoryArc(StoryArc arc, boolean initiate) {
        arc.setCampaign(this);
        arc.initializeDataDirectories();
        this.storyArc = arc;
        if (initiate) {
            storyArc.begin();
        }
    }

    public void unloadStoryArc() {
        MekHQ.unregisterHandler(storyArc);
        storyArc = null;
    }

    public List<String> getCurrentObjectives() {
        if (null != getStoryArc()) {
            return getStoryArc().getCurrentObjectives();
        }
        return new ArrayList<>();
    }

    public FameAndInfamyController getFameAndInfamy() {
        return fameAndInfamy;
    }

    public void writeToXML(final PrintWriter pw) {
        int indent = 0;

        // File header
        pw.println("<?xml version=\"1.0\" encoding=\"UTF-8\"?>");

        // Start the XML root.
        MHQXMLUtility.writeSimpleXMLOpenTag(pw, indent++, "campaign", "version", MHQConstants.VERSION);

        // region Basic Campaign Info
        MHQXMLUtility.writeSimpleXMLOpenTag(pw, indent++, "info");

        MHQXMLUtility.writeSimpleXMLTag(pw, indent, "id", id.toString());
        MHQXMLUtility.writeSimpleXMLTag(pw, indent, "name", name);
        MHQXMLUtility.writeSimpleXMLTag(pw, indent, "faction", getFaction().getShortName());
        if (retainerEmployerCode != null) {
            MHQXMLUtility.writeSimpleXMLTag(pw, indent, "retainerEmployerCode", retainerEmployerCode);

            if (retainerStartDate == null) {
                // this handles <50.0 campaigns
                MHQXMLUtility.writeSimpleXMLTag(pw, indent, "retainerStartDate", currentDay);
            } else {
                MHQXMLUtility.writeSimpleXMLTag(pw, indent, "retainerStartDate", retainerStartDate);
            }
        }
        MHQXMLUtility.writeSimpleXMLTag(pw, indent, "crimeRating", crimeRating);
        MHQXMLUtility.writeSimpleXMLTag(pw, indent, "crimePirateModifier", crimePirateModifier);

        // this handles <50.0 campaigns
        if (dateOfLastCrime != null) {
            MHQXMLUtility.writeSimpleXMLTag(pw, indent, "dateOfLastCrime", dateOfLastCrime);
        } else if (getAdjustedCrimeRating() < 0) {
            MHQXMLUtility.writeSimpleXMLTag(pw, indent, "dateOfLastCrime", currentDay);
        }

        MHQXMLUtility.writeSimpleXMLOpenTag(pw, indent++, "reputation");
        reputation.writeReputationToXML(pw, indent);
        MHQXMLUtility.writeSimpleXMLCloseTag(pw, --indent, "reputation");

        // this handles campaigns that predate 49.20
        if (campaignStartDate == null) {
            setCampaignStartDate(getLocalDate());
        }
        MHQXMLUtility.writeSimpleXMLTag(pw, indent, "campaignStartDate", getCampaignStartDate());

        getRankSystem().writeToXML(pw, indent, false);
        MHQXMLUtility.writeSimpleXMLTag(pw, indent, "overtime", overtime);
        MHQXMLUtility.writeSimpleXMLTag(pw, indent, "gmMode", gmMode);
        MHQXMLUtility.writeSimpleXMLTag(pw, indent, "astechPool", astechPool);
        MHQXMLUtility.writeSimpleXMLTag(pw, indent, "astechPoolMinutes", astechPoolMinutes);
        MHQXMLUtility.writeSimpleXMLTag(pw, indent, "astechPoolOvertime", astechPoolOvertime);
        MHQXMLUtility.writeSimpleXMLTag(pw, indent, "medicPool", medicPool);
        getCamouflage().writeToXML(pw, indent);
        MHQXMLUtility.writeSimpleXMLTag(pw, indent, "colour", getColour().name());
        getUnitIcon().writeToXML(pw, indent);
        MHQXMLUtility.writeSimpleXMLTag(pw, indent, "lastForceId", lastForceId);
        MHQXMLUtility.writeSimpleXMLTag(pw, indent, "lastMissionId", lastMissionId);
        MHQXMLUtility.writeSimpleXMLTag(pw, indent, "lastScenarioId", lastScenarioId);
        MHQXMLUtility.writeSimpleXMLTag(pw, indent, "calendar", getLocalDate());

        MHQXMLUtility.writeSimpleXMLOpenTag(pw, indent++, "nameGen");
        MHQXMLUtility.writeSimpleXMLTag(pw, indent, "faction", RandomNameGenerator.getInstance().getChosenFaction());
        MHQXMLUtility.writeSimpleXMLTag(pw, indent, "percentFemale", RandomGenderGenerator.getPercentFemale());
        MHQXMLUtility.writeSimpleXMLCloseTag(pw, --indent, "nameGen");

        MHQXMLUtility.writeSimpleXMLOpenTag(pw, indent++, "currentReport");
        for (String s : currentReport) {
            // This cannot use the MHQXMLUtility as it cannot be escaped
            pw.println(MHQXMLUtility.indentStr(indent) + "<reportLine><![CDATA[" + s + "]]></reportLine>");
        }
        MHQXMLUtility.writeSimpleXMLCloseTag(pw, --indent, "currentReport");

        MHQXMLUtility.writeSimpleXMLCloseTag(pw, --indent, "info");
        // endregion Basic Campaign Info

        // region Campaign Options
        if (getCampaignOptions() != null) {
            getCampaignOptions().writeToXml(pw, indent);
        }
        // endregion Campaign Options

        // Lists of objects:
        units.writeToXML(pw, indent, "units"); // Units

        MHQXMLUtility.writeSimpleXMLOpenTag(pw, indent++, "personnel");
        for (final Person person : getPersonnel()) {
            person.writeToXML(pw, indent, this);
        }
        MHQXMLUtility.writeSimpleXMLCloseTag(pw, --indent, "personnel");

        MHQXMLUtility.writeSimpleXMLOpenTag(pw, indent++, "missions");
        for (final Mission mission : getMissions()) {
            mission.writeToXML(pw, indent);
        }
        MHQXMLUtility.writeSimpleXMLCloseTag(pw, --indent, "missions");

        // the forces structure is hierarchical, but that should be handled
        // internally from with writeToXML function for Force
        MHQXMLUtility.writeSimpleXMLOpenTag(pw, indent++, "forces");
        forces.writeToXML(pw, indent);
        MHQXMLUtility.writeSimpleXMLCloseTag(pw, --indent, "forces");
        finances.writeToXML(pw, indent);
        location.writeToXML(pw, indent);
        shoppingList.writeToXML(pw, indent);

        MHQXMLUtility.writeSimpleXMLOpenTag(pw, indent++, "kills");
        for (List<Kill> kills : kills.values()) {
            for (Kill k : kills) {
                k.writeToXML(pw, indent);
            }
        }
        MHQXMLUtility.writeSimpleXMLCloseTag(pw, --indent, "kills");
        MHQXMLUtility.writeSimpleXMLOpenTag(pw, indent++, "skillTypes");
        for (final String skillName : SkillType.skillList) {
            final SkillType type = SkillType.getType(skillName);
            if (type != null) {
                type.writeToXML(pw, indent);
            }
        }
        MHQXMLUtility.writeSimpleXMLCloseTag(pw, --indent, "skillTypes");
        MHQXMLUtility.writeSimpleXMLOpenTag(pw, indent++, "specialAbilities");
        for (String key : SpecialAbility.getSpecialAbilities().keySet()) {
            // <50.01 compatibility handler
            if (Objects.equals(key, "clan_tech_knowledge")) {
                continue;
            }

            SpecialAbility.getAbility(key).writeToXML(pw, indent);
        }
        MHQXMLUtility.writeSimpleXMLCloseTag(pw, --indent, "specialAbilities");
        rskillPrefs.writeToXML(pw, indent);

        // parts is the biggest so it goes last
        parts.writeToXML(pw, indent, "parts"); // Parts

        getGameOptions().writeToXML(pw, indent);

        // current story arc
        if (null != storyArc) {
            storyArc.writeToXml(pw, indent);
        }

        // Fame and Infamy
        if (fameAndInfamy != null) {
            fameAndInfamy.writeToXml(pw, indent);
        }

        // Markets
        getPersonnelMarket().writeToXML(pw, indent, this);

        // TODO : AbstractContractMarket : Uncomment
        // CAW: implicit DEPENDS-ON to the <missions> and <campaignOptions> node, do not
        // move this above it
        // getContractMarket().writeToXML(pw, indent);

        // Windchild: implicit DEPENDS-ON to the <campaignOptions> node, do not move
        // this above it
        getUnitMarket().writeToXML(pw, indent);

        // Against the Bot
        if (getCampaignOptions().isUseAtB()) {
            // TODO : AbstractContractMarket : Remove next two lines
            // CAW: implicit DEPENDS-ON to the <missions> node, do not move this above it
            contractMarket.writeToXML(pw, indent);

            if (!lances.isEmpty()) {
                MHQXMLUtility.writeSimpleXMLOpenTag(pw, indent++, "lances");
                for (Lance l : lances.values()) {
                    if (forceIds.containsKey(l.getForceId())) {
                        l.writeToXML(pw, indent);
                    }
                }
                MHQXMLUtility.writeSimpleXMLCloseTag(pw, --indent, "lances");
            }
            MHQXMLUtility.writeSimpleXMLTag(pw, indent, "shipSearchStart", getShipSearchStart());
            MHQXMLUtility.writeSimpleXMLTag(pw, indent, "shipSearchType", shipSearchType);
            MHQXMLUtility.writeSimpleXMLTag(pw, indent, "shipSearchResult", shipSearchResult);
            MHQXMLUtility.writeSimpleXMLTag(pw, indent, "shipSearchExpiration", getShipSearchExpiration());
        }

        retirementDefectionTracker.writeToXML(pw, indent);

        // Customised planetary events
        MHQXMLUtility.writeSimpleXMLOpenTag(pw, indent++, "customPlanetaryEvents");
        for (PlanetarySystem psystem : Systems.getInstance().getSystems().values()) {
            // first check for system-wide events
            List<PlanetarySystemEvent> customSysEvents = new ArrayList<>();
            for (PlanetarySystemEvent event : psystem.getEvents()) {
                if (event.custom) {
                    customSysEvents.add(event);
                }
            }
            boolean startedSystem = false;
            if (!customSysEvents.isEmpty()) {
                MHQXMLUtility.writeSimpleXMLOpenTag(pw, indent++, "system");
                MHQXMLUtility.writeSimpleXMLTag(pw, indent, "id", psystem.getId());
                for (PlanetarySystemEvent event : customSysEvents) {
                    Systems.getInstance().writePlanetarySystemEvent(pw, event);
                    pw.println();
                }
                startedSystem = true;
            }
            // now check for planetary events
            for (Planet p : psystem.getPlanets()) {
                List<PlanetaryEvent> customEvents = p.getCustomEvents();
                if (!customEvents.isEmpty()) {
                    if (!startedSystem) {
                        // only write this if we haven't already started the system
                        MHQXMLUtility.writeSimpleXMLOpenTag(pw, indent++, "system");
                        MHQXMLUtility.writeSimpleXMLTag(pw, indent, "id", psystem.getId());
                    }
                    MHQXMLUtility.writeSimpleXMLOpenTag(pw, indent++, "planet");
                    MHQXMLUtility.writeSimpleXMLTag(pw, indent, "sysPos", p.getSystemPosition());
                    for (PlanetaryEvent event : customEvents) {
                        Systems.getInstance().writePlanetaryEvent(pw, event);
                        pw.println();
                    }
                    MHQXMLUtility.writeSimpleXMLCloseTag(pw, --indent, "planet");
                    startedSystem = true;
                }
            }

            if (startedSystem) {
                // close the system
                MHQXMLUtility.writeSimpleXMLCloseTag(pw, --indent, "system");
            }
        }
        MHQXMLUtility.writeSimpleXMLCloseTag(pw, --indent, "customPlanetaryEvents");

        if (MekHQ.getMHQOptions().getWriteCustomsToXML()) {
            writeCustoms(pw);
        }

        // Okay, we're done.
        // Close everything out and be done with it.
        MHQXMLUtility.writeSimpleXMLCloseTag(pw, --indent, "campaign");
    }

    private void writeCustoms(PrintWriter pw1) {
        for (String name : customs) {
            MekSummary ms = MekSummaryCache.getInstance().getMek(name);
            if (ms == null) {
                continue;
            }

            MekFileParser mekFileParser = null;
            try {
                mekFileParser = new MekFileParser(ms.getSourceFile());
            } catch (EntityLoadingException ex) {
                logger.error("", ex);
            }
            if (mekFileParser == null) {
                continue;
            }
            Entity en = mekFileParser.getEntity();
            pw1.println("\t<custom>");
            pw1.println("\t\t<name>" + name + "</name>");
            if (en instanceof Mek) {
                pw1.print("\t\t<mtf><![CDATA[");
                pw1.print(((Mek) en).getMtf());
                pw1.println("]]></mtf>");
            } else {
                try {
                    BuildingBlock blk = BLKFile.getBlock(en);
                    pw1.print("\t\t<blk><![CDATA[");
                    for (String s : blk.getAllDataAsString()) {
                        if (s.isEmpty()) {
                            continue;
                        }
                        pw1.println(s);
                    }
                    pw1.println("]]></blk>");
                } catch (EntitySavingException e) {
                    logger.error("Failed to save custom entity {}", en.getDisplayName(), e);
                }
            }
            pw1.println("\t</custom>");
        }
    }

    public ArrayList<PlanetarySystem> getSystems() {
        ArrayList<PlanetarySystem> systems = new ArrayList<>();
        for (String key : Systems.getInstance().getSystems().keySet()) {
            systems.add(Systems.getInstance().getSystems().get(key));
        }
        return systems;
    }

    public PlanetarySystem getSystemById(String id) {
        return Systems.getInstance().getSystemById(id);
    }

    public Vector<String> getSystemNames() {
        Vector<String> systemNames = new Vector<>();
        for (PlanetarySystem key : Systems.getInstance().getSystems().values()) {
            systemNames.add(key.getPrintableName(getLocalDate()));
        }
        return systemNames;
    }

    public PlanetarySystem getSystemByName(String name) {
        return Systems.getInstance().getSystemByName(name, getLocalDate());
    }

    // region Ranks
    public RankSystem getRankSystem() {
        return rankSystem;
    }

    public void setRankSystem(final @Nullable RankSystem rankSystem) {
        // If they are the same object, there hasn't been a change and thus don't need
        // to process further
        if (Objects.equals(getRankSystem(), rankSystem)) {
            return;
        }

        // Then, we need to validate the rank system. Null isn't valid to be set but may
        // be the
        // result of a cancelled load. However, validation will prevent that
        final RankValidator rankValidator = new RankValidator();
        if (!rankValidator.validate(rankSystem, false)) {
            return;
        }

        // We need to know the old campaign rank system for personnel processing
        final RankSystem oldRankSystem = getRankSystem();

        // And with that, we can set the rank system
        setRankSystemDirect(rankSystem);

        // Finally, we fix all personnel ranks and ensure they are properly set
        getPersonnel().stream().filter(person -> person.getRankSystem().equals(oldRankSystem))
                .forEach(person -> person.setRankSystem(rankValidator, rankSystem));
    }

    public void setRankSystemDirect(final RankSystem rankSystem) {
        this.rankSystem = rankSystem;
    }

    /**
     * Returns the highest ranked person from the given list of personnel.
     *
     * @param personnel          the list of personnel from which to find the
     *                           highest ranked person
     * @param useSkillTiebreaker determines whether to use a experience level
     *                           tiebreaker when comparing ranks
     *                           (true - use skill tiebreaker, false - do not use
     *                           skill tiebreaker)
     * @return the highest ranked person from the list, or null if the provided
     *         personnel list is empty
     */
    public Person getHighestRankedPerson(List<Person> personnel, boolean useSkillTiebreaker) {
        Person highestRankedPerson = null;

        if (!personnel.isEmpty()) {
            for (Person person : personnel) {
                if (useSkillTiebreaker) {
                    if (person.outRanksUsingSkillTiebreaker(this, highestRankedPerson)) {
                        highestRankedPerson = person;
                    }
                } else {
                    if (person.outRanks(highestRankedPerson)) {
                        highestRankedPerson = person;
                    }
                }
            }
        }
        return highestRankedPerson;
    }
    // endregion Ranks

    public void setFinances(Finances f) {
        finances = f;
    }

    public Finances getFinances() {
        return finances;
    }

    public Accountant getAccountant() {
        return new Accountant(this);
    }

    /**
     * Use an A* algorithm to find the best path between two planets For right now,
     * we are just going to minimize the number
     * of jumps but we could extend this to take advantage of recharge information
     * or other variables as well Based on
     * http://www.policyalmanac.org/games/aStarTutorial.htm
     *
     * @param start
     * @param end
     * @return
     */
    public @Nullable JumpPath calculateJumpPath(PlanetarySystem start, PlanetarySystem end) {
        if (null == start) {
            return null;
        }
        if ((null == end) || start.getId().equals(end.getId())) {
            JumpPath jpath = new JumpPath();
            jpath.addSystem(start);
            return jpath;
        }

        String startKey = start.getId();
        String endKey = end.getId();

        String current = startKey;
        Set<String> closed = new HashSet<>();
        Set<String> open = new HashSet<>();
        boolean found = false;
        int jumps = 0;

        // we are going to through and set up some hashes that will make our
        // work easier
        // hash of parent key
        Map<String, String> parent = new HashMap<>();
        // hash of H for each planet which will not change
        Map<String, Double> scoreH = new HashMap<>();
        // hash of G for each planet which might change
        Map<String, Double> scoreG = new HashMap<>();

        for (String key : Systems.getInstance().getSystems().keySet()) {
            scoreH.put(key, end.getDistanceTo(Systems.getInstance().getSystems().get(key)));
        }
        scoreG.put(current, 0.0);
        closed.add(current);

        while (!found && jumps < 10000) {
            jumps++;
            double currentG = scoreG.get(current)
                    + Systems.getInstance().getSystemById(current).getRechargeTime(getLocalDate());

            final String localCurrent = current;
            Systems.getInstance().visitNearbySystems(Systems.getInstance().getSystemById(current), 30, p -> {
                if (closed.contains(p.getId())) {
                } else if (open.contains(p.getId())) {
                    // is the current G better than the existing G
                    if (currentG < scoreG.get(p.getId())) {
                        // then change G and parent
                        scoreG.put(p.getId(), currentG);
                        parent.put(p.getId(), localCurrent);
                    }
                } else {
                    // put the current G for this one in memory
                    scoreG.put(p.getId(), currentG);
                    // put the parent in memory
                    parent.put(p.getId(), localCurrent);
                    open.add(p.getId());
                }
            });

            String bestMatch = null;
            double bestF = Double.POSITIVE_INFINITY;
            for (String possible : open) {
                // calculate F
                double currentF = scoreG.get(possible) + scoreH.get(possible);
                if (currentF < bestF) {
                    bestMatch = possible;
                    bestF = currentF;
                }
            }

            current = bestMatch;
            if (null == current) {
                // We're done - probably failed to find anything
                break;
            }

            closed.add(current);
            open.remove(current);
            if (current.equals(endKey)) {
                found = true;
            }
        }

        // now we just need to back up from the last current by parents until we
        // hit null
        List<PlanetarySystem> path = new ArrayList<>();
        String nextKey = current;
        while (null != nextKey) {
            path.add(Systems.getInstance().getSystemById(nextKey));
            // MekHQApp.logMessage(nextKey);
            nextKey = parent.get(nextKey);
        }

        // now reverse the direction
        JumpPath finalPath = new JumpPath();
        for (int i = (path.size() - 1); i >= 0; i--) {
            finalPath.addSystem(path.get(i));
        }

        return finalPath;
    }

    /**
     * This method calculates the cost per jump for interstellar travel. It operates
     * by fitting the part
     * of the force not transported in owned DropShips into a number of prototypical
     * DropShips of a few
     * standard configurations, then adding the JumpShip charges on top. It remains
     * fairly hacky, but
     * improves slightly on the prior implementation as far as following the
     * rulebooks goes.
     *
     * It can be used to calculate total travel costs in the style of FM:Mercs
     * (excludeOwnTransports
     * and campaignOpsCosts set to false), to calculate leased/rented travel costs
     * only in the style
     * of FM:Mercs (excludeOwnTransports true, campaignOpsCosts false), or to
     * calculate travel costs
     * for CampaignOps-style costs (excludeOwnTransports true, campaignOpsCosts
     * true).
     *
     * @param excludeOwnTransports If true, do not display maintenance costs in the
     *                             calculated travel cost.
     * @param campaignOpsCosts     If true, use the Campaign Ops method for
     *                             calculating travel cost. (DropShip monthly fees
     *                             of 0.5% of purchase cost, 100,000 C-bills per
     *                             collar.)
     */
    public Money calculateCostPerJump(boolean excludeOwnTransports, boolean campaignOpsCosts) {
        HangarStatistics stats = getHangarStatistics();
        CargoStatistics cargoStats = getCargoStatistics();

        Money collarCost = Money.of(campaignOpsCosts ? 100000 : 50000);

        // first we need to get the total number of units by type
        int nMek = stats.getNumberOfUnitsByType(Entity.ETYPE_MEK);
        int nLVee = stats.getNumberOfUnitsByType(Entity.ETYPE_TANK, false, true);
        int nHVee = stats.getNumberOfUnitsByType(Entity.ETYPE_TANK);
        int nAero = stats.getNumberOfUnitsByType(Entity.ETYPE_AEROSPACEFIGHTER);
        int nSC = stats.getNumberOfUnitsByType(Entity.ETYPE_SMALL_CRAFT);
        int nCF = stats.getNumberOfUnitsByType(Entity.ETYPE_CONV_FIGHTER);
        int nBA = stats.getNumberOfUnitsByType(Entity.ETYPE_BATTLEARMOR);
        int nMekInf = 0;
        int nMotorInf = 0;
        int nFootInf = 0;
        int nProto = stats.getNumberOfUnitsByType(Entity.ETYPE_PROTOMEK);
        int nDropship = stats.getNumberOfUnitsByType(Entity.ETYPE_DROPSHIP);
        int nCollars = stats.getTotalDockingCollars();
        double nCargo = cargoStats.getTotalCargoCapacity(); // ignoring refrigerated/insulated/etc.

        // get cargo tonnage including parts in transit, then get mothballed unit
        // tonnage
        double carriedCargo = cargoStats.getCargoTonnage(true, false) + cargoStats.getCargoTonnage(false, true);

        // calculate the number of units left untransported
        int noMek = Math.max(nMek - stats.getOccupiedBays(Entity.ETYPE_MEK), 0);
        int noDS = Math.max(nDropship - stats.getOccupiedBays(Entity.ETYPE_DROPSHIP), 0);
        int noSC = Math.max(nSC - stats.getOccupiedBays(Entity.ETYPE_SMALL_CRAFT), 0);
        int noCF = Math.max(nCF - stats.getOccupiedBays(Entity.ETYPE_CONV_FIGHTER), 0);
        int noASF = Math.max(nAero - stats.getOccupiedBays(Entity.ETYPE_AEROSPACEFIGHTER), 0);
        int nolv = Math.max(nLVee - stats.getOccupiedBays(Entity.ETYPE_TANK, true), 0);
        int nohv = Math.max(nHVee - stats.getOccupiedBays(Entity.ETYPE_TANK), 0);
        int noinf = Math.max(
                stats.getNumberOfUnitsByType(Entity.ETYPE_INFANTRY) - stats.getOccupiedBays(Entity.ETYPE_INFANTRY), 0);
        int noBA = Math.max(nBA - stats.getOccupiedBays(Entity.ETYPE_BATTLEARMOR), 0);
        int noProto = Math.max(nProto - stats.getOccupiedBays(Entity.ETYPE_PROTOMEK), 0);
        int freehv = Math.max(stats.getTotalHeavyVehicleBays() - stats.getOccupiedBays(Entity.ETYPE_TANK), 0);
        int freeinf = Math.max(stats.getTotalInfantryBays() - stats.getOccupiedBays(Entity.ETYPE_INFANTRY), 0);
        int freeba = Math.max(stats.getTotalBattleArmorBays() - stats.getOccupiedBays(Entity.ETYPE_BATTLEARMOR), 0);
        int freeSC = Math.max(stats.getTotalSmallCraftBays() - stats.getOccupiedBays(Entity.ETYPE_SMALL_CRAFT), 0);
        int noCargo = (int) Math.ceil(Math.max(carriedCargo - nCargo, 0));

        int newNoASF = Math.max(noASF - freeSC, 0);
        int placedASF = Math.max(noASF - newNoASF, 0);
        freeSC -= placedASF;

        int newNolv = Math.max(nolv - freehv, 0);
        int placedlv = Math.max(nolv - newNolv, 0);
        freehv -= placedlv;
        int noVehicles = (nohv + newNolv);

        Money dropshipCost;
        // The cost-figuring process: using prototypical dropships, figure out how
        // many collars are required. Charge for the prototypical dropships and
        // the docking collar, based on the rules selected. Allow prototypical
        // dropships to be leased in 1/2 increments; designs of roughly 1/2
        // size exist for all of the prototypical variants chosen.

        // DropShip costs are for the duration of the trip for FM:Mercs rules,
        // and per month for Campaign Ops. The prior implementation here assumed
        // the FM:Mercs costs were per jump, which seems reasonable. To avoid having
        // to add a bunch of code to remember the total length of the current
        // jump path, CamOps costs are normalized to per-jump, using 175 hours charge
        // time as a baseline.

        // Roughly an Overlord
        int largeDropshipMekCapacity = 36;
        int largeMekDropshipASFCapacity = 6;
        int largeMekDropshipCargoCapacity = 120;
        Money largeMekDropshipCost = Money.of(campaignOpsCosts ? (1750000.0 / 4.2) : 400000);

        // Roughly a Union
        int averageDropshipMekCapacity = 12;
        int mekDropshipASFCapacity = 2;
        int mekDropshipCargoCapacity = 75;
        Money mekDropshipCost = Money.of(campaignOpsCosts ? (1450000.0 / 4.2) : 150000);

        // Roughly a Leopard CV
        int averageDropshipASFCapacity = 6;
        int asfDropshipCargoCapacity = 90;
        Money asfDropshipCost = Money.of(campaignOpsCosts ? (900000.0 / 4.2) : 80000);

        // Roughly a Triumph
        int largeDropshipVehicleCapacity = 50;
        int largeVehicleDropshipCargoCapacity = 750;
        Money largeVehicleDropshipCost = Money.of(campaignOpsCosts ? (1750000.0 / 4.2) : 430000);

        // Roughly a Gazelle
        int averageDropshipVehicleCapacity = 15;
        int vehicleDropshipCargoCapacity = 65;
        Money vehicleDropshipCost = Money.of(campaignOpsCosts ? (900000.0 / 4.2) : 40000);

        // Roughly a Mule
        int largeDropshipCargoCapacity = 8000;
        Money largeCargoDropshipCost = Money.of(campaignOpsCosts ? (750000.0 / 4.2) : 800000);

        // Roughly a Buccaneer
        int averageDropshipCargoCapacity = 2300;
        Money cargoDropshipCost = Money.of(campaignOpsCosts ? (550000.0 / 4.2) : 250000);

        int mekCollars = 0;
        double leasedLargeMekDropships = 0;
        double leasedAverageMekDropships = 0;

        int asfCollars = 0;
        double leasedAverageASFDropships = 0;

        int vehicleCollars = 0;
        double leasedLargeVehicleDropships = 0;
        double leasedAverageVehicleDropships = 0;

        int cargoCollars = 0;
        double leasedLargeCargoDropships = 0;
        double leasedAverageCargoDropships = 0;

        int leasedASFCapacity = 0;
        int leasedCargoCapacity = 0;

        // For each type we're concerned with, calculate the number of dropships needed
        // to transport the force. Smaller dropships are represented by half-dropships.

        // If we're transporting more than a company, Overlord analogues are more
        // efficient.
        if (noMek > 12) {
            leasedLargeMekDropships = noMek / (double) largeDropshipMekCapacity;
            noMek -= (int) (leasedLargeMekDropships * largeDropshipMekCapacity);
            mekCollars += (int) Math.ceil(leasedLargeMekDropships);

            // If there's more than a company left over, lease another Overlord. Otherwise
            // fall through and get a Union.
            if (noMek > 12) {
                leasedLargeMekDropships += 1;
                noMek -= largeDropshipMekCapacity;
                mekCollars += 1;
            }

            leasedASFCapacity += (int) Math.floor(leasedLargeMekDropships * largeMekDropshipASFCapacity);
            leasedCargoCapacity += largeMekDropshipCargoCapacity;
        }

        // Unions
        if (noMek > 0) {
            leasedAverageMekDropships = noMek / (double) averageDropshipMekCapacity;
            noMek -= (int) (leasedAverageMekDropships * averageDropshipMekCapacity);
            mekCollars += (int) Math.ceil(leasedAverageMekDropships);

            // If we can fit in a smaller DropShip, lease one of those instead.
            if ((noMek > 0) && (noMek < (averageDropshipMekCapacity / 2))) {
                leasedAverageMekDropships += 0.5;
                mekCollars += 1;
            } else if (noMek > 0) {
                leasedAverageMekDropships += 1;
                mekCollars += 1;
            }

            // Our Union-ish DropShip can carry some ASFs and cargo.
            leasedASFCapacity += (int) Math.floor(leasedAverageMekDropships * mekDropshipASFCapacity);
            leasedCargoCapacity += (int) Math.floor(leasedAverageMekDropships * mekDropshipCargoCapacity);
        }

        // Leopard CVs
        if (noASF > leasedASFCapacity) {
            noASF -= leasedASFCapacity;

            if (noASF > 0) {
                leasedAverageASFDropships = noASF / (double) averageDropshipASFCapacity;
                noASF -= (int) (leasedAverageASFDropships * averageDropshipASFCapacity);
                asfCollars += (int) Math.ceil(leasedAverageASFDropships);

                if ((noASF > 0) && (noASF < (averageDropshipASFCapacity / 2))) {
                    leasedAverageASFDropships += 0.5;
                    asfCollars += 1;
                } else if (noASF > 0) {
                    leasedAverageASFDropships += 1;
                    asfCollars += 1;
                }
            }

            // Our Leopard-ish DropShip can carry some cargo.
            leasedCargoCapacity += (int) Math.floor(asfDropshipCargoCapacity * leasedAverageASFDropships);
        }

        // Triumphs
        if (noVehicles > averageDropshipVehicleCapacity) {
            leasedLargeVehicleDropships = noVehicles / (double) largeDropshipVehicleCapacity;
            noVehicles -= (int) (leasedLargeVehicleDropships * largeDropshipVehicleCapacity);
            vehicleCollars += (int) Math.ceil(leasedLargeVehicleDropships);

            if (noVehicles > averageDropshipVehicleCapacity) {
                leasedLargeVehicleDropships += 1;
                noVehicles -= largeDropshipVehicleCapacity;
                vehicleCollars += 1;
            }

            leasedCargoCapacity += (int) Math.floor(leasedLargeVehicleDropships * largeVehicleDropshipCargoCapacity);
        }

        // Gazelles
        if (noVehicles > 0) {
            leasedAverageVehicleDropships = (nohv + newNolv) / (double) averageDropshipVehicleCapacity;
            noVehicles = (int) ((nohv + newNolv) - leasedAverageVehicleDropships * averageDropshipVehicleCapacity);
            vehicleCollars += (int) Math.ceil(leasedAverageVehicleDropships);

            // Gazelles are pretty minimal, so no half-measures.
            if (noVehicles > 0) {
                leasedAverageVehicleDropships += 1;
                noVehicles -= averageDropshipVehicleCapacity;
                vehicleCollars += 1;
            }

            // Our Gazelle-ish DropShip can carry some cargo.
            leasedCargoCapacity += (int) Math.floor(vehicleDropshipCargoCapacity * leasedAverageVehicleDropships);
        }

        // Do we have any leftover cargo?
        noCargo -= leasedCargoCapacity;

        // Mules
        if (noCargo > averageDropshipCargoCapacity) {
            leasedLargeCargoDropships = noCargo / (double) largeDropshipCargoCapacity;
            noCargo -= (int) (leasedLargeCargoDropships * largeDropshipCargoCapacity);
            cargoCollars += (int) Math.ceil(leasedLargeCargoDropships);

            if (noCargo > averageDropshipCargoCapacity) {
                leasedLargeCargoDropships += 1;
                noCargo -= largeDropshipCargoCapacity;
                cargoCollars += 1;
            }
        }

        // Buccaneers
        if (noCargo > 0) {
            leasedAverageCargoDropships = noCargo / (double) averageDropshipCargoCapacity;
            cargoCollars += (int) Math.ceil(leasedAverageCargoDropships);
            noCargo -= (int) (leasedAverageCargoDropships * averageDropshipCargoCapacity);

            if (noCargo > 0 && noCargo < (averageDropshipCargoCapacity / 2)) {
                leasedAverageCargoDropships += 0.5;
                cargoCollars += 1;
            } else if (noCargo > 0) {
                leasedAverageCargoDropships += 1;
                cargoCollars += 1;
            }
        }

        dropshipCost = mekDropshipCost.multipliedBy(leasedAverageMekDropships);
        dropshipCost = dropshipCost.plus(largeMekDropshipCost.multipliedBy(leasedLargeMekDropships));

        dropshipCost = dropshipCost.plus(asfDropshipCost.multipliedBy(leasedAverageASFDropships));

        dropshipCost = dropshipCost.plus(vehicleDropshipCost.multipliedBy(leasedAverageVehicleDropships));
        dropshipCost = dropshipCost.plus(largeVehicleDropshipCost.multipliedBy(leasedLargeVehicleDropships));

        dropshipCost = dropshipCost.plus(cargoDropshipCost.multipliedBy(leasedAverageCargoDropships));
        dropshipCost = dropshipCost.plus(largeCargoDropshipCost.multipliedBy(leasedLargeCargoDropships));

        // Smaller/half-DropShips are cheaper to rent, but still take one collar each
        int collarsNeeded = mekCollars + asfCollars + vehicleCollars + cargoCollars;

        // add owned DropShips
        collarsNeeded += nDropship;

        // now factor in owned JumpShips
        collarsNeeded = Math.max(0, collarsNeeded - nCollars);

        Money totalCost = dropshipCost.plus(collarCost.multipliedBy(collarsNeeded));

        // FM:Mercs reimburses for owned transport (CamOps handles it in peacetime
        // costs)
        if (!excludeOwnTransports) {
            Money ownDropshipCost = Money.zero();
            Money ownJumpshipCost = Money.zero();
            for (Unit u : getUnits()) {
                if (!u.isMothballed()) {
                    Entity e = u.getEntity();
                    if ((e.getEntityType() & Entity.ETYPE_DROPSHIP) != 0) {
                        ownDropshipCost = ownDropshipCost.plus(
                                mekDropshipCost.multipliedBy(u.getMekCapacity()).dividedBy(averageDropshipMekCapacity));
                        ownDropshipCost = ownDropshipCost.plus(
                                asfDropshipCost.multipliedBy(u.getASFCapacity()).dividedBy(averageDropshipASFCapacity));
                        ownDropshipCost = ownDropshipCost.plus(vehicleDropshipCost
                                .multipliedBy(u.getHeavyVehicleCapacity() + u.getLightVehicleCapacity())
                                .dividedBy(averageDropshipVehicleCapacity));
                        ownDropshipCost = ownDropshipCost.plus(cargoDropshipCost.multipliedBy(u.getCargoCapacity())
                                .dividedBy(averageDropshipCargoCapacity));
                    } else if ((e.getEntityType() & Entity.ETYPE_JUMPSHIP) != 0) {
                        ownJumpshipCost = ownDropshipCost.plus(collarCost.multipliedBy(e.getDockingCollars().size()));
                    }
                }
            }

            totalCost = totalCost.plus(ownDropshipCost).plus(ownJumpshipCost);
        }

        return totalCost;
    }

    /**
     * Calculates simplified travel time.
     * Travel time is calculated by dividing distance (in LY) by 20 and multiplying
     * the result by 7.
     *
     * @param destination the planetary system being traveled to
     * @return the simplified travel time in days
     */
    public int getSimplifiedTravelTime(PlanetarySystem destination) {
        if (Objects.equals(getCurrentSystem(), destination)) {
            return 0;
        } else {
            // I came to the value of 20 by eyeballing the average distance between planets
            // within the Inner Sphere.
            // It looked to be around 15-20LY, so 20LY seemed a good gauge
            return (int) ((getCurrentSystem().getDistanceTo(destination) / 20) * 7);
        }
    }

    public void personUpdated(Person p) {
        Unit u = p.getUnit();
        if (null != u) {
            u.resetPilotAndEntity();
        }

        Force force = getForceFor(p);
        if (force != null) {
            force.updateCommander(this);
        }

        MekHQ.triggerEvent(new PersonChangedEvent(p));
    }

    public TargetRoll getTargetFor(final IPartWork partWork, final Person tech) {
        final Skill skill = tech.getSkillForWorkingOn(partWork);
        int modePenalty = partWork.getMode().expReduction;

        if ((partWork.getUnit() != null) && !partWork.getUnit().isAvailable(partWork instanceof Refit)) {
            return new TargetRoll(TargetRoll.IMPOSSIBLE, "This unit is not currently available!");
        } else if ((partWork.getTech() != null) && !partWork.getTech().equals(tech)) {
            return new TargetRoll(TargetRoll.IMPOSSIBLE, "Already being worked on by another team");
        } else if (skill == null) {
            return new TargetRoll(TargetRoll.IMPOSSIBLE, "Assigned tech does not have the right skills");
        } else if (!getCampaignOptions().isDestroyByMargin()
                && (partWork.getSkillMin() > (skill.getExperienceLevel() - modePenalty))) {
            return new TargetRoll(TargetRoll.IMPOSSIBLE, "Task is beyond this tech's skill level");
        } else if (partWork.getSkillMin() > SkillType.EXP_ELITE) {
            return new TargetRoll(TargetRoll.IMPOSSIBLE, "Task is impossible.");
        } else if (!partWork.needsFixing() && !partWork.isSalvaging()) {
            return new TargetRoll(TargetRoll.IMPOSSIBLE, "Task is not needed.");
        } else if ((partWork instanceof MissingPart)
                && (((MissingPart) partWork).findReplacement(false) == null)) {
            return new TargetRoll(TargetRoll.IMPOSSIBLE, "Replacement part not available.");
        }

        final int techTime = isOvertimeAllowed() ? tech.getMinutesLeft() + tech.getOvertimeLeft()
                : tech.getMinutesLeft();
        if (!(partWork instanceof Refit) && (techTime <= 0)) {
            return new TargetRoll(TargetRoll.IMPOSSIBLE, "The tech has no time left.");
        }

        final String notFixable = partWork.checkFixable();
        if (notFixable != null) {
            return new TargetRoll(TargetRoll.IMPOSSIBLE, notFixable);
        }

        // if this is an infantry refit, then automatic success
        if ((partWork instanceof Refit) && (partWork.getUnit() != null)
                && partWork.getUnit().isConventionalInfantry()) {
            return new TargetRoll(TargetRoll.AUTOMATIC_SUCCESS, "infantry refit");
        }

        // If we are using the MoF rule, then we will ignore mode penalty here
        // and instead assign it as a straight penalty
        if (getCampaignOptions().isDestroyByMargin()) {
            modePenalty = 0;
        }

        // this is ugly, if the mode penalty drops you to green, you drop two
        // levels instead of two
        int value = skill.getFinalSkillValue() + modePenalty;
        if ((modePenalty > 0)
                && (SkillType.EXP_GREEN == (skill.getExperienceLevel() - modePenalty))) {
            value++;
        }
        final TargetRoll target = new TargetRoll(value,
                SkillType.getExperienceLevelName(skill.getExperienceLevel() - modePenalty));
        if (target.getValue() == TargetRoll.IMPOSSIBLE) {
            return target;
        }

        target.append(partWork.getAllMods(tech));

        if (getCampaignOptions().isUseEraMods()) {
            target.addModifier(getFaction().getEraMod(getGameYear()), "era");
        }

        final boolean isOvertime;
        if (isOvertimeAllowed()
                && (tech.isTaskOvertime(partWork) || partWork.hasWorkedOvertime())) {
            target.addModifier(3, "overtime");
            isOvertime = true;
        } else {
            isOvertime = false;
        }

        final int minutes = Math.min(partWork.getTimeLeft(), techTime);
        if (minutes <= 0) {
            logger.error("Attempting to get the target number for a part with zero time left.");
            return new TargetRoll(TargetRoll.AUTOMATIC_SUCCESS, "No part repair time remaining.");
        }

        int helpMod;
        if ((partWork.getUnit() != null) && partWork.getUnit().isSelfCrewed()) {
            helpMod = getShorthandedModForCrews(partWork.getUnit().getEntity().getCrew());
        } else {
            final int helpers = getAvailableAstechs(minutes, isOvertime);
            helpMod = getShorthandedMod(helpers, false);
            // we may have just gone overtime with our helpers
            if (!isOvertime && (astechPoolMinutes < (minutes * helpers))) {
                target.addModifier(3, "overtime astechs");
            }
        }

        if (partWork.getShorthandedMod() > helpMod) {
            helpMod = partWork.getShorthandedMod();
        }

        if (helpMod > 0) {
            target.addModifier(helpMod, "shorthanded");
        }
        return target;
    }

    public TargetRoll getTargetForMaintenance(IPartWork partWork, Person tech) {
        int value = 10;
        String skillLevel = "Unmaintained";
        if (null != tech) {
            Skill skill = tech.getSkillForWorkingOn(partWork);
            if (null != skill) {
                value = skill.getFinalSkillValue();
                skillLevel = skill.getSkillLevel().toString();
            }
        }

        TargetRoll target = new TargetRoll(value, skillLevel);
        if (target.getValue() == TargetRoll.IMPOSSIBLE) {
            return target;
        }

        target.append(partWork.getAllModsForMaintenance());

        if (getCampaignOptions().isUseEraMods()) {
            target.addModifier(getFaction().getEraMod(getGameYear()), "era");
        }

        if (partWork.getUnit().getSite() < SITE_FACILITY_MAINTENANCE) {
            if (getLocation().isOnPlanet() && campaignOptions.isUsePlanetaryModifiers()) {
                Planet planet = getLocation().getPlanet();
                Atmosphere atmosphere = planet.getAtmosphere(getLocalDate());
                megamek.common.planetaryconditions.Atmosphere planetaryConditions = megamek.common.planetaryconditions.Atmosphere
                        .getAtmosphere(planet.getPressure(getLocalDate()));
                int temperature = planet.getTemperature(getLocalDate());

                if (planet.getGravity() < 0.8) {
                    target.addModifier(2, "Low Gravity");
                } else if (planet.getGravity() >= 2.0) {
                    target.addModifier(4, "Very High Gravity");
                } else if (planet.getGravity() > 1.2) {
                    target.addModifier(1, "High Gravity");
                }

                if (atmosphere.isTainted() || atmosphere.isToxic()) {
                    target.addModifier(2, "Tainted or Toxic Atmosphere");
                } else if (planetaryConditions.isVacuum()) {
                    target.addModifier(2, "Vacuum");
                }

                if (planetaryConditions.isTrace() || planetaryConditions.isVeryHigh()) {
                    target.addModifier(1, "Trace or Very High Pressure Atmosphere");
                }

                if (temperature < -30 || temperature > 50) {
                    target.addModifier(1, "Extreme Temperature");
                }
            }
        }

        if (null != partWork.getUnit() && null != tech) {
            // we have no official rules for what happens when a tech is only
            // assigned
            // for part of the maintenance cycle, so we will create our own
            // penalties
            if (partWork.getUnit().getMaintainedPct() < .5) {
                target.addModifier(2, "partial maintenance");
            } else if (partWork.getUnit().getMaintainedPct() < 1) {
                target.addModifier(1, "partial maintenance");
            }

            // the astech issue is crazy, because you can actually be better off
            // not maintaining
            // than going it short-handed, but that is just the way it is.
            // Still, there is also some fuzziness about what happens if you are
            // short astechs
            // for part of the cycle. We will keep keep track of the total
            // "astech days" used over
            // the cycle and take the average per day rounding down as our team
            // size
            final int helpMod;
            if (partWork.getUnit().isSelfCrewed()) {
                helpMod = getShorthandedModForCrews(partWork.getUnit().getEntity().getCrew());
            } else {
                helpMod = getShorthandedMod(partWork.getUnit().getAstechsMaintained(), false);
            }

            if (helpMod > 0) {
                target.addModifier(helpMod, "shorthanded");
            }

            // like repairs, per CamOps page 208 extra time gives a
            // reduction to the TN based on x2, x3, x4
            if (partWork.getUnit().getMaintenanceMultiplier() > 1) {
                target.addModifier(-(partWork.getUnit().getMaintenanceMultiplier() - 1), "extra time");
            }
        }

        return target;
    }

    public TargetRoll getTargetForAcquisition(final IAcquisitionWork acquisition) {
        return getTargetForAcquisition(acquisition, getLogisticsPerson());
    }

    public TargetRoll getTargetForAcquisition(final IAcquisitionWork acquisition,
            final @Nullable Person person) {
        return getTargetForAcquisition(acquisition, person, false);
    }

    public TargetRoll getTargetForAcquisition(final IAcquisitionWork acquisition,
            final @Nullable Person person,
            final boolean checkDaysToWait) {
        if (getCampaignOptions().getAcquisitionSkill().equals(CampaignOptions.S_AUTO)) {
            return new TargetRoll(TargetRoll.AUTOMATIC_SUCCESS, "Automatic Success");
        }

        if (null == person) {
            return new TargetRoll(TargetRoll.IMPOSSIBLE,
                    "No one on your force is capable of acquiring parts");
        }
        final Skill skill = person.getSkillForWorkingOn(getCampaignOptions().getAcquisitionSkill());
        if (null != getShoppingList().getShoppingItem(
                acquisition.getNewEquipment())
                && checkDaysToWait) {
            return new TargetRoll(
                    TargetRoll.AUTOMATIC_FAIL,
                    "You must wait until the new cycle to check for this part. Further attempts will be added to the shopping list.");
        }
        if (acquisition.getTechBase() == Part.T_CLAN
                && !getCampaignOptions().isAllowClanPurchases()) {
            return new TargetRoll(TargetRoll.IMPOSSIBLE,
                    "You cannot acquire clan parts");
        }
        if (acquisition.getTechBase() == Part.T_IS
                && !getCampaignOptions().isAllowISPurchases()) {
            return new TargetRoll(TargetRoll.IMPOSSIBLE,
                    "You cannot acquire inner sphere parts");
        }
        if (getCampaignOptions().getTechLevel() < Utilities
                .getSimpleTechLevel(acquisition.getTechLevel())) {
            return new TargetRoll(TargetRoll.IMPOSSIBLE,
                    "You cannot acquire parts of this tech level");
        }
        if (getCampaignOptions().isLimitByYear()
                && !acquisition.isIntroducedBy(getGameYear(), useClanTechBase(), getTechFaction())) {
            return new TargetRoll(TargetRoll.IMPOSSIBLE,
                    "It has not been invented yet!");
        }
        if (getCampaignOptions().isDisallowExtinctStuff() &&
                (acquisition.isExtinctIn(getGameYear(), useClanTechBase(), getTechFaction())
                        || acquisition.getAvailability() == EquipmentType.RATING_X)) {
            return new TargetRoll(TargetRoll.IMPOSSIBLE,
                    "It is extinct!");
        }
        if (getCampaignOptions().isUseAtB() &&
                getCampaignOptions().isRestrictPartsByMission() && acquisition instanceof Part) {
            int partAvailability = ((Part) acquisition).getAvailability();
            EquipmentType et = null;
            if (acquisition instanceof EquipmentPart) {
                et = ((EquipmentPart) acquisition).getType();
            } else if (acquisition instanceof MissingEquipmentPart) {
                et = ((MissingEquipmentPart) acquisition).getType();
            }

            StringBuilder partAvailabilityLog = new StringBuilder("<html>");
            partAvailabilityLog.append("Part Rating Level: ").append(partAvailability)
                    .append(" (").append(EquipmentType.ratingNames[partAvailability]).append(')');

            /*
             * Even if we can acquire Clan parts, they have a minimum availability of F for
             * non-Clan units
             */
            if (acquisition.getTechBase() == Part.T_CLAN && !getFaction().isClan()) {
                partAvailability = Math.max(partAvailability, EquipmentType.RATING_F);
                partAvailabilityLog.append("<br>[clan part for non clan faction]");
            } else if (et != null) {
                /*
                 * AtB rules do not simply affect the difficulty of getting parts, but whether
                 * they can be obtained at all. Changing the system to use availability codes
                 * can have a serious effect on game play, so we apply a few tweaks to keep some
                 * of the more basic items from becoming completely unobtainable, while applying
                 * a minimum for non-flamer energy weapons, which was the reason this rule was
                 * included in AtB to begin with.
                 */
                if (et instanceof EnergyWeapon
                        && !(et instanceof FlamerWeapon)
                        && partAvailability < EquipmentType.RATING_C) {
                    partAvailability = EquipmentType.RATING_C;
                    partAvailabilityLog.append("<br>[Non-Flamer Lasers]");
                }
                if (et instanceof ACWeapon) {
                    partAvailability -= 2;
                    partAvailabilityLog.append("<br>Autocannon: -2");
                }
                if (et instanceof GaussWeapon
                        || et instanceof FlamerWeapon) {
                    partAvailability--;
                    partAvailabilityLog.append("<br>Gauss Rifle or Flamer: -1");
                }
                if (et instanceof AmmoType) {
                    switch (((AmmoType) et).getAmmoType()) {
                        case AmmoType.T_AC:
                            partAvailability -= 2;
                            partAvailabilityLog.append("<br>Autocannon Ammo: -2");
                            break;
                        case AmmoType.T_GAUSS:
                            partAvailability -= 1;
                            partAvailabilityLog.append("<br>Gauss Ammo: -1");
                            break;
                    }
                    if (EnumSet.of(Munitions.M_STANDARD).containsAll(
                            ((AmmoType) et).getMunitionType())) {
                        partAvailability--;
                        partAvailabilityLog.append("<br>Standard Ammo: -1");
                    }
                }
            }

            if (((getGameYear() < 2950) || (getGameYear() > 3040))
                    && (acquisition instanceof Armor || acquisition instanceof MissingMekActuator
                            || acquisition instanceof MissingMekCockpit
                            || acquisition instanceof MissingMekLifeSupport
                            || acquisition instanceof MissingMekLocation
                            || acquisition instanceof MissingMekSensor)) {
                partAvailability--;
                partAvailabilityLog.append("<br>Mek part prior to 2950 or after 3040: - 1");
            }

            int AtBPartsAvailability = findAtBPartsAvailabilityLevel(acquisition, null);
            partAvailabilityLog.append("<br>Total part availability: ").append(partAvailability)
                    .append("<br>Current campaign availability: ").append(AtBPartsAvailability)
                    .append("</html>");
            if (partAvailability > AtBPartsAvailability) {
                return new TargetRoll(TargetRoll.IMPOSSIBLE, partAvailabilityLog.toString());
            }
        }
        TargetRoll target = new TargetRoll(skill.getFinalSkillValue(), skill.getSkillLevel().toString());
        target.append(acquisition.getAllAcquisitionMods());
        return target;
    }

    public @Nullable AtBContract getAttachedAtBContract(Unit unit) {
        if (null != unit && null != lances.get(unit.getForceId())) {
            return lances.get(unit.getForceId()).getContract(this);
        }
        return null;
    }

    /**
     * AtB: count all available bonus parts
     *
     * @return the total <code>int</code> number of bonus parts for all active
     *         contracts
     */
    public int totalBonusParts() {
        int retVal = 0;
        if (hasActiveContract()) {
            for (Contract c : getActiveContracts()) {
                if (c instanceof AtBContract) {
                    retVal += ((AtBContract) c).getNumBonusParts();
                }
            }
        }
        return retVal;
    }

    public void spendBonusPart(IAcquisitionWork targetWork) {
        // Can only spend from active contracts, so if there are none we can't spend a
        // bonus part
        if (!hasActiveContract()) {
            return;
        }

        String report = targetWork.find(0);

        if (report.endsWith("0 days.")) {
            // First, try to spend from the contact the Acquisition's unit is attached to
            AtBContract contract = getAttachedAtBContract(targetWork.getUnit());

            if (contract == null) {
                // Then, just the first free one that is active
                for (Contract c : getActiveContracts()) {
                    if (((AtBContract) c).getNumBonusParts() > 0) {
                        contract = (AtBContract) c;
                        break;
                    }
                }
            }

            if (contract == null) {
                logger.error("AtB: used bonus part but no contract has bonus parts available.");
            } else {
                addReport(
                        resources.getString("bonusPartLog.text") + ' ' + targetWork.getAcquisitionPart().getPartName());
                contract.useBonusPart();
            }
        }
    }

    public int findAtBPartsAvailabilityLevel(IAcquisitionWork acquisition, StringBuilder reportBuilder) {
        AtBContract contract = (acquisition != null) ? getAttachedAtBContract(acquisition.getUnit()) : null;

        /*
         * If the unit is not assigned to a contract, use the least restrictive active
         * contract. Don't restrict parts availability by contract if it has not
         * started.
         */
        if (hasActiveContract()) {
            for (final AtBContract c : getActiveAtBContracts()) {
                if ((contract == null)
                        || (c.getPartsAvailabilityLevel() > contract.getPartsAvailabilityLevel())) {
                    contract = c;
                }
            }
        }

        // if we have a contract and it has started
        if ((null != contract) && contract.isActiveOn(getLocalDate(), true)) {
            if (reportBuilder != null) {
                reportBuilder.append(contract.getPartsAvailabilityLevel()).append(" (").append(contract.getType())
                        .append(')');
            }
            return contract.getPartsAvailabilityLevel();
        }

        /* If contract is still null, the unit is not in a contract. */
        final Person person = getLogisticsPerson();
        final int experienceLevel;
        if (person == null) {
            experienceLevel = SkillType.EXP_ULTRA_GREEN;
        } else if (CampaignOptions.S_TECH.equals(getCampaignOptions().getAcquisitionSkill())) {
            experienceLevel = person.getBestTechSkill().getExperienceLevel();
        } else {
            experienceLevel = person.getSkill(getCampaignOptions().getAcquisitionSkill()).getExperienceLevel();
        }

        final int modifier = experienceLevel - SkillType.EXP_REGULAR;

        if (reportBuilder != null) {
            reportBuilder.append(getAtBUnitRatingMod()).append("(unit rating)");
            if (person != null) {
                reportBuilder.append(modifier).append('(').append(person.getFullName()).append(", logistics admin)");
            } else {
                reportBuilder.append(modifier).append("(no logistics admin)");
            }
        }

        return getAtBUnitRatingMod() + modifier;
    }

    public void resetAstechMinutes() {
        astechPoolMinutes = Person.PRIMARY_ROLE_SUPPORT_TIME * getNumberPrimaryAstechs()
                + Person.PRIMARY_ROLE_OVERTIME_SUPPORT_TIME * getNumberSecondaryAstechs();
        astechPoolOvertime = Person.SECONDARY_ROLE_SUPPORT_TIME * getNumberPrimaryAstechs()
                + Person.SECONDARY_ROLE_OVERTIME_SUPPORT_TIME * getNumberSecondaryAstechs();
    }

    public void setAstechPoolMinutes(int minutes) {
        astechPoolMinutes = minutes;
    }

    public int getAstechPoolMinutes() {
        return astechPoolMinutes;
    }

    public void setAstechPoolOvertime(int overtime) {
        astechPoolOvertime = overtime;
    }

    public int getAstechPoolOvertime() {
        return astechPoolOvertime;
    }

    public int getPossibleAstechPoolMinutes() {
        return 480 * getNumberPrimaryAstechs() + 240 * getNumberSecondaryAstechs();
    }

    public int getPossibleAstechPoolOvertime() {
        return 240 * getNumberPrimaryAstechs() + 120 * getNumberSecondaryAstechs();
    }

    public void setAstechPool(int size) {
        astechPool = size;
    }

    public int getAstechPool() {
        return astechPool;
    }

    public void setMedicPool(int size) {
        medicPool = size;
    }

    public int getMedicPool() {
        return medicPool;
    }

    public boolean requiresAdditionalAstechs() {
        return getAstechNeed() > 0;
    }

    public int getAstechNeed() {
        return (Math.toIntExact(getActivePersonnel().stream().filter(Person::isTech).count()) * 6)
                - getNumberAstechs();
    }

    public void increaseAstechPool(int i) {
        astechPool += i;
        astechPoolMinutes += (480 * i);
        astechPoolOvertime += (240 * i);
        MekHQ.triggerEvent(new AstechPoolChangedEvent(this, i));
    }

    public void fillAstechPool() {
        final int need = getAstechNeed();
        if (need > 0) {
            increaseAstechPool(need);
        }
    }

    public void decreaseAstechPool(int i) {
        astechPool = Math.max(0, astechPool - i);
        // always assume that we fire the ones who have not yet worked
        astechPoolMinutes = Math.max(0, astechPoolMinutes - 480 * i);
        astechPoolOvertime = Math.max(0, astechPoolOvertime - 240 * i);
        MekHQ.triggerEvent(new AstechPoolChangedEvent(this, -i));
    }

    public int getNumberAstechs() {
        return getNumberPrimaryAstechs() + getNumberSecondaryAstechs();
    }

    public int getNumberPrimaryAstechs() {
        int astechs = getAstechPool();
        for (Person p : getActivePersonnel()) {
            if (p.getPrimaryRole().isAstech() && !p.isDeployed()) {
                astechs++;
            }
        }
        return astechs;
    }

    public int getNumberSecondaryAstechs() {
        int astechs = 0;
        for (Person p : getActivePersonnel()) {
            if (p.getSecondaryRole().isAstech() && !p.isDeployed()) {
                astechs++;
            }
        }
        return astechs;
    }

    public int getAvailableAstechs(final int minutes, final boolean alreadyOvertime) {
        if (minutes == 0) {
            // If 0 Astechs are assigned to the task, return 0 minutes used
            return 0;
        }

        int availableHelp = (int) Math.floor(((double) astechPoolMinutes) / minutes);
        if (isOvertimeAllowed() && (availableHelp < MHQConstants.ASTECH_TEAM_SIZE)) {
            // if we are less than fully staffed, then determine whether
            // we should dip into overtime or just continue as short-staffed
            final int shortMod = getShorthandedMod(availableHelp, false);
            final int remainingMinutes = astechPoolMinutes - availableHelp * minutes;
            final int extraHelp = (remainingMinutes + astechPoolOvertime) / minutes;
            final int helpNeeded = MHQConstants.ASTECH_TEAM_SIZE - availableHelp;
            if (alreadyOvertime && (shortMod > 0)) {
                // then add whatever we can
                availableHelp += extraHelp;
            } else if (shortMod > 3) {
                // only dip in if we can bring ourselves up to full
                if (extraHelp >= helpNeeded) {
                    availableHelp = MHQConstants.ASTECH_TEAM_SIZE;
                }
            }
        }
        return Math.min(Math.min(availableHelp, MHQConstants.ASTECH_TEAM_SIZE), getNumberAstechs());
    }

    public int getShorthandedMod(int availableHelp, boolean medicalStaff) {
        if (medicalStaff) {
            availableHelp += 2;
        }
        int helpMod = 0;
        if (availableHelp == 0) {
            helpMod = 4;
        } else if (availableHelp == 1) {
            helpMod = 3;
        } else if (availableHelp < 4) {
            helpMod = 2;
        } else if (availableHelp < 6) {
            helpMod = 1;
        }
        return helpMod;
    }

    public int getShorthandedModForCrews(final @Nullable Crew crew) {
        final int hits = (crew == null) ? 5 : crew.getHits();
        if (hits >= 5) {
            return 4;
        } else if (hits == 4) {
            return 3;
        } else if (hits == 3) {
            return 2;
        } else if (hits > 0) {
            return 1;
        } else {
            return 0;
        }
    }

    public int getMedicsPerDoctor() {
        int ndocs = getDoctors().size();
        int nmedics = getNumberMedics();
        if (ndocs == 0) {
            return 0;
        }
        // TODO: figure out what to do with fractions
        return Math.min(nmedics / ndocs, 4);
    }

    /**
     * @return the number of medics in the campaign including any in the temporary
     *         medic pool
     */
    public int getNumberMedics() {
        return getMedicPool()
                + Math.toIntExact(getActivePersonnel().stream()
                        .filter(p -> (p.getPrimaryRole().isMedic() || p.getSecondaryRole().isMedic())
                                && !p.isDeployed())
                        .count());
    }

    public boolean requiresAdditionalMedics() {
        return getMedicsNeed() > 0;
    }

    public int getMedicsNeed() {
        return (getDoctors().size() * 4) - getNumberMedics();
    }

    public void increaseMedicPool(int i) {
        medicPool += i;
        MekHQ.triggerEvent(new MedicPoolChangedEvent(this, i));
    }

    public void fillMedicPool() {
        final int need = getMedicsNeed();
        if (need > 0) {
            increaseMedicPool(need);
        }
    }

    public void decreaseMedicPool(int i) {
        medicPool = Math.max(0, medicPool - i);
        MekHQ.triggerEvent(new MedicPoolChangedEvent(this, -i));
    }

    public GameOptions getGameOptions() {
        return gameOptions;
    }

    public Vector<IBasicOption> getGameOptionsVector() {
        Vector<IBasicOption> options = new Vector<>();
        for (Enumeration<IOptionGroup> i = gameOptions.getGroups(); i.hasMoreElements();) {
            IOptionGroup group = i.nextElement();
            for (Enumeration<IOption> j = group.getOptions(); j.hasMoreElements();) {
                IOption option = j.nextElement();
                options.add(option);
            }
        }
        return options;
    }

    public void setGameOptions(final GameOptions gameOptions) {
        this.gameOptions = gameOptions;
    }

    public void setGameOptions(final Vector<IBasicOption> options) {
        for (final IBasicOption option : options) {
            getGameOptions().getOption(option.getName()).setValue(option.getValue());
        }
        updateCampaignOptionsFromGameOptions();
    }

    public void updateCampaignOptionsFromGameOptions() {
        getCampaignOptions()
                .setUseTactics(getGameOptions().getOption(OptionsConstants.RPG_COMMAND_INIT).booleanValue());
        getCampaignOptions().setUseInitiativeBonus(
                getGameOptions().getOption(OptionsConstants.RPG_INDIVIDUAL_INITIATIVE).booleanValue());
        getCampaignOptions().setUseToughness(getGameOptions().getOption(OptionsConstants.RPG_TOUGHNESS).booleanValue());
        getCampaignOptions()
                .setUseArtillery(getGameOptions().getOption(OptionsConstants.RPG_ARTILLERY_SKILL).booleanValue());
        getCampaignOptions()
                .setUseAbilities(getGameOptions().getOption(OptionsConstants.RPG_PILOT_ADVANTAGES).booleanValue());
        getCampaignOptions().setUseEdge(getGameOptions().getOption(OptionsConstants.EDGE).booleanValue());
        getCampaignOptions()
                .setUseImplants(getGameOptions().getOption(OptionsConstants.RPG_MANEI_DOMINI).booleanValue());
        getCampaignOptions()
                .setQuirks(getGameOptions().getOption(OptionsConstants.ADVANCED_STRATOPS_QUIRKS).booleanValue());
        getCampaignOptions()
                .setAllowCanonOnly(getGameOptions().getOption(OptionsConstants.ALLOWED_CANON_ONLY).booleanValue());
        getCampaignOptions().setTechLevel(TechConstants
                .getSimpleLevel(getGameOptions().getOption(OptionsConstants.ALLOWED_TECHLEVEL).stringValue()));
        MekHQ.triggerEvent(new OptionsChangedEvent(this));
    }

    /**
     * Imports a {@link Kill} into a campaign.
     *
     * @param k A {@link Kill} to import into the campaign.
     */
    public void importKill(Kill k) {
        if (!kills.containsKey(k.getPilotId())) {
            kills.put(k.getPilotId(), new ArrayList<>());
        }

        kills.get(k.getPilotId()).add(k);
    }

    public void addKill(Kill k) {
        importKill(k);

        if ((getCampaignOptions().getKillsForXP() > 0) && (getCampaignOptions().getKillXPAward() > 0)) {
            if ((getKillsFor(k.getPilotId()).size() % getCampaignOptions().getKillsForXP()) == 0) {
                Person p = getPerson(k.getPilotId());
                if (null != p) {
                    p.awardXP(this, getCampaignOptions().getKillXPAward());
                    MekHQ.triggerEvent(new PersonChangedEvent(p));
                }
            }
        }
    }

    public List<Kill> getKills() {
        List<Kill> flattenedKills = new ArrayList<>();
        for (List<Kill> personKills : kills.values()) {
            flattenedKills.addAll(personKills);
        }

        return Collections.unmodifiableList(flattenedKills);
    }

    public List<Kill> getKillsFor(UUID pid) {
        List<Kill> personalKills = kills.get(pid);

        if (personalKills == null) {
            return Collections.emptyList();
        }

        personalKills.sort(Comparator.comparing(Kill::getDate));
        return personalKills;
    }

    public PartsStore getPartsStore() {
        return partsStore;
    }

    public void addCustom(String name) {
        customs.add(name);
    }

    public boolean isCustom(Unit u) {
        return customs.contains(u.getEntity().getShortNameRaw());
    }

    /**
     * borrowed from megamek.client
     */
    private synchronized void checkDuplicateNamesDuringAdd(Entity entity) {
        unitNameTracker.add(entity);
    }

    /**
     * If we remove a unit, we may need to update the duplicate identifier.
     *
     * @param entity This is the entity whose name is checked for any duplicates
     */
    private synchronized void checkDuplicateNamesDuringDelete(Entity entity) {
        unitNameTracker.remove(entity, e -> {
            // Regenerate entity names after a deletion
            e.generateShortName();
            e.generateDisplayName();
        });
    }

    /**
     * Returns the text representation of the unit rating based on the selected unit
     * rating method.
     * If the unit rating method is FMMR, the unit rating value is returned.
     * If the unit rating method is Campaign Operations, the reputation rating and
     * unit rating modification are combined and returned.
     * If the unit rating method is neither FMMR nor Campaign Operations, "N/A" is
     * returned.
     *
     * @return The text representation of the unit rating
     */
    public String getUnitRatingText() {
        UnitRatingMethod unitRatingMethod = campaignOptions.getUnitRatingMethod();

        if (unitRatingMethod.isFMMR()) {
            return getUnitRating().getUnitRating();
        } else if (unitRatingMethod.isCampaignOperations()) {
            return String.valueOf(reputation.getReputationRating());
        } else {
            return "N/A";
        }
    }

    /**
     * Retrieves the unit rating modifier based on campaign options.
     * If the unit rating method is not enabled, it returns the default value of
     * IUnitRating.DRAGOON_C. If the unit rating method uses FMMR, it returns the
     * unit rating as an integer. Otherwise, it calculates the modifier using the
     * getAtBModifier method.
     *
     * @return The unit rating modifier based on the campaign options.
     */
    public int getAtBUnitRatingMod() {
        if (!getCampaignOptions().getUnitRatingMethod().isEnabled()) {
            return IUnitRating.DRAGOON_C;
        }

        return getCampaignOptions().getUnitRatingMethod().isFMMR() ? getUnitRating().getUnitRatingAsInteger()
                : reputation.getAtbModifier();
    }

    /**
     * Returns the Strategy skill of the designated commander in the campaign.
     *
     * @return The value of the commander's strategy skill if a commander exists, otherwise 0.
     */
    public int getCommanderStrategy() {
        int cmdrStrategy = 0;
        if (getFlaggedCommander() != null &&
            getFlaggedCommander().getSkill(SkillType.S_STRATEGY) != null) {
            cmdrStrategy = getFlaggedCommander().getSkill(SkillType.S_STRATEGY).getLevel();
        }
        return cmdrStrategy;
    }

    @Deprecated
    public int getUnitRatingAsInteger() {
        return getAtBUnitRatingMod();
    }

    public RandomSkillPreferences getRandomSkillPreferences() {
        return rskillPrefs;
    }

    public void setRandomSkillPreferences(RandomSkillPreferences prefs) {
        rskillPrefs = prefs;
    }

    /**
     * @param planet the starting planet, or null to use the faction default
     */
    public void setStartingSystem(final @Nullable Planet planet) {
        PlanetarySystem startingSystem;
        if (planet == null) {
            final Map<String, PlanetarySystem> systemList = Systems.getInstance().getSystems();
            startingSystem = systemList.get(getFaction().getStartingPlanet(getLocalDate()));

            if (startingSystem == null) {
                startingSystem = systemList.get(JOptionPane.showInputDialog(
                        "This faction does not have a starting planet for this era. Please choose a planet."));
                while (startingSystem == null) {
                    startingSystem = systemList.get(JOptionPane.showInputDialog(
                            "This planet you entered does not exist. Please choose a valid planet."));
                }
            }
        } else {
            startingSystem = planet.getParentSystem();
        }
        setLocation(new CurrentLocation(startingSystem, 0));
    }

    /**
     * Assigns a random portrait to a {@link Person}.
     *
     * @param person The {@link Person} who should receive a randomized portrait.
     */
    public void assignRandomPortraitFor(final Person person) {
        final Portrait portrait = RandomPortraitGenerator.generate(getPersonnel(), person);
        if (!portrait.isDefault()) {
            person.setPortrait(portrait);
        }
    }

    /**
     * Assigns a random origin to a {@link Person}.
     *
     * @param person The {@link Person} who should receive a randomized origin.
     */
    public void assignRandomOriginFor(final Person person) {
        final Faction faction = getFactionSelector().selectFaction(this);
        if (faction != null) {
            person.setOriginFaction(faction);
        }

        final Planet planet = getPlanetSelector().selectPlanet(this, faction);
        if (planet != null) {
            person.setOriginPlanet(planet);
        }
    }

    /**
     * Clears Transient Game Data for an Entity
     *
     * @param entity the entity to clear the game data for
     */
    public void clearGameData(Entity entity) {
        // First, lets remove any improvised clubs picked up during the combat
        entity.removeMisc(EquipmentTypeLookup.LIMB_CLUB);
        entity.removeMisc(EquipmentTypeLookup.GIRDER_CLUB);
        entity.removeMisc(EquipmentTypeLookup.TREE_CLUB);

        // Then reset mounted equipment
        for (Mounted<?> m : entity.getEquipment()) {
            m.setUsedThisRound(false);
            m.resetJam();
        }

        // And clear out all the flags
        entity.setDeployed(false);
        entity.setElevation(0);
        entity.setPassedThrough(new Vector<>());
        entity.resetFiringArcs();
        entity.resetBays();
        entity.setEvading(false);
        entity.setFacing(0);
        entity.setPosition(null);
        entity.setProne(false);
        entity.setHullDown(false);
        entity.heat = 0;
        entity.heatBuildup = 0;
        entity.underwaterRounds = 0;
        entity.setTransportId(Entity.NONE);
        entity.resetTransporter();
        entity.setDeployRound(0);
        entity.setSwarmAttackerId(Entity.NONE);
        entity.setSwarmTargetId(Entity.NONE);
        entity.setUnloaded(false);
        entity.setDone(false);
        entity.setLastTarget(Entity.NONE);
        entity.setNeverDeployed(true);
        entity.setStuck(false);
        entity.resetCoolantFailureAmount();
        entity.setConversionMode(0);
        entity.setDoomed(false);
        entity.setHidden(false);
        entity.clearNarcAndiNarcPods();
        entity.setShutDown(false);
        entity.setSearchlightState(false);

        if (!entity.getSensors().isEmpty()) {
            if (entity.hasBAP()) {
                entity.setNextSensor(entity.getSensors().lastElement());
            } else {
                entity.setNextSensor(entity.getSensors().firstElement());
            }
        }

        if (entity instanceof IBomber bomber) {
            List<BombMounted> mountedBombs = bomber.getBombs();
            if (!mountedBombs.isEmpty()) {
                // These should return an int[] filled with 0's
                int[] intBombChoices = bomber.getIntBombChoices();
                int[] extBombChoices = bomber.getExtBombChoices();
                for (BombMounted m : mountedBombs) {
                    if (m.getBaseShotsLeft() == 1) {
                        if (m.isInternalBomb()) {
                            intBombChoices[BombType.getBombTypeFromInternalName(m.getType().getInternalName())] += 1;
                        } else {
                            extBombChoices[BombType.getBombTypeFromInternalName(m.getType().getInternalName())] += 1;
                        }
                    }
                }
                bomber.setIntBombChoices(intBombChoices);
                bomber.setExtBombChoices(extBombChoices);
                bomber.clearBombs();
            }
        }

        if (entity instanceof Mek m) {
            m.setCoolingFlawActive(false);
        } else if (entity instanceof Aero a) {

            if (a.isSpheroid()) {
                entity.setMovementMode(EntityMovementMode.SPHEROID);
            } else {
                entity.setMovementMode(EntityMovementMode.AERODYNE);
            }
            a.setAltitude(5);
            a.setCurrentVelocity(0);
            a.setNextVelocity(0);
        } else if (entity instanceof Tank t) {
            t.unjamTurret(t.getLocTurret());
            t.unjamTurret(t.getLocTurret2());
            t.resetJammedWeapons();
        }
        entity.getSecondaryPositions().clear();
        // TODO: still a lot of stuff to do here, but oh well
        entity.setOwner(player);
        entity.setGame(game);
    }

    public void refreshNetworks() {
        for (Unit unit : getUnits()) {
            // we are going to rebuild the c3, nc3 and c3i networks based on
            // the c3UUIDs
            // TODO: can we do this more efficiently?
            // this code is cribbed from megamek.server#receiveEntityAdd
            Entity entity = unit.getEntity();
            if (null != entity && (entity.hasC3() || entity.hasC3i() || entity.hasNavalC3())) {
                boolean C3iSet = false;
                boolean NC3Set = false;

                for (Entity e : game.getEntitiesVector()) {
                    // C3 Checks
                    if (entity.hasC3()) {
                        if ((entity.getC3MasterIsUUIDAsString() != null)
                                && entity.getC3MasterIsUUIDAsString().equals(e.getC3UUIDAsString())) {
                            entity.setC3Master(e, false);
                            break;
                        }
                    }
                    // Naval C3 checks
                    if (entity.hasNavalC3() && !NC3Set) {
                        entity.setC3NetIdSelf();
                        int pos = 0;
                        // Well, they're the same value of 6...
                        while (pos < Entity.MAX_C3i_NODES) {
                            // We've found a network, join it.
                            if ((entity.getNC3NextUUIDAsString(pos) != null)
                                    && (e.getC3UUIDAsString() != null)
                                    && entity.getNC3NextUUIDAsString(pos).equals(e.getC3UUIDAsString())) {
                                entity.setC3NetId(e);
                                NC3Set = true;
                                break;
                            }

                            pos++;
                        }
                    }
                    // C3i Checks
                    if (entity.hasC3i() && !C3iSet) {
                        entity.setC3NetIdSelf();
                        int pos = 0;
                        while (pos < Entity.MAX_C3i_NODES) {
                            // We've found a network, join it.
                            if ((entity.getC3iNextUUIDAsString(pos) != null)
                                    && (e.getC3UUIDAsString() != null)
                                    && entity.getC3iNextUUIDAsString(pos).equals(e.getC3UUIDAsString())) {
                                entity.setC3NetId(e);
                                C3iSet = true;
                                break;
                            }

                            pos++;
                        }
                    }
                }
            }
        }
    }

    public void disbandNetworkOf(Unit u) {
        // collect all of the other units on this network to rebuild the uuids
        Vector<Unit> networkedUnits = new Vector<>();
        for (Unit unit : getUnits()) {
            if (null != unit.getEntity().getC3NetId()
                    && unit.getEntity().getC3NetId().equals(u.getEntity().getC3NetId())) {
                networkedUnits.add(unit);
            }
        }
        for (int pos = 0; pos < Entity.MAX_C3i_NODES; pos++) {
            for (Unit nUnit : networkedUnits) {
                if (nUnit.getEntity().hasNavalC3()) {
                    nUnit.getEntity().setNC3NextUUIDAsString(pos, null);
                } else {
                    nUnit.getEntity().setC3iNextUUIDAsString(pos, null);
                }
            }
        }
        refreshNetworks();
        MekHQ.triggerEvent(new NetworkChangedEvent(networkedUnits));
    }

    public void removeUnitsFromNetwork(Vector<Unit> removedUnits) {
        // collect all of the other units on this network to rebuild the uuids
        Vector<String> uuids = new Vector<>();
        Vector<Unit> networkedUnits = new Vector<>();
        String network = removedUnits.get(0).getEntity().getC3NetId();
        for (Unit unit : getUnits()) {
            if (removedUnits.contains(unit)) {
                continue;
            }
            if (null != unit.getEntity().getC3NetId()
                    && unit.getEntity().getC3NetId().equals(network)) {
                networkedUnits.add(unit);
                uuids.add(unit.getEntity().getC3UUIDAsString());
            }
        }
        for (int pos = 0; pos < Entity.MAX_C3i_NODES; pos++) {
            for (Unit u : removedUnits) {
                if (u.getEntity().hasNavalC3()) {
                    u.getEntity().setNC3NextUUIDAsString(pos, null);
                } else {
                    u.getEntity().setC3iNextUUIDAsString(pos, null);
                }
            }
            for (Unit nUnit : networkedUnits) {
                if (pos < uuids.size()) {
                    if (nUnit.getEntity().hasNavalC3()) {
                        nUnit.getEntity().setNC3NextUUIDAsString(pos,
                                uuids.get(pos));
                    } else {
                        nUnit.getEntity().setC3iNextUUIDAsString(pos,
                                uuids.get(pos));
                    }
                } else {
                    if (nUnit.getEntity().hasNavalC3()) {
                        nUnit.getEntity().setNC3NextUUIDAsString(pos, null);
                    } else {
                        nUnit.getEntity().setC3iNextUUIDAsString(pos, null);
                    }
                }
            }
        }
        refreshNetworks();
    }

    public void addUnitsToNetwork(Vector<Unit> addedUnits, String netid) {
        // collect all of the other units on this network to rebuild the uuids
        Vector<String> uuids = new Vector<>();
        Vector<Unit> networkedUnits = new Vector<>();
        for (Unit u : addedUnits) {
            uuids.add(u.getEntity().getC3UUIDAsString());
            networkedUnits.add(u);
        }
        for (Unit unit : getUnits()) {
            if (addedUnits.contains(unit)) {
                continue;
            }
            if (null != unit.getEntity().getC3NetId()
                    && unit.getEntity().getC3NetId().equals(netid)) {
                networkedUnits.add(unit);
                uuids.add(unit.getEntity().getC3UUIDAsString());
            }
        }
        for (int pos = 0; pos < Entity.MAX_C3i_NODES; pos++) {
            for (Unit nUnit : networkedUnits) {
                if (pos < uuids.size()) {
                    if (nUnit.getEntity().hasNavalC3()) {
                        nUnit.getEntity().setNC3NextUUIDAsString(pos,
                                uuids.get(pos));
                    } else {
                        nUnit.getEntity().setC3iNextUUIDAsString(pos,
                                uuids.get(pos));
                    }
                } else {
                    if (nUnit.getEntity().hasNavalC3()) {
                        nUnit.getEntity().setNC3NextUUIDAsString(pos, null);
                    } else {
                        nUnit.getEntity().setC3iNextUUIDAsString(pos, null);
                    }
                }
            }
        }
        refreshNetworks();
        MekHQ.triggerEvent(new NetworkChangedEvent(addedUnits));
    }

    public Vector<String[]> getAvailableC3iNetworks() {
        Vector<String[]> networks = new Vector<>();
        Vector<String> networkNames = new Vector<>();

        for (Unit u : getUnits()) {

            if (u.getForceId() < 0) {
                // only units currently in the TO&E
                continue;
            }
            Entity en = u.getEntity();
            if (null == en) {
                continue;
            }
            if (en.hasC3i() && en.calculateFreeC3Nodes() < 5
                    && en.calculateFreeC3Nodes() > 0) {
                String[] network = new String[2];
                network[0] = en.getC3NetId();
                network[1] = "" + en.calculateFreeC3Nodes();
                if (!networkNames.contains(network[0])) {
                    networks.add(network);
                    networkNames.add(network[0]);
                }
            }
        }
        return networks;
    }

    /**
     * Method that returns a Vector of the unique name Strings of all Naval C3
     * networks that have at least 1 free node
     * Adapted from getAvailableC3iNetworks() as the two technologies have very
     * similar workings
     *
     * @return
     */
    public Vector<String[]> getAvailableNC3Networks() {
        Vector<String[]> networks = new Vector<>();
        Vector<String> networkNames = new Vector<>();

        for (Unit u : getUnits()) {

            if (u.getForceId() < 0) {
                // only units currently in the TO&E
                continue;
            }
            Entity en = u.getEntity();
            if (null == en) {
                continue;
            }
            if (en.hasNavalC3() && en.calculateFreeC3Nodes() < 5
                    && en.calculateFreeC3Nodes() > 0) {
                String[] network = new String[2];
                network[0] = en.getC3NetId();
                network[1] = "" + en.calculateFreeC3Nodes();
                if (!networkNames.contains(network[0])) {
                    networks.add(network);
                    networkNames.add(network[0]);
                }
            }
        }
        return networks;
    }

    public Vector<String[]> getAvailableC3MastersForSlaves() {
        Vector<String[]> networks = new Vector<>();
        Vector<String> networkNames = new Vector<>();

        for (Unit u : getUnits()) {

            if (u.getForceId() < 0) {
                // only units currently in the TO&E
                continue;
            }
            Entity en = u.getEntity();
            if (null == en) {
                continue;
            }
            // count of free c3 nodes for single company-level masters
            // will not be right so skip
            if (en.hasC3M() && !en.hasC3MM() && en.C3MasterIs(en)) {
                continue;
            }
            if (en.calculateFreeC3Nodes() > 0) {
                String[] network = new String[3];
                network[0] = en.getC3UUIDAsString();
                network[1] = "" + en.calculateFreeC3Nodes();
                network[2] = en.getShortName();
                if (!networkNames.contains(network[0])) {
                    networks.add(network);
                    networkNames.add(network[0]);
                }
            }
        }

        return networks;
    }

    public Vector<String[]> getAvailableC3MastersForMasters() {
        Vector<String[]> networks = new Vector<>();
        Vector<String> networkNames = new Vector<>();

        for (Unit u : getUnits()) {

            if (u.getForceId() < 0) {
                // only units currently in the TO&E
                continue;
            }
            Entity en = u.getEntity();
            if (null == en) {
                continue;
            }
            if (en.calculateFreeC3MNodes() > 0) {
                String[] network = new String[3];
                network[0] = en.getC3UUIDAsString();
                network[1] = "" + en.calculateFreeC3MNodes();
                network[2] = en.getShortName();
                if (!networkNames.contains(network[0])) {
                    networks.add(network);
                    networkNames.add(network[0]);
                }
            }
        }

        return networks;
    }

    public void removeUnitsFromC3Master(Unit master) {
        List<Unit> removed = new ArrayList<>();
        for (Unit unit : getUnits()) {
            if (null != unit.getEntity().getC3MasterIsUUIDAsString()
                    && unit.getEntity().getC3MasterIsUUIDAsString().equals(master.getEntity().getC3UUIDAsString())) {
                unit.getEntity().setC3MasterIsUUIDAsString(null);
                unit.getEntity().setC3Master(null, true);
                removed.add(unit);
            }
        }
        refreshNetworks();
        MekHQ.triggerEvent(new NetworkChangedEvent(removed));
    }

    /**
     * This function reloads the game entities into the game at the end of scenario
     * resolution, so that entities are
     * properly updated and destroyed ones removed
     */
    public void reloadGameEntities() {
        game.reset();
        getHangar().forEachUnit(u -> {
            Entity en = u.getEntity();
            if (null != en) {
                game.addEntity(en.getId(), en);
            }
        });
    }

    public void completeMission(@Nullable Mission mission, MissionStatus status) {
        if (mission == null) {
            return;
        }
        mission.setStatus(status);
        if (mission instanceof Contract contract) {
            Money remainingMoney = Money.zero();
            // check for money in escrow
            // According to FMM(r) pg 179, both failure and breach lead to no
            // further payment even though this seems foolish
            if ((contract.getStatus().isSuccess())
                    && (contract.getMonthsLeft(getLocalDate()) > 0)) {
                remainingMoney = contract.getMonthlyPayOut()
                        .multipliedBy(contract.getMonthsLeft(getLocalDate()));
            }

            // If overage repayment is enabled, we first need to check if the salvage
            // percent is
            // under 100. 100 means you cannot have an overage.
            // Then, we check if the salvage percent is less than the percent salvaged by
            // the
            // unit in question. If it is, then they owe the assigner some cash
            if (getCampaignOptions().isOverageRepaymentInFinalPayment()
                    && (contract.getSalvagePct() < 100.0)) {
                final double salvagePercent = contract.getSalvagePct() / 100.0;
                final Money maxSalvage = contract.getSalvagedByEmployer()
                        .multipliedBy(salvagePercent / (1 - salvagePercent));
                if (contract.getSalvagedByUnit().isGreaterThan(maxSalvage)) {
                    final Money amountToRepay = contract.getSalvagedByUnit().minus(maxSalvage);
                    remainingMoney = remainingMoney.minus(amountToRepay);
                    contract.subtractSalvageByUnit(amountToRepay);
                }
            }

            if (getCampaignOptions().isUseShareSystem()) {
                ResourceBundle financeResources = ResourceBundle.getBundle("mekhq.resources.Finances",
                        MekHQ.getMHQOptions().getLocale());

                Money shares = remainingMoney.multipliedBy(contract.getSharesPercent()).dividedBy(100);
                remainingMoney = remainingMoney.minus(shares);

                if (getFinances().debit(TransactionType.SALARIES, getLocalDate(), shares,
                        String.format(financeResources.getString("ContractSharePayment.text"), contract.getName()))) {
                    addReport(financeResources.getString("DistributedShares.text"), shares.toAmountAndSymbolString());

                    if (getCampaignOptions().isTrackTotalEarnings()) {
                        boolean sharesForAll = getCampaignOptions().isSharesForAll();

                        int numberOfShares = getActivePersonnel().stream()
                                .mapToInt(person -> person.getNumShares(this, sharesForAll))
                                .sum();

                        Money singleShare = shares.dividedBy(numberOfShares);

                        for (Person person : getActivePersonnel()) {
                            person.payPersonShares(this, singleShare, sharesForAll);
                        }
                    }
                }
            }

            if (remainingMoney.isPositive()) {
                getFinances().credit(TransactionType.CONTRACT_PAYMENT, getLocalDate(), remainingMoney,
                        "Remaining payment for " + contract.getName());
                addReport("Your account has been credited for " + remainingMoney.toAmountAndSymbolString()
                        + " for the remaining payout from contract " + contract.getName());
            } else if (remainingMoney.isNegative()) {
                getFinances().credit(TransactionType.CONTRACT_PAYMENT, getLocalDate(), remainingMoney,
                        "Repaying payment overages for " + contract.getName());
                addReport("Your account has been debited for " + remainingMoney.absolute().toAmountAndSymbolString()
                        + " to replay payment overages occurred during the contract " + contract.getName());
            }

            // This relies on the mission being a Contract, and AtB to be on
            if (getCampaignOptions().isUseAtB()) {
                setHasActiveContract();
            }
        }
    }

    /***
     * Calculate transit time for supplies based on what planet they are shipping
     * from. To prevent extra
     * computation. This method does not calculate an exact jump path but rather
     * determines the number of jumps
     * crudely by dividing distance in light years by 30 and then rounding up. Total
     * part time is determined by
     * several by adding the following:
     * - (number of jumps - 1) * 7 days with a minimum value of zero.
     * - transit times from current planet and planet of supply origins in cases
     * where the supply planet is not the same as current planet.
     * - a random 1d6 days for each jump plus 1d6 to simulate all of the other
     * logistics of delivery.
     *
     * @param system - A <code>PlanetarySystem</code> object where the supplies are
     *               shipping from
     * @return the number of days that supplies will take to arrive.
     */
    public int calculatePartTransitTime(PlanetarySystem system) {
        // calculate number of jumps by light year distance as the crow flies divided by
        // 30
        // the basic formula assumes 7 days per jump + system transit time on each side
        // + random days equal
        // to (1 + number of jumps) d6
        double distance = system.getDistanceTo(getCurrentSystem());
        // calculate number of jumps by dividing by 30
        int jumps = (int) Math.ceil(distance / 30.0);
        // you need a recharge except for the first jump
        int recharges = Math.max(jumps - 1, 0);
        // if you are delivering from the same planet then no transit times
        int currentTransitTime = (distance > 0) ? (int) Math.ceil(getCurrentSystem().getTimeToJumpPoint(1.0)) : 0;
        int originTransitTime = (distance > 0) ? (int) Math.ceil(system.getTimeToJumpPoint(1.0)) : 0;
        int amazonFreeShipping = Compute.d6(1 + jumps);
        return (recharges * 7) + currentTransitTime + originTransitTime + amazonFreeShipping;
    }

    /***
     * Calculate transit times based on the margin of success from an acquisition
     * roll. The values here
     * are all based on what the user entered for the campaign options.
     *
     * @param mos - an integer of the margin of success of an acquisition roll
     * @return the number of days that supplies will take to arrive.
     */
    public int calculatePartTransitTime(int mos) {
        int nDice = getCampaignOptions().getNDiceTransitTime();
        int time = getCampaignOptions().getConstantTransitTime();
        if (nDice > 0) {
            time += Compute.d6(nDice);
        }
        // now step forward through the calendar
        LocalDate arrivalDate = getLocalDate();
        arrivalDate = switch (getCampaignOptions().getUnitTransitTime()) {
            case CampaignOptions.TRANSIT_UNIT_MONTH -> arrivalDate.plusMonths(time);
            case CampaignOptions.TRANSIT_UNIT_WEEK -> arrivalDate.plusWeeks(time);
            default -> arrivalDate.plusDays(time);
        };

        // now adjust for MoS and minimums
        int mosBonus = getCampaignOptions().getAcquireMosBonus() * mos;
        arrivalDate = switch (getCampaignOptions().getAcquireMosUnit()) {
            case CampaignOptions.TRANSIT_UNIT_MONTH -> arrivalDate.minusMonths(mosBonus);
            case CampaignOptions.TRANSIT_UNIT_WEEK -> arrivalDate.minusWeeks(mosBonus);
            default -> arrivalDate.minusDays(mosBonus);
        };

        // now establish minimum date and if this is before
        LocalDate minimumDate = getLocalDate();
        minimumDate = switch (getCampaignOptions().getAcquireMinimumTimeUnit()) {
            case CampaignOptions.TRANSIT_UNIT_MONTH ->
                minimumDate.plusMonths(getCampaignOptions().getAcquireMinimumTime());
            case CampaignOptions.TRANSIT_UNIT_WEEK ->
                minimumDate.plusWeeks(getCampaignOptions().getAcquireMinimumTime());
            default -> minimumDate.plusDays(getCampaignOptions().getAcquireMinimumTime());
        };

        if (arrivalDate.isBefore(minimumDate)) {
            return Math.toIntExact(ChronoUnit.DAYS.between(getLocalDate(), minimumDate));
        } else {
            return Math.toIntExact(ChronoUnit.DAYS.between(getLocalDate(), arrivalDate));
        }
    }

    /**
     * This returns a PartInventory object detailing the current count
     * for a part on hand, in transit, and ordered.
     *
     * @param part A part to lookup its current inventory.
     * @return A PartInventory object detailing the current counts of
     *         the part on hand, in transit, and ordered.
     * @see PartInventory
     */
    public PartInventory getPartInventory(Part part) {
        PartInventory inventory = new PartInventory();

        int nSupply = 0;
        int nTransit = 0;
        for (Part p : getParts()) {
            if (!p.isSpare()) {
                continue;
            }
            if (part.isSamePartType(p)) {
                if (p.isPresent()) {
                    if (p instanceof Armor) { // ProtomekArmor and BaArmor are derived from Armor
                        nSupply += ((Armor) p).getAmount();
                    } else if (p instanceof AmmoStorage) {
                        nSupply += ((AmmoStorage) p).getShots();
                    } else {
                        nSupply += p.getQuantity();
                    }
                } else {
                    if (p instanceof Armor) { // ProtomekArmor and BaArmor are derived from Armor
                        nTransit += ((Armor) p).getAmount();
                    } else if (p instanceof AmmoStorage) {
                        nTransit += ((AmmoStorage) p).getShots();
                    } else {
                        nTransit += p.getQuantity();
                    }
                }
            }
        }

        inventory.setSupply(nSupply);
        inventory.setTransit(nTransit);

        int nOrdered = 0;
        IAcquisitionWork onOrder = getShoppingList().getShoppingItem(part);
        if (null != onOrder) {
            if (onOrder instanceof Armor) { // ProtoMek Armor and BaArmor are derived from Armor
                nOrdered += ((Armor) onOrder).getAmount() * ((Armor) onOrder).getQuantity();
            } else if (onOrder instanceof AmmoStorage) {
                nOrdered += ((AmmoStorage) onOrder).getShots();
            } else {
                nOrdered += onOrder.getQuantity();
            }
        }

        inventory.setOrdered(nOrdered);

        String countModifier = "";
        if (part instanceof Armor) { // ProtoMek Armor and BaArmor are derived from Armor
            countModifier = "points";
        }
        if (part instanceof AmmoStorage) {
            countModifier = "shots";
        }

        inventory.setCountModifier(countModifier);
        return inventory;
    }

    public void addLoan(Loan loan) {
        addReport("You have taken out loan " + loan
                + ". Your account has been credited "
                + loan.getPrincipal().toAmountAndSymbolString()
                + " for the principal amount.");
        finances.addLoan(loan);
        MekHQ.triggerEvent(new LoanNewEvent(loan));
        finances.credit(TransactionType.LOAN_PRINCIPAL, getLocalDate(), loan.getPrincipal(),
                "Loan principal for " + loan);
    }

    public void payOffLoan(Loan loan) {
        if (finances.debit(TransactionType.LOAN_PAYMENT, getLocalDate(), loan.determineRemainingValue(),
                "Loan payoff for " + loan)) {
            addReport("You have paid off the remaining loan balance of "
                    + loan.determineRemainingValue().toAmountAndSymbolString()
                    + " on " + loan);
            finances.removeLoan(loan);
            MekHQ.triggerEvent(new LoanPaidEvent(loan));
        } else {
            addReport("<font color='" + MekHQ.getMHQOptions().getFontColorNegativeHexColor()
                    + "'>You do not have enough funds to pay off " + loan + "</font>");
        }
    }

    public void setHealingTimeOptions(int newHeal, int newNaturalHeal) {
        // we need to check the current values and then if necessary change the
        // times for all
        // personnel, giving them credit for their current waiting time
        int currentHeal = getCampaignOptions().getHealingWaitingPeriod();
        int currentNaturalHeal = getCampaignOptions()
                .getNaturalHealingWaitingPeriod();

        getCampaignOptions().setHealingWaitingPeriod(newHeal);
        getCampaignOptions().setNaturalHealingWaitingPeriod(newNaturalHeal);

        int healDiff = newHeal - currentHeal;
        int naturalDiff = newNaturalHeal - currentNaturalHeal;

        if (healDiff != 0 || naturalDiff != 0) {
            for (Person p : getPersonnel()) {
                if (p.getDoctorId() != null) {
                    p.setDaysToWaitForHealing(Math.max(
                            p.getDaysToWaitForHealing() + healDiff, 1));
                } else {
                    p.setDaysToWaitForHealing(Math.max(
                            p.getDaysToWaitForHealing() + naturalDiff, 1));
                }
            }
        }
    }

    /**
     * Returns our list of potential transport ships
     *
     * @return
     */
    public Set<Unit> getTransportShips() {
        return Collections.unmodifiableSet(transportShips);
    }

    public void doMaintenance(Unit u) {
        if (!u.requiresMaintenance() || !campaignOptions.isCheckMaintenance()) {
            return;
        }
        // lets start by checking times
        Person tech = u.getTech();
        int minutesUsed = u.getMaintenanceTime();
        int astechsUsed = getAvailableAstechs(minutesUsed, false);
        boolean maintained = ((tech != null) && (tech.getMinutesLeft() >= minutesUsed)
                && !tech.isMothballing());
        boolean paidMaintenance = true;
        if (maintained) {
            // use the time
            tech.setMinutesLeft(tech.getMinutesLeft() - minutesUsed);
            astechPoolMinutes -= astechsUsed * minutesUsed;
        }
        u.incrementDaysSinceMaintenance(this, maintained, astechsUsed);

        int ruggedMultiplier = 1;
        if (u.getEntity().hasQuirk(OptionsConstants.QUIRK_POS_RUGGED_1)) {
            ruggedMultiplier = 2;
        }

        if (u.getEntity().hasQuirk(OptionsConstants.QUIRK_POS_RUGGED_2)) {
            ruggedMultiplier = 3;
        }

        if (u.getDaysSinceMaintenance() >= (getCampaignOptions().getMaintenanceCycleDays() * ruggedMultiplier)) {
            // maybe use the money
            if (campaignOptions.isPayForMaintain()) {
                if (!(finances.debit(TransactionType.MAINTENANCE, getLocalDate(), u.getMaintenanceCost(),
                        "Maintenance for " + u.getName()))) {
                    addReport("<font color='" + MekHQ.getMHQOptions().getFontColorNegativeHexColor()
                            + "'><b>You cannot afford to pay maintenance costs for "
                            + u.getHyperlinkedName() + "!</b></font>");
                    paidMaintenance = false;
                }
            }
            // it is time for a maintenance check
            PartQuality qualityOrig = u.getQuality();
            String techName = "Nobody";
            String techNameLinked = techName;
            if (null != tech) {
                techName = tech.getFullTitle();
                techNameLinked = tech.getHyperlinkedFullTitle();
            }
            // don't do actual damage until we clear the for loop to avoid
            // concurrent mod problems
            // put it into a hash - 4 points of damage will mean destruction
            Map<Part, Integer> partsToDamage = new HashMap<>();
            StringBuilder maintenanceReport = new StringBuilder(
                    "<emph>" + techName + " performing maintenance</emph><br><br>");
            for (Part p : u.getParts()) {
                try {
                    String partReport = doMaintenanceOnUnitPart(u, p, partsToDamage, paidMaintenance);
                    if (partReport != null) {
                        maintenanceReport.append(partReport).append("<br>");
                    }
                } catch (Exception e) {
                    logger.error(String.format(
                            "Could not perform maintenance on part %s (%d) for %s (%s) due to an error",
                            p.getName(), p.getId(), u.getName(), u.getId().toString()), e);
                    addReport(String.format(
                            "ERROR: An error occurred performing maintenance on %s for unit %s, check the log",
                            p.getName(), u.getName()));
                }
            }

            int nDamage = 0;
            int nDestroy = 0;
            for (Entry<Part, Integer> p : partsToDamage.entrySet()) {
                int damage = p.getValue();
                if (damage > 3) {
                    nDestroy++;
                    p.getKey().remove(false);
                } else {
                    p.getKey().doMaintenanceDamage(damage);
                    nDamage++;
                }
            }

            u.setLastMaintenanceReport(maintenanceReport.toString());

            if (getCampaignOptions().isLogMaintenance()) {
                logger.info(maintenanceReport.toString());
            }

            PartQuality quality = u.getQuality();
            String qualityString;
            boolean reverse = getCampaignOptions().isReverseQualityNames();
            if (quality.toNumeric() > qualityOrig.toNumeric()) {
                qualityString = ReportingUtilities.messageSurroundedBySpanWithColor(
                        MekHQ.getMHQOptions().getFontColorPositiveHexColor(),
                        "Overall quality improves from " + qualityOrig.toName(reverse)
                        + " to " + quality.toName(reverse));
            } else if (quality.toNumeric() < qualityOrig.toNumeric()) {
                qualityString = ReportingUtilities.messageSurroundedBySpanWithColor(
                    MekHQ.getMHQOptions().getFontColorPositiveHexColor(),
                    "Overall quality declines from " + qualityOrig.toName(reverse)
                    + " to " + quality.toName(reverse));
            } else {
                qualityString = "Overall quality remains " + quality.toName(reverse);
            }
            String damageString = "";
            if (nDamage > 0) {
                damageString += nDamage + " parts were damaged. ";
            }
            if (nDestroy > 0) {
                damageString += nDestroy + " parts were destroyed.";
            }
            if (!damageString.isEmpty()) {
                damageString = "<b><font color='" + MekHQ.getMHQOptions().getFontColorNegativeHexColor() + "'>"
                        + damageString + "</b></font> [<a href='REPAIR|" + u.getId()
                        + "'>Repair bay</a>]";
            }
            String paidString = "";
            if (!paidMaintenance) {
                paidString = "<font color='" + MekHQ.getMHQOptions().getFontColorNegativeHexColor()
                        + "'>Could not afford maintenance costs, so check is at a penalty.</font>";
            }
            addReport(techNameLinked + " performs maintenance on " + u.getHyperlinkedName() + ". " + paidString
                    + qualityString + ". " + damageString + " [<a href='MAINTENANCE|" + u.getId()
                    + "'>Get details</a>]");

            u.resetDaysSinceMaintenance();
        }
    }

    private String doMaintenanceOnUnitPart(Unit u, Part p, Map<Part, Integer> partsToDamage, boolean paidMaintenance) {
        String partReport = "<b>" + p.getName() + "</b> (Quality " + p.getQualityName() + ')';
        if (!p.needsMaintenance()) {
            return null;
        }
        PartQuality oldQuality = p.getQuality();
        TargetRoll target = getTargetForMaintenance(p, u.getTech());
        if (!paidMaintenance) {
            // TODO : Make this modifier user inputtable
            target.addModifier(1, "did not pay for maintenance");
        }

        partReport += ", TN " + target.getValue() + '[' + target.getDesc() + ']';
        int roll = Compute.d6(2);
        int margin = roll - target.getValue();
        partReport += " rolled a " + roll + ", margin of " + margin;

        switch (p.getQuality()) {
            case QUALITY_A: {
                if (margin >= 4) {
                    p.improveQuality();
                }
                if (!campaignOptions.isUseUnofficialMaintenance()) {
                    if (margin < -6) {
                        partsToDamage.put(p, 4);
                    } else if (margin < -4) {
                        partsToDamage.put(p, 3);
                    } else if (margin == -4) {
                        partsToDamage.put(p, 2);
                    } else if (margin < -1) {
                        partsToDamage.put(p, 1);
                    }
                } else if (margin < -6) {
                    partsToDamage.put(p, 1);
                }
                break;
            }
            case QUALITY_B: {
                if (margin >= 4) {
                    p.improveQuality();
                } else if (margin < -5) {
                    p.reduceQuality();
                }
                if (!campaignOptions.isUseUnofficialMaintenance()) {
                    if (margin < -6) {
                        partsToDamage.put(p, 2);
                    } else if (margin < -2) {
                        partsToDamage.put(p, 1);
                    }
                }
                break;
            }
            case QUALITY_C: {
                if (margin < -4) {
                    p.reduceQuality();
                } else if (margin >= 5) {
                    p.improveQuality();
                }
                if (!campaignOptions.isUseUnofficialMaintenance()) {
                    if (margin < -6) {
                        partsToDamage.put(p, 2);
                    } else if (margin < -3) {
                        partsToDamage.put(p, 1);
                    }
                }
                break;
            }
            case QUALITY_D: {
                if (margin < -3) {
                    p.reduceQuality();
                    if ((margin < -4) && !campaignOptions.isUseUnofficialMaintenance()) {
                        partsToDamage.put(p, 1);
                    }
                } else if (margin >= 5) {
                    p.improveQuality();
                }
                break;
            }
            case QUALITY_E:
                if (margin < -2) {
                    p.reduceQuality();
                    if ((margin < -5) && !campaignOptions.isUseUnofficialMaintenance()) {
                        partsToDamage.put(p, 1);
                    }
                } else if (margin >= 6) {
                    p.improveQuality();
                }
                break;
            case QUALITY_F:
            default:
                if (margin < -2) {
                    p.reduceQuality();
                    if (margin < -6 && !campaignOptions.isUseUnofficialMaintenance()) {
                        partsToDamage.put(p, 1);
                    }
                }
                // TODO: award XP point if margin >= 6 (make this optional)
                // if (margin >= 6) {
                //
                // }
                break;
        }
        if (p.getQuality().toNumeric() > oldQuality.toNumeric()) {
            partReport += ": " + ReportingUtilities.messageSurroundedBySpanWithColor(
                    MekHQ.getMHQOptions().getFontColorPositiveHexColor(),
                    "new quality is " + p.getQualityName());
        } else if (p.getQuality().toNumeric() < oldQuality.toNumeric()) {
            partReport += ": " + ReportingUtilities.messageSurroundedBySpanWithColor(
                    MekHQ.getMHQOptions().getFontColorNegativeHexColor(),
                    "new quality is " + p.getQualityName());
        } else {
            partReport += ": quality remains " + p.getQualityName();
        }
        if (null != partsToDamage.get(p)) {
            if (partsToDamage.get(p) > 3) {
                partReport += ", " + ReportingUtilities.messageSurroundedBySpanWithColor(
                        MekHQ.getMHQOptions().getFontColorNegativeHexColor(),
                        "<b>part destroyed</b>");
            } else {
                partReport += ", " + ReportingUtilities.messageSurroundedBySpanWithColor(
                        MekHQ.getMHQOptions().getFontColorNegativeHexColor(),
                        "<b>part damaged</b>");
            }
        }

        return partReport;
    }

    public void initTimeInService() {
        for (Person p : getPersonnel()) {
            if (!p.getPrimaryRole().isDependent() && p.getPrisonerStatus().isFree()) {
                LocalDate join = null;
                for (LogEntry e : p.getPersonnelLog()) {
                    if (join == null) {
                        // If by some nightmare there is no Joined date just use the first entry.
                        join = e.getDate();
                    }
                    if (e.getDesc().startsWith("Joined ") || e.getDesc().startsWith("Freed ")) {
                        join = e.getDate();
                        break;
                    }
                }

                p.setRecruitment((join != null) ? join : getLocalDate().minusYears(1));
            }
        }
    }

    public void initTimeInRank() {
        for (Person p : getPersonnel()) {
            if (!p.getPrimaryRole().isDependent() && p.getPrisonerStatus().isFree()) {
                LocalDate join = null;
                for (LogEntry e : p.getPersonnelLog()) {
                    if (join == null) {
                        // If by some nightmare there is no date from the below, just use the first entry.
                        join = e.getDate();
                    }

                    if (e.getDesc().startsWith("Joined ") || e.getDesc().startsWith("Freed ")
                            || e.getDesc().startsWith("Promoted ") || e.getDesc().startsWith("Demoted ")) {
                        join = e.getDate();
                    }
                }

                // For that one in a billion chance the log is empty. Clone today's date and subtract a year
                p.setLastRankChangeDate((join != null) ? join : getLocalDate().minusYears(1));
            }
        }
    }

    public void initTurnover() {
        getRetirementDefectionTracker().setLastRetirementRoll(getLocalDate());
    }

    public void initAtB(boolean newCampaign) {
        if (!newCampaign) {
            /*
             * Switch all contracts to AtBContract's
             */
            for (Entry<Integer, Mission> me : missions.entrySet()) {
                Mission m = me.getValue();
                if (m instanceof Contract && !(m instanceof AtBContract)) {
                    me.setValue(new AtBContract((Contract) m, this));
                }
            }

            /*
             * Go through all the personnel records and assume the earliest date is the date
             * the unit was founded.
             */
            LocalDate founding = null;
            for (Person p : getPersonnel()) {
                for (LogEntry e : p.getPersonnelLog()) {
                    if ((founding == null) || e.getDate().isBefore(founding)) {
                        founding = e.getDate();
                    }
                }
            }
            /*
             * Go through the personnel records again and assume that any person who joined
             * the unit on the founding date is one of the founding members. Also assume
             * that MWs assigned to a non-Assault 'Mek on the date they joined came with
             * that 'Mek (which is a less certain assumption)
             */
            for (Person p : getPersonnel()) {
                LocalDate join = p.getPersonnelLog().stream()
                        .filter(e -> e.getDesc().startsWith("Joined "))
                        .findFirst()
                        .map(LogEntry::getDate)
                        .orElse(null);
                if ((join != null) && join.equals(founding)) {
                    p.setFounder(true);
                }
                if (p.getPrimaryRole().isMekWarrior()
                        || (p.getPrimaryRole().isAerospacePilot() && getCampaignOptions().isAeroRecruitsHaveUnits())
                        || p.getPrimaryRole().isProtoMekPilot()) {
                    for (LogEntry e : p.getPersonnelLog()) {
                        if (e.getDate().equals(join) && e.getDesc().startsWith("Assigned to ")) {
                            String mek = e.getDesc().substring(12);
                            MekSummary ms = MekSummaryCache.getInstance().getMek(mek);
                            if (null != ms && (p.isFounder()
                                    || ms.getWeightClass() < EntityWeightClass.WEIGHT_ASSAULT)) {
                                p.setOriginalUnitWeight(ms.getWeightClass());
                                if (ms.isClan()) {
                                    p.setOriginalUnitTech(Person.TECH_CLAN);
                                } else if (ms.getYear() > 3050) {
                                    // TODO : Fix this so we aren't using a hack that just assumes IS2
                                    p.setOriginalUnitTech(Person.TECH_IS2);
                                }
                                if ((null != p.getUnit())
                                        && ms.getName().equals(p.getUnit().getEntity().getShortNameRaw())) {
                                    p.setOriginalUnitId(p.getUnit().getId());
                                }
                            }
                        }
                    }
                }
            }

            addAllLances(this.forces);

            // Determine whether or not there is an active contract
            setHasActiveContract();
        }

        setAtBConfig(AtBConfiguration.loadFromXml());
        RandomFactionGenerator.getInstance().startup(this);
        getContractMarket().generateContractOffers(this, newCampaign); // TODO : AbstractContractMarket : Remove
        setAtBEventProcessor(new AtBEventProcessor(this));
    }

    /**
     * Stop processing AtB events and release memory.
     */
    public void shutdownAtB() {
        RandomFactionGenerator.getInstance().dispose();
        atbEventProcessor.shutdown();
    }

    public boolean checkOverDueLoans() {
        Money overdueAmount = getFinances().checkOverdueLoanPayments(this);
        if (overdueAmount.isPositive()) {
            // FIXME : Localize
            JOptionPane.showMessageDialog(
                    null,
                    "You have overdue loan payments totaling "
                            + overdueAmount.toAmountAndSymbolString()
                            + "\nYou must deal with these payments before advancing the day.\nHere are some options:\n  - Sell off equipment to generate funds.\n  - Pay off the collateral on the loan.\n  - Default on the loan.\n  - Just cheat and remove the loan via GM mode.",
                    "Overdue Loan Payments",
                    JOptionPane.WARNING_MESSAGE);
            return true;
        }
        return false;
    }

    /**
     * Checks if a turnover prompt should be displayed based on campaign options and current date.
     *
     * @return An integer representing the user's choice:
     *         -1 if turnover prompt should not be displayed.
     *         0 to indicate the user selected "Employee Turnover".
     *         1 to indicate the user selected "Advance Day Regardless".
     *         2 to indicate the user selected "Cancel Advance Day".
     */
    public int checkTurnoverPrompt() {
        if (getLocalDate().isBefore(getCampaignStartDate().plusDays(6))) {
            return -1;
        }

        boolean triggerTurnoverPrompt;
        switch (campaignOptions.getTurnoverFrequency()) {
            case WEEKLY:
                triggerTurnoverPrompt = getLocalDate().getDayOfWeek().equals(DayOfWeek.MONDAY);
                break;
            case MONTHLY:
                triggerTurnoverPrompt = getLocalDate().getDayOfMonth() == getLocalDate().lengthOfMonth();
                break;
            case QUARTERLY:
                triggerTurnoverPrompt = (getLocalDate().getDayOfMonth() == getLocalDate().lengthOfMonth())
                        && (List.of(Month.MARCH, Month.JUNE, Month.SEPTEMBER, Month.DECEMBER)
                                .contains(getLocalDate().getMonth()));
                break;
            case ANNUALLY:
                triggerTurnoverPrompt = getLocalDate().getDayOfYear() == getLocalDate().lengthOfYear();
                break;
            default:
                return -1;
        }

        if (!triggerTurnoverPrompt) {
            return -1;
        }

        String dialogTitle;
        String dialogBody;

        if (getRetirementDefectionTracker().getRetirees().isEmpty()) {
            dialogTitle = resources.getString("turnoverRollRequired.text");
            dialogBody = resources.getString("turnoverDialogDescription.text");
        } else {
            dialogTitle = resources.getString("turnoverFinalPayments.text");
            dialogBody = resources.getString("turnoverPersonnelKilled.text");
        }

        Object[] options = {
                resources.getString("turnoverEmployeeTurnoverDialog.text"),
                resources.getString("turnoverAdvanceRegardless"),
                resources.getString("turnoverCancel.text")
        };

        return JOptionPane.showOptionDialog(
                null,
                dialogBody,
                dialogTitle,
                JOptionPane.YES_NO_CANCEL_OPTION,
                JOptionPane.INFORMATION_MESSAGE,
                null,
                options,
                options[0]
        );
    }

    /**
     * Checks if there are any scenarios that are due based on the current date.
     *
     * @return {@code true} if there are scenarios due, {@code false} otherwise
     */
    public boolean checkScenariosDue() {
        return getActiveMissions(true).stream()
                .flatMap(m -> m.getCurrentScenarios().stream())
                .anyMatch(s -> (s.getDate() != null) && !(s instanceof AtBScenario)
                        && !getLocalDate().isBefore(s.getDate()));
    }

    /**
     * Sets the type of rating method used.
     */
    public void setUnitRating(IUnitRating rating) {
        unitRating = rating;
    }

    /**
     * Returns the type of rating method as selected in the Campaign Options dialog.
     * Lazy-loaded for performance. Default is CampaignOpsReputation
     */
    @Deprecated
    public IUnitRating getUnitRating() {
        // if we switched unit rating methods,
        if (unitRating != null && (unitRating.getUnitRatingMethod() != getCampaignOptions().getUnitRatingMethod())) {
            unitRating = null;
        }

        if (unitRating == null) {
            UnitRatingMethod method = getCampaignOptions().getUnitRatingMethod();

            if (UnitRatingMethod.FLD_MAN_MERCS_REV.equals(method)) {
                unitRating = new FieldManualMercRevDragoonsRating(this);
            }
        }

        return unitRating;
    }

    @Override
    public int getTechIntroYear() {
        if (getCampaignOptions().isLimitByYear()) {
            return getGameYear();
        } else {
            return Integer.MAX_VALUE;
        }
    }

    @Override
    public int getGameYear() {
        return getLocalDate().getYear();
    }

    @Override
    public int getTechFaction() {
        return techFactionCode;
    }

    public void updateTechFactionCode() {
        if (campaignOptions.isFactionIntroDate()) {
            for (int i = 0; i < ITechnology.MM_FACTION_CODES.length; i++) {
                if (ITechnology.MM_FACTION_CODES[i].equals(getFaction().getShortName())) {
                    techFactionCode = i;
                    UnitTechProgression.loadFaction(techFactionCode);
                    return;
                }
            }
            // If the tech progression data does not include the current faction,
            // use a generic.
            if (getFaction().isClan()) {
                techFactionCode = ITechnology.F_CLAN;
            } else if (getFaction().isPeriphery()) {
                techFactionCode = ITechnology.F_PER;
            } else {
                techFactionCode = ITechnology.F_IS;
            }
        } else {
            techFactionCode = ITechnology.F_NONE;
        }
        // Unit tech level will be calculated if the code has changed.
        UnitTechProgression.loadFaction(techFactionCode);
    }

    @Override
    public boolean useClanTechBase() {
        return getFaction().isClan();
    }

    @Override
    public boolean useMixedTech() {
        if (useClanTechBase()) {
            return campaignOptions.isAllowISPurchases();
        } else {
            return campaignOptions.isAllowClanPurchases();
        }
    }

    @Override
    public SimpleTechLevel getTechLevel() {
        for (SimpleTechLevel lvl : SimpleTechLevel.values()) {
            if (campaignOptions.getTechLevel() == lvl.ordinal()) {
                return lvl;
            }
        }
        return SimpleTechLevel.UNOFFICIAL;
    }

    @Override
    public boolean unofficialNoYear() {
        return false;
    }

    @Override
    public boolean useVariableTechLevel() {
        return campaignOptions.isVariableTechLevel();
    }

    @Override
    public boolean showExtinct() {
        return !campaignOptions.isDisallowExtinctStuff();
    }
}<|MERGE_RESOLUTION|>--- conflicted
+++ resolved
@@ -1442,30 +1442,12 @@
     /**
      * Creates a new dependent with given gender. The origin faction and planet are set to null.
      *
-<<<<<<< HEAD
      * @param gender The {@link Gender} of the new dependent.
      * @return Return a {@link Person} object representing the new dependent.
      */
     public Person newDependent(Gender gender) {
         return newDependent(gender, null, null);
     }
-=======
-     * @param baby          a boolean indicating if the person is a baby or not
-     * @param gender        the Gender enum for the person (should normally be Gender.RANDOMIZE)
-     * @return a new {@link Person} instance who is a dependent
-     */
-    public Person newDependent(boolean baby, Gender gender) {
-        Person person;
-
-        if ((!baby) && (getCampaignOptions().getRandomOriginOptions().isRandomizeDependentOrigin())) {
-            person = newPerson(PersonnelRole.DEPENDENT, PersonnelRole.NONE,
-                    new DefaultFactionSelector(getCampaignOptions().getRandomOriginOptions()),
-                    new DefaultPlanetSelector(getCampaignOptions().getRandomOriginOptions()),
-                gender);
-        } else {
-            person = newPerson(PersonnelRole.DEPENDENT);
-        }
->>>>>>> 035ff6c7
 
     /**
      * Creates a new dependent with given gender, origin faction and origin planet.
