/*
 * Campaign.java
 *
 * Copyright (c) 2009 Jay Lawson <jaylawson39 at yahoo.com>. All rights reserved.
 *
 * This file is part of MekHQ.
 *
 * MekHQ is free software: you can redistribute it and/or modify
 * it under the terms of the GNU General Public License as published by
 * the Free Software Foundation, either version 3 of the License, or
 * (at your option) any later version.
 *
 * MekHQ is distributed in the hope that it will be useful,
 * but WITHOUT ANY WARRANTY; without even the implied warranty of
 * MERCHANTABILITY or FITNESS FOR A PARTICULAR PURPOSE. See the
 * GNU General Public License for more details.
 *
 * You should have received a copy of the GNU General Public License
 * along with MekHQ. If not, see <http://www.gnu.org/licenses/>.
 */
package mekhq.campaign;

import java.io.PrintWriter;
import java.io.Serializable;
import java.text.MessageFormat;
import java.time.DayOfWeek;
import java.time.LocalDate;
import java.time.temporal.ChronoUnit;
import java.util.*;
import java.util.stream.Collectors;

import javax.swing.JOptionPane;

import megamek.client.ui.swing.util.PlayerColour;
import megamek.common.icons.AbstractIcon;
import megamek.common.icons.Camouflage;
import megamek.common.icons.Portrait;
import megamek.common.util.EncodeControl;
import megamek.utils.MegaMekXmlUtil;
import mekhq.*;
import mekhq.campaign.againstTheBot.AtBConfiguration;
import mekhq.campaign.finances.enums.TransactionType;
import mekhq.campaign.mission.enums.AtBLanceRole;
import mekhq.campaign.event.MissionRemovedEvent;
import mekhq.campaign.event.ScenarioRemovedEvent;
import mekhq.campaign.finances.*;
import mekhq.campaign.log.*;
import mekhq.campaign.market.unitMarket.AbstractUnitMarket;
import mekhq.campaign.market.unitMarket.EmptyUnitMarket;
import mekhq.campaign.mission.enums.MissionStatus;
import mekhq.campaign.mission.enums.ScenarioStatus;
import mekhq.campaign.personnel.*;
import mekhq.campaign.personnel.enums.PersonnelRole;
import mekhq.campaign.personnel.enums.PersonnelStatus;
import mekhq.campaign.personnel.enums.Phenotype;
import mekhq.campaign.personnel.enums.PrisonerStatus;
import mekhq.campaign.personnel.generator.AbstractPersonnelGenerator;
import mekhq.campaign.personnel.generator.DefaultPersonnelGenerator;
import mekhq.campaign.personnel.generator.RandomPortraitGenerator;
import mekhq.campaign.personnel.procreation.AbstractProcreation;
import mekhq.campaign.personnel.procreation.DisabledRandomProcreation;
import mekhq.campaign.personnel.ranks.RankSystem;
import mekhq.campaign.personnel.ranks.RankValidator;
import mekhq.campaign.personnel.ranks.Ranks;
import mekhq.campaign.universe.eras.Eras;
import mekhq.service.AutosaveService;
import mekhq.service.IAutosaveService;

import megamek.common.*;
import megamek.common.enums.Gender;
import megamek.client.generator.RandomNameGenerator;
import megamek.client.generator.RandomUnitGenerator;
import megamek.client.generator.RandomGenderGenerator;
import megamek.common.annotations.Nullable;
import megamek.common.loaders.BLKFile;
import megamek.common.loaders.EntityLoadingException;
import megamek.common.options.GameOptions;
import megamek.common.options.IBasicOption;
import megamek.common.options.IOption;
import megamek.common.options.IOptionGroup;
import megamek.common.options.OptionsConstants;
import megamek.common.util.BuildingBlock;
import mekhq.campaign.event.AcquisitionEvent;
import mekhq.campaign.event.AstechPoolChangedEvent;
import mekhq.campaign.event.DayEndingEvent;
import mekhq.campaign.event.DeploymentChangedEvent;
import mekhq.campaign.event.GMModeEvent;
import mekhq.campaign.event.LoanNewEvent;
import mekhq.campaign.event.LoanPaidEvent;
import mekhq.campaign.event.LocationChangedEvent;
import mekhq.campaign.event.MedicPoolChangedEvent;
import mekhq.campaign.event.MissionNewEvent;
import mekhq.campaign.event.NetworkChangedEvent;
import mekhq.campaign.event.NewDayEvent;
import mekhq.campaign.event.OrganizationChangedEvent;
import mekhq.campaign.event.OvertimeModeEvent;
import mekhq.campaign.event.PartChangedEvent;
import mekhq.campaign.event.PartWorkEvent;
import mekhq.campaign.event.PersonChangedEvent;
import mekhq.campaign.event.PersonNewEvent;
import mekhq.campaign.event.PersonRemovedEvent;
import mekhq.campaign.event.ReportEvent;
import mekhq.campaign.event.ScenarioNewEvent;
import mekhq.campaign.event.UnitNewEvent;
import mekhq.campaign.event.UnitRemovedEvent;
import mekhq.campaign.force.Force;
import mekhq.campaign.force.Lance;
import mekhq.campaign.market.ContractMarket;
import mekhq.campaign.market.PartsStore;
import mekhq.campaign.market.PersonnelMarket;
import mekhq.campaign.market.ShoppingList;
import mekhq.campaign.mission.AtBContract;
import mekhq.campaign.mission.AtBDynamicScenario;
import mekhq.campaign.mission.AtBScenario;
import mekhq.campaign.mission.Contract;
import mekhq.campaign.mission.Mission;
import mekhq.campaign.mission.Scenario;
import mekhq.campaign.mission.atb.AtBScenarioFactory;
import mekhq.campaign.mod.am.InjuryUtil;
import mekhq.campaign.parts.AmmoStorage;
import mekhq.campaign.parts.Armor;
import mekhq.campaign.parts.BaArmor;
import mekhq.campaign.parts.MekLocation;
import mekhq.campaign.parts.MissingMekActuator;
import mekhq.campaign.parts.MissingPart;
import mekhq.campaign.parts.OmniPod;
import mekhq.campaign.parts.Part;
import mekhq.campaign.parts.PartInUse;
import mekhq.campaign.parts.PartInventory;
import mekhq.campaign.parts.ProtomekArmor;
import mekhq.campaign.parts.Refit;
import mekhq.campaign.parts.SpacecraftCoolingSystem;
import mekhq.campaign.parts.StructuralIntegrity;
import mekhq.campaign.parts.equipment.AmmoBin;
import mekhq.campaign.parts.equipment.EquipmentPart;
import mekhq.campaign.parts.equipment.MissingEquipmentPart;
import mekhq.campaign.rating.CampaignOpsReputation;
import mekhq.campaign.rating.FieldManualMercRevDragoonsRating;
import mekhq.campaign.rating.IUnitRating;
import mekhq.campaign.rating.UnitRatingMethod;
import mekhq.campaign.stratcon.StratconContractInitializer;
import mekhq.campaign.stratcon.StratconRulesManager;
import mekhq.campaign.stratcon.StratconTrackState;
import mekhq.campaign.unit.CargoStatistics;
import mekhq.campaign.unit.CrewType;
import mekhq.campaign.unit.HangarStatistics;
import mekhq.campaign.unit.TestUnit;
import mekhq.campaign.unit.Unit;
import mekhq.campaign.unit.UnitOrder;
import mekhq.campaign.unit.UnitTechProgression;
import mekhq.campaign.universe.AbstractFactionSelector;
import mekhq.campaign.universe.AbstractPlanetSelector;
import mekhq.campaign.universe.DefaultFactionSelector;
import mekhq.campaign.universe.DefaultPlanetSelector;
import mekhq.campaign.universe.eras.Era;
import mekhq.campaign.universe.Faction;
import mekhq.campaign.universe.Factions;
import mekhq.campaign.universe.IUnitGenerator;
import mekhq.campaign.universe.News;
import mekhq.campaign.universe.NewsItem;
import mekhq.campaign.universe.Planet;
import mekhq.campaign.universe.PlanetarySystem;
import mekhq.campaign.universe.RATGeneratorConnector;
import mekhq.campaign.universe.RATManager;
import mekhq.campaign.universe.RandomFactionGenerator;
import mekhq.campaign.universe.RangedFactionSelector;
import mekhq.campaign.universe.RangedPlanetSelector;
import mekhq.campaign.universe.Systems;
import mekhq.campaign.work.IAcquisitionWork;
import mekhq.campaign.work.IPartWork;
import mekhq.module.atb.AtBEventProcessor;
import mekhq.service.MassRepairService;

/**
 * The main campaign class, keeps track of teams and units
 * @author Taharqa
 */
public class Campaign implements Serializable, ITechManager {
    public static final String REPORT_LINEBREAK = "<br/><br/>";

    private static final long serialVersionUID = -6312434701389973056L;

    private UUID id;

    // we have three things to track: (1) teams, (2) units, (3) repair tasks
    // we will use the same basic system (borrowed from MegaMek) for tracking
    // all three
    // OK now we have more, parts, personnel, forces, missions, and scenarios.
    // and more still - we're tracking DropShips and WarShips in a separate set so that we can assign units to transports
    private Hangar units = new Hangar();
    private Set<Unit> transportShips = new HashSet<>();
    private Map<UUID, Person> personnel = new LinkedHashMap<>();
    private Warehouse parts = new Warehouse();
    private TreeMap<Integer, Force> forceIds = new TreeMap<>();
    private TreeMap<Integer, Mission> missions = new TreeMap<>();
    private TreeMap<Integer, Scenario> scenarios = new TreeMap<>();
    private Map<UUID, List<Kill>> kills = new HashMap<>();

    private final UnitNameTracker unitNameTracker = new UnitNameTracker();

    private int astechPool;
    private int astechPoolMinutes;
    private int astechPoolOvertime;
    private int medicPool;

    private int lastForceId;
    private int lastMissionId;
    private int lastScenarioId;

    // I need to put a basic game object in campaign so that I can
    // assign it to the entities, otherwise some entity methods may get NPE
    // if they try to call up game options
    private Game game;
    private Player player;

    private GameOptions gameOptions;

    private String name;
    private LocalDate currentDay;

    // hierarchically structured Force object to define TO&E
    private Force forces;
    private Hashtable<Integer, Lance> lances; //AtB

    private String factionCode;
    private int techFactionCode;
    private String retainerEmployerCode; //AtB
    private RankSystem rankSystem;

    private ArrayList<String> currentReport;
    private transient String currentReportHTML;
    private transient List<String> newReports;

    //this is updated and used per gaming session, it is enabled/disabled via the Campaign options
    //we're re-using the LogEntry class that is used to store Personnel entries
    public LinkedList<LogEntry> inMemoryLogHistory = new LinkedList<>();

    private boolean overtime;
    private boolean gmMode;
    private transient boolean overviewLoadingValue = true;

    private Camouflage camouflage = new Camouflage(Camouflage.COLOUR_CAMOUFLAGE, PlayerColour.BLUE.name());
    private PlayerColour colour = PlayerColour.BLUE;

    //unit icon
    private String iconCategory = AbstractIcon.ROOT_CATEGORY;
    private String iconFileName = AbstractIcon.DEFAULT_ICON_FILENAME;

    private Finances finances;

    private CurrentLocation location;

    private News news;

    private PartsStore partsStore;

    private List<String> customs;

    private CampaignOptions campaignOptions;
    private RandomSkillPreferences rskillPrefs = new RandomSkillPreferences();
    private MekHQ app;

    private ShoppingList shoppingList;

    private PersonnelMarket personnelMarket;
    private ContractMarket contractMarket; //AtB
<<<<<<< HEAD
    private UnitMarket unitMarket; //AtB

    private transient AbstractProcreation procreation;

=======
    private AbstractUnitMarket unitMarket;
>>>>>>> 616cfdbd
    private RetirementDefectionTracker retirementDefectionTracker; // AtB
    private int fatigueLevel; //AtB
    private AtBConfiguration atbConfig; //AtB
    private AtBEventProcessor atbEventProcessor; //AtB
    private LocalDate shipSearchStart; //AtB
    private int shipSearchType;
    private String shipSearchResult; //AtB
    private LocalDate shipSearchExpiration; //AtB
    private IUnitGenerator unitGenerator;
    private IUnitRating unitRating;
    private CampaignSummary campaignSummary;
    private final Quartermaster quartermaster;

    private final ResourceBundle resources = ResourceBundle.getBundle("mekhq.resources.Campaign", new EncodeControl());

    /** This is used to determine if the player has an active AtB Contract, and is recalculated on load */
    private transient boolean hasActiveContract;

    private final IAutosaveService autosaveService;

    public Campaign() {
        id = UUID.randomUUID();
        game = new Game();
        player = new Player(0, "self");
        game.addPlayer(0, player);
        currentDay = LocalDate.ofYearDay(3067, 1);
        CurrencyManager.getInstance().setCampaign(this);
        location = new CurrentLocation(Systems.getInstance().getSystems().get("Outreach"), 0);
        campaignOptions = new CampaignOptions();
        currentReport = new ArrayList<>();
        currentReportHTML = "";
        newReports = new ArrayList<>();
        name = "My Campaign";
        overtime = false;
        gmMode = false;
        factionCode = "MERC";
        techFactionCode = ITechnology.F_MERC;
        retainerEmployerCode = null;
        setRankSystemDirect(Ranks.getRankSystemFromCode(Ranks.DEFAULT_SYSTEM_CODE));
        forces = new Force(name);
        forceIds.put(0, forces);
        lances = new Hashtable<>();
        finances = new Finances();
        SkillType.initializeTypes();
        SpecialAbility.initializeSPA();
        astechPool = 0;
        medicPool = 0;
        resetAstechMinutes();
        partsStore = new PartsStore(this);
        gameOptions = new GameOptions();
        gameOptions.initialize();
        gameOptions.getOption(OptionsConstants.ALLOWED_YEAR).setValue(getGameYear());
        game.setOptions(gameOptions);
        customs = new ArrayList<>();
        shoppingList = new ShoppingList();
        news = new News(getGameYear(), id.getLeastSignificantBits());
<<<<<<< HEAD
        personnelMarket = new PersonnelMarket();
        contractMarket = new ContractMarket();
        unitMarket = new UnitMarket();
        setProcreation(new DisabledRandomProcreation());
=======
        setPersonnelMarket(new PersonnelMarket());
        setContractMarket(new ContractMarket());
        setUnitMarket(new EmptyUnitMarket());
>>>>>>> 616cfdbd
        retirementDefectionTracker = new RetirementDefectionTracker();
        fatigueLevel = 0;
        atbConfig = null;
        autosaveService = new AutosaveService();
        hasActiveContract = false;
        campaignSummary = new CampaignSummary(this);
        quartermaster = new Quartermaster(this);
    }

    /**
     * @return the app
     */
    public MekHQ getApp() {
        return app;
    }

    /**
     * @param app the app to set
     */
    public void setApp(MekHQ app) {
        this.app = app;
    }

    /**
     * @return the overviewLoadingValue
     */
    public boolean isOverviewLoadingValue() {
        return overviewLoadingValue;
    }

    /**
     * @param overviewLoadingValue the overviewLoadingValue to set
     */
    public void setOverviewLoadingValue(boolean overviewLoadingValue) {
        this.overviewLoadingValue = overviewLoadingValue;
    }

    public Game getGame() {
        return game;
    }

    public Player getPlayer() {
        return player;
    }

    public void setId(UUID id) {
        this.id = id;
    }

    public UUID getId() {
        return id;
    }

    public String getName() {
        return name;
    }

    public void setName(String s) {
        this.name = s;
    }

    public Era getEra() {
        return Eras.getInstance().getEra(getLocalDate());
    }

    public String getTitle() {
        return getName() + " (" + getFactionName() + ")" + " - "
                + MekHQ.getMekHQOptions().getLongDisplayFormattedDate(getLocalDate())
                + " (" + getEra() + ")";
    }

    public LocalDate getLocalDate() {
        return currentDay;
    }

    public void setLocalDate(LocalDate currentDay) {
        this.currentDay = currentDay;
    }

    public PlanetarySystem getCurrentSystem() {
        return location.getCurrentSystem();
    }

    public Money getFunds() {
        return finances.getBalance();
    }

    public void setForces(Force f) {
        forces = f;
    }

    public Force getForces() {
        return forces;
    }

    public List<Force> getAllForces() {
        return new ArrayList<>(forceIds.values());
    }

    public void importLance(Lance l) {
        lances.put(l.getForceId(), l);
    }

    public Hashtable<Integer, Lance> getLances() {
        return lances;
    }

    public ArrayList<Lance> getLanceList() {
        ArrayList<Lance> retVal = new ArrayList<>();
        for (Lance l : lances.values()) {
            if (forceIds.containsKey(l.getForceId())) {
                retVal.add(l);
            }
        }
        return retVal;
    }

    public void setShoppingList(ShoppingList sl) {
        shoppingList = sl;
    }

    public ShoppingList getShoppingList() {
        return shoppingList;
    }

    //region Markets
    public PersonnelMarket getPersonnelMarket() {
        return personnelMarket;
    }

    public void setPersonnelMarket(final PersonnelMarket personnelMarket) {
        this.personnelMarket = personnelMarket;
    }

    // TODO : AbstractContractMarket : Swap to AbstractContractMarket
    public ContractMarket getContractMarket() {
        return contractMarket;
    }

    // TODO : AbstractContractMarket : Swap to AbstractContractMarket
    public void setContractMarket(final ContractMarket contractMarket) {
        this.contractMarket = contractMarket;
    }

    public AbstractUnitMarket getUnitMarket() {
        return unitMarket;
    }

    public void setUnitMarket(final AbstractUnitMarket unitMarket) {
        this.unitMarket = unitMarket;
    }
    //endregion Markets

    public AbstractProcreation getProcreation() {
        return procreation;
    }

    public void setProcreation(final AbstractProcreation procreation) {
        this.procreation = procreation;
    }

    public void setRetirementDefectionTracker(RetirementDefectionTracker rdt) {
        retirementDefectionTracker = rdt;
    }

    public RetirementDefectionTracker getRetirementDefectionTracker() {
        return retirementDefectionTracker;
    }

    public void setFatigueLevel(int fl) {
        fatigueLevel = fl;
    }

    public int getFatigueLevel() {
        return fatigueLevel;
    }

    /**
     * Initializes the unit generator based on the method chosen in campaignOptions.
     * Called when the unit generator is first used or when the method has been
     * changed in campaignOptions.
     */
    public void initUnitGenerator() {
        if (unitGenerator != null && unitGenerator instanceof RATManager) {
            MekHQ.unregisterHandler(unitGenerator);
        }
        if (campaignOptions.useStaticRATs()) {
            RATManager rm = new RATManager();
            while (!RandomUnitGenerator.getInstance().isInitialized()) {
                try {
                    Thread.sleep(50);
                } catch (InterruptedException e) {
                    MekHQ.getLogger().error(e);
                }
            }
            rm.setSelectedRATs(campaignOptions.getRATs());
            rm.setIgnoreRatEra(campaignOptions.canIgnoreRatEra());
            unitGenerator = rm;
        } else {
            unitGenerator = new RATGeneratorConnector(getGameYear());
        }
    }

    /**
     * @return - the class responsible for generating random units
     */
    public IUnitGenerator getUnitGenerator() {
        if (unitGenerator == null) {
            initUnitGenerator();
        }
        return unitGenerator;
    }

    public void setAtBEventProcessor(AtBEventProcessor processor) {
        atbEventProcessor = processor;
    }

    public void setAtBConfig(AtBConfiguration config) {
        atbConfig = config;
    }

    public AtBConfiguration getAtBConfig() {
        if (atbConfig == null) {
            atbConfig = AtBConfiguration.loadFromXml();
        }
        return atbConfig;
    }

    //region Ship Search
    /**
     * Sets the date a ship search was started, or null if no search is in progress.
     */
    public void setShipSearchStart(@Nullable LocalDate shipSearchStart) {
        this.shipSearchStart = shipSearchStart;
    }

    /**
     * @return The date a ship search was started, or null if none is in progress.
     */
    public LocalDate getShipSearchStart() {
        return shipSearchStart;
    }

    /**
     * Sets the lookup name of the available ship, or null if none were found.
     */
    public void setShipSearchResult(@Nullable String result) {
        shipSearchResult = result;
    }

    /**
     * @return The lookup name of the available ship, or null if none is available
     */
    public String getShipSearchResult() {
        return shipSearchResult;
    }

    /**
     * @return The date the ship is no longer available, if there is one.
     */
    public LocalDate getShipSearchExpiration() {
        return shipSearchExpiration;
    }

    public void setShipSearchExpiration(LocalDate shipSearchExpiration) {
        this.shipSearchExpiration = shipSearchExpiration;
    }

    /**
     * Sets the unit type to search for.
     */
    public void setShipSearchType(int unitType) {
        shipSearchType = unitType;
    }

    public void startShipSearch(int unitType) {
        setShipSearchStart(getLocalDate());
        setShipSearchType(unitType);
    }

    private void processShipSearch() {
        if (getShipSearchStart() == null) {
            return;
        }
        StringBuilder report = new StringBuilder();
        if (getFinances().debit(TransactionType.UNIT_PURCHASE, getLocalDate(),
                getAtBConfig().shipSearchCostPerWeek(), "Ship Search")) {
            report.append(getAtBConfig().shipSearchCostPerWeek().toAmountAndSymbolString())
                    .append(" deducted for ship search.");
        } else {
            addReport("<font color=\"red\">Insufficient funds for ship search.</font>");
            setShipSearchStart(null);
            return;
        }
        long numDays = ChronoUnit.DAYS.between(getShipSearchStart(), getLocalDate());
        if (numDays > 21) {
            int roll = Compute.d6(2);
            TargetRoll target = getAtBConfig().shipSearchTargetRoll(shipSearchType, this);
            setShipSearchStart(null);
            report.append("<br/>Ship search target: ").append(target.getValueAsString()).append(" roll: ")
                    .append(roll);
            // TODO: mos zero should make ship available on retainer
            if (roll >= target.getValue()) {
                report.append("<br/>Search successful. ");
                MechSummary ms = unitGenerator.generate(getFactionCode(), shipSearchType, -1,
                        getGameYear(), getUnitRatingMod());
                if (ms == null) {
                    ms = getAtBConfig().findShip(shipSearchType);
                }
                if (ms != null) {
                    setShipSearchResult(ms.getName());
                    setShipSearchExpiration(getLocalDate().plusDays(31));
                    report.append(getShipSearchResult()).append(" is available for purchase for ")
                            .append(Money.of(ms.getCost()).toAmountAndSymbolString())
                            .append(" until ")
                            .append(MekHQ.getMekHQOptions().getDisplayFormattedDate(getShipSearchExpiration()));
                } else {
                    report.append(" <font color=\"red\">Could not determine ship type.</font>");
                }
            } else {
                report.append("<br/>Ship search unsuccessful.");
            }
        }
        addReport(report.toString());
    }

    public void purchaseShipSearchResult() {
        MechSummary ms = MechSummaryCache.getInstance().getMech(getShipSearchResult());
        if (ms == null) {
            MekHQ.getLogger().error("Cannot find entry for " + getShipSearchResult());
            return;
        }

        Money cost = Money.of(ms.getCost());

        if (getFunds().isLessThan(cost)) {
            addReport("<font color='red'><b> You cannot afford this unit. Transaction cancelled</b>.</font>");
            return;
        }

        MechFileParser mechFileParser;
        try {
            mechFileParser = new MechFileParser(ms.getSourceFile(), ms.getEntryName());
        } catch (Exception ex) {
            MekHQ.getLogger().error("Unable to load unit: " + ms.getEntryName(), ex);
            return;
        }
        Entity en = mechFileParser.getEntity();

        int transitDays = getCampaignOptions().getInstantUnitMarketDelivery() ? 0
                : calculatePartTransitTime(Compute.d6(2) - 2);

        getFinances().debit(TransactionType.UNIT_PURCHASE, getLocalDate(), cost, "Purchased " + en.getShortName());
        addNewUnit(en, true, transitDays);
        if (!getCampaignOptions().getInstantUnitMarketDelivery()) {
            addReport("<font color='green'>Unit will be delivered in " + transitDays + " days.</font>");
        }
        setShipSearchResult(null);
        setShipSearchExpiration(null);
    }
    //endregion Ship Search

    /**
     * Process retirements for retired personnel, if any.
     * @param totalPayout The total retirement payout.
     * @param unitAssignments List of unit assignments.
     * @return False if there were payments AND they were unable to be processed, true otherwise.
     */
    public boolean applyRetirement(Money totalPayout, HashMap<UUID, UUID> unitAssignments) {
        if ((totalPayout.isPositive()) || (null != getRetirementDefectionTracker().getRetirees())) {
            if (getFinances().debit(TransactionType.RETIREMENT, getLocalDate(), totalPayout, "Final Payout")) {
                for (UUID pid : getRetirementDefectionTracker().getRetirees()) {
                    if (getPerson(pid).getStatus().isActive()) {
                        getPerson(pid).changeStatus(this, PersonnelStatus.RETIRED);
                        addReport(getPerson(pid).getFullName() + " has retired.");
                    }
                    if (!getRetirementDefectionTracker().getPayout(pid).getRecruitRole().isNone()) {
                        getPersonnelMarket().addPerson(newPerson(getRetirementDefectionTracker().getPayout(pid).getRecruitRole()));
                    }
                    if (getRetirementDefectionTracker().getPayout(pid).hasHeir()) {
                        Person p = newPerson(getPerson(pid).getPrimaryRole());
                        p.setOriginalUnitWeight(getPerson(pid).getOriginalUnitWeight());
                        p.setOriginalUnitTech(getPerson(pid).getOriginalUnitTech());
                        p.setOriginalUnitId(getPerson(pid).getOriginalUnitId());
                        if (unitAssignments.containsKey(pid)) {
                            getPersonnelMarket().addPerson(p, getHangar().getUnit(unitAssignments.get(pid)).getEntity());
                        } else {
                            getPersonnelMarket().addPerson(p);
                        }
                    }
                    if (getCampaignOptions().canAtBAddDependents()) {
                        int dependents = getRetirementDefectionTracker().getPayout(pid).getDependents();
                        while (dependents > 0) {
                            Person person = newDependent(false);
                            if (recruitPerson(person)) {
                                dependents--;
                            } else {
                                dependents = 0;
                            }
                        }
                    }
                    if (unitAssignments.containsKey(pid)) {
                        removeUnit(unitAssignments.get(pid));
                    }
                }
                getRetirementDefectionTracker().resolveAllContracts();
                return true;
            } else {
                addReport("<font color='red'>You cannot afford to make the final payments.</font>");
                return false;
            }
        }

        return true;
    }

    public CampaignSummary getCampaignSummary() {
        return campaignSummary;
    }

    public News getNews() {
        return news;
    }

    /**
     * Add force to an existing superforce. This method will also assign the force an id and place it in the forceId hash
     *
     * @param force      - the Force to add
     * @param superForce - the superforce to add the new force to
     */
    public void addForce(Force force, Force superForce) {
        int id = lastForceId + 1;
        force.setId(id);
        superForce.addSubForce(force, true);
        force.setScenarioId(superForce.getScenarioId());
        forceIds.put(id, force);
        lastForceId = id;

        if (campaignOptions.getUseAtB() && force.getUnits().size() > 0) {
            if (null == lances.get(id)) {
                lances.put(id, new Lance(force.getId(), this));
            }
        }
    }

    public void moveForce(Force force, Force superForce) {
        Force parentForce = force.getParentForce();
        if (null != parentForce) {
            parentForce.removeSubForce(force.getId());
        }
        superForce.addSubForce(force, true);
        force.setScenarioId(superForce.getScenarioId());
        for (Object o : force.getAllChildren(this)) {
            if (o instanceof Unit) {
                ((Unit) o).setScenarioId(superForce.getScenarioId());
            } else if (o instanceof Force) {
                ((Force) o).setScenarioId(superForce.getScenarioId());
            }
        }
    }

    /**
     * This is used by the XML loader. The id should already be set for this force so dont increment
     *
     * @param force
     */
    public void importForce(Force force) {
        lastForceId = Math.max(lastForceId, force.getId());
        forceIds.put(force.getId(), force);
    }

    /**
     * This is used by the XML loader. The id should already be set for this scenario so dont increment
     *
     * @param scenario
     */
    public void importScenario(Scenario scenario) {
        lastScenarioId = Math.max(lastScenarioId, scenario.getId());
        scenarios.put(scenario.getId(), scenario);
    }

    /**
     * Add unit to an existing force. This method will also assign that force's id to the unit.
     *
     * @param u
     * @param id
     */
    public void addUnitToForce(Unit u, int id) {
        Force prevForce = forceIds.get(u.getForceId());
        if (null != prevForce) {
            prevForce.removeUnit(u.getId());
            MekHQ.triggerEvent(new OrganizationChangedEvent(prevForce, u));
            if (null != prevForce.getTechID()) {
                u.removeTech();
            }
        }
        Force force = forceIds.get(id);
        if (null != force) {
            u.setForceId(id);
            force.addUnit(u.getId());
            u.setScenarioId(force.getScenarioId());
            MekHQ.triggerEvent(new OrganizationChangedEvent(force, u));
            if (null != force.getTechID()) {
                Person forceTech = getPerson(force.getTechID());
                if (forceTech.canTech(u.getEntity())) {
                    if (null != u.getTech()) {
                        u.removeTech();
                    }

                    u.setTech(forceTech);
                } else {
                    String cantTech = forceTech.getFullName() + " cannot maintain " + u.getName() + "\n"
                            + "You will need to assign a tech manually.";
                    JOptionPane.showMessageDialog(null, cantTech, "Warning", JOptionPane.WARNING_MESSAGE);
                }
            }
        }

        if (campaignOptions.getUseAtB()) {
            if (null != prevForce && prevForce.getUnits().size() == 0) {
                lances.remove(prevForce.getId());
            }
            if (null == lances.get(id) && null != force) {
                lances.put(id, new Lance(force.getId(), this));
            }
        }
    }

    /** Adds force and all its subforces to the AtB lance table
     */

    private void addAllLances(Force force) {
        if (force.getUnits().size() > 0) {
            lances.put(force.getId(), new Lance(force.getId(), this));
        }
        for (Force f : force.getSubForces()) {
            addAllLances(f);
        }
    }

    //region Missions/Contracts
    /**
     * Add a mission to the campaign
     *
     * @param m The mission to be added
     */
    public void addMission(Mission m) {
        int id = lastMissionId + 1;
        m.setId(id);
        missions.put(id, m);
        lastMissionId = id;
        MekHQ.triggerEvent(new MissionNewEvent(m));
    }

    /**
     * Imports a {@link Mission} into a campaign.
     * @param mission Mission to import into the campaign.
     */
    public void importMission(final Mission mission) {
        // add scenarios to the scenarioId hash
        mission.getScenarios().forEach(this::importScenario);
        addMissionWithoutId(mission);
        StratconContractInitializer.restoreTransientStratconInformation(mission, this);
    }

    private void addMissionWithoutId(Mission m) {
        lastMissionId = Math.max(lastMissionId, m.getId());
        missions.put(m.getId(), m);
        MekHQ.triggerEvent(new MissionNewEvent(m));
    }

    /**
     * @param id the mission's id
     * @return the mission in question
     */
    public @Nullable Mission getMission(int id) {
        return missions.get(id);
    }

    /**
     * @return an <code>Collection</code> of missions in the campaign
     */
    public Collection<Mission> getMissions() {
        return missions.values();
    }

    /**
     * @return missions List sorted with complete missions at the bottom
     */
    public List<Mission> getSortedMissions() {
        return getMissions().stream()
                .sorted(Comparator.comparing(Mission::getStatus).thenComparing(m ->
                        (m instanceof Contract) ? ((Contract) m).getStartDate() : LocalDate.now()))
                .collect(Collectors.toList());
    }

    public List<Mission> getActiveMissions() {
        return getMissions().stream()
                .filter(m -> m.isActiveOn(getLocalDate()))
                .collect(Collectors.toList());
    }

    public List<Mission> getCompletedMissions() {
        return getMissions().stream()
                .filter(m -> m.getStatus().isCompleted())
                .collect(Collectors.toList());
    }

    /**
     * @return a list of all currently active contracts
     */
    public List<Contract> getActiveContracts() {
        return getMissions().stream()
                .filter(c -> (c instanceof Contract) && c.isActiveOn(getLocalDate()))
                .map(c -> (Contract) c)
                .collect(Collectors.toList());
    }

    public List<AtBContract> getAtBContracts() {
        return getMissions().stream()
                .filter(c -> c instanceof AtBContract)
                .map(c -> (AtBContract) c)
                .collect(Collectors.toList());
    }

    public List<AtBContract> getActiveAtBContracts() {
        return getActiveAtBContracts(false);
    }

    public List<AtBContract> getActiveAtBContracts(boolean excludeEndDateCheck) {
        return getMissions().stream()
                .filter(c -> (c instanceof AtBContract) && c.isActiveOn(getLocalDate(), excludeEndDateCheck))
                .map(c -> (AtBContract) c)
                .collect(Collectors.toList());
    }

    public List<AtBContract> getCompletedAtBContracts() {
        return getMissions().stream()
                .filter(c -> (c instanceof AtBContract) && c.getStatus().isCompleted())
                .map(c -> (AtBContract) c)
                .collect(Collectors.toList());
    }

    /**
     * @return whether or not the current campaign has an active contract for the current date
     */
    public boolean hasActiveContract() {
        return hasActiveContract;
    }

    /**
     * This is used to check if the current campaign has one or more active contacts, and sets the
     * value of hasActiveContract based on that check. This value should not be set elsewhere
     */
    public void setHasActiveContract() {
        hasActiveContract = getMissions().stream()
                .anyMatch(c -> (c instanceof Contract) && c.isActiveOn(getLocalDate()));
    }
    //endregion Missions/Contracts

    /**
     * Adds scenario to existing mission, generating a report.
     */
    public void addScenario(Scenario s, Mission m) {
        addScenario(s, m, false);
    }

    /**
     * Add scenario to an existing mission. This method will also assign the scenario an id, provided
     * that it is a new scenario. It then adds the scenario to the scenarioId hash.
     *
     * Scenarios with previously set ids can be sent to this mission, allowing one to remove
     * and then re-add scenarios if needed. This functionality is used in the
     * <code>AtBScenarioFactory</code> class in method <code>createScenariosForNewWeek</code> to
     * ensure that scenarios are generated properly.
     *
     * @param s - the Scenario to add
     * @param m - the mission to add the new scenario to
     * @param suppressReport - whether or not to suppress the campaign report
     */
    public void addScenario(Scenario s, Mission m, boolean suppressReport) {
        final boolean newScenario = s.getId() == Scenario.S_DEFAULT_ID;
        final int id = newScenario ? ++lastScenarioId : s.getId();
        s.setId(id);
        m.addScenario(s);
        scenarios.put(id, s);

        if (newScenario && !suppressReport) {
            addReport(MessageFormat.format(
                    resources.getString("newAtBMission.format"),
                    s.getName(), MekHQ.getMekHQOptions().getDisplayFormattedDate(s.getDate())));
        }

        MekHQ.triggerEvent(new ScenarioNewEvent(s));
    }

    public Scenario getScenario(int id) {
        return scenarios.get(id);
    }

    public void setLocation(CurrentLocation l) {
        location = l;
    }

    /**
     * Moves immediately to a {@link PlanetarySystem}.
     * @param s The {@link PlanetarySystem} the campaign
     *          has been moved to.
     */
    public void moveToPlanetarySystem(PlanetarySystem s) {
        setLocation(new CurrentLocation(s, 0.0));
        MekHQ.triggerEvent(new LocationChangedEvent(getLocation(), false));
    }

    public CurrentLocation getLocation() {
        return location;
    }

    /**
     * Imports a {@link Unit} into a campaign.
     *
     * @param u A {@link Unit} to import into the campaign.
     */
    public void importUnit(Unit u) {
        Objects.requireNonNull(u);

        MekHQ.getLogger().debug("Importing unit: (" + u.getId() + "): " + u.getName());

        getHangar().addUnit(u);

        checkDuplicateNamesDuringAdd(u.getEntity());

        //If this is a ship, add it to the list of potential transports
        //Jumpships and space stations are intentionally ignored at present, because this functionality is being
        //used to auto-load ground units into bays, and doing this for large craft that can't transit is pointless.
        if ((u.getEntity() instanceof Dropship) || (u.getEntity() instanceof Warship)) {
            addTransportShip(u);
        }

        // Assign an entity ID to our new unit
        if (Entity.NONE == u.getEntity().getId()) {
            u.getEntity().setId(game.getNextEntityId());
        }

        game.addEntity(u.getEntity().getId(), u.getEntity());
    }

    /**
     * Adds an entry to the list of transit-capable transport ships. We'll use this
     * to look for empty bays that ground units can be assigned to
     * @param unit - The ship we want to add to this Set
     */
    public void addTransportShip(Unit unit) {
        MekHQ.getLogger().debug("Adding DropShip/WarShip: " + unit.getId());

        transportShips.add(Objects.requireNonNull(unit));
    }

    /**
     * Deletes an entry from the list of transit-capable transport ships. This gets updated when
     * the ship is removed from the campaign for one reason or another
     * @param unit - The ship we want to remove from this Set
     */
    public void removeTransportShip(Unit unit) {
        // If we remove a transport ship from the campaign,
        // we need to remove any transported units from it
        if (transportShips.remove(unit)
                && unit.hasTransportedUnits()) {
            List<Unit> transportedUnits = new ArrayList<>(unit.getTransportedUnits());
            for (Unit transportedUnit : transportedUnits) {
                unit.removeTransportedUnit(transportedUnit);
            }
        }
    }

    /**
     * This is for adding a TestUnit that was previously created and had parts added to
     * it. We need to do the normal stuff, but we also need to take the existing parts and
     * add them to the campaign.
     * @param tu
     */
    public void addTestUnit(TestUnit tu) {
        // we really just want the entity and the parts so lets just wrap that around a
        // new
        // unit.
        Unit unit = new Unit(tu.getEntity(), this);
        getHangar().addUnit(unit);

        // we decided we like the test unit so much we are going to keep it
        unit.getEntity().setOwner(player);
        unit.getEntity().setGame(game);
        unit.getEntity().setExternalIdAsString(unit.getId().toString());

        // now lets grab the parts from the test unit and set them up with this unit
        for (Part p : tu.getParts()) {
            unit.addPart(p);
            getQuartermaster().addPart(p, 0);
        }

        unit.resetPilotAndEntity();

        if (!unit.isRepairable()) {
            unit.setSalvage(true);
        }

        // Assign an entity ID to our new unit
        if (Entity.NONE == unit.getEntity().getId()) {
            unit.getEntity().setId(game.getNextEntityId());
        }
        game.addEntity(unit.getEntity().getId(), unit.getEntity());

        checkDuplicateNamesDuringAdd(unit.getEntity());
        addReport(unit.getHyperlinkedName() + " has been added to the unit roster.");
    }

    /**
     * Add a new unit to the campaign.
     *
     * @param en An <code>Entity</code> object that the new unit will be wrapped around
     */
    public Unit addNewUnit(Entity en, boolean allowNewPilots, int days) {
        Unit unit = new Unit(en, this);
        getHangar().addUnit(unit);

        // reset the game object
        en.setOwner(player);
        en.setGame(game);
        en.setExternalIdAsString(unit.getId().toString());

        unit.initializeBaySpace();
        removeUnitFromForce(unit); // Added to avoid the 'default force bug'
        // when calculating cargo

        //If this is a ship, add it to the list of potential transports
        //Jumpships and space stations are intentionally ignored at present, because this functionality is being
        //used to auto-load ground units into bays, and doing this for large craft that can't transit is pointless.
        if ((unit.getEntity() instanceof Dropship) || (unit.getEntity() instanceof Warship)) {
            addTransportShip(unit);
        }

        unit.initializeParts(true);
        unit.runDiagnostic(false);
        if (!unit.isRepairable()) {
            unit.setSalvage(true);
        }
        unit.setDaysToArrival(days);

        if (allowNewPilots) {
            Map<CrewType, Collection<Person>> newCrew = Utilities.genRandomCrewWithCombinedSkill(this, unit, getFactionCode());
            newCrew.forEach((type, personnel) -> personnel.forEach(p -> type.addMethod.accept(unit, p)));
        }
        unit.resetPilotAndEntity();

        // Assign an entity ID to our new unit
        if (Entity.NONE == en.getId()) {
            en.setId(game.getNextEntityId());
        }
        game.addEntity(en.getId(), en);

        checkDuplicateNamesDuringAdd(en);
        addReport(unit.getHyperlinkedName() + " has been added to the unit roster.");
        MekHQ.triggerEvent(new UnitNewEvent(unit));

        return unit;
    }

    /**
     * Gets the current hangar containing the player's units.
     */
    public Hangar getHangar() {
        return units;
    }

    /**
     * Gets statistics related to units in the hangar.
     */
    public HangarStatistics getHangarStatistics() {
        return new HangarStatistics(getHangar());
    }

    /**
     * Gets statistics related to cargo in the hangar.
     */
    public CargoStatistics getCargoStatistics() {
        return new CargoStatistics(this);
    }

    public Collection<Unit> getUnits() {
        return getHangar().getUnits();
    }

    public ArrayList<Entity> getEntities() {
        ArrayList<Entity> entities = new ArrayList<>();
        for (Unit unit : getUnits()) {
            entities.add(unit.getEntity());
        }
        return entities;
    }

    public Unit getUnit(UUID id) {
        return getHangar().getUnit(id);
    }

    //region Personnel
    //region Person Creation
    /**
     * @return A new {@link Person}, who is a dependent.
     */
    public Person newDependent(boolean baby) {
        Person person;

        if (!baby && campaignOptions.getRandomizeDependentOrigin()) {
            person = newPerson(PersonnelRole.DEPENDENT);
        } else {
            person = newPerson(PersonnelRole.DEPENDENT, PersonnelRole.NONE, new DefaultFactionSelector(),
                    new DefaultPlanetSelector(), Gender.RANDOMIZE);
        }

        return person;
    }

    /**
     * Generate a new Person of the given role using whatever randomization options have been given
     * in the CampaignOptions
     *
     * @param role The primary role
     * @return A new {@link Person}.
     */
    public Person newPerson(PersonnelRole role) {
        return newPerson(role, PersonnelRole.NONE);
    }

    /**
     * Generate a new Person of the given role using whatever randomization options have been given
     * in the CampaignOptions
     *
     * @param primaryRole The primary role
     * @param secondaryRole A secondary role
     * @return A new {@link Person}.
     */
    public Person newPerson(PersonnelRole primaryRole, PersonnelRole secondaryRole) {
        return newPerson(primaryRole, secondaryRole, getFactionSelector(), getPlanetSelector(), Gender.RANDOMIZE);
    }

    /**
     * Generate a new Person of the given role using whatever randomization options have been given
     * in the CampaignOptions
     *
     * @param primaryRole The primary role
     * @param factionCode The code for the faction this person is to be generated from
     * @param gender The gender of the person to be generated, or a randomize it value
     * @return A new {@link Person}.
     */
    public Person newPerson(final PersonnelRole primaryRole, final String factionCode, final Gender gender) {
        return newPerson(primaryRole, PersonnelRole.NONE, new DefaultFactionSelector(factionCode), getPlanetSelector(), gender);
    }

    /**
     * Generate a new Person of the given role using whatever randomization options have been given
     * in the CampaignOptions
     *
     * @param primaryRole The primary role
     * @param secondaryRole A secondary role
     * @param factionSelector The faction selector to use for the person.
     * @param planetSelector The planet selector for the person.
     * @param gender The gender of the person to be generated, or a randomize it value
     * @return A new {@link Person}.
     */
    public Person newPerson(final PersonnelRole primaryRole, final PersonnelRole secondaryRole,
                            final AbstractFactionSelector factionSelector,
                            final AbstractPlanetSelector planetSelector, Gender gender) {
        AbstractPersonnelGenerator personnelGenerator = getPersonnelGenerator(factionSelector, planetSelector);
        return newPerson(primaryRole, secondaryRole, personnelGenerator, gender);
    }

    /**
     * Generate a new {@link Person} of the given role, using the supplied {@link AbstractPersonnelGenerator}
     * @param primaryRole The primary role of the {@link Person}.
     * @param secondaryRole The secondary role of the {@link Person}.
     * @param personnelGenerator The {@link AbstractPersonnelGenerator} to use when creating the {@link Person}.
     * @param gender The gender of the person to be generated, or a randomize it value
     * @return A new {@link Person} configured using {@code personnelGenerator}.
     */
    public Person newPerson(final PersonnelRole primaryRole, final PersonnelRole secondaryRole,
                            final AbstractPersonnelGenerator personnelGenerator, final Gender gender) {
        Person person = personnelGenerator.generate(this, primaryRole, secondaryRole, gender);

        // Assign a random portrait after we generate a new person
        if (getCampaignOptions().usePortraitForRole(primaryRole)) {
            assignRandomPortraitFor(person);
        }

        return person;
    }
    //endregion Person Creation

    //region Personnel Recruitment
    /**
     * @param p         the person being added
     * @return          true if the person is hired successfully, otherwise false
     */
    public boolean recruitPerson(Person p) {
        return recruitPerson(p, p.getPrisonerStatus(), false, true);
    }

    /**
     * @param p         the person being added
     * @param gmAdd     false means that they need to pay to hire this person, provided that
     *                  the campaign option to pay for new hires is set, while
     *                  true means they are added without paying
     * @return          true if the person is hired successfully, otherwise false
     */
    public boolean recruitPerson(Person p, boolean gmAdd) {
        return recruitPerson(p, p.getPrisonerStatus(), gmAdd, true);
    }

    /**
     *
     * @param p              the person being added
     * @param prisonerStatus the person's prisoner status upon recruitment
     * @return               true if the person is hired successfully, otherwise false
     */
    public boolean recruitPerson(Person p, PrisonerStatus prisonerStatus) {
        return recruitPerson(p, prisonerStatus, false, true);
    }

    /**
     * @param p              the person being added
     * @param prisonerStatus the person's prisoner status upon recruitment
     * @param gmAdd          false means that they need to pay to hire this person, true means it is added without paying
     * @param log            whether or not to write to logs
     * @return               true if the person is hired successfully, otherwise false
     */
    public boolean recruitPerson(Person p, PrisonerStatus prisonerStatus, boolean gmAdd, boolean log) {
        if (p == null) {
            return false;
        }
        // Only pay if option set, they weren't GM added, and they aren't a dependent, prisoner or bondsman
        if (getCampaignOptions().payForRecruitment() && !p.getPrimaryRole().isDependent()
                && !gmAdd && prisonerStatus.isFree()) {
            if (!getFinances().debit(TransactionType.RECRUITMENT, getLocalDate(),
                    p.getSalary().multipliedBy(2), "Recruitment of " + p.getFullName())) {
                addReport("<font color='red'><b>Insufficient funds to recruit "
                        + p.getFullName() + "</b></font>");
                return false;
            }
        }

        personnel.put(p.getId(), p);

        if (log) {
            String add = !prisonerStatus.isFree() ? (prisonerStatus.isBondsman() ? " as a bondsman" : " as a prisoner") : "";
            addReport(String.format("%s has been added to the personnel roster%s.", p.getHyperlinkedName(), add));
        }

        if (p.getPrimaryRole().isAstech()) {
            astechPoolMinutes += Person.PRIMARY_ROLE_SUPPORT_TIME;
            astechPoolOvertime += Person.PRIMARY_ROLE_OVERTIME_SUPPORT_TIME;
        } else if (p.getSecondaryRole().isAstech()) {
            astechPoolMinutes += Person.SECONDARY_ROLE_SUPPORT_TIME;
            astechPoolOvertime += Person.SECONDARY_ROLE_OVERTIME_SUPPORT_TIME;
        }

        p.setPrisonerStatus(prisonerStatus, log);

        MekHQ.triggerEvent(new PersonNewEvent(p));
        return true;
    }
    //endregion Personnel Recruitment

    //region Bloodnames
    /**
     * If the person does not already have a bloodname, assigns a chance of having one based on
     * skill and rank. If the roll indicates there should be a bloodname, one is assigned as
     * appropriate to the person's phenotype and the player's faction.
     *
     * @param person     The Bloodname candidate
     * @param ignoreDice If true, skips the random roll and assigns a Bloodname automatically
     */
    public void checkBloodnameAdd(Person person, boolean ignoreDice) {
        // if a non-clanner or a clanner without a phenotype is here, we can just return
        if (!person.isClanner() || (person.getPhenotype() == Phenotype.NONE)) {
            return;
        }

        // Person already has a bloodname, we open up the dialog to ask if they want to keep the
        // current bloodname or assign a new one
        if (person.getBloodname().length() > 0) {
            int result = JOptionPane.showConfirmDialog(null,
                    person.getFullTitle() + " already has the bloodname " + person.getBloodname()
                            + "\nDo you wish to remove that bloodname and generate a new one?",
                    "Already Has Bloodname", JOptionPane.YES_NO_OPTION, JOptionPane.QUESTION_MESSAGE);
            if (result == JOptionPane.NO_OPTION) {
                return;
            } else {
                ignoreDice = true;
            }
        }

        // Go ahead and generate a new bloodname
        int bloodnameTarget = 6;
        if (!ignoreDice) {
            switch (person.getPhenotype()) {
                case MECHWARRIOR: {
                    bloodnameTarget += person.hasSkill(SkillType.S_GUN_MECH)
                            ? person.getSkill(SkillType.S_GUN_MECH).getFinalSkillValue()
                            : TargetRoll.AUTOMATIC_FAIL;
                    bloodnameTarget += person.hasSkill(SkillType.S_PILOT_MECH)
                            ? person.getSkill(SkillType.S_PILOT_MECH).getFinalSkillValue()
                            : TargetRoll.AUTOMATIC_FAIL;
                    break;
                }
                case AEROSPACE: {
                    bloodnameTarget += person.hasSkill(SkillType.S_GUN_AERO)
                            ? person.getSkill(SkillType.S_GUN_AERO).getFinalSkillValue()
                            : TargetRoll.AUTOMATIC_FAIL;
                    bloodnameTarget += person.hasSkill(SkillType.S_PILOT_AERO)
                            ? person.getSkill(SkillType.S_PILOT_AERO).getFinalSkillValue()
                            : TargetRoll.AUTOMATIC_FAIL;
                    break;
                }
                case ELEMENTAL: {
                    bloodnameTarget += person.hasSkill(SkillType.S_GUN_BA)
                            ? person.getSkill(SkillType.S_GUN_BA).getFinalSkillValue()
                            : TargetRoll.AUTOMATIC_FAIL;
                    bloodnameTarget += person.hasSkill(SkillType.S_ANTI_MECH)
                            ? person.getSkill(SkillType.S_ANTI_MECH).getFinalSkillValue()
                            : TargetRoll.AUTOMATIC_FAIL;
                    break;
                }
                case VEHICLE: {
                    bloodnameTarget += person.hasSkill(SkillType.S_GUN_VEE)
                            ? person.getSkill(SkillType.S_GUN_VEE).getFinalSkillValue()
                            : TargetRoll.AUTOMATIC_FAIL;
                    switch (person.getPrimaryRole()) {
                        case GROUND_VEHICLE_DRIVER:
                            bloodnameTarget += person.hasSkill(SkillType.S_PILOT_GVEE)
                                    ? person.getSkill(SkillType.S_PILOT_GVEE).getFinalSkillValue()
                                    : TargetRoll.AUTOMATIC_FAIL;
                            break;
                        case NAVAL_VEHICLE_DRIVER:
                            bloodnameTarget += person.hasSkill(SkillType.S_PILOT_NVEE)
                                    ? person.getSkill(SkillType.S_PILOT_NVEE).getFinalSkillValue()
                                    : TargetRoll.AUTOMATIC_FAIL;
                            break;
                        case VTOL_PILOT:
                            bloodnameTarget += person.hasSkill(SkillType.S_PILOT_VTOL)
                                    ? person.getSkill(SkillType.S_PILOT_VTOL).getFinalSkillValue()
                                    : TargetRoll.AUTOMATIC_FAIL;
                            break;
                        default:
                            break;
                    }
                    break;
                }
                case PROTOMECH: {
                    bloodnameTarget += 2 * (person.hasSkill(SkillType.S_GUN_PROTO)
                            ? person.getSkill(SkillType.S_GUN_PROTO).getFinalSkillValue()
                            : TargetRoll.AUTOMATIC_FAIL);
                    break;
                }
                case NAVAL: {
                    switch (person.getPrimaryRole()) {
                        case VESSEL_PILOT:
                            bloodnameTarget += 2 * (person.hasSkill(SkillType.S_PILOT_SPACE)
                                    ? person.getSkill(SkillType.S_PILOT_SPACE).getFinalSkillValue()
                                    : TargetRoll.AUTOMATIC_FAIL);
                            break;
                        case VESSEL_GUNNER:
                            bloodnameTarget += 2 * (person.hasSkill(SkillType.S_GUN_SPACE)
                                    ? person.getSkill(SkillType.S_GUN_SPACE).getFinalSkillValue()
                                    : TargetRoll.AUTOMATIC_FAIL);
                            break;
                        case VESSEL_CREW:
                            bloodnameTarget += 2 * (person.hasSkill(SkillType.S_TECH_VESSEL)
                                    ? person.getSkill(SkillType.S_TECH_VESSEL).getFinalSkillValue()
                                    : TargetRoll.AUTOMATIC_FAIL);
                            break;
                        case VESSEL_NAVIGATOR:
                            bloodnameTarget += 2 * (person.hasSkill(SkillType.S_NAV)
                                    ? person.getSkill(SkillType.S_NAV).getFinalSkillValue()
                                    : TargetRoll.AUTOMATIC_FAIL);
                            break;
                        default:
                            break;
                    }
                    break;
                }
                default: {
                    break;
                }
            }
            // Higher rated units are more likely to have Bloodnamed
            if (getCampaignOptions().getUnitRatingMethod().isEnabled()) {
                IUnitRating rating = getUnitRating();
                bloodnameTarget += IUnitRating.DRAGOON_C - (getCampaignOptions().getUnitRatingMethod().equals(
                        mekhq.campaign.rating.UnitRatingMethod.FLD_MAN_MERCS_REV)
                        ? rating.getUnitRatingAsInteger() : rating.getModifier());
            }

            // Reavings diminish the number of available Bloodrights in later eras
            int year = getGameYear();
            if (year <= 2950) {
                bloodnameTarget--;
            }

            if (year > 3055) {
                bloodnameTarget++;
            }

            if (year > 3065) {
                bloodnameTarget++;
            }

            if (year > 3080) {
                bloodnameTarget++;
            }

            // Officers have better chance; no penalty for non-officer
            bloodnameTarget += Math.min(0, getRankSystem().getOfficerCut() - person.getRankNumeric());
        }

        if (ignoreDice || (Compute.d6(2) >= bloodnameTarget)) {
            Phenotype phenotype = person.getPhenotype();
            if (phenotype == Phenotype.NONE) {
                phenotype = Phenotype.GENERAL;
            }

            Bloodname bloodname = Bloodname.randomBloodname(
                    (getFaction().isClan() ? getFaction() : person.getOriginFaction()).getShortName(),
                    phenotype, getGameYear());
            if (bloodname != null) {
                person.setBloodname(bloodname.getName());
                personUpdated(person);
            }
        }
    }
    //endregion Bloodnames

    //region Other Personnel Methods
    /**
     * Imports a {@link Person} into a campaign.
     * @param p A {@link Person} to import into the campaign.
     */
    public void importPerson(Person p) {
        personnel.put(p.getId(), p);
        MekHQ.triggerEvent(new PersonNewEvent(p));
    }

    public Person getPerson(UUID id) {
        return personnel.get(id);
    }

    public Collection<Person> getPersonnel() {
        return personnel.values();
    }

    /**
     * Provides a filtered list of personnel including only active Persons.
     * @return List<Person>
     */
    public List<Person> getActivePersonnel() {
        List<Person> activePersonnel = new ArrayList<>();
        for (Person p : getPersonnel()) {
            if (p.getStatus().isActive()) {
                activePersonnel.add(p);
            }
        }
        return activePersonnel;
    }
    //endregion Other Personnel Methods

    //region Personnel Selectors and Generators
    /**
     * Gets the {@link AbstractFactionSelector} to use with this campaign.
     * @return An {@link AbstractFactionSelector} to use when selecting a {@link Faction}.
     */
    public AbstractFactionSelector getFactionSelector() {
        if (getCampaignOptions().randomizeOrigin()) {
            RangedFactionSelector selector = new RangedFactionSelector(getCampaignOptions().getOriginSearchRadius());
            selector.setDistanceScale(getCampaignOptions().getOriginDistanceScale());
            return selector;
        } else {
            return new DefaultFactionSelector();
        }
    }

    /**
     * Gets the {@link AbstractPlanetSelector} to use with this campaign.
     * @return An {@link AbstractPlanetSelector} to use when selecting a {@link Planet}.
     */
    public AbstractPlanetSelector getPlanetSelector() {
        if (getCampaignOptions().randomizeOrigin()) {
            RangedPlanetSelector selector =
                    new RangedPlanetSelector(getCampaignOptions().getOriginSearchRadius(),
                            getCampaignOptions().extraRandomOrigin());
            selector.setDistanceScale(getCampaignOptions().getOriginDistanceScale());
            return selector;
        } else {
            return new DefaultPlanetSelector();
        }
    }

    /**
     * Gets the {@link AbstractPersonnelGenerator} to use with this campaign.
     * @param factionSelector The {@link AbstractFactionSelector} to use when choosing a {@link Faction}.
     * @param planetSelector The {@link AbstractPlanetSelector} to use when choosing a {@link Planet}.
     * @return An {@link AbstractPersonnelGenerator} to use when creating new personnel.
     */
    public AbstractPersonnelGenerator getPersonnelGenerator(AbstractFactionSelector factionSelector, AbstractPlanetSelector planetSelector) {
        DefaultPersonnelGenerator generator = new DefaultPersonnelGenerator(factionSelector, planetSelector);
        generator.setNameGenerator(RandomNameGenerator.getInstance());
        generator.setSkillPreferences(getRandomSkillPreferences());
        return generator;
    }
    //endregion Personnel Selectors and Generators
    //endregion Personnel

    public List<Person> getPatients() {
        List<Person> patients = new ArrayList<>();
        for (Person p : getPersonnel()) {
            if (p.needsFixing()
                    || (getCampaignOptions().useAdvancedMedical() && p.hasInjuries(true) && p.getStatus().isActive())) {
                patients.add(p);
            }
        }
        return patients;
    }

    /**
     * List of all units that can show up in the repair bay.
     */
    public List<Unit> getServiceableUnits() {
        List<Unit> service = new ArrayList<>();
        for (Unit u : getUnits()) {
            if (u.isAvailable() && u.isServiceable() && !StratconRulesManager.isUnitDeployedToStratCon(u)) {
                service.add(u);
            }
        }
        return service;
    }

    /**
     * Imports a collection of parts into the campaign.
     *
     * @param newParts The collection of {@link Part} instances
     *                 to import into the campaign.
     */
    public void importParts(Collection<Part> newParts) {
        Objects.requireNonNull(newParts);

        for (Part p : newParts) {
            if ((p instanceof MissingPart) && (null == p.getUnit())) {
                // Let's not import missing parts without a valid unit.
                continue;
            }

            // Track this part as part of our Campaign
            p.setCampaign(this);

            // Add the part to the campaign, but do not
            // merge it with any existing parts
            parts.addPart(p, false);
        }
    }

    /**
     * Gets the Warehouse which stores parts.
     */
    public Warehouse getWarehouse() {
        return parts;
    }

    /**
     * Sets the Warehouse which stores parts for the campaign.
     * @param warehouse The warehouse in which to store parts.
     */
    public void setWarehouse(Warehouse warehouse) {
        parts = Objects.requireNonNull(warehouse);
    }

    public Quartermaster getQuartermaster() {
        return quartermaster;
    }

    /**
     * @return A collection of parts in the Warehouse.
     */
    @Deprecated
    public Collection<Part> getParts() {
        return parts.getParts();
    }

    private int getQuantity(Part p) {
        if (p instanceof Armor) {
            return ((Armor) p).getAmount();
        }
        if (p instanceof AmmoStorage) {
            return ((AmmoStorage) p).getShots();
        }
        return (p.getUnit() != null) ? 1 : p.getQuantity();
    }

    private PartInUse getPartInUse(Part p) {
        // SI isn't a proper "part"
        if (p instanceof StructuralIntegrity) {
            return null;
        }
        // Skip out on "not armor" (as in 0 point armer on men or field guns)
        if ((p instanceof Armor) && ((Armor) p).getType() == EquipmentType.T_ARMOR_UNKNOWN) {
            return null;
        }
        // Makes no sense buying those separately from the chasis
        if((p instanceof EquipmentPart)
                && ((EquipmentPart) p).getType() != null
                && (((EquipmentPart) p).getType().hasFlag(MiscType.F_CHASSIS_MODIFICATION))) {
            return null;
        }
        // Replace a "missing" part with a corresponding "new" one.
        if (p instanceof MissingPart) {
            p = ((MissingPart) p).getNewPart();
        }
        PartInUse result = new PartInUse(p);
        return (null != result.getPartToBuy()) ? result : null;
    }

    private void updatePartInUseData(PartInUse piu, Part p) {
        if ((p.getUnit() != null) || (p instanceof MissingPart)) {
            piu.setUseCount(piu.getUseCount() + getQuantity(p));
        } else {
            if (p.isPresent()) {
                piu.setStoreCount(piu.getStoreCount() + getQuantity(p));
            } else {
                piu.setTransferCount(piu.getTransferCount() + getQuantity(p));
            }
        }
    }

    /** Update the piu with the current campaign data */
    public void updatePartInUse(PartInUse piu) {
        piu.setUseCount(0);
        piu.setStoreCount(0);
        piu.setTransferCount(0);
        piu.setPlannedCount(0);
        getWarehouse().forEachPart(p -> {
            PartInUse newPiu = getPartInUse(p);
            if (piu.equals(newPiu)) {
                updatePartInUseData(piu, p);
            }
        });
        for (IAcquisitionWork maybePart : shoppingList.getPartList()) {
            PartInUse newPiu = getPartInUse((Part) maybePart);
            if (piu.equals(newPiu)) {
                piu.setPlannedCount(piu.getPlannedCount()
                        + getQuantity((maybePart instanceof MissingPart) ? ((MissingPart) maybePart).getNewPart()
                                : (Part) maybePart) * maybePart.getQuantity());
            }
        }
    }

    public Set<PartInUse> getPartsInUse() {
        // java.util.Set doesn't supply a get(Object) method, so we have to use a java.util.Map
        Map<PartInUse, PartInUse> inUse = new HashMap<>();
        getWarehouse().forEachPart(p -> {
            PartInUse piu = getPartInUse(p);
            if (null == piu) {
                return;
            }
            if (inUse.containsKey(piu)) {
                piu = inUse.get(piu);
            } else {
                inUse.put(piu, piu);
            }
            updatePartInUseData(piu, p);
        });
        for (IAcquisitionWork maybePart : shoppingList.getPartList()) {
            if (!(maybePart instanceof Part)) {
                continue;
            }
            PartInUse piu = getPartInUse((Part) maybePart);
            if (null == piu) {
                continue;
            }
            if ( inUse.containsKey(piu) ) {
                piu = inUse.get(piu);
            } else {
                inUse.put(piu, piu);
            }
            piu.setPlannedCount(piu.getPlannedCount()
                    + getQuantity((maybePart instanceof MissingPart) ? ((MissingPart) maybePart).getNewPart()
                            : (Part) maybePart) * maybePart.getQuantity());

        }
        return inUse.keySet();
    }

    @Deprecated
    public Part getPart(int id) {
        return parts.getPart(id);
    }

    @Nullable
    public Force getForce(int id) {
        return forceIds.get(id);
    }

    public List<String> getCurrentReport() {
        return currentReport;
    }

    public void setCurrentReportHTML(String html) {
        currentReportHTML = html;
    }

    public String getCurrentReportHTML() {
        return currentReportHTML;
    }

    public void setNewReports(List<String> reports) {
        newReports = reports;
    }

    public List<String> fetchAndClearNewReports() {
        List<String> oldReports = newReports;
        setNewReports(new ArrayList<>());
        return oldReports;
    }

    /**
     * Finds the active person in a particular role with the highest level in a
     * given, with an optional secondary skill to break ties.
     *
     * @param role One of the PersonnelRole enum values
     * @param primary The skill to use for comparison.
     * @param secondary
     *            If not null and there is more than one person tied for the most
     *            the highest, preference will be given to the one with a higher
     *            level in the secondary skill.
     * @return The person in the designated role with the most experience.
     */
    public Person findBestInRole(PersonnelRole role, String primary, String secondary) {
        int highest = 0;
        Person retVal = null;
        for (Person p : getActivePersonnel()) {
            if (((p.getPrimaryRole() == role) || (p.getSecondaryRole() == role)) && (p.getSkill(primary) != null)) {
                if (p.getSkill(primary).getLevel() > highest) {
                    retVal = p;
                    highest = p.getSkill(primary).getLevel();
                } else if (secondary != null && p.getSkill(primary).getLevel() == highest &&
                /*
                 * If the skill level of the current person is the same as the previous highest,
                 * select the current instead under the following conditions:
                 */
                        (retVal == null || // None has been selected yet (current has level 0)
                                retVal.getSkill(secondary) == null || // Previous selection does not have secondary
                                                                      // skill
                                (p.getSkill(secondary) != null // Current has secondary skill and it is higher than the
                                                               // previous.
                                        && p.getSkill(secondary).getLevel() > retVal.getSkill(secondary).getLevel()))) {
                    retVal = p;
                }
            }
        }
        return retVal;
    }

    public Person findBestInRole(PersonnelRole role, String skill) {
        return findBestInRole(role, skill, null);
    }

    /**
     * @return The list of all active {@link Person}s who qualify as technicians ({@link Person#isTech()}));
     */
    public List<Person> getTechs() {
        return getTechs(false);
    }

    public List<Person> getTechs(boolean noZeroMinute) {
        return getTechs(noZeroMinute, null, true, false);
    }

    /**
     * Returns a list of active technicians.
     *
     * @param noZeroMinute If TRUE, then techs with no time remaining will be excluded from the list.
     * @param firstTechId The ID of the tech that should appear first in the list (assuming
     *                    active and satisfies the noZeroMinute argument)
     * @param sorted If TRUE, then return the list sorted from worst to best
     * @param eliteFirst If TRUE and sorted also TRUE, then return the list sorted from best to worst
     * @return The list of active {@link Person}s who qualify as technicians ({@link Person#isTech()}).
     */
    public List<Person> getTechs(boolean noZeroMinute, UUID firstTechId, boolean sorted, boolean eliteFirst) {
        List<Person> techs = new ArrayList<>();

        // Get the first tech.
        Person firstTech = getPerson(firstTechId);
        if ((firstTech != null) && firstTech.isTech() && firstTech.getStatus().isActive()
                && (!noZeroMinute || firstTech.getMinutesLeft() > 0)) {
            techs.add(firstTech);
        }

        for (Person p : getActivePersonnel()) {
            if (p.isTech() && (!p.equals(firstTech)) && (!noZeroMinute || (p.getMinutesLeft() > 0))) {
                techs.add(p);
            }
        }
        // also need to loop through and collect engineers on self-crewed vessels
        for (Unit u : getUnits()) {
            if (u.isSelfCrewed() && !(u.getEntity() instanceof Infantry) && (null != u.getEngineer())) {
                techs.add(u.getEngineer());
            }
        }

        // Return the tech collection sorted worst to best Skill Level, or reversed if we want
        // elites first
        if (sorted) {
            Comparator<Person> techSorter = Comparator.comparingInt(person ->
                    person.getExperienceLevel(!person.getPrimaryRole().isTech()
                            && person.getSecondaryRole().isTechSecondary()));

            if (eliteFirst) {
                techSorter = techSorter.reversed().thenComparing(Comparator
                        .comparingInt(Person::getDailyAvailableTechTime).reversed());
            } else {
                techSorter = techSorter.thenComparing(Comparator.comparingInt(Person::getMinutesLeft).reversed());
            }

            techs.sort(techSorter);
        }

        return techs;
    }

    public List<Person> getAdmins() {
        List<Person> admins = new ArrayList<>();
        for (Person p : getActivePersonnel()) {
            if (p.isAdministrator()) {
                admins.add(p);
            }
        }
        return admins;
    }

    public boolean isWorkingOnRefit(Person p) {
        Objects.requireNonNull(p);

        Unit unit = getHangar().findUnit(u ->
            u.isRefitting() && p.equals(u.getRefit().getTech()));
        return unit != null;
    }

    public List<Person> getDoctors() {
        List<Person> docs = new ArrayList<>();
        for (Person p : getActivePersonnel()) {
            if (p.isDoctor()) {
                docs.add(p);
            }
        }
        return docs;
    }

    public int getPatientsFor(Person doctor) {
        int patients = 0;
        for (Person person : getActivePersonnel()) {
            if ((null != person.getDoctorId()) && person.getDoctorId().equals(doctor.getId())) {
                patients++;
            }
        }
        return patients;
    }

    public String healPerson(Person medWork, Person doctor) {
        if (getCampaignOptions().useAdvancedMedical()) {
            return "";
        }
        String report = "";
        report += doctor.getHyperlinkedFullTitle() + " attempts to heal "
                + medWork.getFullName();
        TargetRoll target = getTargetFor(medWork, doctor);
        int roll = Compute.d6(2);
        report = report + ",  needs " + target.getValueAsString()
                + " and rolls " + roll + ":";
        int xpGained = 0;
        //If we get a natural 2 that isn't an automatic success, reroll if Edge is available and in use.
        if (getCampaignOptions().useSupportEdge()
                && doctor.getOptions().booleanOption(PersonnelOptions.EDGE_MEDICAL)) {
            if ((roll == 2) && (doctor.getCurrentEdge() > 0) && (target.getValue() != TargetRoll.AUTOMATIC_SUCCESS)) {
                doctor.changeCurrentEdge(-1);
                roll = Compute.d6(2);
                report += medWork.fail() + "\n" + doctor.getHyperlinkedFullTitle() + " uses Edge to reroll:"
                        + " rolls " + roll + ":";
            }
        }
        if (roll >= target.getValue()) {
            report = report + medWork.succeed();
            Unit u = medWork.getUnit();
            if (null != u) {
                u.resetPilotAndEntity();
            }
            if (roll == 12 && target.getValue() != TargetRoll.AUTOMATIC_SUCCESS) {
                xpGained += getCampaignOptions().getSuccessXP();
            }
            if (target.getValue() != TargetRoll.AUTOMATIC_SUCCESS) {
                doctor.setNTasks(doctor.getNTasks() + 1);
            }
            if (doctor.getNTasks() >= getCampaignOptions().getNTasksXP()) {
                xpGained += getCampaignOptions().getTaskXP();
                doctor.setNTasks(0);
            }
        } else {
            report = report + medWork.fail();
            if (roll == 2 && target.getValue() != TargetRoll.AUTOMATIC_FAIL) {
                xpGained += getCampaignOptions().getMistakeXP();
            }
        }
        if (xpGained > 0) {
            doctor.awardXP(this, xpGained);
            report += " (" + xpGained + "XP gained) ";
        }
        medWork.setDaysToWaitForHealing(getCampaignOptions()
                .getHealingWaitingPeriod());
        return report;
    }

    public TargetRoll getTargetFor(Person medWork, Person doctor) {
        Skill skill = doctor.getSkill(SkillType.S_DOCTOR);
        if (null == skill) {
            return new TargetRoll(TargetRoll.IMPOSSIBLE, doctor.getFullName()
                    + " isn't a doctor, he just plays one on TV.");
        }
        if (medWork.getDoctorId() != null
                && !medWork.getDoctorId().equals(doctor.getId())) {
            return new TargetRoll(TargetRoll.IMPOSSIBLE,
                    medWork.getFullName() + " is already being tended by another doctor");
        }
        if (!medWork.needsFixing()
                && !(getCampaignOptions().useAdvancedMedical() && medWork.needsAMFixing())) {
            return new TargetRoll(TargetRoll.IMPOSSIBLE,
                    medWork.getFullName() + " does not require healing.");
        }
        if (getPatientsFor(doctor) > 25) {
            return new TargetRoll(TargetRoll.IMPOSSIBLE, doctor.getFullName()
                    + " already has 25 patients.");
        }
        TargetRoll target = new TargetRoll(skill.getFinalSkillValue(),
                SkillType.getExperienceLevelName(skill.getExperienceLevel()));
        if (target.getValue() == TargetRoll.IMPOSSIBLE) {
            return target;
        }
        // understaffed mods
        int helpMod = getShorthandedMod(getMedicsPerDoctor(), true);
        if (helpMod > 0) {
            target.addModifier(helpMod, "shorthanded");
        }
        target.append(medWork.getHealingMods());
        return target;
    }

    public Person getLogisticsPerson() {
        int bestSkill = -1;
        int maxAcquisitions = getCampaignOptions().getMaxAcquisitions();
        Person admin = null;
        String skill = getCampaignOptions().getAcquisitionSkill();
        if (skill.equals(CampaignOptions.S_AUTO)) {
            return null;
        } else if (skill.equals(CampaignOptions.S_TECH)) {
            for (Person p : getActivePersonnel()) {
                if (getCampaignOptions().isAcquisitionSupportStaffOnly() && !p.hasSupportRole(true)) {
                    continue;
                }
                if (maxAcquisitions > 0 && (p.getAcquisitions() >= maxAcquisitions)) {
                    continue;
                }
                if ((p.getBestTechSkill() != null) && p.getBestTechSkill().getLevel() > bestSkill) {
                    admin = p;
                    bestSkill = p.getBestTechSkill().getLevel();
                }
            }
        } else {
            for (Person p : getActivePersonnel()) {
                if (getCampaignOptions().isAcquisitionSupportStaffOnly() && !p.hasSupportRole(true)) {
                    continue;
                }
                if (maxAcquisitions > 0 && (p.getAcquisitions() >= maxAcquisitions)) {
                    continue;
                }
                if (p.hasSkill(skill) && (p.getSkill(skill).getLevel() > bestSkill)) {
                    admin = p;
                    bestSkill = p.getSkill(skill).getLevel();
                }
            }
        }
        return admin;
    }

    /**
     * Gets a list of applicable logistics personnel, or an empty list
     * if acquisitions automatically succeed.
     * @return A {@see List} of personnel who can perform logistical actions.
     */
    public List<Person> getLogisticsPersonnel() {
        String skill = getCampaignOptions().getAcquisitionSkill();
        if (skill.equals(CampaignOptions.S_AUTO)) {
            return Collections.emptyList();
        } else {
            List<Person> logisticsPersonnel = new ArrayList<>();
            int maxAcquisitions = getCampaignOptions().getMaxAcquisitions();
            for (Person p : getActivePersonnel()) {
                if (getCampaignOptions().isAcquisitionSupportStaffOnly() && !p.hasSupportRole(true)) {
                    continue;
                }
                if ((maxAcquisitions > 0) && (p.getAcquisitions() >= maxAcquisitions)) {
                    continue;
                }
                if (skill.equals(CampaignOptions.S_TECH)) {
                    if (null != p.getBestTechSkill()) {
                        logisticsPersonnel.add(p);
                    }
                } else if (p.hasSkill(skill)) {
                    logisticsPersonnel.add(p);
                }
            }

            // Sort by their skill level, descending.
            logisticsPersonnel.sort((a, b) -> {
                if (skill.equals(CampaignOptions.S_TECH)) {
                    return Integer.compare(b.getBestTechSkill().getLevel(), a.getBestTechSkill().getLevel());
                } else {
                    return Integer.compare(b.getSkill(skill).getLevel(), a.getSkill(skill).getLevel());
                }
            });

            return logisticsPersonnel;
        }
    }

    /***
     * This is the main function for getting stuff (parts, units, etc.) All non-GM
     * acquisition should go through this function to ensure the campaign rules for
     * acquisition are followed.
     *
     * @param sList - A <code>ShoppingList</code> object including items that need
     *              to be purchased
     * @return A <code>ShoppingList</code> object that includes all items that were
     *         not successfully acquired
     */
    public ShoppingList goShopping(ShoppingList sList) {
        // loop through shopping items and decrement days to wait
        for (IAcquisitionWork shoppingItem : sList.getShoppingList()) {
            shoppingItem.decrementDaysToWait();
        }

        if (getCampaignOptions().getAcquisitionSkill().equals(CampaignOptions.S_AUTO)) {
            return goShoppingAutomatically(sList);
        } else if (!getCampaignOptions().usesPlanetaryAcquisition()) {
            return goShoppingStandard(sList);
        } else {
            return goShoppingByPlanet(sList);
        }
    }

    /**
     * Shops for items on the {@link ShoppingList}, where each acquisition
     * automatically succeeds.
     *
     * @param sList The shopping list to use when shopping.
     * @return The new shopping list containing the items that were not
     *         acquired.
     */
    private ShoppingList goShoppingAutomatically(ShoppingList sList) {
        List<IAcquisitionWork> currentList = new ArrayList<>(sList.getShoppingList());

        List<IAcquisitionWork> remainingItems = new ArrayList<>(currentList.size());
        for (IAcquisitionWork shoppingItem : currentList) {
            if (shoppingItem.getDaysToWait() <= 0) {
                while (shoppingItem.getQuantity() > 0) {
                    if (!acquireEquipment(shoppingItem, null)) {
                        shoppingItem.resetDaysToWait();
                        break;
                    }
                }
            }
            if (shoppingItem.getQuantity() > 0 || shoppingItem.getDaysToWait() > 0) {
                remainingItems.add(shoppingItem);
            }
        }

        return new ShoppingList(remainingItems);
    }

    /**
     * Shops for items on the {@link ShoppingList}, where each acquisition
     * is performed by available logistics personnel.
     *
     * @param sList The shopping list to use when shopping.
     * @return The new shopping list containing the items that were not
     *         acquired.
     */
    private ShoppingList goShoppingStandard(ShoppingList sList) {
        List<Person> logisticsPersonnel = getLogisticsPersonnel();
        if (logisticsPersonnel.isEmpty()) {
            addReport("Your force has no one capable of acquiring equipment.");
            return sList;
        }

        List<IAcquisitionWork> currentList = new ArrayList<>(sList.getShoppingList());
        for (Person person : logisticsPersonnel) {
            if (currentList.isEmpty()) {
                // Nothing left to shop for!
                break;
            }

            List<IAcquisitionWork> remainingItems = new ArrayList<>(currentList.size());
            for (IAcquisitionWork shoppingItem : currentList) {
                if (shoppingItem.getDaysToWait() <= 0) {
                    while (canAcquireParts(person) && shoppingItem.getQuantity() > 0) {
                        if (!acquireEquipment(shoppingItem, person)) {
                            shoppingItem.resetDaysToWait();
                            break;
                        }
                    }
                }
                if (shoppingItem.getQuantity() > 0 || shoppingItem.getDaysToWait() > 0) {
                    remainingItems.add(shoppingItem);
                }
            }

            currentList = remainingItems;
        }

        return new ShoppingList(currentList);
    }

    /**
     * Shops for items on the {@link ShoppingList}, where each acquisition
     * is attempted on nearby planets by available logistics personnel.
     *
     * @param sList The shopping list to use when shopping.
     * @return The new shopping list containing the items that were not
     *         acquired.
     */
    private ShoppingList goShoppingByPlanet(ShoppingList sList) {
        List<Person> logisticsPersonnel = getLogisticsPersonnel();
        if (logisticsPersonnel.isEmpty()) {
            addReport("Your force has no one capable of acquiring equipment.");
            return sList;
        }

        // we are shopping by planets, so more involved
        List<IAcquisitionWork> currentList = sList.getShoppingList();
        LocalDate currentDate = getLocalDate();

        // a list of items than can be taken out of the search and put back on the
        // shopping list
        List<IAcquisitionWork> shelvedItems = new ArrayList<>();

        //find planets within a certain radius - the function will weed out dead planets
        List<PlanetarySystem> systems = Systems.getInstance().getShoppingSystems(getCurrentSystem(),
                getCampaignOptions().getMaxJumpsPlanetaryAcquisition(), currentDate);

        for (Person person : logisticsPersonnel) {
            if (currentList.isEmpty()) {
                // Nothing left to shop for!
                break;
            }

            String personTitle = person.getHyperlinkedFullTitle() + " ";

            for (PlanetarySystem system: systems) {
                if (currentList.isEmpty()) {
                    // Nothing left to shop for!
                    break;
                }

                List<IAcquisitionWork> remainingItems = new ArrayList<>();

                //loop through shopping list. If its time to check, then check as appropriate. Items not
                //found get added to the remaining item list. Rotate through personnel
                boolean done = false;
                for (IAcquisitionWork shoppingItem : currentList) {
                    if (!canAcquireParts(person)) {
                        remainingItems.add(shoppingItem);
                        done = true;
                        continue;
                    }

                    if (shoppingItem.getDaysToWait() <= 0) {
                        if (findContactForAcquisition(shoppingItem, person, system)) {
                            int transitTime = calculatePartTransitTime(system);
                            int totalQuantity = 0;
                            while (shoppingItem.getQuantity() > 0
                                    && canAcquireParts(person)
                                    && acquireEquipment(shoppingItem, person, system, transitTime)) {
                                totalQuantity++;
                            }
                            if (totalQuantity > 0) {
                                addReport(personTitle + "<font color='green'><b> found "
                                        + shoppingItem.getQuantityName(totalQuantity)
                                        + " on "
                                        + system.getPrintableName(currentDate)
                                        + ". Delivery in " + transitTime + " days.</b></font>");
                            }
                        }
                    }
                    // if we didn't find everything on this planet, then add to the remaining list
                    if (shoppingItem.getQuantity() > 0 || shoppingItem.getDaysToWait() > 0) {
                        // if we can't afford it, then don't keep searching for it on other planets
                        if (!canPayFor(shoppingItem)) {
                            if (!getCampaignOptions().usePlanetAcquisitionVerboseReporting()) {
                                addReport("<font color='red'><b>You cannot afford to purchase another "
                                        + shoppingItem.getAcquisitionName() + "</b></font>");
                            }
                            shelvedItems.add(shoppingItem);
                        } else {
                            remainingItems.add(shoppingItem);
                        }
                    }
                }

                // we are done with this planet. replace our current list with the remaining items
                currentList = remainingItems;

                if (done) {
                    break;
                }
            }
        }

        // add shelved items back to the currentlist
        currentList.addAll(shelvedItems);

        // loop through and reset waiting time on all items on the remaining shopping
        // list if they have no waiting time left
        for (IAcquisitionWork shoppingItem : currentList) {
            if (shoppingItem.getDaysToWait() <= 0) {
                shoppingItem.resetDaysToWait();
            }
        }

        return new ShoppingList(currentList);
    }

    /**
     * Gets a value indicating if {@code person} can acquire parts.
     * @param person The {@link Person} to check if they have remaining
     *               time to perform acquisitions.
     * @return True if {@code person} could acquire another part, otherwise false.
     */
    public boolean canAcquireParts(@Nullable Person person) {
        if (person == null) {
            // CAW: in this case we're using automatic success
            //      and the logistics person will be null.
            return true;
        }
        int maxAcquisitions = getCampaignOptions().getMaxAcquisitions();
        return maxAcquisitions <= 0
            || person.getAcquisitions() < maxAcquisitions;
    }

    /***
     * Checks whether the campaign can pay for a given <code>IAcquisitionWork</code> item. This will check
     * both whether the campaign is required to pay for a given type of acquisition by the options and
     * if so whether it has enough money to afford it.
     * @param acquisition - An <code>IAcquisitionWork<code> object
     * @return true if the campaign can pay for the acquisition; false if it cannot.
     */
    public boolean canPayFor(IAcquisitionWork acquisition) {
        //SHOULD we check to see if this acquisition needs to be paid for
        if ( (acquisition instanceof UnitOrder && getCampaignOptions().payForUnits())
                ||(acquisition instanceof Part && getCampaignOptions().payForParts()) ) {
            //CAN the acquisition actually be paid for
            return getFunds().isGreaterOrEqualThan(acquisition.getBuyCost());
        }
        return true;
    }

    /**
     * Make an acquisition roll for a given planet to see if you can identify a contact. Used for planetary based acquisition.
     * @param acquisition - The <code> IAcquisitionWork</code> being acquired.
     * @param person - The <code>Person</code> object attempting to do the acquiring.  may be null if no one on the force has the skill or the user is using automatic acquisition.
     * @param system - The <code>PlanetarySystem</code> object where the acquisition is being attempted. This may be null if the user is not using planetary acquisition.
     * @return true if your target roll succeeded.
     */
    public boolean findContactForAcquisition(IAcquisitionWork acquisition, Person person, PlanetarySystem system) {
        TargetRoll target = getTargetForAcquisition(acquisition, person, false);
        target = system.getPrimaryPlanet().getAcquisitionMods(target, getLocalDate(), getCampaignOptions(), getFaction(),
                acquisition.getTechBase() == Part.T_CLAN);

        if (target.getValue() == TargetRoll.IMPOSSIBLE) {
            if (getCampaignOptions().usePlanetAcquisitionVerboseReporting()) {
                addReport("<font color='red'><b>Can't search for " + acquisition.getAcquisitionName()
                        + " on " + system.getPrintableName(getLocalDate()) + " because:</b></font> " + target.getDesc());
            }
            return false;
        }
        if (Compute.d6(2) < target.getValue()) {
            //no contacts on this planet, move along
            if (getCampaignOptions().usePlanetAcquisitionVerboseReporting()) {
                addReport("<font color='red'><b>No contacts available for " + acquisition.getAcquisitionName()
                        + " on " + system.getPrintableName(getLocalDate()) + "</b></font>");
            }
            return false;
        } else {
            if (getCampaignOptions().usePlanetAcquisitionVerboseReporting()) {
                addReport("<font color='green'>Possible contact for " + acquisition.getAcquisitionName()
                        + " on " + system.getPrintableName(getLocalDate()) + "</font>");
            }
            return true;
        }
    }

    /***
     * Attempt to acquire a given <code>IAcquisitionWork</code> object.
     * This is the default method used by for non-planetary based acquisition.
     * @param acquisition  - The <code> IAcquisitionWork</code> being acquired.
     * @param person - The <code>Person</code> object attempting to do the acquiring.  may be null if no one on the force has the skill or the user is using automatic acquisition.
     * @return a boolean indicating whether the attempt to acquire equipment was successful.
     */
    public boolean acquireEquipment(IAcquisitionWork acquisition, Person person) {
        return acquireEquipment(acquisition, person, null, -1);
    }

    /***
     * Attempt to acquire a given <code>IAcquisitionWork</code> object.
     * @param acquisition - The <code> IAcquisitionWork</code> being acquired.
     * @param person - The <code>Person</code> object attempting to do the acquiring.  may be null if no one on the force has the skill or the user is using automatic acquisition.
     * @param system - The <code>PlanetarySystem</code> object where the acquisition is being attempted. This may be null if the user is not using planetary acquisition.
     * @param transitDays - The number of days that the part should take to be delivered. If this value is entered as -1, then this method will determine transit time based on the users campaign options.
     * @return a boolean indicating whether the attempt to acquire equipment was successful.
     */
    private boolean acquireEquipment(IAcquisitionWork acquisition, Person person, PlanetarySystem system, int transitDays) {
        boolean found = false;
        String report = "";

        if (null != person) {
            report += person.getHyperlinkedFullTitle() + " ";
        }

        TargetRoll target = getTargetForAcquisition(acquisition, person, false);

        //check on funds
        if (!canPayFor(acquisition)) {
            target.addModifier(TargetRoll.IMPOSSIBLE, "Cannot afford this purchase");
        }

        if (null != system) {
            target = system.getPrimaryPlanet().getAcquisitionMods(target, getLocalDate(),
                    getCampaignOptions(), getFaction(), acquisition.getTechBase() == Part.T_CLAN);
        }

        report += "attempts to find " + acquisition.getAcquisitionName();

        //if impossible then return
        if (target.getValue() == TargetRoll.IMPOSSIBLE) {
            report += ":<font color='red'><b> " + target.getDesc() + "</b></font>";
            if (!getCampaignOptions().usesPlanetaryAcquisition() || getCampaignOptions().usePlanetAcquisitionVerboseReporting()) {
                addReport(report);
            }
            return false;
        }


        int roll = Compute.d6(2);
        report += "  needs " + target.getValueAsString();
        report += " and rolls " + roll + ":";
        //Edge reroll, if applicable
        if (getCampaignOptions().useSupportEdge() && (roll < target.getValue()) && (person != null)
                && person.getOptions().booleanOption(PersonnelOptions.EDGE_ADMIN_ACQUIRE_FAIL)
                && (person.getCurrentEdge() > 0)) {
            person.changeCurrentEdge(-1);
            roll = Compute.d6(2);
            report += " <b>failed!</b> but uses Edge to reroll...getting a " + roll + ": ";
        }
        int mos = roll - target.getValue();
        if (target.getValue() == TargetRoll.AUTOMATIC_SUCCESS) {
            mos = roll - 2;
        }
        int xpGained = 0;
        if (roll >= target.getValue()) {
            if (transitDays < 0) {
                transitDays = calculatePartTransitTime(mos);
            }
            report = report + acquisition.find(transitDays);
            found = true;
            if (person != null) {
                if (roll == 12
                        && target.getValue() != TargetRoll.AUTOMATIC_SUCCESS) {
                    xpGained += getCampaignOptions().getSuccessXP();
                }
                if (target.getValue() != TargetRoll.AUTOMATIC_SUCCESS) {
                    person.setNTasks(person.getNTasks() + 1);
                }
                if (person.getNTasks() >= getCampaignOptions().getNTasksXP()) {
                    xpGained += getCampaignOptions().getTaskXP();
                    person.setNTasks(0);
                }
            }
        } else {
            report = report + acquisition.failToFind();
            if (person != null && roll == 2
                    && target.getValue() != TargetRoll.AUTOMATIC_FAIL) {
                xpGained += getCampaignOptions().getMistakeXP();
            }
        }

        if (null != person) {
            // The person should have their acquisitions incremented
            person.incrementAcquisition();

            if (xpGained > 0) {
                person.awardXP(this, xpGained);
                report += " (" + xpGained + "XP gained) ";
            }
        }

        if (found) {
            acquisition.decrementQuantity();
            MekHQ.triggerEvent(new AcquisitionEvent(acquisition));
        }
        if (!getCampaignOptions().usesPlanetaryAcquisition() || getCampaignOptions().usePlanetAcquisitionVerboseReporting()) {
            addReport(report);
        }
        return found;
    }

    /**
     * Performs work to either mothball or activate a unit.
     * @param u The unit to either work towards mothballing or activation.
     */
    public void workOnMothballingOrActivation(Unit u) {
        if (u.isMothballed()) {
            activate(u);
        } else {
            mothball(u);
        }
    }

    /**
     * Performs work to mothball a unit.
     * @param u The unit on which to perform mothball work.
     */
    public void mothball(Unit u) {
        if (u.isMothballed()) {
            MekHQ.getLogger().warning("Unit is already mothballed, cannot mothball.");
            return;
        }

        Person tech = u.getTech();
        if (null == tech) {
            //uh-oh
            addReport("No tech assigned to the mothballing of " + u.getHyperlinkedName());
            return;
        }

        //don't allow overtime minutes for mothballing because its cheating
        //since you don't roll
        int minutes = Math.min(tech.getMinutesLeft(), u.getMothballTime());

        //check astech time
        if (!u.isSelfCrewed() && astechPoolMinutes < minutes * 6) {
            //uh-oh
            addReport("Not enough astechs to work on mothballing of " + u.getHyperlinkedName());
            return;
        }

        u.setMothballTime(u.getMothballTime() - minutes);

        String report = tech.getHyperlinkedFullTitle() + " spent " + minutes + " minutes mothballing " + u.getHyperlinkedName();
        if (!u.isMothballing()) {
            u.completeMothball();
            report += ". Mothballing complete.";
        } else {
            report += ". " + u.getMothballTime() + " minutes remaining.";
        }

        tech.setMinutesLeft(tech.getMinutesLeft() - minutes);

        if (!u.isSelfCrewed()) {
            astechPoolMinutes -= 6 * minutes;
        }

        addReport(report);
    }

    /**
     * Performs work to activate a unit.
     * @param u The unit on which to perform activation work.
     */
    public void activate(Unit u) {
        if (!u.isMothballed()) {
            MekHQ.getLogger().warning("Unit is already activated, cannot activate.");
            return;
        }

        Person tech = u.getTech();
        if (null == tech) {
            //uh-oh
            addReport("No tech assigned to the activation of " + u.getHyperlinkedName());
            return;
        }

        //don't allow overtime minutes for activation because its cheating
        //since you don't roll
        int minutes = Math.min(tech.getMinutesLeft(), u.getMothballTime());

        //check astech time
        if (!u.isSelfCrewed() && astechPoolMinutes < minutes * 6) {
            //uh-oh
            addReport("Not enough astechs to work on activation of " + u.getHyperlinkedName());
            return;
        }

        u.setMothballTime(u.getMothballTime() - minutes);

        String report = tech.getHyperlinkedFullTitle() + " spent " + minutes + " minutes activating " + u.getHyperlinkedName();

        tech.setMinutesLeft(tech.getMinutesLeft() - minutes);
        if (!u.isSelfCrewed()) {
            astechPoolMinutes -= 6 * minutes;
        }

        if (!u.isMothballing()) {
            u.completeActivation();
            report += ". Activation complete.";
        } else {
            report += ". " + u.getMothballTime() + " minutes remaining.";
        }

        addReport(report);
    }

    public void refit(Refit r) {
        Person tech = (r.getUnit().getEngineer() == null) ? r.getTech() : r.getUnit().getEngineer();
        if (tech == null) {
            addReport("No tech is assigned to refit " + r.getOriginalEntity().getShortName() + ". Refit cancelled.");
            r.cancel();
            return;
        }
        TargetRoll target = getTargetFor(r, tech);
        // check that all parts have arrived
        if (!r.acquireParts()) {
            return;
        }
        String report = tech.getHyperlinkedFullTitle() + " works on " + r.getPartName();
        int minutes = r.getTimeLeft();
        // FIXME: Overtime?
        if (minutes > tech.getMinutesLeft()) {
            r.addTimeSpent(tech.getMinutesLeft());
            tech.setMinutesLeft(0);
            report = report + ", " + r.getTimeLeft() + " minutes left.";
        } else {
            tech.setMinutesLeft(tech.getMinutesLeft() - minutes);
            r.addTimeSpent(minutes);
            if (r.hasFailedCheck()) {
                report = report + ", " + r.succeed();
            } else {
                int roll;
                String wrongType = "";
                if (tech.isRightTechTypeFor(r)) {
                    roll = Compute.d6(2);
                } else {
                    roll = Utilities.roll3d6();
                    wrongType = " <b>Warning: wrong tech type for this refit.</b>";
                }
                report = report + ",  needs " + target.getValueAsString() + " and rolls " + roll + ": ";
                if (getCampaignOptions().useSupportEdge() && (roll < target.getValue())
                        && tech.getOptions().booleanOption(PersonnelOptions.EDGE_REPAIR_FAILED_REFIT)
                        && (tech.getCurrentEdge() > 0)) {
                    tech.changeCurrentEdge(-1);
                    roll = tech.isRightTechTypeFor(r) ? Compute.d6(2) : Utilities.roll3d6();
                    // This is needed to update the edge values of individual crewmen
                    if (tech.isEngineer()) {
                        tech.setEdgeUsed(tech.getEdgeUsed() - 1);
                    }
                    report += " <b>failed!</b> but uses Edge to reroll...getting a " + roll + ": ";
                }

                if (roll >= target.getValue()) {
                    report += r.succeed();
                } else {
                    report += r.fail(SkillType.EXP_GREEN);
                    // try to refit again in case the tech has any time left
                    if (!r.isBeingRefurbished()) {
                        refit(r);
                    }
                }
                report += wrongType;
            }
        }
        MekHQ.triggerEvent(new PartWorkEvent(tech, r));
        addReport(report);
    }

    public Part fixWarehousePart(Part part, Person tech) {
        // get a new cloned part to work with and decrement original
        Part repairable = part.clone();
        part.decrementQuantity();

        fixPart(repairable, tech);
        if (!(repairable instanceof OmniPod)) {
            getQuartermaster().addPart(repairable, 0);
        }

        // If there is at least one remaining unit of the part
        // then we need to notify interested parties that we have
        // changed the quantity of the spare part.
        if (part.getQuantity() > 0) {
            MekHQ.triggerEvent(new PartChangedEvent(part));
        }

        return repairable;
    }

    /**
     * Attempt to fix a part, which may have all kinds of effect depending on part type.
     * @param partWork - the {@link IPartWork} to be fixed
     * @param tech - the {@link Person} who will attempt to fix the part
     * @return a <code>String</code> of the report that summarizes the outcome of the attempt to fix the part
     */
    public String fixPart(IPartWork partWork, Person tech) {
        TargetRoll target = getTargetFor(partWork, tech);
        String report = "";
        String action = " fix ";

        // TODO: this should really be a method on its own class
        if (partWork instanceof AmmoBin) {
            action = " reload ";
        }
        if (partWork.isSalvaging()) {
            action = " salvage ";
        }
        if (partWork instanceof MissingPart) {
            action = " replace ";
        }
        if (partWork instanceof MekLocation) {
            if (((MekLocation) partWork).isBlownOff()) {
                action = " re-attach ";
            } else if (((MekLocation) partWork).isBreached()) {
                action = " seal ";
            }
        }
        if ((partWork instanceof Armor) && !partWork.isSalvaging()) {
            if (!((Armor) partWork).isInSupply()) {
                report += "<b>Not enough armor remaining.  Task suspended.</b>";
                addReport(report);
                return report;
            }
        }
        if ((partWork instanceof ProtomekArmor) && !partWork.isSalvaging()) {
            if (!((ProtomekArmor) partWork).isInSupply()) {
                report += "<b>Not enough Protomech armor remaining.  Task suspended.</b>";
                addReport(report);
                return report;
            }
        }
        if ((partWork instanceof BaArmor) && !partWork.isSalvaging()) {
            if (!((BaArmor) partWork).isInSupply()) {
                report += "<b>Not enough BA armor remaining.  Task suspended.</b>";
                addReport(report);
                return report;
            }
        }
        if (partWork instanceof SpacecraftCoolingSystem) {
            //Change the string since we're not working on the part itself
            report += tech.getHyperlinkedFullTitle() + " attempts to" + action
                    + "a heat sink";
        } else {
            report += tech.getHyperlinkedFullTitle() + " attempts to" + action
                    + partWork.getPartName();
        }
        if (null != partWork.getUnit()) {
            report += " on " + partWork.getUnit().getName();
        }

        int minutes = partWork.getTimeLeft();
        int minutesUsed = minutes;
        boolean usedOvertime = false;
        if (minutes > tech.getMinutesLeft()) {
            minutes -= tech.getMinutesLeft();
            // check for overtime first
            if (isOvertimeAllowed() && minutes <= tech.getOvertimeLeft()) {
                // we are working overtime
                usedOvertime = true;
                partWork.setWorkedOvertime(true);
                tech.setMinutesLeft(0);
                tech.setOvertimeLeft(tech.getOvertimeLeft() - minutes);
            } else {
                // we need to finish the task tomorrow
                minutesUsed = tech.getMinutesLeft();
                int overtimeUsed = 0;
                if (isOvertimeAllowed()) {
                    // Can't use more overtime than there are minutes remaining on the part
                    overtimeUsed = Math.min(minutes, tech.getOvertimeLeft());
                    minutesUsed += overtimeUsed;
                    partWork.setWorkedOvertime(true);
                    usedOvertime = true;
                }
                partWork.addTimeSpent(minutesUsed);
                tech.setMinutesLeft(0);
                tech.setOvertimeLeft(tech.getOvertimeLeft() - overtimeUsed);
                int helpMod = getShorthandedMod(
                        getAvailableAstechs(minutesUsed, usedOvertime), false);
                if ((null != partWork.getUnit())
                        && ((partWork.getUnit().getEntity() instanceof Dropship)
                                || (partWork.getUnit().getEntity() instanceof Jumpship))) {
                    helpMod = 0;
                }
                if (partWork.getShorthandedMod() < helpMod) {
                    partWork.setShorthandedMod(helpMod);
                }
                partWork.setTech(tech);
                partWork.reservePart();
                report += " - <b>Not enough time, the remainder of the task";
                if (null != partWork.getUnit()) {
                    report += " on " + partWork.getUnit().getName();
                }
                if (minutesUsed > 0) {
                    report += " will be finished tomorrow.</b>";
                } else {
                    report += " cannot be finished because there was no time left after maintenance tasks.</b>";
                    partWork.resetTimeSpent();
                    partWork.resetOvertime();
                    partWork.setTech(null);
                    partWork.cancelReservation();
                }
                MekHQ.triggerEvent(new PartWorkEvent(tech, partWork));
                addReport(report);
                return report;
            }
        } else {
            tech.setMinutesLeft(tech.getMinutesLeft() - minutes);
        }
        int astechMinutesUsed = minutesUsed
                * getAvailableAstechs(minutesUsed, usedOvertime);
        if (astechPoolMinutes < astechMinutesUsed) {
            astechMinutesUsed -= astechPoolMinutes;
            astechPoolMinutes = 0;
            astechPoolOvertime -= astechMinutesUsed;
        } else {
            astechPoolMinutes -= astechMinutesUsed;
        }
        // check for the type
        int roll;
        String wrongType = "";
        if (tech.isRightTechTypeFor(partWork)) {
            roll = Compute.d6(2);
        } else {
            roll = Utilities.roll3d6();
            wrongType = " <b>Warning: wrong tech type for this repair.</b>";
        }
        report = report + ",  needs " + target.getValueAsString()
                + " and rolls " + roll + ":";
        int xpGained = 0;
        //if we fail and would break a part, here's a chance to use Edge for a reroll...
        if (getCampaignOptions().useSupportEdge()
                && tech.getOptions().booleanOption(PersonnelOptions.EDGE_REPAIR_BREAK_PART)
                && (tech.getCurrentEdge() > 0)
                && (target.getValue() != TargetRoll.AUTOMATIC_SUCCESS)) {
            if ((getCampaignOptions().isDestroyByMargin()
                    && (getCampaignOptions().getDestroyMargin() <= (target.getValue() - roll)))
                    || (!getCampaignOptions().isDestroyByMargin()
                            //if an elite, primary tech and destroy by margin is NOT on
                            && ((tech.getExperienceLevel(false) == SkillType.EXP_ELITE)
                                    || tech.getPrimaryRole().isVehicleCrew())) // For vessel crews
                    && (roll < target.getValue())) {
                tech.changeCurrentEdge(-1);
                roll = tech.isRightTechTypeFor(partWork) ? Compute.d6(2) : Utilities.roll3d6();
                //This is needed to update the edge values of individual crewmen
                if (tech.isEngineer()) {
                    tech.setEdgeUsed(tech.getEdgeUsed() + 1);
                }
                report += " <b>failed!</b> and would destroy the part, but uses Edge to reroll...getting a " + roll + ":";
            }
        }

        if (roll >= target.getValue()) {
            report = report + partWork.succeed();
            if (getCampaignOptions().payForRepairs()
                    && action.equals(" fix ")
                    && !(partWork instanceof Armor)) {
                Money cost = ((Part) partWork).getStickerPrice().multipliedBy(0.2);
                report += "<br>Repairs cost " +
                        cost.toAmountAndSymbolString() +
                        " worth of parts.";
                finances.debit(TransactionType.REPAIRS, getLocalDate(), cost,
                        "Repair of " + partWork.getPartName());
            }
            if ((roll == 12) && (target.getValue() != TargetRoll.AUTOMATIC_SUCCESS)) {
                xpGained += getCampaignOptions().getSuccessXP();
            }
            if (target.getValue() != TargetRoll.AUTOMATIC_SUCCESS) {
                tech.setNTasks(tech.getNTasks() + 1);
            }
            if (tech.getNTasks() >= getCampaignOptions().getNTasksXP()) {
                xpGained += getCampaignOptions().getTaskXP();
                tech.setNTasks(0);
            }
        } else {
            int modePenalty = partWork.getMode().expReduction;
            int effectiveSkillLvl = tech.getSkillForWorkingOn(partWork).getExperienceLevel() - modePenalty;
            if (getCampaignOptions().isDestroyByMargin()) {
                if (getCampaignOptions().getDestroyMargin() > (target.getValue() - roll)) {
                    // not destroyed - set the effective level as low as
                    // possible
                    effectiveSkillLvl = SkillType.EXP_ULTRA_GREEN;
                } else {
                    // destroyed - set the effective level to elite
                    effectiveSkillLvl = SkillType.EXP_ELITE;
                }
            }
            report = report + partWork.fail(effectiveSkillLvl);

            if ((roll == 2) && (target.getValue() != TargetRoll.AUTOMATIC_FAIL)) {
                xpGained += getCampaignOptions().getMistakeXP();
            }
        }

        if (xpGained > 0) {
            tech.awardXP(this, xpGained);
            report += " (" + xpGained + "XP gained) ";
        }
        report += wrongType;
        partWork.resetTimeSpent();
        partWork.resetOvertime();
        partWork.setTech(null);
        partWork.cancelReservation();
        MekHQ.triggerEvent(new PartWorkEvent(tech, partWork));
        addReport(report);
        return report;
    }

    /**
     * Parses news file and loads news items for the current year.
     */
    public void reloadNews() {
        news.loadNewsFor(getGameYear(), id.getLeastSignificantBits());
    }

    /**
     * Checks for a news item for the current date. If found, adds it to the daily report.
     */
    public void readNews() {
        //read the news
        for (NewsItem article : news.fetchNewsFor(getLocalDate())) {
            addReport(article.getHeadlineForReport());
        }
        for (NewsItem article : Systems.getInstance().getPlanetaryNews(getLocalDate())) {
            addReport(article.getHeadlineForReport());
        }
    }

    /**
     * TODO : I should be part of AtBContract, not Campaign
     * @param contract an active AtBContract
     * @return the current deployment deficit for the contract
     */
    public int getDeploymentDeficit(AtBContract contract) {
        if (!contract.isActiveOn(getLocalDate()) || contract.getStartDate().isEqual(getLocalDate())) {
            // Do not check for deficits if the contract has not started or
            // it is the first day of the contract, as players won't have
            // had time to assign forces to the contract yet
            return 0;
        }

        int total = -contract.getRequiredLances();
        int role = -Math.max(1, contract.getRequiredLances() / 2);

        final AtBLanceRole requiredLanceRole = contract.getContractType().getRequiredLanceRole();
        for (Lance l : lances.values()) {
            if (!l.getRole().isUnassigned() && (l.getMissionId() == contract.getId())) {
                total++;
                if (l.getRole() == requiredLanceRole) {
                    role++;
                }
            }
        }

        if (total >= 0 && role >= 0) {
            return 0;
        }
        return Math.abs(Math.min(total, role));
    }

    private void processNewDayATBScenarios() {
        // First, we get the list of all active AtBContracts
        List<AtBContract> contracts = getActiveAtBContracts(true);

        // Second, we process them and any already generated scenarios
        for (AtBContract contract : contracts) {
            /*
             * Situations like a delayed start or running out of funds during transit can
             * delay arrival until after the contract start. In that case, shift the
             * starting and ending dates before making any battle rolls. We check that the
             * unit is actually on route to the planet in case the user is using a custom
             * system for transport or splitting the unit, etc.
             */
            if (!getLocation().isOnPlanet() && !getLocation().getJumpPath().isEmpty()
                    && getLocation().getJumpPath().getLastSystem().getId().equals(contract.getSystemId())) {
                // transitTime is measured in days; so we round up to the next whole day
                contract.setStartAndEndDate(getLocalDate().plusDays((int) Math.ceil(getLocation().getTransitTime())));
                addReport("The start and end dates of " + contract.getName() + " have been shifted to reflect the current ETA.");
                continue;
            }
            if (getLocalDate().getDayOfWeek() == DayOfWeek.MONDAY) {
                int deficit = getDeploymentDeficit(contract);
                if (deficit > 0) {
                    contract.addPlayerMinorBreaches(deficit);
                    addReport("Failure to meet " + contract.getName() + " requirements resulted in " + deficit
                            + ((deficit == 1) ? " minor contract breach" : " minor contract breaches"));
                }
            }

            for (final Scenario scenario : contract.getCurrentAtBScenarios()) {
                if ((scenario.getDate() != null) && scenario.getDate().isBefore(getLocalDate())) {
                    if (getCampaignOptions().getUseStratCon() && (scenario instanceof AtBDynamicScenario)) {
                        final boolean stub = StratconRulesManager.processIgnoredScenario(
                                (AtBDynamicScenario) scenario, contract.getStratconCampaignState());

                        if (stub) {
                            scenario.convertToStub(this, ScenarioStatus.DEFEAT);
                            addReport("Failure to deploy for " + scenario.getName() + " resulted in defeat.");
                        } else {
                            scenario.clearAllForcesAndPersonnel(this);
                        }
                    } else {
                        scenario.convertToStub(this, ScenarioStatus.DEFEAT);
                        contract.addPlayerMinorBreach();

                        addReport("Failure to deploy for " + scenario.getName()
                            + " resulted in defeat and a minor contract breach.");
                    }
                }
            }
        }

        // Third, on Mondays we generate new scenarios for the week
        if (getLocalDate().getDayOfWeek() == DayOfWeek.MONDAY) {
            AtBScenarioFactory.createScenariosForNewWeek(this);
        }

        // Fourth, we look at deployments for pre-existing and new scenarios
        for (AtBContract contract : contracts) {
            contract.checkEvents(this);

            // If there is a standard battle set for today, deploy the lance.
            for (Scenario s : contract.getCurrentAtBScenarios()) {
                if ((s.getDate() != null) && s.getDate().equals(getLocalDate())) {
                    int forceId = ((AtBScenario) s).getLanceForceId();
                    if ((lances.get(forceId) != null) && !forceIds.get(forceId).isDeployed()) {
                        // If any unit in the force is under repair, don't deploy the force
                        // Merely removing the unit from deployment would break with user expectation
                        boolean forceUnderRepair = false;
                        for (UUID uid : forceIds.get(forceId).getAllUnits(true)) {
                            Unit u = getHangar().getUnit(uid);
                            if ((u != null) && u.isUnderRepair()) {
                                forceUnderRepair = true;
                                break;
                            }
                        }

                        if (!forceUnderRepair) {
                            forceIds.get(forceId).setScenarioId(s.getId());
                            s.addForces(forceId);
                            for (UUID uid : forceIds.get(forceId).getAllUnits(true)) {
                                Unit u = getHangar().getUnit(uid);
                                if (u != null) {
                                    u.setScenarioId(s.getId());
                                }
                            }

                            addReport(MessageFormat.format(
                                    resources.getString("atbMissionTodayWithForce.format"),
                                    s.getName(), forceIds.get(forceId).getName()));
                            MekHQ.triggerEvent(new DeploymentChangedEvent(forceIds.get(forceId), s));
                        } else {
                            addReport(MessageFormat.format(
                                    resources.getString("atbMissionToday.format"), s.getName()));
                        }
                    } else {
                        addReport(MessageFormat.format(
                                resources.getString("atbMissionToday.format"), s.getName()));
                    }
                }
            }
        }
    }

    private void processNewDayATBFatigue() {
        boolean inContract = false;
        for (final AtBContract contract : getActiveAtBContracts()) {
            fatigueLevel += contract.getContractType().getFatigue();
            inContract = true;
        }

        if (!inContract && location.isOnPlanet()) {
            fatigueLevel -= 2;
        }
        fatigueLevel = Math.max(fatigueLevel, 0);
    }

    private void processNewDayATB() {
        contractMarket.generateContractOffers(this); // TODO : AbstractContractMarket : Remove

        if ((getShipSearchExpiration() != null) && !getShipSearchExpiration().isAfter(getLocalDate())) {
            setShipSearchExpiration(null);
            if (getShipSearchResult() != null) {
                addReport("Opportunity for purchase of " + getShipSearchResult() + " has expired.");
                setShipSearchResult(null);
            }
        }

        if (getLocalDate().getDayOfWeek() == DayOfWeek.MONDAY) {
            processShipSearch();
        }

        // Add or remove dependents - only if one of the two options makes this possible is enabled
        if ((getLocalDate().getDayOfYear() == 1)
                && (!getCampaignOptions().getDependentsNeverLeave() || getCampaignOptions().canAtBAddDependents())) {
            int numPersonnel = 0;
            List<Person> dependents = new ArrayList<>();
            for (Person p : getActivePersonnel()) {
                numPersonnel++;
                if (p.getPrimaryRole().isDependent() && p.getGenealogy().isEmpty()) {
                    dependents.add(p);
                }
            }
            int roll = Compute.d6(2) + getUnitRatingMod() - 2;
            if (roll < 2) {
                roll = 2;
            } else if (roll > 12) {
                roll = 12;
            }
            int change = numPersonnel * (roll - 5) / 100;
            if (change < 0) {
                if (!getCampaignOptions().getDependentsNeverLeave()) {
                    while ((change < 0) && !dependents.isEmpty()) {
                        final Person person = Utilities.getRandomItem(dependents);
                        addReport(String.format(resources.getString("dependentLeavesForce.text"),
                                person.getFullTitle()));
                        removePerson(person, false);
                        dependents.remove(person);
                        change++;
                    }
                }
            } else {
                if (getCampaignOptions().canAtBAddDependents()) {
                    for (int i = 0; i < change; i++) {
                        final Person person = newDependent(false);
                        recruitPerson(person, PrisonerStatus.FREE, true, false);
                        addReport(String.format(resources.getString("dependentJoinsForce.text"),
                                person.getFullTitle()));
                    }
                }
            }
        }

        if (getLocalDate().getDayOfMonth() == 1) {
            /*
             * First of the month; roll morale, track unit fatigue.
             */
            IUnitRating rating = getUnitRating();
            rating.reInitialize();

            for (AtBContract contract : getActiveAtBContracts()) {
                contract.checkMorale(getLocalDate(), getUnitRatingMod());
                addReport("Enemy morale is now " + contract.getMoraleLevel()
                        + " on contract " + contract.getName());
            }

            // Account for fatigue
            if (getCampaignOptions().getTrackUnitFatigue()) {
                processNewDayATBFatigue();
            }
        }

        processNewDayATBScenarios();
    }

    public void processNewDayPersonnel() {
        // This MUST use getActivePersonnel as we only want to process active personnel, and
        // furthermore this allows us to add and remove personnel without issue
        for (Person p : getActivePersonnel()) {
            // Random Death

            // Random Marriages
            if (getCampaignOptions().useRandomMarriages()) {
                p.randomMarriage(this);
            }

            p.resetMinutesLeft();
            // Reset acquisitions made to 0
            p.setAcquisition(0);
            if (p.needsFixing() && !getCampaignOptions().useAdvancedMedical()) {
                p.decrementDaysToWaitForHealing();
                Person doctor = getPerson(p.getDoctorId());
                if ((doctor != null) && doctor.isDoctor()) {
                    if (p.getDaysToWaitForHealing() <= 0) {
                        addReport(healPerson(p, doctor));
                    }
                } else if (p.checkNaturalHealing(15)) {
                    addReport(p.getHyperlinkedFullTitle() + " heals naturally!");
                    Unit u = p.getUnit();
                    if (u != null) {
                        u.resetPilotAndEntity();
                    }
                }
            }
            // TODO Advanced Medical needs to go away from here later on
            if (getCampaignOptions().useAdvancedMedical()) {
                InjuryUtil.resolveDailyHealing(this, p);
                Unit u = p.getUnit();
                if (u != null) {
                    u.resetPilotAndEntity();
                }
            }

            // TODO : Reset this based on hasSupportRole(false) instead of checking for each type
            // TODO : p.isEngineer will need to stay, however
            // Reset edge points to the purchased value each week. This should only
            // apply for support personnel - combat troops reset with each new mm game
            if ((p.isAdministrator() || p.isDoctor() || p.isEngineer() || p.isTech())
                    && (getLocalDate().getDayOfWeek() == DayOfWeek.MONDAY)) {
                p.resetCurrentEdge();
            }

            if ((getCampaignOptions().getIdleXP() > 0) && (getLocalDate().getDayOfMonth() == 1)
                    && !p.getPrisonerStatus().isPrisoner()) { // Prisoners can't gain XP, while Bondsmen can gain xp
                p.setIdleMonths(p.getIdleMonths() + 1);
                if (p.getIdleMonths() >= getCampaignOptions().getMonthsIdleXP()) {
                    if (Compute.d6(2) >= getCampaignOptions().getTargetIdleXP()) {
                        p.awardXP(this, getCampaignOptions().getIdleXP());
                        addReport(p.getHyperlinkedFullTitle() + " has gained "
                                + getCampaignOptions().getIdleXP() + " XP");
                    }
                    p.setIdleMonths(0);
                }
            }

            // Procreation
            getProcreation().processNewDay(this, getLocalDate(), p);
        }
    }

    public void processNewDayUnits() {
        // need to loop through units twice, the first time to do all maintenance and
        // the second time to do whatever else. Otherwise, maintenance minutes might
        // get sucked up by other stuff. This is also a good place to ensure that a
        // unit's engineer gets reset and updated.
        for (Unit u : getUnits()) {
            // do maintenance checks
            try {
                u.resetEngineer();
                if (null != u.getEngineer()) {
                    u.getEngineer().resetMinutesLeft();
                }

                doMaintenance(u);
            } catch (Exception e) {
                MekHQ.getLogger().error(String.format(
                        "Unable to perform maintenance on %s (%s) due to an error",
                        u.getName(), u.getId().toString()), e);
                addReport(String.format("ERROR: An error occurred performing maintenance on %s, check the log",
                        u.getName()));
            }
        }

        // need to check for assigned tasks in two steps to avoid
        // concurrent modification problems
        List<Part> assignedParts = new ArrayList<>();
        List<Part> arrivedParts = new ArrayList<>();
        getWarehouse().forEachPart(part -> {
            if (part instanceof Refit) {
                return;
            }

            if (part.getTech() != null) {
                assignedParts.add(part);
            }

            // If the part is currently in-transit...
            if (!part.isPresent()) {
                // ... decrement the number of days until it arrives...
                part.setDaysToArrival(part.getDaysToArrival() - 1);

                if (part.isPresent()) {
                    // ... and mark the part as arrived if it is now here.
                    arrivedParts.add(part);
                }
            }
        });

        // arrive parts before attempting refit or parts will not get reserved that day
        for (Part part : arrivedParts) {
            getQuartermaster().arrivePart(part);
        }

        // finish up any overnight assigned tasks
        for (Part part : assignedParts) {
            Person tech;
            if ((part.getUnit() != null) && (part.getUnit().getEngineer() != null)) {
                tech = part.getUnit().getEngineer();
            } else {
                tech = part.getTech();
            }

            if (null != tech) {
                if (null != tech.getSkillForWorkingOn(part)) {
                    try {
                        fixPart(part, tech);
                    } catch (Exception e) {
                        MekHQ.getLogger().error(String.format(
                                "Could not perform overnight maintenance on %s (%d) due to an error",
                                part.getName(), part.getId()), e);
                        addReport(String.format("ERROR: an error occurred performing overnight maintenance on %s, check the log",
                                part.getName()));
                    }
                } else {
                    addReport(String.format(
                            "%s looks at %s, recalls his total lack of skill for working with such technology, then slowly puts the tools down before anybody gets hurt.",
                            tech.getHyperlinkedFullTitle(), part.getName()));
                    part.setTech(null);
                }
            } else {
                JOptionPane.showMessageDialog(null,
                        "Could not find tech for part: " + part.getName() + " on unit: "
                                + part.getUnit().getHyperlinkedName(),
                        "Invalid Auto-continue", JOptionPane.ERROR_MESSAGE);
            }

            // check to see if this part can now be combined with other spare parts
            if (part.isSpare() && (part.getQuantity() > 0)) {
                getQuartermaster().addPart(part, 0);
            }
        }

        // ok now we can check for other stuff we might need to do to units
        List<UUID> unitsToRemove = new ArrayList<>();
        for (Unit u : getUnits()) {
            if (u.isRefitting()) {
                refit(u.getRefit());
            }
            if (u.isMothballing()) {
                workOnMothballingOrActivation(u);
            }
            if (!u.isPresent()) {
                u.checkArrival();
            }
            if (!u.isRepairable() && !u.hasSalvageableParts()) {
                unitsToRemove.add(u.getId());
            }
        }
        // Remove any unrepairable, unsalvageable units
        unitsToRemove.forEach(this::removeUnit);

        // Finally, run Mass Repair Mass Salvage if desired
        if (MekHQ.getMekHQOptions().getNewDayMRMS()) {
            try {
                MassRepairService.massRepairSalvageAllUnits(this);
            } catch (Exception e) {
                MekHQ.getLogger().error("Could not perform mass repair/salvage on units due to an error", e);
                addReport("ERROR: an error occurred performing mass repair/salvage on units, check the log");
            }
        }
    }

    /**
     * @return <code>true</code> if the new day arrived
     */
    public boolean newDay() {
        // Refill Automated Pools, if the options are selected
        if (MekHQ.getMekHQOptions().getNewDayAstechPoolFill() && requiresAdditionalAstechs()) {
            fillAstechPool();
        }

        if (MekHQ.getMekHQOptions().getNewDayMedicPoolFill() && requiresAdditionalMedics()) {
            fillMedicPool();
        }

        // Ensure we don't have anything that would prevent the new day
        if (MekHQ.triggerEvent(new DayEndingEvent(this))) {
            return false;
        }

        // Autosave based on the previous day's information
        autosaveService.requestDayAdvanceAutosave(this);

        // Advance the day by one
        currentDay = currentDay.plus(1, ChronoUnit.DAYS);

        // Determine if we have an active contract or not, as this can get used elsewhere before
        // we actually hit the AtB new day (e.g. personnel market)
        if (getCampaignOptions().getUseAtB()) {
            setHasActiveContract();
        }

        // Clear Reports
        getCurrentReport().clear();
        setCurrentReportHTML("");
        newReports.clear();
        beginReport("<b>" + MekHQ.getMekHQOptions().getLongDisplayFormattedDate(getLocalDate()) + "</b>");

        // New Year Changes
        if (getLocalDate().getDayOfYear() == 1) {
            // News is reloaded
            reloadNews();

            // Change Year Game Option
            getGameOptions().getOption(OptionsConstants.ALLOWED_YEAR).setValue(getGameYear());
        }

        readNews();

        getLocation().newDay(this);

        // Manage the Markets
        getPersonnelMarket().generatePersonnelForDay(this);

        // TODO : AbstractContractMarket : Uncomment
        //getContractMarket().processNewDay(this);
        getUnitMarket().processNewDay(this);

        // Process New Day for AtB
        if (getCampaignOptions().getUseAtB()) {
            processNewDayATB();
        }

        processNewDayPersonnel();

        resetAstechMinutes();

        processNewDayUnits();

        setShoppingList(goShopping(getShoppingList()));

        // check for anything in finances
        getFinances().newDay(this);

        MekHQ.triggerEvent(new NewDayEvent(this));
        return true;
    }

    public Person getFlaggedCommander() {
        for (Person p : getPersonnel()) {
            if (p.isCommander()) {
                return p;
            }
        }
        return null;
    }

    public void removeUnit(UUID id) {
        Unit unit = getHangar().getUnit(id);

        // remove all parts for this unit as well
        for (Part p : unit.getParts()) {
            getWarehouse().removePart(p);
        }

        // remove any personnel from this unit
        for (Person p : unit.getCrew()) {
            unit.remove(p, true);
        }

        Person tech = unit.getTech();
        if (null != tech) {
            unit.remove(tech, true);
        }

        // remove unit from any forces
        removeUnitFromForce(unit);

        // If this is a ship, remove it from the list of potential transports
        removeTransportShip(unit);

        // If this unit was assigned to a transport ship, remove it from the transport
        if (unit.hasTransportShipAssignment()) {
            unit.getTransportShipAssignment()
                    .getTransportShip()
                    .unloadFromTransportShip(unit);
        }

        // finally remove the unit
        getHangar().removeUnit(unit.getId());

        checkDuplicateNamesDuringDelete(unit.getEntity());
        addReport(unit.getName() + " has been removed from the unit roster.");
        MekHQ.triggerEvent(new UnitRemovedEvent(unit));
    }

    public void removePerson(final @Nullable Person person) {
        removePerson(person, true);
    }

    public void removePerson(final @Nullable Person person, final boolean log) {
        if (person == null) {
            return;
        }

        person.getGenealogy().clearGenealogy();

        final Unit unit = person.getUnit();
        if (unit != null) {
            unit.remove(person, true);
        }
        removeAllPatientsFor(person);
        person.removeAllTechJobs(this);
        removeKillsFor(person.getId());
        getRetirementDefectionTracker().removePerson(person);

        if (log) {
            addReport(person.getFullTitle() + " has been removed from the personnel roster.");
        }

        personnel.remove(person.getId());

        // Deal with Astech Pool Minutes
        if (person.getPrimaryRole().isAstech()) {
            astechPoolMinutes = Math.max(0, astechPoolMinutes - Person.PRIMARY_ROLE_SUPPORT_TIME);
            astechPoolOvertime = Math.max(0, astechPoolOvertime - Person.PRIMARY_ROLE_OVERTIME_SUPPORT_TIME);
        } else if (person.getSecondaryRole().isAstech()) {
            astechPoolMinutes = Math.max(0, astechPoolMinutes - Person.SECONDARY_ROLE_SUPPORT_TIME);
            astechPoolOvertime = Math.max(0, astechPoolOvertime - Person.SECONDARY_ROLE_OVERTIME_SUPPORT_TIME);
        }
        MekHQ.triggerEvent(new PersonRemovedEvent(person));
    }

    public void awardTrainingXP(Lance l) {
        awardTrainingXPByMaximumRole(l);
    }

    /**
     * Awards XP to the lance based on the maximum experience level of its
     * commanding officer and the minimum experience level of the unit's
     * members.
     * @param l The {@link Lance} to calculate XP to award for training.
     */
    private void awardTrainingXPByMaximumRole(Lance l) {
        for (UUID trainerId : forceIds.get(l.getForceId()).getAllUnits(true)) {
            Unit trainerUnit = getHangar().getUnit(trainerId);

            // not sure how this occurs, but it probably shouldn't halt processing of a new day.
            if (trainerUnit == null) {
                continue;
            }

            Person commander = trainerUnit.getCommander();
            // AtB 2.31: Training lance – needs a officer with Veteran skill levels
            //           and adds 1xp point to every Green skilled unit.
            if (commander != null && commander.getRank().isOfficer()) {
                // Take the maximum of the commander's Primary and Secondary Role
                // experience to calculate their experience level...
                int commanderExperience = Math.max(commander.getExperienceLevel(false),
                        commander.getExperienceLevel(true));
                if (commanderExperience > SkillType.EXP_REGULAR) {
                    // ...and if the commander is better than a veteran, find all of
                    // the personnel under their command...
                    for (UUID traineeId : forceIds.get(l.getForceId()).getAllUnits(true)) {
                        Unit traineeUnit = getHangar().getUnit(traineeId);

                        if (traineeUnit == null) {
                            continue;
                        }

                        for (Person p : traineeUnit.getCrew()) {
                            if (p.equals(commander)) {
                                continue;
                            }
                            // ...and if their weakest role is Green or Ultra-Green
                            int experienceLevel = Math.min(p.getExperienceLevel(false),
                                    !p.getSecondaryRole().isNone()
                                            ? p.getExperienceLevel(true)
                                            : SkillType.EXP_ELITE);
                            if (experienceLevel >= 0 && experienceLevel < SkillType.EXP_REGULAR) {
                                // ...add one XP.
                                p.awardXP(this, 1);
                                addReport(p.getHyperlinkedName() + " has gained 1 XP from training.");
                            }
                        }
                    }
                    break;
                }
            }
        }
    }

    public void removeAllPatientsFor(Person doctor) {
        for (Person p : getPersonnel()) {
            if (null != p.getDoctorId()
                    && p.getDoctorId().equals(doctor.getId())) {
                p.setDoctorId(null, getCampaignOptions()
                        .getNaturalHealingWaitingPeriod());
            }
        }
    }

    public void removeScenario(final Scenario scenario) {
        scenario.clearAllForcesAndPersonnel(this);
        final Mission mission = getMission(scenario.getMissionId());
        if (mission != null) {
            mission.getScenarios().remove(scenario);

            // if we GM-remove the scenario and it's attached to a StratCon scenario
            // then pretend like we let the StratCon scenario expire
            if ((mission instanceof AtBContract) &&
                    (((AtBContract) mission).getStratconCampaignState() != null) &&
                    (scenario instanceof AtBDynamicScenario)) {
                StratconRulesManager.processIgnoredScenario(
                        (AtBDynamicScenario) scenario, ((AtBContract) mission).getStratconCampaignState());
            }
        }
        scenarios.remove(scenario.getId());
        MekHQ.triggerEvent(new ScenarioRemovedEvent(scenario));
    }

    public void removeMission(final Mission mission) {
        // Loop through scenarios here! We need to remove them as well.
        for (Scenario scenario : mission.getScenarios()) {
            scenario.clearAllForcesAndPersonnel(this);
            scenarios.remove(scenario.getId());
        }
        mission.clearScenarios();

        missions.remove(mission.getId());
        MekHQ.triggerEvent(new MissionRemovedEvent(mission));
    }

    public void removeKill(Kill k) {
        if (kills.containsKey(k.getPilotId())) {
            kills.get(k.getPilotId()).remove(k);
        }
    }

    public void removeKillsFor(UUID personID) {
        kills.remove(personID);
    }

    public void removeForce(Force force) {
        int fid = force.getId();
        forceIds.remove(fid);
        // clear forceIds of all personnel with this force
        for (UUID uid : force.getUnits()) {
            Unit u = getHangar().getUnit(uid);
            if (null == u) {
                continue;
            }
            if (u.getForceId() == fid) {
                u.setForceId(-1);
                if (force.isDeployed()) {
                    u.setScenarioId(-1);
                }
            }
        }
        MekHQ.triggerEvent(new OrganizationChangedEvent(force));
        // also remove this force's id from any scenarios
        if (force.isDeployed()) {
            Scenario s = getScenario(force.getScenarioId());
            s.removeForce(fid);
        }

        if (campaignOptions.getUseAtB()) {
            lances.remove(fid);
        }

        if (null != force.getParentForce()) {
            force.getParentForce().removeSubForce(fid);
        }

        // clear out StratCon force assignments
        for (AtBContract contract : getActiveAtBContracts()) {
            if (contract.getStratconCampaignState() != null) {
                for (StratconTrackState track : contract.getStratconCampaignState().getTracks()) {
                    track.unassignForce(fid);
                }
            }
        }

        ArrayList<Force> subs = new ArrayList<>(force.getSubForces());
        for (Force sub : subs) {
            removeForce(sub);
            MekHQ.triggerEvent(new OrganizationChangedEvent(sub));
        }
    }

    public void removeUnitFromForce(Unit u) {
        Force force = getForce(u.getForceId());
        if (null != force) {
            force.removeUnit(u.getId());
            u.setForceId(Force.FORCE_NONE);
            u.setScenarioId(-1);
            if (u.getEntity().hasNavalC3()
                    && u.getEntity().calculateFreeC3Nodes() < 5) {
                Vector<Unit> removedUnits = new Vector<>();
                removedUnits.add(u);
                removeUnitsFromNetwork(removedUnits);
                u.getEntity().setC3MasterIsUUIDAsString(null);
                u.getEntity().setC3Master(null, true);
                refreshNetworks();
            } else if (u.getEntity().hasC3i()
                    && u.getEntity().calculateFreeC3Nodes() < 5) {
                Vector<Unit> removedUnits = new Vector<>();
                removedUnits.add(u);
                removeUnitsFromNetwork(removedUnits);
                u.getEntity().setC3MasterIsUUIDAsString(null);
                u.getEntity().setC3Master(null, true);
                refreshNetworks();
            }
            if (u.getEntity().hasC3M()) {
                removeUnitsFromC3Master(u);
                u.getEntity().setC3MasterIsUUIDAsString(null);
                u.getEntity().setC3Master(null, true);
            }


            if (campaignOptions.getUseAtB() && force.getUnits().size() == 0) {
                lances.remove(force.getId());
            }
        }
    }

    public Force getForceFor(Unit u) {
        return getForce(u.getForceId());
    }

    public Force getForceFor(Person p) {
        Unit u = p.getUnit();
        if (u != null) {
            return getForceFor(u);
        } else if (p.isTech()) {
            for (Force force : forceIds.values()) {
                if (p.getId().equals(force.getTechID())) {
                    return force;
                }
            }
        }

        return null;
    }

    public void restore() {
        // if we fail to restore equipment parts then remove them
        // and possibly re-initialize and diagnose unit
        List<Part> partsToRemove = new ArrayList<>();
        Set<Unit> unitsToCheck = new HashSet<>();

        for (Part part : getParts()) {
            if (part instanceof EquipmentPart) {
                ((EquipmentPart) part).restore();
                if (null == ((EquipmentPart) part).getType()) {
                    partsToRemove.add(part);
                }
            }
            if (part instanceof MissingEquipmentPart) {
                ((MissingEquipmentPart) part).restore();
                if (null == ((MissingEquipmentPart) part).getType()) {
                    partsToRemove.add(part);
                }
            }
        }

        for (Part remove : partsToRemove) {
            if (remove.getUnit() != null) {
                unitsToCheck.add(remove.getUnit());
            }
            getWarehouse().removePart(remove);
        }

        for (Unit unit : getUnits()) {
            if (null != unit.getEntity()) {
                unit.getEntity().setOwner(player);
                unit.getEntity().setGame(game);
                unit.getEntity().restore();

                // Aerospace parts have changed after 0.45.4. Reinitialize parts for Small Craft and up
                if (unit.getEntity().hasETypeFlag(Entity.ETYPE_JUMPSHIP)
                        || unit.getEntity().hasETypeFlag(Entity.ETYPE_SMALL_CRAFT)) {
                    unitsToCheck.add(unit);
                }
            }

            unit.resetEngineer();
        }

        for (Unit u : unitsToCheck) {
            u.initializeParts(true);
            u.runDiagnostic(false);
        }

        shoppingList.restore();

        if (getCampaignOptions().getUseAtB()) {
            RandomFactionGenerator.getInstance().startup(this);

            int loops = 0;
            while (!RandomUnitGenerator.getInstance().isInitialized()) {
                try {
                    Thread.sleep(50);
                    if (++loops > 20) {
                        // Wait for up to a second
                        break;
                    }
                } catch (InterruptedException ignore) {
                }
            }
        }
    }

    /**
     * Cleans incongruent data present in the campaign
     */
    public void cleanUp() {
        // Cleans non-existing spouses
        for (Person p : personnel.values()) {
            if (p.getGenealogy().hasSpouse()) {
                if (!personnel.containsKey(p.getGenealogy().getSpouse().getId())) {
                    p.getGenealogy().setSpouse(null);
                    if (!getCampaignOptions().getKeepMarriedNameUponSpouseDeath()
                            && (p.getMaidenName() != null)) {
                        p.setSurname(p.getMaidenName());
                    }
                    p.setMaidenName(null);
                }
            }
        }

        // clean up non-existent unit references in force unit lists
        for (Force force : forceIds.values()) {
            List<UUID> orphanForceUnitIDs = new ArrayList<>();

            for (UUID unitID : force.getUnits()) {
                if (getHangar().getUnit(unitID) == null) {
                    orphanForceUnitIDs.add(unitID);
                }
            }

            for (UUID unitID : orphanForceUnitIDs) {
                force.removeUnit(unitID);
            }
        }

        // clean up units that are assigned to non-existing scenarios
        for (Unit unit : this.getUnits()) {
            if (this.getScenario(unit.getScenarioId()) == null) {
                unit.setScenarioId(Scenario.S_DEFAULT_ID);
            }
        }
    }

    public boolean isOvertimeAllowed() {
        return overtime;
    }

    public void setOvertime(boolean b) {
        this.overtime = b;
        MekHQ.triggerEvent(new OvertimeModeEvent(b));
    }

    public boolean isGM() {
        return gmMode;
    }

    public void setGMMode(boolean b) {
        this.gmMode = b;
        MekHQ.triggerEvent(new GMModeEvent(b));
    }

    public Faction getFaction() {
        return Factions.getInstance().getFaction(getFactionCode());
    }

    public String getFactionName() {
        return getFaction().getFullName(getGameYear());
    }

    public void setFactionCode(String i) {
        this.factionCode = i;
        updateTechFactionCode();
    }

    public String getFactionCode() {
        return factionCode;
    }

    public Faction getRetainerEmployer() {
        return Factions.getInstance().getFaction(getRetainerEmployerCode());
    }

    public String getRetainerEmployerCode() {
        return retainerEmployerCode;
    }

    public void setRetainerEmployerCode(String code) {
        retainerEmployerCode = code;
    }

    private void addInMemoryLogHistory(LogEntry le) {
        if (inMemoryLogHistory.size() != 0) {
            while (ChronoUnit.DAYS.between(inMemoryLogHistory.get(0).getDate(), le.getDate()) > MekHqConstants.MAX_HISTORICAL_LOG_DAYS) {
                //we've hit the max size for the in-memory based on the UI display limit prune the oldest entry
                inMemoryLogHistory.remove(0);
            }
        }
        inMemoryLogHistory.add(le);
    }

    /**
     * Starts a new day for the daily log
     * @param r - the report String
     */
    public void beginReport(String r) {
        if (MekHQ.getMekHQOptions().getHistoricalDailyLog()) {
            //add the new items to our in-memory cache
            addInMemoryLogHistory(new HistoricalLogEntry(getLocalDate(), ""));
        }
        addReportInternal(r);
    }

    /**
     * Adds a report to the daily log
     * @param r - the report String
     */
    public void addReport(String r) {
        if (MekHQ.getMekHQOptions().getHistoricalDailyLog()) {
            addInMemoryLogHistory(new HistoricalLogEntry(getLocalDate(), r));
        }
        addReportInternal(r);
    }

    private void addReportInternal(String r) {
        currentReport.add(r);
        if ( currentReportHTML.length() > 0 ) {
            currentReportHTML = currentReportHTML + REPORT_LINEBREAK + r;
            newReports.add(REPORT_LINEBREAK);
        } else {
            currentReportHTML = r;
        }
        newReports.add(r);
        MekHQ.triggerEvent(new ReportEvent(this, r));
    }

    public void addReports(ArrayList<String> reports) {
        for (String r : reports) {
            addReport(r);
        }
    }

    public Camouflage getCamouflage() {
        return camouflage;
    }

    public void setCamouflage(Camouflage camouflage) {
        this.camouflage = camouflage;
    }

    public PlayerColour getColour() {
        return colour;
    }

    public void setColour(PlayerColour colour) {
        this.colour = Objects.requireNonNull(colour, "Colour cannot be set to null");
    }

    public String getIconCategory() {
        return iconCategory;
    }

    public void setIconCategory(String s) {
        this.iconCategory = s;
    }

    public String getIconFileName() {
        return iconFileName;
    }

    public void setIconFileName(String s) {
        this.iconFileName = s;
    }

    public void addFunds(final Money quantity) {
        addFunds(TransactionType.MISCELLANEOUS, quantity, null);
    }

    public void addFunds(final TransactionType type, final Money quantity,
                         @Nullable String description) {
        if ((description == null) || description.isEmpty()) {
            description = "Rich Uncle";
        }

        finances.credit(type, getLocalDate(), quantity, description);
        String quantityString = quantity.toAmountAndSymbolString();
        addReport("Funds added : " + quantityString + " (" + description + ")");
    }

    public CampaignOptions getCampaignOptions() {
        return campaignOptions;
    }

    public void setCampaignOptions(CampaignOptions options) {
        campaignOptions = options;
    }

    public void writeToXml(PrintWriter pw1) {
        int indent = 1;

        // File header
        pw1.println("<?xml version=\"1.0\" encoding=\"UTF-8\"?>");

        ResourceBundle resourceMap = ResourceBundle.getBundle("mekhq.resources.MekHQ");
        // Start the XML root.
        pw1.println("<campaign version=\"" + resourceMap.getString("Application.version") + "\">");

        //region Basic Campaign Info
        MekHqXmlUtil.writeSimpleXMLOpenIndentedLine(pw1, indent, "info");

        MekHqXmlUtil.writeSimpleXmlTag(pw1, indent + 1, "id", id.toString());
        MekHqXmlUtil.writeSimpleXmlTag(pw1, indent + 1, "name", name);
        MekHqXmlUtil.writeSimpleXmlTag(pw1, indent + 1, "faction", factionCode);
        if (retainerEmployerCode != null) {
            MekHqXmlUtil.writeSimpleXmlTag(pw1, indent + 1, "retainerEmployerCode", retainerEmployerCode);
        }

        getRankSystem().writeToXML(pw1, indent + 1, false);

        MekHqXmlUtil.writeSimpleXmlTag(pw1, indent + 1, "nameGen",
                RandomNameGenerator.getInstance().getChosenFaction());
        MekHqXmlUtil.writeSimpleXmlTag(pw1, indent + 1, "percentFemale",
                RandomGenderGenerator.getPercentFemale());
        MekHqXmlUtil.writeSimpleXmlTag(pw1, indent + 1, "overtime", overtime);
        MekHqXmlUtil.writeSimpleXmlTag(pw1, indent + 1, "gmMode", gmMode);
        MekHqXmlUtil.writeSimpleXmlTag(pw1, indent + 1, "astechPool", astechPool);
        MekHqXmlUtil.writeSimpleXmlTag(pw1, indent + 1, "astechPoolMinutes",
                astechPoolMinutes);
        MekHqXmlUtil.writeSimpleXmlTag(pw1, indent + 1, "astechPoolOvertime",
                astechPoolOvertime);
        MekHqXmlUtil.writeSimpleXmlTag(pw1, indent + 1, "medicPool", medicPool);
        getCamouflage().writeToXML(pw1, indent + 1);
        MekHqXmlUtil.writeSimpleXmlTag(pw1, indent + 1, "iconCategory", iconCategory);
        MekHqXmlUtil.writeSimpleXmlTag(pw1, indent + 1, "iconFileName", iconFileName);
        MekHqXmlUtil.writeSimpleXmlTag(pw1, indent + 1, "colour", getColour().name());
        MekHqXmlUtil.writeSimpleXmlTag(pw1, indent + 1, "lastForceId", lastForceId);
        MekHqXmlUtil.writeSimpleXmlTag(pw1, indent + 1, "lastMissionId", lastMissionId);
        MekHqXmlUtil.writeSimpleXmlTag(pw1, indent + 1, "lastScenarioId", lastScenarioId);
        MekHqXmlUtil.writeSimpleXmlTag(pw1, indent + 1, "calendar",
                MegaMekXmlUtil.saveFormattedDate(getLocalDate()));
        MekHqXmlUtil.writeSimpleXmlTag(pw1, indent + 1, "fatigueLevel", fatigueLevel);

        MekHqXmlUtil.writeSimpleXMLOpenIndentedLine(pw1, indent + 1, "nameGen");
        MekHqXmlUtil.writeSimpleXmlTag(pw1, indent + 2, "faction", RandomNameGenerator.getInstance().getChosenFaction());
        MekHqXmlUtil.writeSimpleXmlTag(pw1, indent + 2, "percentFemale", RandomGenderGenerator.getPercentFemale());
        MekHqXmlUtil.writeSimpleXMLCloseIndentedLine(pw1, indent + 1, "nameGen");

        MekHqXmlUtil.writeSimpleXMLOpenIndentedLine(pw1, indent + 1, "currentReport");
        for (String s : currentReport) {
            // This cannot use the MekHQXMLUtil as it cannot be escaped
            pw1.println(MekHqXmlUtil.indentStr(indent + 2) + "<reportLine><![CDATA[" + s + "]]></reportLine>");
        }
        MekHqXmlUtil.writeSimpleXMLCloseIndentedLine(pw1, indent + 1, "currentReport");

        MekHqXmlUtil.writeSimpleXMLCloseIndentedLine(pw1, indent, "info");
        //endregion Basic Campaign Info

        //region Campaign Options
        if (getCampaignOptions() != null) {
            getCampaignOptions().writeToXml(pw1, indent);
        }
        //endregion Campaign Options

        // Lists of objects:
        units.writeToXml(pw1, indent, "units"); // Units

        MekHqXmlUtil.writeSimpleXMLOpenIndentedLine(pw1, indent++, "personnel");
        for (final Person person : getPersonnel()) {
            person.writeToXML(this, pw1, indent);
        }
        MekHqXmlUtil.writeSimpleXMLCloseIndentedLine(pw1, --indent, "personnel");

        writeMapToXml(pw1, indent, "missions", missions); // Missions
        // the forces structure is hierarchical, but that should be handled
        // internally from with writeToXML function for Force
        MekHqXmlUtil.writeSimpleXMLOpenIndentedLine(pw1, indent, "forces");
        forces.writeToXml(pw1, indent + 1);
        MekHqXmlUtil.writeSimpleXMLCloseIndentedLine(pw1, indent, "forces");
        finances.writeToXml(pw1, indent);
        location.writeToXml(pw1, indent);
        shoppingList.writeToXml(pw1, indent);

        MekHqXmlUtil.writeSimpleXMLOpenIndentedLine(pw1, indent, "kills");
        for (List<Kill> kills : kills.values()) {
            for (Kill k : kills) {
                k.writeToXml(pw1, indent + 1);
            }
        }
        MekHqXmlUtil.writeSimpleXMLCloseIndentedLine(pw1, indent, "kills");
        MekHqXmlUtil.writeSimpleXMLOpenIndentedLine(pw1, indent, "skillTypes");
        for (final String skillName : SkillType.skillList) {
            final SkillType type = SkillType.getType(skillName);
            if (type != null) {
                type.writeToXml(pw1, indent + 1);
            }
        }
        MekHqXmlUtil.writeSimpleXMLCloseIndentedLine(pw1, indent, "skillTypes");
        MekHqXmlUtil.writeSimpleXMLOpenIndentedLine(pw1, indent, "specialAbilities");
        for (String key : SpecialAbility.getAllSpecialAbilities().keySet()) {
            SpecialAbility.getAbility(key).writeToXml(pw1, indent + 1);
        }
        MekHqXmlUtil.writeSimpleXMLCloseIndentedLine(pw1, indent, "specialAbilities");
        rskillPrefs.writeToXml(pw1, indent);
        // parts is the biggest so it goes last
        parts.writeToXml(pw1, indent, "parts"); // Parts

        writeGameOptions(pw1);

        // Markets
        getPersonnelMarket().writeToXML(this, pw1, indent);

        // TODO : AbstractContractMarket : Uncomment
        // CAW: implicit DEPENDS-ON to the <missions> and <campaignOptions> node, do not move this above it
        //getContractMarket().writeToXML(pw1, indent);

        // Windchild: implicit DEPENDS-ON to the <campaignOptions> node, do not move this above it
        getUnitMarket().writeToXML(pw1, indent);

        // Against the Bot
        if (getCampaignOptions().getUseAtB()) {
            // TODO : AbstractContractMarket : Remove next two lines
            // CAW: implicit DEPENDS-ON to the <missions> node, do not move this above it
            contractMarket.writeToXml(pw1, indent);

            if (lances.size() > 0)   {
                MekHqXmlUtil.writeSimpleXMLOpenIndentedLine(pw1, indent, "lances");
                for (Lance l : lances.values()) {
                    if (forceIds.containsKey(l.getForceId())) {
                        l.writeToXml(pw1, indent + 1);
                    }
                }
                MekHqXmlUtil.writeSimpleXMLCloseIndentedLine(pw1, indent, "lances");
            }
            retirementDefectionTracker.writeToXml(pw1, indent);
            if (shipSearchStart != null) {
                MekHqXmlUtil.writeSimpleXmlTag(pw1, indent, "shipSearchStart",
                        MekHqXmlUtil.saveFormattedDate(getShipSearchStart()));
            }
            MekHqXmlUtil.writeSimpleXmlTag(pw1, indent, "shipSearchType", shipSearchType);
            MekHqXmlUtil.writeSimpleXmlTag(pw1, indent, "shipSearchResult", shipSearchResult);
            if (shipSearchExpiration != null) {
                MekHqXmlUtil.writeSimpleXmlTag(pw1, indent, "shipSearchExpiration",
                        MekHqXmlUtil.saveFormattedDate(getShipSearchExpiration()));
            }
        }

        // Customised planetary events
        MekHqXmlUtil.writeSimpleXMLOpenIndentedLine(pw1, indent, "customPlanetaryEvents");
        for (PlanetarySystem psystem : Systems.getInstance().getSystems().values()) {
            //first check for system-wide events
            List<PlanetarySystem.PlanetarySystemEvent> customSysEvents = new ArrayList<>();
            for (PlanetarySystem.PlanetarySystemEvent event : psystem.getEvents()) {
                if (event.custom) {
                    customSysEvents.add(event);
                }
            }
            boolean startedSystem = false;
            if (!customSysEvents.isEmpty()) {
                MekHqXmlUtil.writeSimpleXMLOpenIndentedLine(pw1, indent + 1, "system");
                MekHqXmlUtil.writeSimpleXmlTag(pw1, indent + 2, "id", psystem.getId());
                for (PlanetarySystem.PlanetarySystemEvent event : customSysEvents) {
                    Systems.getInstance().writePlanetarySystemEvent(pw1, event);
                    pw1.println();
                }
                startedSystem = true;
            }
            //now check for planetary events
            for (Planet p : psystem.getPlanets()) {
                List<Planet.PlanetaryEvent> customEvents = p.getCustomEvents();
                if (!customEvents.isEmpty()) {
                    if (!startedSystem) {
                        //only write this if we haven't already started the system
                        MekHqXmlUtil.writeSimpleXMLOpenIndentedLine(pw1, indent + 1, "system");
                        MekHqXmlUtil.writeSimpleXmlTag(pw1, indent + 2, "id", psystem.getId());
                    }
                    MekHqXmlUtil.writeSimpleXMLOpenIndentedLine(pw1, indent + 2, "planet");
                    MekHqXmlUtil.writeSimpleXmlTag(pw1, indent + 3, "sysPos", p.getSystemPosition());
                    for (Planet.PlanetaryEvent event : customEvents) {
                        Systems.getInstance().writePlanetaryEvent(pw1, event);
                        pw1.println();
                    }
                    MekHqXmlUtil.writeSimpleXMLCloseIndentedLine(pw1, indent + 2, "planet");
                    startedSystem = true;
                }
            }
            if (startedSystem) {
                //close the system
                MekHqXmlUtil.writeSimpleXMLCloseIndentedLine(pw1, indent + 1, "system");
            }
        }
        MekHqXmlUtil.writeSimpleXMLCloseIndentedLine(pw1, indent, "customPlanetaryEvents");

        if (MekHQ.getMekHQOptions().getWriteCustomsToXML()) {
            writeCustoms(pw1);
        }

        // Okay, we're done.
        // Close everything out and be done with it.
        MekHqXmlUtil.writeSimpleXMLCloseIndentedLine(pw1, indent - 1, "campaign");
    }

    public void writeGameOptions(PrintWriter pw1) {
        pw1.println("\t<gameOptions>");
        for (IBasicOption option : getGameOptionsVector()) {
            pw1.println("\t\t<gameoption>"); //$NON-NLS-1$
            MekHqXmlUtil.writeSimpleXmlTag(pw1, 3, "name", option.getName());
            MekHqXmlUtil.writeSimpleXmlTag(pw1, 3, "value", option.getValue()
                    .toString());
            pw1.println("\t\t</gameoption>"); //$NON-NLS-1$
        }
        pw1.println("\t</gameOptions>");
    }

    /**
     * A helper function to encapsulate writing the map entries out to XML.
     *
     * @param <keyType> The key type of the map.
     * @param <valueType> The object type of the map. Must implement MekHqXmlSerializable.
     * @param pw1       The PrintWriter to output XML to.
     * @param indent    The indentation level to use for writing XML (purely for neatness).
     * @param tag       The name of the tag to use to encapsulate it.
     * @param map       The map of objects to write out.
     */
    private <keyType, valueType extends MekHqXmlSerializable> void writeMapToXml(PrintWriter pw1,
            int indent, String tag, Map<keyType, valueType> map) {
        pw1.println(MekHqXmlUtil.indentStr(indent) + "<" + tag + ">");

        for (Map.Entry<keyType, valueType> x : map.entrySet()) {
            x.getValue().writeToXml(pw1, indent + 1);
        }

        pw1.println(MekHqXmlUtil.indentStr(indent) + "</" + tag + ">");
    }

    private void writeCustoms(PrintWriter pw1) {
        for (String name : customs) {
            MechSummary ms = MechSummaryCache.getInstance().getMech(name);
            if (ms == null) {
                continue;
            }

            MechFileParser mechFileParser = null;
            try {
                mechFileParser = new MechFileParser(ms.getSourceFile());
            } catch (EntityLoadingException ex) {
                MekHQ.getLogger().error(ex);
            }
            if (mechFileParser == null) {
                continue;
            }
            Entity en = mechFileParser.getEntity();
            pw1.println("\t<custom>");
            pw1.println("\t\t<name>" + name + "</name>");
            if (en instanceof Mech) {
                pw1.print("\t\t<mtf><![CDATA[");
                pw1.print(((Mech) en).getMtf());
                pw1.println("]]></mtf>");
            } else {
                pw1.print("\t\t<blk><![CDATA[");

                BuildingBlock blk = BLKFile.getBlock(en);
                for (String s : blk.getAllDataAsString()) {
                    if (s.isEmpty()) {
                        continue;
                    }
                    pw1.println(s);
                }
                pw1.println("]]></blk>");
            }
            pw1.println("\t</custom>");
        }
    }

    public ArrayList<PlanetarySystem> getSystems() {
        ArrayList<PlanetarySystem> systems = new ArrayList<>();
        for (String key : Systems.getInstance().getSystems().keySet()) {
            systems.add(Systems.getInstance().getSystems().get(key));
        }
        return systems;
    }

    public PlanetarySystem getSystemById(String id) {
        return Systems.getInstance().getSystemById(id);
    }

    public Vector<String> getSystemNames() {
        Vector<String> systemNames = new Vector<>();
        for (PlanetarySystem key : Systems.getInstance().getSystems().values()) {
            systemNames.add(key.getPrintableName(getLocalDate()));
        }
        return systemNames;
    }

    public PlanetarySystem getSystemByName(String name) {
        return Systems.getInstance().getSystemByName(name, getLocalDate());
    }

    //region Ranks
    public RankSystem getRankSystem() {
        return rankSystem;
    }

    public void setRankSystem(final @Nullable RankSystem rankSystem) {
        // If they are the same object, there hasn't been a change and thus don't need to process further
        if (getRankSystem() == rankSystem) {
            return;
        }

        // Then, we need to validate the rank system. Null isn't valid to be set but may be the
        // result of a cancelled load. However, validation will prevent that
        final RankValidator rankValidator = new RankValidator();
        if (!rankValidator.validate(rankSystem, false)) {
            return;
        }

        // We need to know the old campaign rank system for personnel processing
        final RankSystem oldRankSystem = getRankSystem();

        // And with that, we can set the rank system
        setRankSystemDirect(rankSystem);

        // Finally, we fix all personnel ranks and ensure they are properly set
        getPersonnel().stream().filter(person -> person.getRankSystem().equals(oldRankSystem))
                .forEach(person -> person.setRankSystem(rankValidator, rankSystem));
    }

    public void setRankSystemDirect(final RankSystem rankSystem) {
        this.rankSystem = rankSystem;
    }
    //endregion Ranks

    public void setFinances(Finances f) {
        finances = f;
    }

    public Finances getFinances() {
        return finances;
    }

    public Accountant getAccountant() {
        return new Accountant(this);
    }

    /**
     * Use an A* algorithm to find the best path between two planets For right now, we are just going to minimize the number
     * of jumps but we could extend this to take advantage of recharge information or other variables as well Based on
     * http://www.policyalmanac.org/games/aStarTutorial.htm
     *
     * @param start
     * @param end
     * @return
     */
    public JumpPath calculateJumpPath(PlanetarySystem start, PlanetarySystem end) {
        if (null == start) {
            return null;
        }
        if ((null == end) || start.getId().equals(end.getId())) {
            JumpPath jpath = new JumpPath();
            jpath.addSystem(start);
            return jpath;
        }

        String startKey = start.getId();
        String endKey = end.getId();

        String current = startKey;
        Set<String> closed = new HashSet<>();
        Set<String> open = new HashSet<>();
        boolean found = false;
        int jumps = 0;

        // we are going to through and set up some hashes that will make our
        // work easier
        // hash of parent key
        Map<String, String> parent = new HashMap<>();
        // hash of H for each planet which will not change
        Map<String, Double> scoreH = new HashMap<>();
        // hash of G for each planet which might change
        Map<String, Double> scoreG = new HashMap<>();

        for (String key : Systems.getInstance().getSystems().keySet()) {
            scoreH.put(key, end.getDistanceTo(Systems.getInstance().getSystems().get(key)));
        }
        scoreG.put(current, 0.0);
        closed.add(current);

        while (!found && jumps < 10000) {
            jumps++;
            double currentG = scoreG.get(current) + Systems.getInstance().getSystemById(current).getRechargeTime(getLocalDate());

            final String localCurrent = current;
            Systems.getInstance().visitNearbySystems(Systems.getInstance().getSystemById(current), 30, p -> {
                if (closed.contains(p.getId())) {
                    return;
                } else if (open.contains(p.getId())) {
                    // is the current G better than the existing G
                    if (currentG < scoreG.get(p.getId())) {
                        // then change G and parent
                        scoreG.put(p.getId(), currentG);
                        parent.put(p.getId(), localCurrent);
                    }
                } else {
                    // put the current G for this one in memory
                    scoreG.put(p.getId(), currentG);
                    // put the parent in memory
                    parent.put(p.getId(), localCurrent);
                    open.add(p.getId());
                }
            });

            String bestMatch = null;
            double bestF = Double.POSITIVE_INFINITY;
            for (String possible : open) {
                // calculate F
                double currentF = scoreG.get(possible) + scoreH.get(possible);
                if (currentF < bestF) {
                    bestMatch = possible;
                    bestF = currentF;
                }
            }

            current = bestMatch;
            if (null == current) {
                // We're done - probably failed to find anything
                break;
            }

            closed.add(current);
            open.remove(current);
            if (current.equals(endKey)) {
                found = true;
            }
        }

        // now we just need to back up from the last current by parents until we
        // hit null
        List<PlanetarySystem> path = new ArrayList<>();
        String nextKey = current;
        while (null != nextKey) {
            path.add(Systems.getInstance().getSystemById(nextKey));
            // MekHQApp.logMessage(nextKey);
            nextKey = parent.get(nextKey);
        }

        // now reverse the direction
        JumpPath finalPath = new JumpPath();
        for (int i = (path.size() - 1); i >= 0; i--) {
            finalPath.addSystem(path.get(i));
        }

        return finalPath;
    }

    public List<PlanetarySystem> getAllReachableSystemsFrom(PlanetarySystem system) {
        return Systems.getInstance().getNearbySystems(system, 30);
    }

    /**
     * This method calculates the cost per jump for interstellar travel. It operates by fitting the part
     * of the force not transported in owned DropShips into a number of prototypical DropShips of a few
     * standard configurations, then adding the JumpShip charges on top. It remains fairly hacky, but
     * improves slightly on the prior implementation as far as following the rulebooks goes.
     *
     * It can be used to calculate total travel costs in the style of FM:Mercs (excludeOwnTransports
     * and campaignOpsCosts set to false), to calculate leased/rented travel costs only in the style
     * of FM:Mercs (excludeOwnTransports true, campaignOpsCosts false), or to calculate travel costs
     * for CampaignOps-style costs (excludeOwnTransports true, campaignOpsCosts true).
     *
     *  @param excludeOwnTransports If true, do not display maintenance costs in the calculated travel cost.
     * @param campaignOpsCosts If true, use the Campaign Ops method for calculating travel cost. (DropShip monthly fees
     *                         of 0.5% of purchase cost, 100,000 C-bills per collar.)
     */
    @SuppressWarnings("unused") // FIXME: Waiting for Dylan to finish re-writing
    public Money calculateCostPerJump(boolean excludeOwnTransports, boolean campaignOpsCosts) {
        HangarStatistics stats = getHangarStatistics();
        CargoStatistics cargoStats = getCargoStatistics();

        Money collarCost = Money.of(campaignOpsCosts ? 100000 : 50000);

        // first we need to get the total number of units by type
        int nMech = stats.getNumberOfUnitsByType(Entity.ETYPE_MECH);
        int nLVee = stats.getNumberOfUnitsByType(Entity.ETYPE_TANK, false, true);
        int nHVee = stats.getNumberOfUnitsByType(Entity.ETYPE_TANK);
        int nAero = stats.getNumberOfUnitsByType(Entity.ETYPE_AERO);
        int nSC = stats.getNumberOfUnitsByType(Entity.ETYPE_SMALL_CRAFT);
        int nCF = stats.getNumberOfUnitsByType(Entity.ETYPE_CONV_FIGHTER);
        int nBA = stats.getNumberOfUnitsByType(Entity.ETYPE_BATTLEARMOR);
        int nMechInf = 0;
        int nMotorInf = 0;
        int nFootInf = 0;
        int nProto = stats.getNumberOfUnitsByType(Entity.ETYPE_PROTOMECH);
        int nDropship = stats.getNumberOfUnitsByType(Entity.ETYPE_DROPSHIP);
        int nCollars = stats.getTotalDockingCollars();
        double nCargo = cargoStats.getTotalCargoCapacity(); // ignoring refrigerated/insulated/etc.

        // get cargo tonnage including parts in transit, then get mothballed unit
        // tonnage
        double carriedCargo = cargoStats.getCargoTonnage(true, false) + cargoStats.getCargoTonnage(false, true);

        // calculate the number of units left untransported
        int noMech = Math.max(nMech - stats.getOccupiedBays(Entity.ETYPE_MECH), 0);
        int noDS = Math.max(nDropship - stats.getOccupiedBays(Entity.ETYPE_DROPSHIP), 0);
        int noSC = Math.max(nSC - stats.getOccupiedBays(Entity.ETYPE_SMALL_CRAFT), 0);
        int noCF = Math.max(nCF - stats.getOccupiedBays(Entity.ETYPE_CONV_FIGHTER), 0);
        int noASF = Math.max(nAero - stats.getOccupiedBays(Entity.ETYPE_AERO), 0);
        int nolv = Math.max(nLVee - stats.getOccupiedBays(Entity.ETYPE_TANK, true), 0);
        int nohv = Math.max(nHVee - stats.getOccupiedBays(Entity.ETYPE_TANK), 0);
        int noinf = Math.max(stats.getNumberOfUnitsByType(Entity.ETYPE_INFANTRY) - stats.getOccupiedBays(Entity.ETYPE_INFANTRY), 0);
        int noBA = Math.max(nBA - stats.getOccupiedBays(Entity.ETYPE_BATTLEARMOR), 0);
        int noProto = Math.max(nProto - stats.getOccupiedBays(Entity.ETYPE_PROTOMECH), 0);
        int freehv = Math.max(stats.getTotalHeavyVehicleBays() - stats.getOccupiedBays(Entity.ETYPE_TANK), 0);
        int freeinf = Math.max(stats.getTotalInfantryBays() - stats.getOccupiedBays(Entity.ETYPE_INFANTRY), 0);
        int freeba = Math.max(stats.getTotalBattleArmorBays() - stats.getOccupiedBays(Entity.ETYPE_BATTLEARMOR), 0);
        int freeSC = Math.max(stats.getTotalSmallCraftBays() - stats.getOccupiedBays(Entity.ETYPE_SMALL_CRAFT), 0);
        int noCargo = (int) Math.ceil(Math.max(carriedCargo - nCargo, 0));

        int newNoASF = Math.max(noASF - freeSC, 0);
        int placedASF = Math.max(noASF - newNoASF, 0);
        freeSC -= placedASF;

        int newNolv = Math.max(nolv - freehv, 0);
        int placedlv = Math.max(nolv - newNolv, 0);
        freehv -= placedlv;
        int noVehicles = (nohv + newNolv);

        Money dropshipCost;
        // The cost-figuring process: using prototypical dropships, figure out how
        // many collars are required. Charge for the prototypical dropships and
        // the docking collar, based on the rules selected. Allow prototypical
        // dropships to be leased in 1/2 increments; designs of roughly 1/2
        // size exist for all of the prototypical variants chosen.

        // DropShip costs are for the duration of the trip for FM:Mercs rules,
        // and per month for Campaign Ops. The prior implementation here assumed
        // the FM:Mercs costs were per jump, which seems reasonable. To avoid having
        // to add a bunch of code to remember the total length of the current
        // jump path, CamOps costs are normalized to per-jump, using 175 hours charge
        // time as a baseline.

        // Roughly an Overlord
        int largeDropshipMechCapacity = 36;
        int largeMechDropshipASFCapacity = 6;
        int largeMechDropshipCargoCapacity = 120;
        Money largeMechDropshipCost = Money.of(campaignOpsCosts ? (1750000.0 / 4.2) : 400000);

        // Roughly a Union
        int averageDropshipMechCapacity = 12;
        int mechDropshipASFCapacity = 2;
        int mechDropshipCargoCapacity = 75;
        Money mechDropshipCost = Money.of(campaignOpsCosts ? (1450000.0 / 4.2) : 150000);

        // Roughly a Leopard CV
        int averageDropshipASFCapacity = 6;
        int asfDropshipCargoCapacity = 90;
        Money asfDropshipCost = Money.of(campaignOpsCosts ? (900000.0 / 4.2) : 80000);

        // Roughly a Triumph
        int largeDropshipVehicleCapacity = 50;
        int largeVehicleDropshipCargoCapacity = 750;
        Money largeVehicleDropshipCost = Money.of(campaignOpsCosts ? (1750000.0 / 4.2) : 430000);

        // Roughly a Gazelle
        int averageDropshipVehicleCapacity = 15;
        int vehicleDropshipCargoCapacity = 65;
        Money vehicleDropshipCost = Money.of(campaignOpsCosts ? (900000.0 / 4.2): 40000);

        // Roughly a Mule
        int largeDropshipCargoCapacity = 8000;
        Money largeCargoDropshipCost = Money.of(campaignOpsCosts ? (750000.0 / 4.2) : 800000);

        // Roughly a Buccaneer
        int averageDropshipCargoCapacity = 2300;
        Money cargoDropshipCost = Money.of(campaignOpsCosts ? (550000.0 / 4.2) : 250000);

        int mechCollars = 0;
        double leasedLargeMechDropships = 0;
        double leasedAverageMechDropships = 0;

        int asfCollars = 0;
        double leasedAverageASFDropships = 0;

        int vehicleCollars = 0;
        double leasedLargeVehicleDropships = 0;
        double leasedAverageVehicleDropships = 0;

        int cargoCollars = 0;
        double leasedLargeCargoDropships = 0;
        double leasedAverageCargoDropships = 0;

        int leasedASFCapacity = 0;
        int leasedCargoCapacity = 0;

        // For each type we're concerned with, calculate the number of dropships needed
        // to transport the force. Smaller dropships are represented by half-dropships.

        // If we're transporting more than a company, Overlord analogues are more efficient.
        if (noMech > 12) {
            leasedLargeMechDropships = noMech / (double) largeDropshipMechCapacity;
            noMech -= leasedLargeMechDropships * largeDropshipMechCapacity;
            mechCollars += (int) Math.ceil(leasedLargeMechDropships);

            // If there's more than a company left over, lease another Overlord. Otherwise
            // fall through and get a Union.
            if (noMech > 12) {
                leasedLargeMechDropships += 1;
                noMech -= largeDropshipMechCapacity;
                mechCollars += 1;
            }

            leasedASFCapacity += (int) Math.floor(leasedLargeMechDropships * largeMechDropshipASFCapacity);
            leasedCargoCapacity += (int) Math.floor(largeMechDropshipCargoCapacity);
        }

        // Unions
        if (noMech > 0) {
            leasedAverageMechDropships = noMech / (double) averageDropshipMechCapacity;
            noMech -= leasedAverageMechDropships * averageDropshipMechCapacity;
            mechCollars += (int) Math.ceil(leasedAverageMechDropships);

            // If we can fit in a smaller DropShip, lease one of those instead.
            if ((noMech > 0) && (noMech < (averageDropshipMechCapacity / 2))) {
                leasedAverageMechDropships += 0.5;
                mechCollars += 1;
            } else if (noMech > 0) {
                leasedAverageMechDropships += 1;
                mechCollars += 1;
            }

            // Our Union-ish DropShip can carry some ASFs and cargo.
            leasedASFCapacity += (int) Math.floor(leasedAverageMechDropships * mechDropshipASFCapacity);
            leasedCargoCapacity += (int) Math.floor(leasedAverageMechDropships * mechDropshipCargoCapacity);
        }

        // Leopard CVs
        if (noASF > leasedASFCapacity) {
            noASF -= leasedASFCapacity;

            if (noASF > 0) {
                leasedAverageASFDropships = noASF / (double) averageDropshipASFCapacity;
                noASF -= leasedAverageASFDropships * averageDropshipASFCapacity;
                asfCollars += (int) Math.ceil(leasedAverageASFDropships);

                if ((noASF > 0) && (noASF < (averageDropshipASFCapacity / 2))) {
                    leasedAverageASFDropships += 0.5;
                    asfCollars += 1;
                } else if (noASF > 0) {
                    leasedAverageASFDropships += 1;
                    asfCollars += 1;
                }
            }

            // Our Leopard-ish DropShip can carry some cargo.
            leasedCargoCapacity += (int) Math.floor(asfDropshipCargoCapacity * leasedAverageASFDropships);
        }

        // Triumphs
        if (noVehicles > averageDropshipVehicleCapacity) {
            leasedLargeVehicleDropships = noVehicles / (double) largeDropshipVehicleCapacity;
            noVehicles -= leasedLargeVehicleDropships * largeDropshipVehicleCapacity;
            vehicleCollars += (int) Math.ceil(leasedLargeVehicleDropships);

            if (noVehicles > averageDropshipVehicleCapacity) {
                leasedLargeVehicleDropships += 1;
                noVehicles -= largeDropshipVehicleCapacity;
                vehicleCollars += 1;
            }

            leasedCargoCapacity += (int) Math.floor(leasedLargeVehicleDropships * largeVehicleDropshipCargoCapacity);
        }

        // Gazelles
        if (noVehicles > 0) {
            leasedAverageVehicleDropships = (nohv + newNolv) / (double) averageDropshipVehicleCapacity;
            noVehicles = (int) ((nohv + newNolv) - leasedAverageVehicleDropships * averageDropshipVehicleCapacity);
            vehicleCollars += (int) Math.ceil(leasedAverageVehicleDropships);

            // Gazelles are pretty minimal, so no half-measures.
            if (noVehicles > 0) {
                leasedAverageVehicleDropships += 1;
                noVehicles -= averageDropshipVehicleCapacity;
                vehicleCollars += 1;
            }

            // Our Gazelle-ish DropShip can carry some cargo.
            leasedCargoCapacity += (int) Math.floor(vehicleDropshipCargoCapacity * leasedAverageVehicleDropships);
        }

        // Do we have any leftover cargo?
        noCargo -= leasedCargoCapacity;

        // Mules
        if (noCargo > averageDropshipCargoCapacity) {
            leasedLargeCargoDropships = noCargo / (double) largeDropshipCargoCapacity;
            noCargo -= leasedLargeCargoDropships * largeDropshipCargoCapacity;
            cargoCollars += (int) Math.ceil(leasedLargeCargoDropships);

            if (noCargo > averageDropshipCargoCapacity) {
                leasedLargeCargoDropships += 1;
                noCargo -= largeDropshipCargoCapacity;
                cargoCollars += 1;
            }
        }

        // Buccaneers
        if (noCargo > 0) {
            leasedAverageCargoDropships = noCargo / (double) averageDropshipCargoCapacity;
            cargoCollars += (int) Math.ceil(leasedAverageCargoDropships);
            noCargo -= leasedAverageCargoDropships * averageDropshipCargoCapacity;

            if (noCargo > 0 && noCargo < (averageDropshipCargoCapacity / 2)) {
                leasedAverageCargoDropships += 0.5;
                cargoCollars += 1;
            } else if (noCargo > 0) {
                leasedAverageCargoDropships += 1;
                cargoCollars += 1;
            }
        }

        dropshipCost = mechDropshipCost.multipliedBy(leasedAverageMechDropships);
        dropshipCost = dropshipCost.plus(largeMechDropshipCost.multipliedBy(leasedLargeMechDropships ));

        dropshipCost = dropshipCost.plus(asfDropshipCost.multipliedBy(leasedAverageASFDropships));

        dropshipCost = dropshipCost.plus(vehicleDropshipCost.multipliedBy(leasedAverageVehicleDropships));
        dropshipCost = dropshipCost.plus(largeVehicleDropshipCost.multipliedBy(leasedLargeVehicleDropships));

        dropshipCost = dropshipCost.plus(cargoDropshipCost.multipliedBy(leasedAverageCargoDropships));
        dropshipCost = dropshipCost.plus(largeCargoDropshipCost.multipliedBy(leasedLargeCargoDropships));

        // Smaller/half-DropShips are cheaper to rent, but still take one collar each
        int collarsNeeded = mechCollars + asfCollars + vehicleCollars + cargoCollars;

        // add owned DropShips
        collarsNeeded += nDropship;

        // now factor in owned JumpShips
        collarsNeeded = Math.max(0, collarsNeeded - nCollars);

        Money totalCost = dropshipCost.plus(collarCost.multipliedBy(collarsNeeded));

        // FM:Mercs reimburses for owned transport (CamOps handles it in peacetime costs)
        if (!excludeOwnTransports) {
            Money ownDropshipCost = Money.zero();
            Money ownJumpshipCost = Money.zero();
            for (Unit u : getUnits()) {
                if (!u.isMothballed()) {
                    Entity e = u.getEntity();
                    if ((e.getEntityType() & Entity.ETYPE_DROPSHIP) != 0) {
                        ownDropshipCost = ownDropshipCost.plus(mechDropshipCost.multipliedBy(u.getMechCapacity()).dividedBy(averageDropshipMechCapacity));
                        ownDropshipCost = ownDropshipCost.plus(asfDropshipCost.multipliedBy(u.getASFCapacity()).dividedBy(averageDropshipASFCapacity));
                        ownDropshipCost = ownDropshipCost.plus(vehicleDropshipCost.multipliedBy(u.getHeavyVehicleCapacity() + u.getLightVehicleCapacity()).dividedBy(averageDropshipVehicleCapacity));
                        ownDropshipCost = ownDropshipCost.plus(cargoDropshipCost.multipliedBy(u.getCargoCapacity()).dividedBy(averageDropshipCargoCapacity));
                    } else if ((e.getEntityType() & Entity.ETYPE_JUMPSHIP) != 0) {
                        ownJumpshipCost = ownDropshipCost.plus(collarCost.multipliedBy(e.getDockingCollars().size()));
                    }
                }
            }

            totalCost = totalCost.plus(ownDropshipCost).plus(ownJumpshipCost);
        }

        return totalCost;
    }

    public void personUpdated(Person p) {
        Unit u = p.getUnit();
        if (null != u) {
            u.resetPilotAndEntity();
        }
        MekHQ.triggerEvent(new PersonChangedEvent(p));
    }

    public TargetRoll getTargetFor(final IPartWork partWork, final Person tech) {
        final Skill skill = tech.getSkillForWorkingOn(partWork);
        int modePenalty = partWork.getMode().expReduction;

        if ((partWork.getUnit() != null) && !partWork.getUnit().isAvailable(partWork instanceof Refit)) {
            return new TargetRoll(TargetRoll.IMPOSSIBLE, "This unit is not currently available!");
        } else if ((partWork.getTech() != null) && !partWork.getTech().equals(tech)) {
            return new TargetRoll(TargetRoll.IMPOSSIBLE, "Already being worked on by another team");
        } else if (skill == null) {
            return new TargetRoll(TargetRoll.IMPOSSIBLE, "Assigned tech does not have the right skills");
        } else if (!getCampaignOptions().isDestroyByMargin()
                && (partWork.getSkillMin() > (skill.getExperienceLevel() - modePenalty))) {
            return new TargetRoll(TargetRoll.IMPOSSIBLE, "Task is beyond this tech's skill level");
        } else if (partWork.getSkillMin() > SkillType.EXP_ELITE) {
            return new TargetRoll(TargetRoll.IMPOSSIBLE, "Task is impossible.");
        } else if (!partWork.needsFixing() && !partWork.isSalvaging()) {
            return new TargetRoll(TargetRoll.IMPOSSIBLE, "Task is not needed.");
        } else if ((partWork instanceof MissingPart)
                && (((MissingPart) partWork).findReplacement(false) == null)) {
            return new TargetRoll(TargetRoll.IMPOSSIBLE, "Replacement part not available.");
        }

        final int techTime = isOvertimeAllowed() ? tech.getMinutesLeft() + tech.getOvertimeLeft()
                : tech.getMinutesLeft();
        if (!(partWork instanceof Refit) && (techTime <= 0)) {
            return new TargetRoll(TargetRoll.IMPOSSIBLE, "The tech has no time left.");
        }

        final String notFixable = partWork.checkFixable();
        if (notFixable != null) {
            return new TargetRoll(TargetRoll.IMPOSSIBLE, notFixable);
        }

        // if this is an infantry refit, then automatic success
        if ((partWork instanceof Refit) && (partWork.getUnit() != null)
                && partWork.getUnit().isConventionalInfantry()) {
            return new TargetRoll(TargetRoll.AUTOMATIC_SUCCESS, "infantry refit");
        }

        // If we are using the MoF rule, then we will ignore mode penalty here
        // and instead assign it as a straight penalty
        if (getCampaignOptions().isDestroyByMargin()) {
            modePenalty = 0;
        }

        // this is ugly, if the mode penalty drops you to green, you drop two
        // levels instead of two
        int value = skill.getFinalSkillValue() + modePenalty;
        if ((modePenalty > 0)
                && (SkillType.EXP_GREEN == (skill.getExperienceLevel() - modePenalty))) {
            value++;
        }
        final TargetRoll target = new TargetRoll(value,
                SkillType.getExperienceLevelName(skill.getExperienceLevel() - modePenalty));
        if (target.getValue() == TargetRoll.IMPOSSIBLE) {
            return target;
        }

        target.append(partWork.getAllMods(tech));

        if (getCampaignOptions().useEraMods()) {
            target.addModifier(getFaction().getEraMod(getGameYear()), "era");
        }

        final boolean isOvertime;
        if (isOvertimeAllowed()
                && (tech.isTaskOvertime(partWork) || partWork.hasWorkedOvertime())) {
            target.addModifier(3, "overtime");
            isOvertime = true;
        } else {
            isOvertime = false;
        }

        final int minutes = Math.min(partWork.getTimeLeft(), techTime);
        if (minutes <= 0) {
            MekHQ.getLogger().error("Attempting to get the target number for a part with zero time left.");
            return new TargetRoll(TargetRoll.AUTOMATIC_SUCCESS, "No part repair time remaining.");
        }

        int helpMod;
        if ((partWork.getUnit() != null) && partWork.getUnit().isSelfCrewed()) {
            helpMod = getShorthandedModForCrews(partWork.getUnit().getEntity().getCrew());
        } else {
            final int helpers = getAvailableAstechs(minutes, isOvertime);
            helpMod = getShorthandedMod(helpers, false);
            // we may have just gone overtime with our helpers
            if (!isOvertime && (astechPoolMinutes < (minutes * helpers))) {
                target.addModifier(3, "overtime astechs");
            }
        }

        if (partWork.getShorthandedMod() > helpMod) {
            helpMod = partWork.getShorthandedMod();
        }

        if (helpMod > 0) {
            target.addModifier(helpMod, "shorthanded");
        }
        return target;
    }

    public TargetRoll getTargetForMaintenance(IPartWork partWork, Person tech) {
        int value = 10;
        String skillLevel = "Unmaintained";
        if (null != tech) {
            Skill skill = tech.getSkillForWorkingOn(partWork);
            if (null != skill) {
                value = skill.getFinalSkillValue();
                skillLevel = SkillType.getExperienceLevelName(skill
                        .getExperienceLevel());
            }
        }

        TargetRoll target = new TargetRoll(value, skillLevel);
        if (target.getValue() == TargetRoll.IMPOSSIBLE) {
            return target;
        }

        target.append(partWork.getAllModsForMaintenance());

        if (getCampaignOptions().useEraMods()) {
            target.addModifier(getFaction().getEraMod(getGameYear()), "era");
        }

        if (null != partWork.getUnit() && null != tech) {
            // we have no official rules for what happens when a tech is only
            // assigned
            // for part of the maintenance cycle, so we will create our own
            // penalties
            if (partWork.getUnit().getMaintainedPct() < .5) {
                target.addModifier(2, "partial maintenance");
            } else if (partWork.getUnit().getMaintainedPct() < 1) {
                target.addModifier(1, "partial maintenance");
            }

            // the astech issue is crazy, because you can actually be better off
            // not maintaining
            // than going it short-handed, but that is just the way it is.
            // Still, there is also some fuzziness about what happens if you are
            // short astechs
            // for part of the cycle. We will keep keep track of the total
            // "astech days" used over
            // the cycle and take the average per day rounding down as our team
            // size
            final int helpMod;
            if (partWork.getUnit().isSelfCrewed()) {
                helpMod = getShorthandedModForCrews(partWork.getUnit().getEntity().getCrew());
            } else {
                helpMod = getShorthandedMod(partWork.getUnit().getAstechsMaintained(), false);
            }

            if (helpMod > 0) {
                target.addModifier(helpMod, "shorthanded");
            }

            // like repairs, per CamOps page 208 extra time gives a
            // reduction to the TN based on x2, x3, x4
            if (partWork.getUnit().getMaintenanceMultiplier() > 1) {
                target.addModifier(-(partWork.getUnit().getMaintenanceMultiplier() - 1), "extra time");
            }
        }

        return target;
    }

    public TargetRoll getTargetForAcquisition(IAcquisitionWork acquisition,
            Person person) {
        return getTargetForAcquisition(acquisition, person, true);
    }

    public TargetRoll getTargetForAcquisition(IAcquisitionWork acquisition,
            Person person, boolean checkDaysToWait) {
        if (getCampaignOptions().getAcquisitionSkill().equals(
                CampaignOptions.S_AUTO)) {
            return new TargetRoll(TargetRoll.AUTOMATIC_SUCCESS,
                    "Automatic Success");
        }
        if (null == person) {
            return new TargetRoll(TargetRoll.IMPOSSIBLE,
                    "No one on your force is capable of acquiring parts");
        }
        Skill skill = person.getSkillForWorkingOn(
                getCampaignOptions().getAcquisitionSkill());
        if (null != getShoppingList().getShoppingItem(
                acquisition.getNewEquipment())
                && checkDaysToWait) {
            return new TargetRoll(
                    TargetRoll.AUTOMATIC_FAIL,
                    "You must wait until the new cycle to check for this part. Further attempts will be added to the shopping list.");
        }
        if (acquisition.getTechBase() == Part.T_CLAN
                && !getCampaignOptions().allowClanPurchases()) {
            return new TargetRoll(TargetRoll.IMPOSSIBLE,
                    "You cannot acquire clan parts");
        }
        if (acquisition.getTechBase() == Part.T_IS
                && !getCampaignOptions().allowISPurchases()) {
            return new TargetRoll(TargetRoll.IMPOSSIBLE,
                    "You cannot acquire inner sphere parts");
        }
        if (getCampaignOptions().getTechLevel() < Utilities
                .getSimpleTechLevel(acquisition.getTechLevel())) {
            return new TargetRoll(TargetRoll.IMPOSSIBLE,
                    "You cannot acquire parts of this tech level");
        }
        if (getCampaignOptions().limitByYear()
                && !acquisition.isIntroducedBy(getGameYear(), useClanTechBase(), getTechFaction())) {
            return new TargetRoll(TargetRoll.IMPOSSIBLE,
                    "It has not been invented yet!");
        }
        if (getCampaignOptions().disallowExtinctStuff() &&
                (acquisition.isExtinctIn(getGameYear(), useClanTechBase(), getTechFaction())
                        || acquisition.getAvailability() == EquipmentType.RATING_X)) {
            return new TargetRoll(TargetRoll.IMPOSSIBLE,
                    "It is extinct!");
        }
        if (getCampaignOptions().getUseAtB() &&
                getCampaignOptions().getRestrictPartsByMission() && acquisition instanceof Part) {
            int partAvailability = ((Part) acquisition).getAvailability();
            EquipmentType et = null;
            if (acquisition instanceof EquipmentPart) {
                et = ((EquipmentPart) acquisition).getType();
            } else if (acquisition instanceof MissingEquipmentPart) {
                et = ((MissingEquipmentPart) acquisition).getType();
            }

            StringBuilder partAvailabilityLog = new StringBuilder();
            partAvailabilityLog.append("Part Rating Level: " + partAvailability)
                                .append("(" + EquipmentType.ratingNames[partAvailability] + ")");

            /*
             * Even if we can acquire Clan parts, they have a minimum availability of F for
             * non-Clan units
             */
            if (acquisition.getTechBase() == Part.T_CLAN && !getFaction().isClan()) {
                partAvailability = Math.max(partAvailability, EquipmentType.RATING_F);
                partAvailabilityLog.append(";[clan part for non clan faction]");
            } else if (et != null) {
                /*
                 * AtB rules do not simply affect difficulty of obtaining parts, but whether
                 * they can be obtained at all. Changing the system to use availability codes
                 * can have a serious effect on game play, so we apply a few tweaks to keep some
                 * of the more basic items from becoming completely unobtainable, while applying
                 * a minimum for non-flamer energy weapons, which was the reason this rule was
                 * included in AtB to begin with.
                 */
                if (et instanceof megamek.common.weapons.lasers.EnergyWeapon
                        && !(et instanceof megamek.common.weapons.flamers.FlamerWeapon)
                        && partAvailability < EquipmentType.RATING_C) {
                    partAvailability = EquipmentType.RATING_C;
                    partAvailabilityLog.append(";(non-flamer lasers)");
                }
                if (et instanceof megamek.common.weapons.autocannons.ACWeapon) {
                    partAvailability -= 2;
                    partAvailabilityLog.append(";(autocannon): -2");
                }
                if (et instanceof megamek.common.weapons.gaussrifles.GaussWeapon
                        || et instanceof megamek.common.weapons.flamers.FlamerWeapon) {
                    partAvailability--;
                    partAvailabilityLog.append(";(gauss rifle or flamer): -1");
                }
                if (et instanceof megamek.common.AmmoType) {
                    switch (((megamek.common.AmmoType) et).getAmmoType()) {
                        case megamek.common.AmmoType.T_AC:
                            partAvailability -= 2;
                            partAvailabilityLog.append(";(autocannon ammo): -2");
                            break;
                        case megamek.common.AmmoType.T_GAUSS:
                            partAvailability -= 1;
                            partAvailabilityLog.append(";(gauss ammo): -1");
                            break;
                    }
                    if (((megamek.common.AmmoType) et).getMunitionType() == megamek.common.AmmoType.M_STANDARD) {
                        partAvailability--;
                        partAvailabilityLog.append(";(standard ammo): -1");
                    }
                }
            }

            if (((getGameYear() < 2950) || (getGameYear() > 3040))
                    && (acquisition instanceof Armor || acquisition instanceof MissingMekActuator
                            || acquisition instanceof mekhq.campaign.parts.MissingMekCockpit
                            || acquisition instanceof mekhq.campaign.parts.MissingMekLifeSupport
                            || acquisition instanceof mekhq.campaign.parts.MissingMekLocation
                            || acquisition instanceof mekhq.campaign.parts.MissingMekSensor)) {
                partAvailability--;
                partAvailabilityLog.append("(Mek part prior to 2950 or after 3040): - 1");
            }

            int AtBPartsAvailability = findAtBPartsAvailabilityLevel(acquisition, null);
            partAvailabilityLog.append("; Total part availability: " + partAvailability)
                            .append("; Current campaign availability: " + AtBPartsAvailability);
            if (partAvailability > AtBPartsAvailability) {
                return new TargetRoll(TargetRoll.IMPOSSIBLE, partAvailabilityLog.toString());
            }
        }
        TargetRoll target = new TargetRoll(skill.getFinalSkillValue(),
                SkillType.getExperienceLevelName(skill.getExperienceLevel()));// person.getTarget(Modes.MODE_NORMAL);
        target.append(acquisition.getAllAcquisitionMods());
        return target;
    }

    public AtBContract getAttachedAtBContract(Unit unit) {
        if (null != unit && null != lances.get(unit.getForceId())) {
            return lances.get(unit.getForceId()).getContract(this);
        }
        return null;
    }

    /**
     * AtB: count all available bonus parts
     * @return the total <code>int</code> number of bonus parts for all active contracts
     */
    public int totalBonusParts() {
        int retVal = 0;
        if (hasActiveContract()) {
            for (Contract c : getActiveContracts()) {
                if (c instanceof AtBContract) {
                    retVal += ((AtBContract) c).getNumBonusParts();
                }
            }
        }
        return retVal;
    }

    public void spendBonusPart(IAcquisitionWork targetWork) {
        // Can only spend from active contracts, so if there are none we can't spend a bonus part
        if (!hasActiveContract()) {
            return;
        }

        String report = targetWork.find(0);

        if (report.endsWith("0 days.")) {
            // First, try to spend from the contact the Acquisition's unit is attached to
            AtBContract contract = getAttachedAtBContract(targetWork.getUnit());

            if (contract == null) {
                // Then, just the first free one that is active
                for (Contract c : getActiveContracts()) {
                    if (((AtBContract) c).getNumBonusParts() > 0) {
                        contract = (AtBContract) c;
                        break;
                    }
                }
            }

            if (contract == null) {
                MekHQ.getLogger().error("AtB: used bonus part but no contract has bonus parts available.");
            } else {
                addReport(resources.getString("bonusPartLog.text") + " " + targetWork.getAcquisitionPart().getPartName());
                contract.useBonusPart();
            }
        }
    }

    public int findAtBPartsAvailabilityLevel(IAcquisitionWork acquisition, StringBuilder reportBuilder) {
        AtBContract contract = (acquisition != null) ? getAttachedAtBContract(acquisition.getUnit()) : null;

        /*
         * If the unit is not assigned to a contract, use the least restrictive active
         * contract. Don't restrict parts availability by contract if it has not started.
         */
        if (hasActiveContract()) {
            for (Contract c : getActiveContracts()) {
                if ((c instanceof AtBContract) &&
                        ((contract == null) ||
                        (((AtBContract) c).getPartsAvailabilityLevel() > contract.getPartsAvailabilityLevel()))) {
                    contract = (AtBContract) c;
                }
            }
        }

        // if we have a contract and it has started
        if ((null != contract) && getLocalDate().isBefore(contract.getStartDate())) {
            if (reportBuilder != null) {
                reportBuilder.append(contract.getPartsAvailabilityLevel() + " (" + contract.getType() +")");
            }
            return contract.getPartsAvailabilityLevel();
        }

        /* If contract is still null, the unit is not in a contract. */
        Person adminLog = findBestInRole(PersonnelRole.ADMINISTRATOR_LOGISTICS, SkillType.S_ADMIN);
        int adminLogExp = (adminLog == null) ? SkillType.EXP_ULTRA_GREEN
                : adminLog.getSkill(SkillType.S_ADMIN).getExperienceLevel();
        int adminMod = adminLogExp - SkillType.EXP_REGULAR;

        if (reportBuilder != null) {
            reportBuilder.append(getUnitRatingMod() + "(unit rating)");
            if (adminLog != null) {
                reportBuilder.append(adminMod + "(" + adminLog.getFullName() +", logistics admin)");
            } else {
                reportBuilder.append(adminMod + "(no logistics admin)");
            }
        }

        return getUnitRatingMod() + adminMod;
    }

    public void resetAstechMinutes() {
        astechPoolMinutes = 480 * getNumberPrimaryAstechs() + 240
                * getNumberSecondaryAstechs();
        astechPoolOvertime = 240 * getNumberPrimaryAstechs() + 120
                * getNumberSecondaryAstechs();
    }

    public void setAstechPoolMinutes(int minutes) {
        astechPoolMinutes = minutes;
    }

    public int getAstechPoolMinutes() {
        return astechPoolMinutes;
    }

    public void setAstechPoolOvertime(int overtime) {
        astechPoolOvertime = overtime;
    }

    public int getAstechPoolOvertime() {
        return astechPoolOvertime;
    }

    public int getPossibleAstechPoolMinutes() {
        return 480 * getNumberPrimaryAstechs() + 240 * getNumberSecondaryAstechs();
    }

    public int getPossibleAstechPoolOvertime() {
        return 240 * getNumberPrimaryAstechs() + 120 * getNumberSecondaryAstechs();
    }

    public void setAstechPool(int size) {
        astechPool = size;
    }

    public int getAstechPool() {
        return astechPool;
    }

    public void setMedicPool(int size) {
        medicPool = size;
    }

    public int getMedicPool() {
        return medicPool;
    }

    public boolean requiresAdditionalAstechs() {
        return getAstechNeed() > 0;
    }

    public int getAstechNeed() {
        return (Math.toIntExact(getActivePersonnel().stream().filter(Person::isTech).count()) * 6)
                - getNumberAstechs();
    }

    public void increaseAstechPool(int i) {
        astechPool += i;
        astechPoolMinutes += (480 * i);
        astechPoolOvertime += (240 * i);
        MekHQ.triggerEvent(new AstechPoolChangedEvent(this, i));
    }

    public void fillAstechPool() {
        final int need = getAstechNeed();
        if (need > 0) {
            increaseAstechPool(need);
        }
    }

    public void decreaseAstechPool(int i) {
        astechPool = Math.max(0, astechPool - i);
        // always assume that we fire the ones who have not yet worked
        astechPoolMinutes = Math.max(0, astechPoolMinutes - 480 * i);
        astechPoolOvertime = Math.max(0, astechPoolOvertime - 240 * i);
        MekHQ.triggerEvent(new AstechPoolChangedEvent(this, -i));
    }

    public int getNumberAstechs() {
        return getNumberPrimaryAstechs() + getNumberSecondaryAstechs();
    }

    public int getNumberPrimaryAstechs() {
        int astechs = getAstechPool();
        for (Person p : getActivePersonnel()) {
            if (p.getPrimaryRole().isAstech() && !p.isDeployed()) {
                astechs++;
            }
        }
        return astechs;
    }

    public int getNumberSecondaryAstechs() {
        int astechs = 0;
        for (Person p : getActivePersonnel()) {
            if (p.getSecondaryRole().isAstech() && !p.isDeployed()) {
                astechs++;
            }
        }
        return astechs;
    }

    public int getAvailableAstechs(final int minutes, final boolean alreadyOvertime) {
        if (minutes == 0) {
            MekHQ.getLogger().error("Tried to getAvailableAstechs with 0 minutes. Returning 0 Astechs.");
            return 0;
        }

        int availableHelp = (int) Math.floor(((double) astechPoolMinutes) / minutes);
        if (isOvertimeAllowed() && (availableHelp < MekHqConstants.ASTECH_TEAM_SIZE)) {
            // if we are less than fully staffed, then determine whether
            // we should dip into overtime or just continue as short-staffed
            final int shortMod = getShorthandedMod(availableHelp, false);
            final int remainingMinutes = astechPoolMinutes - availableHelp * minutes;
            final int extraHelp = (remainingMinutes + astechPoolOvertime) / minutes;
            final int helpNeeded = MekHqConstants.ASTECH_TEAM_SIZE - availableHelp;
            if (alreadyOvertime && (shortMod > 0)) {
                // then add whatever we can
                availableHelp += extraHelp;
            } else if (shortMod > 3) {
                // only dip in if we can bring ourselves up to full
                if (extraHelp >= helpNeeded) {
                    availableHelp = MekHqConstants.ASTECH_TEAM_SIZE;
                }
            }
        }

        return Math.min(Math.min(availableHelp, MekHqConstants.ASTECH_TEAM_SIZE), getNumberAstechs());
    }

    public int getShorthandedMod(int availableHelp, boolean medicalStaff) {
        if (medicalStaff) {
            availableHelp += 2;
        }
        int helpMod = 0;
        if (availableHelp == 0) {
            helpMod = 4;
        } else if (availableHelp == 1) {
            helpMod = 3;
        } else if (availableHelp < 4) {
            helpMod = 2;
        } else if (availableHelp < 6) {
            helpMod = 1;
        }
        return helpMod;
    }

    public int getShorthandedModForCrews(final @Nullable Crew crew) {
        final int hits = (crew == null) ? 5 : crew.getHits();
        if (hits >= 5) {
            return 4;
        } else if (hits == 4) {
            return  3;
        } else if (hits == 3) {
            return 2;
        } else if (hits > 0) {
            return 1;
        } else {
            return 0;
        }
    }

    public int getMedicsPerDoctor() {
        int ndocs = getDoctors().size();
        int nmedics = getNumberMedics();
        if (ndocs == 0) {
            return 0;
        }
        // TODO: figure out what to do with fractions
        return Math.min(nmedics / ndocs, 4);
    }

    /**
     * @return the number of medics in the campaign including any in the temporary medic pool
     */
    public int getNumberMedics() {
        int medics = getMedicPool(); // this uses a getter for unit testing
        for (Person p : getActivePersonnel()) {
            if ((p.getPrimaryRole().isMedic() || p.getSecondaryRole().isMedic()) && !p.isDeployed()) {
                medics++;
            }
        }
        return medics;
    }

    public boolean requiresAdditionalMedics() {
        return getMedicsNeed() > 0;
    }

    public int getMedicsNeed() {
        return (getDoctors().size() * 4) - getNumberMedics();
    }

    public void increaseMedicPool(int i) {
        medicPool += i;
        MekHQ.triggerEvent(new MedicPoolChangedEvent(this, i));
    }

    public void fillMedicPool() {
        final int need = getMedicsNeed();
        if (need > 0) {
            increaseMedicPool(need);
        }
    }

    public void decreaseMedicPool(int i) {
        medicPool = Math.max(0, medicPool - i);
        MekHQ.triggerEvent(new MedicPoolChangedEvent(this, -i));
    }

    public GameOptions getGameOptions() {
        return gameOptions;
    }

    public Vector<IBasicOption> getGameOptionsVector() {
        Vector<IBasicOption> options = new Vector<>();
        for (Enumeration<IOptionGroup> i = gameOptions.getGroups(); i.hasMoreElements(); ) {
            IOptionGroup group = i.nextElement();
            for (Enumeration<IOption> j = group.getOptions(); j.hasMoreElements(); ) {
                IOption option = j.nextElement();
                options.add(option);
            }
        }
        return options;
    }

    public void setGameOptions(GameOptions gameOptions) {
        this.gameOptions = gameOptions;
    }

    public void setGameOptions(Vector<IBasicOption> options) {
        for (IBasicOption option : options) {
            gameOptions.getOption(option.getName()).setValue(option.getValue());
        }
    }

    /**
     * Imports a {@link Kill} into a campaign.
     * @param k A {@link Kill} to import into the campaign.
     */
    public void importKill(Kill k) {
        if (!kills.containsKey(k.getPilotId())) {
            kills.put(k.getPilotId(), new ArrayList<>());
        }

        kills.get(k.getPilotId()).add(k);
    }

    public void addKill(Kill k) {
        importKill(k);

        if ((getCampaignOptions().getKillsForXP() > 0) && (getCampaignOptions().getKillXPAward() > 0)) {
            if ((getKillsFor(k.getPilotId()).size() % getCampaignOptions().getKillsForXP()) == 0) {
                Person p = getPerson(k.getPilotId());
                if (null != p) {
                    p.awardXP(this, getCampaignOptions().getKillXPAward());
                    MekHQ.triggerEvent(new PersonChangedEvent(p));
                }
            }
        }
    }

    public List<Kill> getKills() {
        List<Kill> flattenedKills = new ArrayList<>();
        for (List<Kill> personKills : kills.values()) {
            flattenedKills.addAll(personKills);
        }

        return Collections.unmodifiableList(flattenedKills);
    }

    public List<Kill> getKillsFor(UUID pid) {
        List<Kill> personalKills = kills.get(pid);

        if (personalKills == null) {
            return Collections.emptyList();
        }

        personalKills.sort(Comparator.comparing(Kill::getDate));
        return personalKills;
    }

    public PartsStore getPartsStore() {
        return partsStore;
    }

    public void addCustom(String name) {
        customs.add(name);
    }

    public boolean isCustom(Unit u) {
        return customs.contains(u.getEntity().getChassis() + " "
                + u.getEntity().getModel());
    }

    /**
     * borrowed from megamek.client
     */
    private synchronized void checkDuplicateNamesDuringAdd(Entity entity) {
        unitNameTracker.add(entity);
    }

    /**
     * If we remove a unit, we may need to update the duplicate identifier.
     *
     * @param entity This is the entity whose name is checked for any duplicates
     */
    private synchronized void checkDuplicateNamesDuringDelete(Entity entity) {
        unitNameTracker.remove(entity, e -> {
            // Regenerate entity names after a deletion
            e.generateShortName();
            e.generateDisplayName();
        });
    }

    public String getUnitRatingText() {
        return getUnitRating().getUnitRating();
    }

    /**
     * Against the Bot Calculates and returns dragoon rating if that is the chosen
     * method; for IOps method, returns unit reputation / 10. If the player chooses
     * not to use unit rating at all, use a default value of C. Note that the AtB
     * system is designed for use with FMMerc dragoon rating, and use of the IOps
     * Beta system may have unsatisfactory results, but we follow the options set by
     * the user here.
     */
    public int getUnitRatingMod() {
        if (!getCampaignOptions().getUnitRatingMethod().isEnabled()) {
            return IUnitRating.DRAGOON_C;
        }
        IUnitRating rating = getUnitRating();
        return getCampaignOptions().getUnitRatingMethod().isFMMR() ? rating.getUnitRatingAsInteger()
                : rating.getModifier();
    }

    /**
     * This is a better method for pairing AtB with IOpts with regards to Prisoner Capture
     */
    public int getUnitRatingAsInteger() {
        return getCampaignOptions().getUnitRatingMethod().isEnabled()
                ? getUnitRating().getUnitRatingAsInteger() : IUnitRating.DRAGOON_C;
    }

    public RandomSkillPreferences getRandomSkillPreferences() {
        return rskillPrefs;
    }

    public void setRandomSkillPreferences(RandomSkillPreferences prefs) {
        rskillPrefs = prefs;
    }

    public void setStartingSystem() {
        Map<String, PlanetarySystem> systemList = Systems.getInstance().getSystems();
        PlanetarySystem startingSystem = systemList.get(getFaction().getStartingPlanet(getLocalDate()));

        if (startingSystem == null) {
            startingSystem = systemList.get(JOptionPane.showInputDialog(
                    "This faction does not have a starting planet for this era. Please choose a planet."));
            while (startingSystem == null) {
                startingSystem = systemList.get(JOptionPane
                        .showInputDialog("This planet you entered does not exist. Please choose a valid planet."));
            }
        }
        location = new CurrentLocation(startingSystem, 0);
    }

    public void addLogEntry(Person p, LogEntry entry) {
        p.addLogEntry(entry);
    }

    /**
     * Assigns a random portrait to a {@link Person}.
     * @param person The {@link Person} who should receive a randomized portrait.
     */
    public void assignRandomPortraitFor(final Person person) {
        final Portrait portrait = RandomPortraitGenerator.generate(getPersonnel(), person);
        if (!portrait.isDefault()) {
            person.setPortrait(portrait);
        }
    }

    /**
     * Assigns a random origin to a {@link Person}.
     * @param p The {@link Person} who should receive a randomized origin.
     */
    public void assignRandomOriginFor(Person p) {
        AbstractFactionSelector factionSelector = getFactionSelector();
        AbstractPlanetSelector planetSelector = getPlanetSelector();

        Faction faction = factionSelector.selectFaction(this);
        Planet planet = planetSelector.selectPlanet(this, faction);

        p.setOriginFaction(faction);
        p.setOriginPlanet(planet);
    }

    /**
     * Clears Transient Game Data for an Entity
     * @param entity the entity to clear the game data for
     */
    public void clearGameData(Entity entity) {
        for (Mounted m : entity.getEquipment()) {
            m.setUsedThisRound(false);
            m.resetJam();
        }
        entity.setDeployed(false);
        entity.setElevation(0);
        entity.setPassedThrough(new Vector<>());
        entity.resetFiringArcs();
        entity.resetBays();
        entity.setEvading(false);
        entity.setFacing(0);
        entity.setPosition(null);
        entity.setProne(false);
        entity.setHullDown(false);
        entity.heat = 0;
        entity.heatBuildup = 0;
        entity.setTransportId(Entity.NONE);
        entity.resetTransporter();
        entity.setDeployRound(0);
        entity.setSwarmAttackerId(Entity.NONE);
        entity.setSwarmTargetId(Entity.NONE);
        entity.setUnloaded(false);
        entity.setDone(false);
        entity.setLastTarget(Entity.NONE);
        entity.setNeverDeployed(true);
        entity.setStuck(false);
        entity.resetCoolantFailureAmount();
        entity.setConversionMode(0);
        entity.setDoomed(false);
        entity.setHidden(false);
        entity.clearNarcAndiNarcPods();

        if (!entity.getSensors().isEmpty()) {
            entity.setNextSensor(entity.getSensors().firstElement());
        }

        if (entity instanceof IBomber) {
            IBomber bomber = (IBomber) entity;
            List<Mounted> mountedBombs = bomber.getBombs();
            if (mountedBombs.size() > 0) {
                //This should return an int[] filled with 0's
                int[] bombChoices = bomber.getBombChoices();
                for (Mounted m : mountedBombs) {
                    if (!(m.getType() instanceof BombType)) {
                        continue;
                    }
                    if (m.getBaseShotsLeft() == 1) {
                        bombChoices[BombType.getBombTypeFromInternalName(m.getType().getInternalName())] += 1;
                    }
                }
                bomber.setBombChoices(bombChoices);
                bomber.clearBombs();
            }
        }

        if (entity instanceof Mech) {
            Mech m = (Mech) entity;
            m.setCoolingFlawActive(false);
        } else if (entity instanceof Aero) {
            Aero a = (Aero) entity;

            if (a.isSpheroid()) {
                entity.setMovementMode(EntityMovementMode.SPHEROID);
            } else {
                entity.setMovementMode(EntityMovementMode.AERODYNE);
            }
            a.setAltitude(5);
            a.setCurrentVelocity(0);
            a.setNextVelocity(0);
        } else if (entity instanceof Tank) {
            Tank t = (Tank) entity;
            t.unjamTurret(t.getLocTurret());
            t.unjamTurret(t.getLocTurret2());
            t.resetJammedWeapons();
        }
        entity.getSecondaryPositions().clear();
        // TODO: still a lot of stuff to do here, but oh well
        entity.setOwner(player);
        entity.setGame(game);
    }

    public void refreshNetworks() {
        for (Unit unit : getUnits()) {
            // we are going to rebuild the c3, nc3 and c3i networks based on
            // the c3UUIDs
            // TODO: can we do this more efficiently?
            // this code is cribbed from megamek.server#receiveEntityAdd
            Entity entity = unit.getEntity();
            if (null != entity && (entity.hasC3() || entity.hasC3i() || entity.hasNavalC3())) {
                boolean C3iSet = false;
                boolean NC3Set = false;

                for (Entity e : game.getEntitiesVector()) {
                    // C3 Checks
                    if (entity.hasC3()) {
                        if ((entity.getC3MasterIsUUIDAsString() != null)
                                && entity.getC3MasterIsUUIDAsString().equals(e.getC3UUIDAsString())) {
                            entity.setC3Master(e, false);
                            break;
                        }
                    }
                    //Naval C3 checks
                    if (entity.hasNavalC3() && !NC3Set) {
                        entity.setC3NetIdSelf();
                        int pos = 0;
                        //Well, they're the same value of 6...
                        while (pos < Entity.MAX_C3i_NODES) {
                            // We've found a network, join it.
                            if ((entity.getNC3NextUUIDAsString(pos) != null)
                                    && (e.getC3UUIDAsString() != null)
                                    && entity.getNC3NextUUIDAsString(pos).equals(e.getC3UUIDAsString())) {
                                entity.setC3NetId(e);
                                NC3Set = true;
                                break;
                            }

                            pos++;
                        }
                    }
                    // C3i Checks
                    if (entity.hasC3i() && !C3iSet) {
                        entity.setC3NetIdSelf();
                        int pos = 0;
                        while (pos < Entity.MAX_C3i_NODES) {
                            // We've found a network, join it.
                            if ((entity.getC3iNextUUIDAsString(pos) != null)
                                    && (e.getC3UUIDAsString() != null)
                                    && entity.getC3iNextUUIDAsString(pos).equals(e.getC3UUIDAsString())) {
                                entity.setC3NetId(e);
                                C3iSet = true;
                                break;
                            }

                            pos++;
                        }
                    }
                }
            }
        }
    }

    public void disbandNetworkOf(Unit u) {
        // collect all of the other units on this network to rebuild the uuids
        Vector<Unit> networkedUnits = new Vector<>();
        for (Unit unit : getUnits()) {
            if (null != unit.getEntity().getC3NetId()
                    && unit.getEntity().getC3NetId().equals(u.getEntity().getC3NetId())) {
                networkedUnits.add(unit);
            }
        }
        for (int pos = 0; pos < Entity.MAX_C3i_NODES; pos++) {
            for (Unit nUnit : networkedUnits) {
                if (nUnit.getEntity().hasNavalC3()) {
                    nUnit.getEntity().setNC3NextUUIDAsString(pos, null);
                } else {
                    nUnit.getEntity().setC3iNextUUIDAsString(pos, null);
                }
            }
        }
        refreshNetworks();
        MekHQ.triggerEvent(new NetworkChangedEvent(networkedUnits));
    }

    public void removeUnitsFromNetwork(Vector<Unit> removedUnits) {
        // collect all of the other units on this network to rebuild the uuids
        Vector<String> uuids = new Vector<>();
        Vector<Unit> networkedUnits = new Vector<>();
        String network = removedUnits.get(0).getEntity().getC3NetId();
        for (Unit unit : getUnits()) {
            if (removedUnits.contains(unit)) {
                continue;
            }
            if (null != unit.getEntity().getC3NetId()
                    && unit.getEntity().getC3NetId().equals(network)) {
                networkedUnits.add(unit);
                uuids.add(unit.getEntity().getC3UUIDAsString());
            }
        }
        for (int pos = 0; pos < Entity.MAX_C3i_NODES; pos++) {
            for (Unit u : removedUnits) {
                if (u.getEntity().hasNavalC3()) {
                    u.getEntity().setNC3NextUUIDAsString(pos, null);
                } else {
                    u.getEntity().setC3iNextUUIDAsString(pos, null);
                }
            }
            for (Unit nUnit : networkedUnits) {
                if (pos < uuids.size()) {
                    if (nUnit.getEntity().hasNavalC3()) {
                        nUnit.getEntity().setNC3NextUUIDAsString(pos,
                                uuids.get(pos));
                    } else {
                        nUnit.getEntity().setC3iNextUUIDAsString(pos,
                                uuids.get(pos));
                    }
                } else {
                    if (nUnit.getEntity().hasNavalC3()) {
                        nUnit.getEntity().setNC3NextUUIDAsString(pos, null);
                    } else {
                        nUnit.getEntity().setC3iNextUUIDAsString(pos, null);
                    }
                }
            }
        }
        refreshNetworks();
    }

    public void addUnitsToNetwork(Vector<Unit> addedUnits, String netid) {
        // collect all of the other units on this network to rebuild the uuids
        Vector<String> uuids = new Vector<>();
        Vector<Unit> networkedUnits = new Vector<>();
        for (Unit u : addedUnits) {
            uuids.add(u.getEntity().getC3UUIDAsString());
            networkedUnits.add(u);
        }
        for (Unit unit : getUnits()) {
            if (addedUnits.contains(unit)) {
                continue;
            }
            if (null != unit.getEntity().getC3NetId()
                    && unit.getEntity().getC3NetId().equals(netid)) {
                networkedUnits.add(unit);
                uuids.add(unit.getEntity().getC3UUIDAsString());
            }
        }
        for (int pos = 0; pos < Entity.MAX_C3i_NODES; pos++) {
            for (Unit nUnit : networkedUnits) {
                if (pos < uuids.size()) {
                    if (nUnit.getEntity().hasNavalC3()) {
                        nUnit.getEntity().setNC3NextUUIDAsString(pos,
                                uuids.get(pos));
                    } else {
                        nUnit.getEntity().setC3iNextUUIDAsString(pos,
                                uuids.get(pos));
                    }
                } else {
                    if (nUnit.getEntity().hasNavalC3()) {
                        nUnit.getEntity().setNC3NextUUIDAsString(pos, null);
                    } else {
                        nUnit.getEntity().setC3iNextUUIDAsString(pos, null);
                    }
                }
            }
        }
        refreshNetworks();
        MekHQ.triggerEvent(new NetworkChangedEvent(addedUnits));
    }

    public Vector<String[]> getAvailableC3iNetworks() {
        Vector<String[]> networks = new Vector<>();
        Vector<String> networkNames = new Vector<>();

        for (Unit u : getUnits()) {

            if (u.getForceId() < 0) {
                // only units currently in the TO&E
                continue;
            }
            Entity en = u.getEntity();
            if (null == en) {
                continue;
            }
            if (en.hasC3i() && en.calculateFreeC3Nodes() < 5
                    && en.calculateFreeC3Nodes() > 0) {
                String[] network = new String[2];
                network[0] = en.getC3NetId();
                network[1] = "" + en.calculateFreeC3Nodes();
                if (!networkNames.contains(network[0])) {
                    networks.add(network);
                    networkNames.add(network[0]);
                }
            }
        }
        return networks;
    }

    /**
     * Method that returns a Vector of the unique name Strings of all Naval C3 networks that have at least 1 free node
     * Adapted from getAvailableC3iNetworks() as the two technologies have very similar workings
     * @return
     */
    public Vector<String[]> getAvailableNC3Networks() {
        Vector<String[]> networks = new Vector<>();
        Vector<String> networkNames = new Vector<>();

        for (Unit u : getUnits()) {

            if (u.getForceId() < 0) {
                // only units currently in the TO&E
                continue;
            }
            Entity en = u.getEntity();
            if (null == en) {
                continue;
            }
            if (en.hasNavalC3() && en.calculateFreeC3Nodes() < 5
                    && en.calculateFreeC3Nodes() > 0) {
                String[] network = new String[2];
                network[0] = en.getC3NetId();
                network[1] = "" + en.calculateFreeC3Nodes();
                if (!networkNames.contains(network[0])) {
                    networks.add(network);
                    networkNames.add(network[0]);
                }
            }
        }
        return networks;
    }

    public Vector<String[]> getAvailableC3MastersForSlaves() {
        Vector<String[]> networks = new Vector<>();
        Vector<String> networkNames = new Vector<>();

        for (Unit u : getUnits()) {

            if (u.getForceId() < 0) {
                // only units currently in the TO&E
                continue;
            }
            Entity en = u.getEntity();
            if (null == en) {
                continue;
            }
            // count of free c3 nodes for single company-level masters
            // will not be right so skip
            if (en.hasC3M() && !en.hasC3MM() && en.C3MasterIs(en)) {
                continue;
            }
            if (en.calculateFreeC3Nodes() > 0) {
                String[] network = new String[3];
                network[0] = en.getC3UUIDAsString();
                network[1] = "" + en.calculateFreeC3Nodes();
                network[2] = "" + en.getShortName();
                if (!networkNames.contains(network[0])) {
                    networks.add(network);
                    networkNames.add(network[0]);
                }
            }
        }

        return networks;
    }

    public Vector<String[]> getAvailableC3MastersForMasters() {
        Vector<String[]> networks = new Vector<>();
        Vector<String> networkNames = new Vector<>();

        for (Unit u : getUnits()) {

            if (u.getForceId() < 0) {
                // only units currently in the TO&E
                continue;
            }
            Entity en = u.getEntity();
            if (null == en) {
                continue;
            }
            if (en.calculateFreeC3MNodes() > 0) {
                String[] network = new String[3];
                network[0] = en.getC3UUIDAsString();
                network[1] = "" + en.calculateFreeC3MNodes();
                network[2] = "" + en.getShortName();
                if (!networkNames.contains(network[0])) {
                    networks.add(network);
                    networkNames.add(network[0]);
                }
            }
        }

        return networks;
    }

    public void removeUnitsFromC3Master(Unit master) {
        List<Unit> removed = new ArrayList<>();
        for (Unit unit : getUnits()) {
            if (null != unit.getEntity().getC3MasterIsUUIDAsString()
                    && unit.getEntity().getC3MasterIsUUIDAsString().equals(master.getEntity().getC3UUIDAsString())) {
                unit.getEntity().setC3MasterIsUUIDAsString(null);
                unit.getEntity().setC3Master(null, true);
                removed.add(unit);
            }
        }
        refreshNetworks();
        MekHQ.triggerEvent(new NetworkChangedEvent(removed));
    }

    /**
     * This function reloads the game entities into the game at the end of scenario resolution, so that entities are
     * properly updated and destroyed ones removed
     */
    public void reloadGameEntities() {
        game.reset();
        getHangar().forEachUnit(u -> {
            Entity en = u.getEntity();
            if (null != en) {
                game.addEntity(en.getId(), en);
            }
        });
    }

    public void completeMission(@Nullable Mission mission, MissionStatus status) {
        if (mission == null) {
            return;
        }
        mission.setStatus(status);
        if (mission instanceof Contract) {
            Contract contract = (Contract) mission;
            Money remainingMoney = Money.zero();
            // check for money in escrow
            // According to FMM(r) pg 179, both failure and breach lead to no
            // further payment even though this seems stupid
            if ((contract.getStatus().isSuccess())
                    && (contract.getMonthsLeft(getLocalDate()) > 0)) {
                remainingMoney = contract.getMonthlyPayOut()
                        .multipliedBy(contract.getMonthsLeft(getLocalDate()));
            }

            // If overage repayment is enabled, we first need to check if the salvage percent is
            // under 100. 100 means you cannot have a overage.
            // Then, we check if the salvage percent is less than the percent salvaged by the
            // unit in question. If it is, then they owe the assigner some cash
            if (getCampaignOptions().getOverageRepaymentInFinalPayment()
                    && (contract.getSalvagePct() < 100.0)) {
                final double salvagePercent = contract.getSalvagePct() / 100.0;
                final Money maxSalvage = contract.getSalvagedByEmployer().multipliedBy(salvagePercent / (1 - salvagePercent));
                if (contract.getSalvagedByUnit().isGreaterThan(maxSalvage)) {
                    final Money amountToRepay = contract.getSalvagedByUnit().minus(maxSalvage);
                    remainingMoney = remainingMoney.minus(amountToRepay);
                    contract.subtractSalvageByUnit(amountToRepay);
                }
            }

            if (remainingMoney.isPositive()) {
                getFinances().credit(TransactionType.CONTRACT_PAYMENT, getLocalDate(), remainingMoney,
                        "Remaining payment for " + contract.getName());
                addReport("Your account has been credited for " + remainingMoney.toAmountAndSymbolString()
                        + " for the remaining payout from contract " + contract.getName());
            } else if (remainingMoney.isNegative()) {
                getFinances().credit(TransactionType.CONTRACT_PAYMENT, getLocalDate(), remainingMoney,
                        "Repaying payment overages for " + contract.getName());
                addReport("Your account has been debited for " + remainingMoney.absolute().toAmountAndSymbolString()
                        + " to replay payment overages occurred during the contract " + contract.getName());
            }

            // This relies on the mission being a Contract, and AtB to be on
            if (getCampaignOptions().getUseAtB()) {
                setHasActiveContract();
            }
        }
    }

    /***
     * Calculate transit time for supplies based on what planet they are shipping from. To prevent extra
     * computation. This method does not calculate an exact jump path but rather determines the number of jumps
     * crudely by dividing distance in light years by 30 and then rounding up. Total part time is determined by
     * several by adding the following:
     * - (number of jumps - 1) * 7 days with a minimum value of zero.
     * - transit times from current planet and planet of supply origins in cases where the supply planet is not the same as current planet.
     * - a random 1d6 days for each jump plus 1d6 to simulate all of the other logistics of delivery.
     * @param system - A <code>PlanetarySystem</code> object where the supplies are shipping from
     * @return the number of days that supplies will take to arrive.
     */
    public int calculatePartTransitTime(PlanetarySystem system) {
        //calculate number of jumps by light year distance as the crow flies divided by 30
        //the basic formula assumes 7 days per jump + system transit time on each side + random days equal
        //to (1 + number of jumps) d6
        double distance = system.getDistanceTo(getCurrentSystem());
        //calculate number of jumps by dividing by 30
        int jumps = (int) Math.ceil(distance / 30.0);
        //you need a recharge except for the first jump
        int recharges = Math.max(jumps - 1, 0);
        //if you are delivering from the same planet then no transit times
        int currentTransitTime = (distance > 0) ? (int) Math.ceil(getCurrentSystem().getTimeToJumpPoint(1.0)) : 0;
        int originTransitTime = (distance > 0) ? (int) Math.ceil(system.getTimeToJumpPoint(1.0)) : 0;
        int amazonFreeShipping = Compute.d6(1 + jumps);
        return (recharges * 7) + currentTransitTime+originTransitTime + amazonFreeShipping;
    }

    /***
     * Calculate transit times based on the margin of success from an acquisition roll. The values here
     * are all based on what the user entered for the campaign options.
     * @param mos - an integer of the margin of success of an acquisition roll
     * @return the number of days that supplies will take to arrive.
     */
    public int calculatePartTransitTime(int mos) {
        int nDice = getCampaignOptions().getNDiceTransitTime();
        int time = getCampaignOptions().getConstantTransitTime();
        if (nDice > 0) {
            time += Compute.d6(nDice);
        }
        // now step forward through the calendar
        LocalDate arrivalDate = getLocalDate();
        switch (getCampaignOptions().getUnitTransitTime()) {
            case CampaignOptions.TRANSIT_UNIT_MONTH:
                arrivalDate = arrivalDate.plusMonths(time);
                break;
            case CampaignOptions.TRANSIT_UNIT_WEEK:
                arrivalDate = arrivalDate.plusWeeks(time);
                break;
            case CampaignOptions.TRANSIT_UNIT_DAY:
            default:
                arrivalDate = arrivalDate.plusDays(time);
                break;
        }

        // now adjust for MoS and minimums
        int mosBonus = getCampaignOptions().getAcquireMosBonus() * mos;
        switch (getCampaignOptions().getAcquireMosUnit()) {
            case CampaignOptions.TRANSIT_UNIT_MONTH:
                arrivalDate = arrivalDate.minusMonths(mosBonus);
                break;
            case CampaignOptions.TRANSIT_UNIT_WEEK:
                arrivalDate = arrivalDate.minusWeeks(mosBonus);
                break;
            case CampaignOptions.TRANSIT_UNIT_DAY:
            default:
                arrivalDate = arrivalDate.minusDays(mosBonus);
                break;
        }

        // now establish minimum date and if this is before
        LocalDate minimumDate = getLocalDate();
        switch (getCampaignOptions().getAcquireMinimumTimeUnit()) {
            case CampaignOptions.TRANSIT_UNIT_MONTH:
                minimumDate = minimumDate.plusMonths(getCampaignOptions().getAcquireMinimumTime());
                break;
            case CampaignOptions.TRANSIT_UNIT_WEEK:
                minimumDate = minimumDate.plusWeeks(getCampaignOptions().getAcquireMinimumTime());
                break;
            case CampaignOptions.TRANSIT_UNIT_DAY:
            default:
                minimumDate = minimumDate.plusDays(getCampaignOptions().getAcquireMinimumTime());
                break;
        }

        if (arrivalDate.isBefore(minimumDate)) {
            return Math.toIntExact(ChronoUnit.DAYS.between(getLocalDate(), minimumDate));
        } else {
            return Math.toIntExact(ChronoUnit.DAYS.between(getLocalDate(), arrivalDate));
        }
    }

    /**
     * This returns a PartInventory object detailing the current count
     * for a part on hand, in transit, and ordered.
     *
     * @param part A part to lookup its current inventory.
     * @return A PartInventory object detailing the current counts of
     * the part on hand, in transit, and ordered.
     * @see mekhq.campaign.parts.PartInventory
     */
    public PartInventory getPartInventory(Part part) {
        PartInventory inventory = new PartInventory();

        int nSupply = 0;
        int nTransit = 0;
        for (Part p : getParts()) {
            if (!p.isSpare()) {
                continue;
            }
            if (part.isSamePartType(p)) {
                if (p.isPresent()) {
                    if (p instanceof Armor) { // ProtomekArmor and BaArmor are derived from Armor
                        nSupply += ((Armor) p).getAmount();
                    } else if (p instanceof AmmoStorage) {
                        nSupply += ((AmmoStorage) p).getShots();
                    } else {
                        nSupply += p.getQuantity();
                    }
                } else {
                    if (p instanceof Armor) { // ProtomekArmor and BaArmor are derived from Armor
                        nTransit += ((Armor) p).getAmount();
                    } else if (p instanceof AmmoStorage) {
                        nTransit += ((AmmoStorage) p).getShots();
                    } else {
                        nTransit += p.getQuantity();
                    }
                }
            }
        }

        inventory.setSupply(nSupply);
        inventory.setTransit(nTransit);

        int nOrdered = 0;
        IAcquisitionWork onOrder = getShoppingList().getShoppingItem(part);
        if (null != onOrder) {
            if (onOrder instanceof Armor) { // ProtoMech Armor and BaArmor are derived from Armor
                nOrdered += ((Armor) onOrder).getAmount();
            } else if (onOrder instanceof AmmoStorage) {
                nOrdered += ((AmmoStorage) onOrder).getShots();
            } else {
                nOrdered += onOrder.getQuantity();
            }
        }

        inventory.setOrdered(nOrdered);

        String countModifier = "";
        if (part instanceof Armor) { // ProtoMech Armor and BaArmor are derived from Armor
            countModifier = "points";
        }
        if (part instanceof AmmoStorage) {
            countModifier = "shots";
        }

        inventory.setCountModifier(countModifier);
        return inventory;
    }

    public void addLoan(Loan loan) {
        addReport("You have taken out loan " + loan
                + ". Your account has been credited "
                + loan.getPrincipal().toAmountAndSymbolString()
                + " for the principal amount.");
        finances.addLoan(loan);
        MekHQ.triggerEvent(new LoanNewEvent(loan));
        finances.credit(TransactionType.LOAN_PRINCIPAL, getLocalDate(), loan.getPrincipal(),
                "Loan principal for " + loan);
    }

    public void payOffLoan(Loan loan) {
        if (finances.debit(TransactionType.LOAN_PAYMENT, getLocalDate(), loan.determineRemainingValue(),
                "Loan payoff for " + loan)) {
            addReport("You have paid off the remaining loan balance of "
                    + loan.determineRemainingValue().toAmountAndSymbolString()
                    + "on " + loan);
            finances.removeLoan(loan);
            MekHQ.triggerEvent(new LoanPaidEvent(loan));
        } else {
            addReport("<font color='red'>You do not have enough funds to pay off "
                    + loan + "</font>");
        }

    }

    public void setHealingTimeOptions(int newHeal, int newNaturalHeal) {
        // we need to check the current values and then if necessary change the
        // times for all
        // personnel, giving them credit for their current waiting time
        int currentHeal = getCampaignOptions().getHealingWaitingPeriod();
        int currentNaturalHeal = getCampaignOptions()
                .getNaturalHealingWaitingPeriod();

        getCampaignOptions().setHealingWaitingPeriod(newHeal);
        getCampaignOptions().setNaturalHealingWaitingPeriod(newNaturalHeal);

        int healDiff = newHeal - currentHeal;
        int naturalDiff = newNaturalHeal - currentNaturalHeal;

        if (healDiff != 0 || naturalDiff != 0) {
            for (Person p : getPersonnel()) {
                if (p.getDoctorId() != null) {
                    p.setDaysToWaitForHealing(Math.max(
                            p.getDaysToWaitForHealing() + healDiff, 1));
                } else {
                    p.setDaysToWaitForHealing(Math.max(
                            p.getDaysToWaitForHealing() + naturalDiff, 1));
                }
            }
        }
    }

    /**
     * Returns our list of potential transport ships
     * @return
     */
    public Set<Unit> getTransportShips() {
        return Collections.unmodifiableSet(transportShips);
    }

    public void doMaintenance(Unit u) {
        if (!u.requiresMaintenance() || !campaignOptions.checkMaintenance()) {
            return;
        }
        // lets start by checking times
        Person tech = u.getTech();
        int minutesUsed = u.getMaintenanceTime();
        int astechsUsed = getAvailableAstechs(minutesUsed, false);
        boolean maintained = ((tech != null) && (tech.getMinutesLeft() >= minutesUsed)
                && !tech.isMothballing());
        boolean paidMaintenance = true;
        if (maintained) {
            // use the time
            tech.setMinutesLeft(tech.getMinutesLeft() - minutesUsed);
            astechPoolMinutes -= astechsUsed * minutesUsed;
        }
        u.incrementDaysSinceMaintenance(maintained, astechsUsed);

        int ruggedMultiplier = 1;
        if (u.getEntity().hasQuirk(OptionsConstants.QUIRK_POS_RUGGED_1)) {
            ruggedMultiplier = 2;
        }

        if (u.getEntity().hasQuirk(OptionsConstants.QUIRK_POS_RUGGED_2)) {
            ruggedMultiplier = 3;
        }

        if (u.getDaysSinceMaintenance() >= (getCampaignOptions().getMaintenanceCycleDays() * ruggedMultiplier)) {
            // maybe use the money
            if (campaignOptions.payForMaintain()) {
                if (!(finances.debit(TransactionType.MAINTENANCE, getLocalDate(), u.getMaintenanceCost(),
                        "Maintenance for " + u.getName()))) {
                    addReport("<font color='red'><b>You cannot afford to pay maintenance costs for "
                            + u.getHyperlinkedName() + "!</b></font>");
                    paidMaintenance = false;
                }
            }
            // it is time for a maintenance check
            int qualityOrig = u.getQuality();
            String techName = "Nobody";
            String techNameLinked = techName;
            if (null != tech) {
                techName = tech.getFullTitle();
                techNameLinked = tech.getHyperlinkedFullTitle();
            }
            // don't do actual damage until we clear the for loop to avoid
            // concurrent mod problems
            // put it into a hash - 4 points of damage will mean destruction
            Map<Part, Integer> partsToDamage = new HashMap<>();
            StringBuilder maintenanceReport = new StringBuilder("<emph>" + techName + " performing maintenance</emph><br><br>");
            for (Part p : u.getParts()) {
                try {
                    String partReport = doMaintenanceOnUnitPart(u, p, partsToDamage, paidMaintenance);
                    if (partReport != null) {
                        maintenanceReport.append(partReport).append("<br>");
                    }
                } catch (Exception e) {
                    MekHQ.getLogger().error(String.format(
                            "Could not perform maintenance on part %s (%d) for %s (%s) due to an error",
                            p.getName(), p.getId(), u.getName(), u.getId().toString()), e);
                    addReport(String.format("ERROR: An error occurred performing maintenance on %s for unit %s, check the log",
                            p.getName(), u.getName()));
                }
            }

            int nDamage = 0;
            int nDestroy = 0;
            for (Map.Entry<Part, Integer> p : partsToDamage.entrySet()) {
                int damage = p.getValue();
                if (damage > 3) {
                    nDestroy++;
                    p.getKey().remove(false);
                } else {
                    p.getKey().doMaintenanceDamage(damage);
                    nDamage++;
                }
            }

            u.setLastMaintenanceReport(maintenanceReport.toString());

            if (getCampaignOptions().logMaintenance()) {
                MekHQ.getLogger().info(maintenanceReport.toString());
            }

            int quality = u.getQuality();
            String qualityString;
            boolean reverse = getCampaignOptions().reverseQualityNames();
            if (quality > qualityOrig) {
                qualityString = "<font color='green'>Overall quality improves from "
                        + Part.getQualityName(qualityOrig, reverse) + " to " + Part.getQualityName(quality, reverse)
                        + "</font>";
            } else if (quality < qualityOrig) {
                qualityString = "<font color='red'>Overall quality declines from "
                        + Part.getQualityName(qualityOrig, reverse) + " to " + Part.getQualityName(quality, reverse)
                        + "</font>";
            } else {
                qualityString = "Overall quality remains " + Part.getQualityName(quality, reverse);
            }
            String damageString = "";
            if (nDamage > 0) {
                damageString += nDamage + " parts were damaged. ";
            }
            if (nDestroy > 0) {
                damageString += nDestroy + " parts were destroyed.";
            }
            if (!damageString.isEmpty()) {
                damageString = "<b><font color='red'>" + damageString + "</b></font> [<a href='REPAIR|" + u.getId()
                        + "'>Repair bay</a>]";
            }
            String paidString = "";
            if (!paidMaintenance) {
                paidString = "<font color='red'>Could not afford maintenance costs, so check is at a penalty.</font>";
            }
            addReport(techNameLinked + " performs maintenance on " + u.getHyperlinkedName() + ". " + paidString
                    + qualityString + ". " + damageString + " [<a href='MAINTENANCE|" + u.getId()
                    + "'>Get details</a>]");

            u.resetDaysSinceMaintenance();
        }
    }

    private String doMaintenanceOnUnitPart(Unit u, Part p, Map<Part, Integer> partsToDamage, boolean paidMaintenance) {
        String partReport = "<b>" + p.getName() + "</b> (Quality " + p.getQualityName() + ")";
        if (!p.needsMaintenance()) {
            return null;
        }
        int oldQuality = p.getQuality();
        TargetRoll target = getTargetForMaintenance(p, u.getTech());
        if (!paidMaintenance) {
            // TODO : Make this modifier user inputtable
            target.addModifier(1, "did not pay for maintenance");
        }

        partReport += ", TN " + target.getValue() + "[" + target.getDesc() + "]";
        int roll = Compute.d6(2);
        int margin = roll - target.getValue();
        partReport += " rolled a " + roll + ", margin of " + margin;

        switch (p.getQuality()) {
            case Part.QUALITY_A: {
                if (margin >= 4) {
                    p.improveQuality();
                }
                if (!campaignOptions.useUnofficialMaintenance()) {
                    if (margin < -6) {
                        partsToDamage.put(p, 4);
                    } else if (margin < -4) {
                        partsToDamage.put(p, 3);
                    } else if (margin == -4) {
                        partsToDamage.put(p, 2);
                    } else if (margin < -1) {
                        partsToDamage.put(p, 1);
                    }
                } else if (margin < -6) {
                    partsToDamage.put(p, 1);
                }
                break;
            }
            case Part.QUALITY_B: {
                if (margin >= 4) {
                    p.improveQuality();
                } else if (margin < -5) {
                    p.decreaseQuality();
                }
                if (!campaignOptions.useUnofficialMaintenance()) {
                    if (margin < -6) {
                        partsToDamage.put(p, 2);
                    } else if (margin < -2) {
                        partsToDamage.put(p, 1);
                    }
                }
                break;
            }
            case Part.QUALITY_C: {
                if (margin < -4) {
                    p.decreaseQuality();
                } else if (margin >= 5) {
                    p.improveQuality();
                }
                if (!campaignOptions.useUnofficialMaintenance()) {
                    if (margin < -6) {
                        partsToDamage.put(p, 2);
                    } else if (margin < -3) {
                        partsToDamage.put(p, 1);
                    }
                }
                break;
            }
            case Part.QUALITY_D: {
                if (margin < -3) {
                    p.decreaseQuality();
                    if ((margin < -4) && !campaignOptions.useUnofficialMaintenance()) {
                        partsToDamage.put(p, 1);
                    }
                } else if (margin >= 5) {
                    p.improveQuality();
                }
                break;
            }
            case Part.QUALITY_E:
                if (margin < -2) {
                    p.decreaseQuality();
                    if ((margin < -5) && !campaignOptions.useUnofficialMaintenance()) {
                        partsToDamage.put(p, 1);
                    }
                } else if (margin >= 6) {
                    p.improveQuality();
                }
                break;
            case Part.QUALITY_F:
            default:
                if (margin < -2) {
                    p.decreaseQuality();
                    if (margin < -6 && !campaignOptions.useUnofficialMaintenance()) {
                        partsToDamage.put(p, 1);
                    }
                }
                // TODO: award XP point if margin >= 6 (make this optional)
                //if (margin >= 6) {
                //
                //}
                break;
        }
        if (p.getQuality() > oldQuality) {
            partReport += ": <font color='green'>new quality is " + p.getQualityName() + "</font>";
        } else if (p.getQuality() < oldQuality) {
            partReport += ": <font color='red'>new quality is " + p.getQualityName() + "</font>";
        } else {
            partReport += ": quality remains " + p.getQualityName();
        }
        if (null != partsToDamage.get(p)) {
            if (partsToDamage.get(p) > 3) {
                partReport += ", <font color='red'><b>part destroyed</b></font>";
            } else {
                partReport += ", <font color='red'><b>part damaged</b></font>";
            }
        }

        return partReport;
    }

    public void initTimeInService() {
        for (Person p : getPersonnel()) {
            if (!p.getPrimaryRole().isDependent() && p.getPrisonerStatus().isFree()) {
                LocalDate join = null;
                for (LogEntry e : p.getPersonnelLog()) {
                    if (join == null) {
                        // If by some nightmare there is no Joined date just use the first entry.
                        join = e.getDate();
                    }
                    if (e.getDesc().startsWith("Joined ") || e.getDesc().startsWith("Freed ")) {
                        join = e.getDate();
                        break;
                    }
                }

                p.setRecruitment((join != null) ? join : getLocalDate().minusYears(1));
            }
        }
    }

    public void initTimeInRank() {
        for (Person p : getPersonnel()) {
            if (!p.getPrimaryRole().isDependent() && p.getPrisonerStatus().isFree()) {
                LocalDate join = null;
                for (LogEntry e : p.getPersonnelLog()) {
                    if (join == null) {
                        // If by some nightmare there is no date from the below, just use the first entry.
                        join = e.getDate();
                    }

                    if (e.getDesc().startsWith("Joined ") || e.getDesc().startsWith("Freed ")
                            || e.getDesc().startsWith("Promoted ") || e.getDesc().startsWith("Demoted ")) {
                        join = e.getDate();
                    }
                }

                // For that one in a billion chance the log is empty. Clone today's date and subtract a year
                p.setLastRankChangeDate((join != null) ? join : getLocalDate().minusYears(1));
            }
        }
    }

    public void initRetirementDateTracking() {
        for (Person person : getPersonnel()) {
            if (person.getStatus().isRetired()) {
                LocalDate retired = null;
                LocalDate lastLoggedDate = null;
                for (LogEntry entry : person.getPersonnelLog()) {
                    lastLoggedDate = entry.getDate();
                    if (entry.getDesc().startsWith("Retired")) {
                        retired = entry.getDate();
                    }
                }

                if (retired == null) {
                    retired = lastLoggedDate;
                }

                // For that one in a billion chance the log is empty. Clone today's date and subtract a year
                person.setRetirement((retired != null) ? retired : getLocalDate().minusYears(1));
            }
        }
    }

    public void initAtB(boolean newCampaign) {
        getRetirementDefectionTracker().setLastRetirementRoll(getLocalDate());

        if (!newCampaign) {
            /*
            * Switch all contracts to AtBContract's
            */
            for (Map.Entry<Integer, Mission> me : missions.entrySet()) {
                Mission m = me.getValue();
                if (m instanceof Contract && !(m instanceof AtBContract)) {
                    me.setValue(new AtBContract((Contract) m, this));
                }
            }

            /*
            * Go through all the personnel records and assume the earliest date is the date
            * the unit was founded.
            */
            LocalDate founding = null;
            for (Person p : getPersonnel()) {
                for (LogEntry e : p.getPersonnelLog()) {
                    if ((founding == null) || e.getDate().isBefore(founding)) {
                        founding = e.getDate();
                    }
                }
            }
            /*
            * Go through the personnel records again and assume that any person who joined
            * the unit on the founding date is one of the founding members. Also assume
            * that MWs assigned to a non-Assault 'Mech on the date they joined came with
            * that 'Mech (which is a less certain assumption)
            */
            for (Person p : getPersonnel()) {
                LocalDate join = null;
                for (LogEntry e : p.getPersonnelLog()) {
                    if (e.getDesc().startsWith("Joined ")) {
                        join = e.getDate();
                        break;
                    }
                }
                if ((join != null) && join.equals(founding)) {
                    p.setFounder(true);
                }
                if (p.getPrimaryRole().isMechWarrior()
                        || (p.getPrimaryRole().isAerospacePilot() && getCampaignOptions().getAeroRecruitsHaveUnits())
                        || p.getPrimaryRole().isProtoMechPilot()) {
                    for (LogEntry e : p.getPersonnelLog()) {
                        if (e.getDate().equals(join) && e.getDesc().startsWith("Assigned to ")) {
                            String mech = e.getDesc().substring(12);
                            MechSummary ms = MechSummaryCache.getInstance().getMech(mech);
                            if (null != ms && (p.isFounder()
                                    || ms.getWeightClass() < megamek.common.EntityWeightClass.WEIGHT_ASSAULT)) {
                                p.setOriginalUnitWeight(ms.getWeightClass());
                                if (ms.isClan()) {
                                    p.setOriginalUnitTech(Person.TECH_CLAN);
                                } else if (ms.getYear() > 3050) {
                                    // TODO : Fix this so we aren't using a hack that just assumes IS2
                                    p.setOriginalUnitTech(Person.TECH_IS2);
                                }
                                if ((null != p.getUnit())
                                        && ms.getName().equals(p.getUnit().getEntity().getShortNameRaw())) {
                                    p.setOriginalUnitId(p.getUnit().getId());
                                }
                            }
                        }
                    }
                }
            }

            addAllLances(this.forces);

            // Determine whether or not there is an active contract
            setHasActiveContract();
        }

        setAtBConfig(AtBConfiguration.loadFromXml());
        RandomFactionGenerator.getInstance().startup(this);
        getContractMarket().generateContractOffers(this, newCampaign); // TODO : AbstractContractMarket : Remove
        setAtBEventProcessor(new AtBEventProcessor(this));
    }

    /**
     * Stop processing AtB events and release memory.
     */
    public void shutdownAtB() {
        RandomFactionGenerator.getInstance().dispose();
        RandomUnitGenerator.getInstance().dispose();
        atbEventProcessor.shutdown();
    }

    public boolean checkOverDueLoans() {
        Money overdueAmount = getFinances().checkOverdueLoanPayments(this);
        if (overdueAmount.isPositive()) {
            JOptionPane.showMessageDialog(
                    null,
                    "You have overdue loan payments totaling "
                            + overdueAmount.toAmountAndSymbolString()
                            + "\nYou must deal with these payments before advancing the day.\nHere are some options:\n  - Sell off equipment to generate funds.\n  - Pay off the collateral on the loan.\n  - Default on the loan.\n  - Just cheat and remove the loan via GM mode.",
                            "Overdue Loan Payments",
                            JOptionPane.WARNING_MESSAGE);
            return true;
        }
        return false;
    }

    public boolean checkRetirementDefections() {
        if (getRetirementDefectionTracker().getRetirees().size() > 0) {
            Object[] options = { "Show Payout Dialog", "Cancel" };
            return JOptionPane.YES_OPTION == JOptionPane
                    .showOptionDialog(
                            null,
                            "You have personnel who have left the unit or been killed in action but have not received their final payout.\nYou must deal with these payments before advancing the day.\nHere are some options:\n  - Sell off equipment to generate funds.\n  - Pay one or more personnel in equipment.\n  - Just cheat and use GM mode to edit the settlement.",
                            "Unresolved Final Payments",
                            JOptionPane.OK_CANCEL_OPTION,
                            JOptionPane.WARNING_MESSAGE, null, options,
                            options[0]);
        }
        return false;
    }

    public boolean checkYearlyRetirements() {
        if (getCampaignOptions().getUseAtB()
                && (ChronoUnit.DAYS.between(getRetirementDefectionTracker().getLastRetirementRoll(),
                getLocalDate()) == getRetirementDefectionTracker().getLastRetirementRoll().lengthOfYear())) {
            Object[] options = { "Show Retirement Dialog", "Not Now" };
            return JOptionPane.YES_OPTION == JOptionPane
                    .showOptionDialog(
                            null,
                            "It has been a year since the last retirement/defection roll, and it is time to do another.",
                            "Retirement/Defection roll required",
                            JOptionPane.OK_CANCEL_OPTION,
                            JOptionPane.WARNING_MESSAGE, null, options,
                            options[0]);
        }
        return false;
    }

    /**
     * Sets the type of rating method used.
     */
    public void setUnitRating(IUnitRating rating) {
        unitRating = rating;
    }

    /**
     * Returns the type of rating method as selected in the Campaign Options dialog.
     * Lazy-loaded for performance. Default is CampaignOpsReputation
     */
    public IUnitRating getUnitRating() {
        // if we switched unit rating methods,
        if (unitRating != null && (unitRating.getUnitRatingMethod() != getCampaignOptions().getUnitRatingMethod())) {
            unitRating = null;
        }

        if (unitRating == null) {
            UnitRatingMethod method = getCampaignOptions().getUnitRatingMethod();

            if (UnitRatingMethod.FLD_MAN_MERCS_REV.equals(method)) {
                unitRating = new FieldManualMercRevDragoonsRating(this);
            } else {
                unitRating = new CampaignOpsReputation(this);
            }
        }

        return unitRating;
    }

    @Override
    public int getTechIntroYear() {
        if (getCampaignOptions().limitByYear()) {
            return getGameYear();
        } else {
            return Integer.MAX_VALUE;
        }
    }

    @Override
    public int getGameYear() {
        return getLocalDate().getYear();
    }

    @Override
    public int getTechFaction() {
        return techFactionCode;
    }

    public void updateTechFactionCode() {
        if (campaignOptions.useFactionIntroDate()) {
            for (int i = 0; i < ITechnology.MM_FACTION_CODES.length; i++) {
                if (ITechnology.MM_FACTION_CODES[i].equals(factionCode)) {
                    techFactionCode = i;
                    UnitTechProgression.loadFaction(techFactionCode);
                    return;
                }
            }
            // If the tech progression data does not include the current faction,
            // use a generic.
            if (getFaction().isClan()) {
                techFactionCode = ITechnology.F_CLAN;
            } else if (getFaction().isPeriphery()) {
                techFactionCode = ITechnology.F_PER;
            } else {
                techFactionCode = ITechnology.F_IS;
            }
        } else {
            techFactionCode = ITechnology.F_NONE;
        }
        // Unit tech level will be calculated if the code has changed.
        UnitTechProgression.loadFaction(techFactionCode);
    }

    @Override
    public boolean useClanTechBase() {
        return getFaction().isClan();
    }

    @Override
    public boolean useMixedTech() {
        if (useClanTechBase()) {
            return campaignOptions.allowISPurchases();
        } else {
            return campaignOptions.allowClanPurchases();
        }
    }

    @Override
    public SimpleTechLevel getTechLevel() {
        for (SimpleTechLevel lvl : SimpleTechLevel.values()) {
            if (campaignOptions.getTechLevel() == lvl.ordinal()) {
                return lvl;
            }
        }
        return SimpleTechLevel.UNOFFICIAL;
    }

    @Override
    public boolean unofficialNoYear() {
        return false;
    }

    @Override
    public boolean useVariableTechLevel() {
        return campaignOptions.useVariableTechLevel();
    }

    @Override
    public boolean showExtinct() {
        return !campaignOptions.disallowExtinctStuff();
    }
}<|MERGE_RESOLUTION|>--- conflicted
+++ resolved
@@ -264,14 +264,10 @@
 
     private PersonnelMarket personnelMarket;
     private ContractMarket contractMarket; //AtB
-<<<<<<< HEAD
-    private UnitMarket unitMarket; //AtB
+    private AbstractUnitMarket unitMarket;
 
     private transient AbstractProcreation procreation;
 
-=======
-    private AbstractUnitMarket unitMarket;
->>>>>>> 616cfdbd
     private RetirementDefectionTracker retirementDefectionTracker; // AtB
     private int fatigueLevel; //AtB
     private AtBConfiguration atbConfig; //AtB
@@ -328,16 +324,10 @@
         customs = new ArrayList<>();
         shoppingList = new ShoppingList();
         news = new News(getGameYear(), id.getLeastSignificantBits());
-<<<<<<< HEAD
-        personnelMarket = new PersonnelMarket();
-        contractMarket = new ContractMarket();
-        unitMarket = new UnitMarket();
-        setProcreation(new DisabledRandomProcreation());
-=======
         setPersonnelMarket(new PersonnelMarket());
         setContractMarket(new ContractMarket());
         setUnitMarket(new EmptyUnitMarket());
->>>>>>> 616cfdbd
+        setProcreation(new DisabledRandomProcreation());
         retirementDefectionTracker = new RetirementDefectionTracker();
         fatigueLevel = 0;
         atbConfig = null;
