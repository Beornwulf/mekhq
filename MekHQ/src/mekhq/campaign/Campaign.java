/*
 * Campaign.java
 *
 * Copyright (c) 2009 Jay Lawson <jaylawson39 at yahoo.com>. All rights reserved.
 *
 * This file is part of MekHQ.
 *
 * MekHQ is free software: you can redistribute it and/or modify
 * it under the terms of the GNU General Public License as published by
 * the Free Software Foundation, either version 3 of the License, or
 * (at your option) any later version.
 *
 * MekHQ is distributed in the hope that it will be useful,
 * but WITHOUT ANY WARRANTY; without even the implied warranty of
 * MERCHANTABILITY or FITNESS FOR A PARTICULAR PURPOSE.  See the
 * GNU General Public License for more details.
 *
 * You should have received a copy of the GNU General Public License
 * along with MekHQ.  If not, see <http://www.gnu.org/licenses/>.
 */

package mekhq.campaign;

import java.io.File;
import java.io.PrintWriter;
import java.io.Serializable;
import java.text.DateFormat;
import java.text.SimpleDateFormat;
import java.util.*;
import java.util.concurrent.TimeUnit;
import java.util.stream.Collectors;

import javax.swing.JOptionPane;

import mekhq.*;
import mekhq.campaign.finances.*;
import mekhq.campaign.log.*;
import mekhq.service.AutosaveService;
import mekhq.service.IAutosaveService;
import org.joda.time.DateTime;

import megamek.client.RandomNameGenerator;
import megamek.client.RandomUnitGenerator;
import megamek.common.Aero;
import megamek.common.BattleArmor;
import megamek.common.BombType;
import megamek.common.Compute;
import megamek.common.ConvFighter;
import megamek.common.Coords;
import megamek.common.Dropship;
import megamek.common.Entity;
import megamek.common.EntityMovementMode;
import megamek.common.EquipmentType;
import megamek.common.FighterSquadron;
import megamek.common.Game;
import megamek.common.GunEmplacement;
import megamek.common.IBomber;
import megamek.common.ITechManager;
import megamek.common.ITechnology;
import megamek.common.Infantry;
import megamek.common.Jumpship;
import megamek.common.LandAirMech;
import megamek.common.Mech;
import megamek.common.MechFileParser;
import megamek.common.MechSummary;
import megamek.common.MechSummaryCache;
import megamek.common.MiscType;
import megamek.common.Mounted;
import megamek.common.Player;
import megamek.common.Protomech;
import megamek.common.SimpleTechLevel;
import megamek.common.SmallCraft;
import megamek.common.Tank;
import megamek.common.TargetRoll;
import megamek.common.Warship;
import megamek.common.annotations.Nullable;
import megamek.common.loaders.BLKFile;
import megamek.common.loaders.EntityLoadingException;
import megamek.common.logging.LogLevel;
import megamek.common.options.GameOptions;
import megamek.common.options.IBasicOption;
import megamek.common.options.IOption;
import megamek.common.options.IOptionGroup;
import megamek.common.util.BuildingBlock;
import megamek.common.util.DirectoryItems;
import mekhq.campaign.event.AcquisitionEvent;
import mekhq.campaign.event.AstechPoolChangedEvent;
import mekhq.campaign.event.DayEndingEvent;
import mekhq.campaign.event.DeploymentChangedEvent;
import mekhq.campaign.event.GMModeEvent;
import mekhq.campaign.event.LoanNewEvent;
import mekhq.campaign.event.LoanPaidEvent;
import mekhq.campaign.event.MedicPoolChangedEvent;
import mekhq.campaign.event.MissionNewEvent;
import mekhq.campaign.event.NetworkChangedEvent;
import mekhq.campaign.event.NewDayEvent;
import mekhq.campaign.event.OrganizationChangedEvent;
import mekhq.campaign.event.OvertimeModeEvent;
import mekhq.campaign.event.PartArrivedEvent;
import mekhq.campaign.event.PartChangedEvent;
import mekhq.campaign.event.PartNewEvent;
import mekhq.campaign.event.PartRemovedEvent;
import mekhq.campaign.event.PartWorkEvent;
import mekhq.campaign.event.PersonChangedEvent;
import mekhq.campaign.event.PersonNewEvent;
import mekhq.campaign.event.PersonRemovedEvent;
import mekhq.campaign.event.ReportEvent;
import mekhq.campaign.event.ScenarioChangedEvent;
import mekhq.campaign.event.ScenarioNewEvent;
import mekhq.campaign.event.UnitNewEvent;
import mekhq.campaign.event.UnitRemovedEvent;
import mekhq.campaign.force.Force;
import mekhq.campaign.force.Lance;
import mekhq.campaign.market.ContractMarket;
import mekhq.campaign.market.PartsStore;
import mekhq.campaign.market.PersonnelMarket;
import mekhq.campaign.market.ShoppingList;
import mekhq.campaign.market.UnitMarket;
import mekhq.campaign.mission.AtBContract;
import mekhq.campaign.mission.AtBScenario;
import mekhq.campaign.mission.Contract;
import mekhq.campaign.mission.Mission;
import mekhq.campaign.mission.Scenario;
import mekhq.campaign.mission.atb.AtBScenarioFactory;
import mekhq.campaign.mod.am.InjuryUtil;
import mekhq.campaign.parts.AmmoStorage;
import mekhq.campaign.parts.Armor;
import mekhq.campaign.parts.BaArmor;
import mekhq.campaign.parts.MekLocation;
import mekhq.campaign.parts.MissingMekActuator;
import mekhq.campaign.parts.MissingPart;
import mekhq.campaign.parts.OmniPod;
import mekhq.campaign.parts.Part;
import mekhq.campaign.parts.PartInUse;
import mekhq.campaign.parts.PartInventory;
import mekhq.campaign.parts.ProtomekArmor;
import mekhq.campaign.parts.Refit;
import mekhq.campaign.parts.SpacecraftCoolingSystem;
import mekhq.campaign.parts.StructuralIntegrity;
import mekhq.campaign.parts.equipment.AmmoBin;
import mekhq.campaign.parts.equipment.EquipmentPart;
import mekhq.campaign.parts.equipment.MissingEquipmentPart;
import mekhq.campaign.personnel.AbstractPersonnelGenerator;
import mekhq.campaign.personnel.Ancestors;
import mekhq.campaign.personnel.Bloodname;
import mekhq.campaign.personnel.DefaultPersonnelGenerator;
import mekhq.campaign.personnel.Person;
import mekhq.campaign.personnel.PersonnelOptions;
import mekhq.campaign.personnel.Rank;
import mekhq.campaign.personnel.Ranks;
import mekhq.campaign.personnel.RetirementDefectionTracker;
import mekhq.campaign.personnel.Skill;
import mekhq.campaign.personnel.SkillType;
import mekhq.campaign.personnel.SpecialAbility;
import mekhq.campaign.rating.CampaignOpsReputation;
import mekhq.campaign.rating.FieldManualMercRevDragoonsRating;
import mekhq.campaign.rating.IUnitRating;
import mekhq.campaign.rating.UnitRatingMethod;
import mekhq.campaign.unit.CrewType;
import mekhq.campaign.unit.TestUnit;
import mekhq.campaign.unit.Unit;
import mekhq.campaign.unit.UnitOrder;
import mekhq.campaign.unit.UnitTechProgression;
import mekhq.campaign.universe.AbstractFactionSelector;
import mekhq.campaign.universe.AbstractPlanetSelector;
import mekhq.campaign.universe.DefaultFactionSelector;
import mekhq.campaign.universe.DefaultPlanetSelector;
import mekhq.campaign.universe.Era;
import mekhq.campaign.universe.Faction;
import mekhq.campaign.universe.IUnitGenerator;
import mekhq.campaign.universe.News;
import mekhq.campaign.universe.NewsItem;
import mekhq.campaign.universe.Planet;
import mekhq.campaign.universe.PlanetarySystem;
import mekhq.campaign.universe.RATGeneratorConnector;
import mekhq.campaign.universe.RATManager;
import mekhq.campaign.universe.RandomFactionGenerator;
import mekhq.campaign.universe.RangedFactionSelector;
import mekhq.campaign.universe.RangedPlanetSelector;
import mekhq.campaign.universe.Systems;
import mekhq.campaign.work.IAcquisitionWork;
import mekhq.campaign.work.IPartWork;
import mekhq.gui.GuiTabType;
import mekhq.gui.dialog.HistoricalDailyReportDialog;
import mekhq.gui.utilities.PortraitFileFactory;
import mekhq.module.atb.AtBEventProcessor;

/**
 * The main campaign class, keeps track of teams and units
 * @author Taharqa
 */
public class Campaign implements Serializable, ITechManager {
    public static final String REPORT_LINEBREAK = "<br/><br/>"; //$NON-NLS-1$

    private static final long serialVersionUID = -6312434701389973056L;

    private UUID id;

    // we have three things to track: (1) teams, (2) units, (3) repair tasks
    // we will use the same basic system (borrowed from MegaMek) for tracking
    // all three
    // OK now we have more, parts, personnel, forces, missions, and scenarios.
    // and more still - we're tracking Dropships and Warships in a separate set so that we can assign units to transports
    private Map<UUID, Unit> units = new LinkedHashMap<>();
    private Set<UUID> transportShips = new HashSet<>();
    private Map<UUID, Person> personnel = new LinkedHashMap<>();
    private Map<UUID, Ancestors> ancestors = new LinkedHashMap<>();
    private TreeMap<Integer, Part> parts = new TreeMap<>();
    private TreeMap<Integer, Force> forceIds = new TreeMap<>();
    private TreeMap<Integer, Mission> missions = new TreeMap<>();
    private TreeMap<Integer, Scenario> scenarios = new TreeMap<>();
    private Map<UUID, List<Kill>> kills = new HashMap<>();

    private Map<String, Integer> duplicateNameHash = new HashMap<>();

    private int astechPool;
    private int astechPoolMinutes;
    private int astechPoolOvertime;
    private int medicPool;

    private int lastPartId;
    private int lastForceId;
    private int lastMissionId;
    private int lastScenarioId;

    // indicates whether or not the campaign should be gzipped, if possible.
    private boolean preferGzippedOutput;

    // I need to put a basic game object in campaign so that I can
    // assign it to the entities, otherwise some entity methods may get NPE
    // if they try to call up game options
    private Game game;
    private Player player;

    private GameOptions gameOptions;

    private String name;

    private RandomNameGenerator rng;

    // hierarchically structured Force object to define TO&E
    private Force forces;
    private Hashtable<Integer, Lance> lances; //AtB

    // calendar stuff
    private GregorianCalendar calendar;
    private String dateFormat;
    private String shortDateFormat;

    private String factionCode;
    private int techFactionCode;
    private String retainerEmployerCode; //AtB
    private Ranks ranks;

    private ArrayList<String> currentReport;
    private transient String currentReportHTML;
    private transient List<String> newReports;

    //this is updated and used per gaming session, it is enabled/disabled via the Campaign options
    //we're re-using the LogEntry class that is used to store Personnel entries
    public LinkedList<LogEntry> inMemoryLogHistory = new LinkedList<>();

    private boolean overtime;
    private boolean gmMode;
    private transient boolean overviewLoadingValue = true;

    private String camoCategory = Player.NO_CAMO;
    private String camoFileName = null;
    private int colorIndex = 0;

    private Finances finances;

    private CurrentLocation location;

    private News news;

    private PartsStore partsStore;

    private ArrayList<String> customs;

    private CampaignOptions campaignOptions;
    private RandomSkillPreferences rskillPrefs = new RandomSkillPreferences();
    private MekHQ app;

    private ShoppingList shoppingList;

    private PersonnelMarket personnelMarket;
    private ContractMarket contractMarket; //AtB
    private UnitMarket unitMarket; //AtB
    private RetirementDefectionTracker retirementDefectionTracker; // AtB
    private int fatigueLevel; //AtB
    private AtBConfiguration atbConfig; //AtB
    private AtBEventProcessor atbEventProcessor; //AtB
    private Calendar shipSearchStart; //AtB
    private int shipSearchType;
    private String shipSearchResult; //AtB
    private Calendar shipSearchExpiration; //AtB
    private IUnitGenerator unitGenerator;
    private IUnitRating unitRating;

    private final IAutosaveService autosaveService;

    public Campaign() {
        id = UUID.randomUUID();
        game = new Game();
        player = new Player(0, "self");
        game.addPlayer(0, player);
        calendar = new GregorianCalendar(3067, Calendar.JANUARY, 1);
        CurrencyManager.getInstance().setCampaign(this);
        location = new CurrentLocation(Systems.getInstance().getSystems()
                .get("Outreach"), 0);
        campaignOptions = new CampaignOptions();
        currentReport = new ArrayList<>();
        currentReportHTML = "";
        newReports = new ArrayList<>();
        dateFormat = "EEEE, MMMM d yyyy";
        shortDateFormat = "yyyyMMdd";
        name = "My Campaign";
        rng = new RandomNameGenerator();
        rng.populateNames();
        overtime = false;
        gmMode = false;
        factionCode = "MERC";
        techFactionCode = ITechnology.F_MERC;
        retainerEmployerCode = null;
        Ranks.initializeRankSystems();
        ranks = Ranks.getRanksFromSystem(Ranks.RS_SL);
        forces = new Force(name);
        forceIds.put(0, forces);
        lances = new Hashtable<>();
        finances = new Finances();
        SkillType.initializeTypes();
        SpecialAbility.initializeSPA();
        astechPool = 0;
        medicPool = 0;
        resetAstechMinutes();
        partsStore = new PartsStore(this);
        gameOptions = new GameOptions();
        gameOptions.initialize();
        gameOptions.getOption("year").setValue(getGameYear());
        game.setOptions(gameOptions);
        customs = new ArrayList<>();
        shoppingList = new ShoppingList();
        news = new News(getGameYear(), id.getLeastSignificantBits());
        personnelMarket = new PersonnelMarket();
        contractMarket = new ContractMarket();
        unitMarket = new UnitMarket();
        retirementDefectionTracker = new RetirementDefectionTracker();
        fatigueLevel = 0;
        atbConfig = null;
        autosaveService = new AutosaveService(MekHQ.getLogger());
    }

    /**
     * @return the app
     */
    public MekHQ getApp() {
        return app;
    }

    /**
     * @param app the app to set
     */
    public void setApp(MekHQ app) {
        this.app = app;
    }

    /**
     * @return the overviewLoadingValue
     */
    public boolean isOverviewLoadingValue() {
        return overviewLoadingValue;
    }

    /**
     * @param overviewLoadingValue the overviewLoadingValue to set
     */
    public void setOverviewLoadingValue(boolean overviewLoadingValue) {
        this.overviewLoadingValue = overviewLoadingValue;
    }

    /**
     * Gets a hint which indicates if the campaign should be written to a
     * gzipped file, if possible.
     * @return A value indicating if the campaign should be written to a
     *         gzipped file, if possible.
     */
    public boolean getPreferGzippedOutput() {
        return preferGzippedOutput;
    }

    /**
     * Sets a hint indicating that the campaign should be gzipped, if possible.
     * This allows the Save dialog to present the user with the correct file
     * type on subsequent saves.
     * @param preferGzip A value indicating whether or not the campaign
     *                   should be gzipped if possible.
     */
    public void setPreferGzippedOutput(boolean preferGzip) {
        preferGzippedOutput = preferGzip;
    }

    public Game getGame() {
        return game;
    }

    public Player getPlayer() {
        return player;
    }

    public void setId(UUID id) {
        this.id = id;
    }

    public UUID getId() {
        return id;
    }

    public String getName() {
        return name;
    }

    public void setName(String s) {
        this.name = s;
    }

    public String getEraName() {
        return Era.getEraNameFromYear(getGameYear());
    }

    public int getEra() {
        return Era.getEra(getGameYear());
    }

    public String getTitle() {
        return getName() + " (" + getFactionName() + ")" + " - "
                + getDateAsString() + " (" + getEraName() + ")";
    }

    public void setCalendar(GregorianCalendar c) {
        calendar = c;
    }

    public GregorianCalendar getCalendar() {
        return calendar;
    }

    public DateFormat getDateFormatter() {
        return new SimpleDateFormat(dateFormat);
    }

    public DateFormat getShortDateFormatter() {
        return new SimpleDateFormat(shortDateFormat);
    }

    public RandomNameGenerator getRNG() {
        return rng;
    }

    public void setRNG(RandomNameGenerator g) {
        this.rng = g;
    }

    public String getCurrentSystemName() {
        return location.getCurrentSystem().getPrintableName(Utilities.getDateTimeDay(calendar));
    }

    public PlanetarySystem getCurrentSystem() {
        return location.getCurrentSystem();
    }

    public Money getFunds() {
        return finances.getBalance();
    }

    public void setForces(Force f) {
        forces = f;
    }

    public Force getForces() {
        return forces;
    }

    public void importLance(Lance l) {
        lances.put(l.getForceId(), l);
    }

    public Hashtable<Integer, Lance> getLances() {
        return lances;
    }

    public ArrayList<Lance> getLanceList() {
        ArrayList<Lance> retVal = new ArrayList<>();
        for (Lance l : lances.values()) {
            if (forceIds.containsKey(l.getForceId())) {
                retVal.add(l);
            }
        }
        return retVal;
    }

    public void setShoppingList(ShoppingList sl) {
        shoppingList = sl;
    }

    public ShoppingList getShoppingList() {
        return shoppingList;
    }

    public void setPersonnelMarket(PersonnelMarket pm) {
        personnelMarket = pm;
    }

    public PersonnelMarket getPersonnelMarket() {
        return personnelMarket;
    }

    public void generateNewPersonnelMarket() {
        personnelMarket.generatePersonnelForDay(this);
    }

    public void setContractMarket(ContractMarket cm) {
        contractMarket = cm;
    }

    public ContractMarket getContractMarket() {
        return contractMarket;
    }

    public void generateNewContractMarket() {
        contractMarket.generateContractOffers(this);
    }

    public void setUnitMarket(UnitMarket um) {
        unitMarket = um;
    }

    public UnitMarket getUnitMarket() {
        return unitMarket;
    }

    public void generateNewUnitMarket() {
        unitMarket.generateUnitOffers(this);
    }

    public void setRetirementDefectionTracker(RetirementDefectionTracker rdt) {
        retirementDefectionTracker = rdt;
    }

    public RetirementDefectionTracker getRetirementDefectionTracker() {
        return retirementDefectionTracker;
    }

    public void setFatigueLevel(int fl) {
        fatigueLevel = fl;
    }

    public int getFatigueLevel() {
        return fatigueLevel;
    }

    /**
     * Initializes the unit generator based on the method chosen in campaignOptions.
     * Called when the unit generator is first used or when the method has been
     * changed in campaignOptions.
     */
    public void initUnitGenerator() {
        if (unitGenerator != null && unitGenerator instanceof RATManager) {
            MekHQ.unregisterHandler(unitGenerator);
        }
        if (campaignOptions.useStaticRATs()) {
            RATManager rm = new RATManager();
            while (!RandomUnitGenerator.getInstance().isInitialized()) {
                try {
                    Thread.sleep(50);
                } catch (InterruptedException e) {
                    e.printStackTrace();
                }
            }
            rm.setSelectedRATs(campaignOptions.getRATs());
            rm.setIgnoreRatEra(campaignOptions.canIgnoreRatEra());
            unitGenerator = rm;
        } else {
            unitGenerator = new RATGeneratorConnector(getGameYear());
        }
    }

    /**
     * @return - the class responsible for generating random units
     */
    public IUnitGenerator getUnitGenerator() {
        if (unitGenerator == null) {
            initUnitGenerator();
        }
        return unitGenerator;
    }

    public void setAtBEventProcessor(AtBEventProcessor processor) {
        atbEventProcessor = processor;
    }

    public void setAtBConfig(AtBConfiguration config) {
        atbConfig = config;
    }

    public AtBConfiguration getAtBConfig() {
        if (atbConfig == null) {
            atbConfig = AtBConfiguration.loadFromXml();
        }
        return atbConfig;
    }

    /**
     * Sets the date a ship search was started, or null if no search is in progress.
     */
    public void setShipSearchStart(@Nullable Calendar c) {
        shipSearchStart = c;
    }

    /**
     *
     * @return The date a ship search was started, or null if none is in progress.
     */
    public Calendar getShipSearchStart() {
        return shipSearchStart;
    }

    /**
     * Sets the lookup name of the available ship, or null if none were found.
     */
    public void setShipSearchResult(@Nullable String result) {
        shipSearchResult = result;
    }

    /**
     *
     * @return The lookup name of the available ship, or null if none is available
     */
    public String getShipSearchResult() {
        return shipSearchResult;
    }

    /**
     *
     * @return The date the ship is no longer available, if there is one.
     */
    public Calendar getShipSearchExpiration() {
        return shipSearchExpiration;
    }

    public void setShipSearchExpiration(Calendar c) {
        shipSearchExpiration = c;
    }

    /**
     * Sets the unit type to search for.
     */
    public void setShipSearchType(int unitType) {
        shipSearchType = unitType;
    }

    public void startShipSearch(int unitType) {
        shipSearchStart = (Calendar) calendar.clone();
        setShipSearchType(unitType);
    }

    public void endShipSearch() {
        shipSearchStart = null;
    }

    private void processShipSearch() {
        if (shipSearchStart == null) {
            return;
        }
        StringBuilder report = new StringBuilder();
        if (getFinances().debit(getAtBConfig().shipSearchCostPerWeek(), Transaction.C_UNIT, "Ship search", getDate())) {
            report.append(getAtBConfig().shipSearchCostPerWeek().toAmountAndSymbolString()
                    + " deducted for ship search.");
        } else {
            addReport("<font color=\"red\">Insufficient funds for ship search.</font>");
            shipSearchStart = null;
            return;
        }
        long numDays = TimeUnit.MILLISECONDS.toDays(calendar.getTimeInMillis() - shipSearchStart.getTimeInMillis());
        if (numDays > 21) {
            int roll = Compute.d6(2);
            TargetRoll target = getAtBConfig().shipSearchTargetRoll(shipSearchType, this);
            shipSearchStart = null;
            report.append("<br/>Ship search target: ").append(target.getValueAsString()).append(" roll: ")
                    .append(String.valueOf(roll));
            // TODO: mos zero should make ship available on retainer
            if (roll >= target.getValue()) {
                report.append("<br/>Search successful. ");
                MechSummary ms = unitGenerator.generate(factionCode, shipSearchType, -1,
                        getCalendar().get(Calendar.YEAR), getUnitRatingMod());
                if (ms == null) {
                    ms = getAtBConfig().findShip(shipSearchType);
                }
                if (ms != null) {
                    DateFormat df = getShortDateFormatter();
                    shipSearchResult = ms.getName();
                    shipSearchExpiration = (Calendar) getCalendar().clone();
                    shipSearchExpiration.add(Calendar.DAY_OF_MONTH, 31);
                    report.append(shipSearchResult).append(" is available for purchase for ")
                            .append(Money.of(ms.getCost()).toAmountAndSymbolString())
                            .append(" until ")
                            .append(df.format(shipSearchExpiration.getTime()));
                } else {
                    report.append(" <font color=\"red\">Could not determine ship type.</font>");
                }
            } else {
                report.append("<br/>Ship search unsuccessful.");
            }
        }
        addReport(report.toString());
    }

    public void purchaseShipSearchResult() {
        final String METHOD_NAME = "purchaseShipSearchResult()"; //$NON-NLS-1$
        MechSummary ms = MechSummaryCache.getInstance().getMech(shipSearchResult);
        if (ms == null) {
            MekHQ.getLogger().log(getClass(), METHOD_NAME, LogLevel.ERROR,
                    "Cannot find entry for " + shipSearchResult); //$NON-NLS-1$
            return;
        }

        Money cost = Money.of(ms.getCost());

        if (getFunds().isLessThan(cost)) {
            addReport("<font color='red'><b> You cannot afford this unit. Transaction cancelled</b>.</font>");
            return;
        }

        MechFileParser mechFileParser = null;
        try {
            mechFileParser = new MechFileParser(ms.getSourceFile(),
                    ms.getEntryName());
        } catch (Exception ex) {
            MekHQ.getLogger().log(getClass(), METHOD_NAME, LogLevel.ERROR,
                    "Unable to load unit: " + ms.getEntryName()); //$NON-NLS-1$
            MekHQ.getLogger().error(getClass(), METHOD_NAME, ex);
            return;
        }
        Entity en = mechFileParser.getEntity();

        int transitDays = getCampaignOptions().getInstantUnitMarketDelivery() ? 0
                : calculatePartTransitTime(Compute.d6(2) - 2);

        getFinances().debit(cost, Transaction.C_UNIT, "Purchased " + en.getShortName(), getCalendar().getTime());
        addUnit(en, true, transitDays);
        if (!getCampaignOptions().getInstantUnitMarketDelivery()) {
            addReport("<font color='green'>Unit will be delivered in " + transitDays + " days.</font>");
        }
        shipSearchResult = null;
        shipSearchExpiration = null;
    }

    /**
     * Process retirements for retired personnel, if any.
     * @param totalPayout The total retirement payout.
     * @param unitAssignments List of unit assignments.
     * @return False if there were payments AND they were unable to be processed, true otherwise.
     */
    public boolean applyRetirement(Money totalPayout, HashMap<UUID, UUID> unitAssignments) {
        if ((totalPayout.isPositive()) ||
            (null != getRetirementDefectionTracker().getRetirees())) {
            if (getFinances().debit(totalPayout, Transaction.C_SALARY, "Final Payout", getDate())) {
                for (UUID pid : getRetirementDefectionTracker().getRetirees()) {
                    if (getPerson(pid).isActive()) {
                        changeStatus(getPerson(pid), Person.S_RETIRED);
                        addReport(getPerson(pid).getFullName() + " has retired.");
                    }
                    if (Person.T_NONE != getRetirementDefectionTracker().getPayout(pid).getRecruitType()) {
                        getPersonnelMarket().addPerson(
                                newPerson(getRetirementDefectionTracker().getPayout(pid).getRecruitType()));
                    }
                    if (getRetirementDefectionTracker().getPayout(pid).hasHeir()) {
                        Person p = newPerson(getPerson(pid).getPrimaryRole());
                        p.setOriginalUnitWeight(getPerson(pid).getOriginalUnitWeight());
                        p.setOriginalUnitTech(getPerson(pid).getOriginalUnitTech());
                        p.setOriginalUnitId(getPerson(pid).getOriginalUnitId());
                        if (unitAssignments.containsKey(pid)) {
                            getPersonnelMarket().addPerson(p, getUnit(unitAssignments.get(pid)).getEntity());
                        } else {
                            getPersonnelMarket().addPerson(p);
                        }
                    }
                    int dependents = getRetirementDefectionTracker().getPayout(pid).getDependents();
                    while (dependents > 0) {
                        Person p = newDependent(Person.T_ASTECH);
                        if (recruitPerson(p)) {
                            dependents--;
                        } else {
                            dependents = 0;
                        }
                    }
                    if (unitAssignments.containsKey(pid)) {
                        removeUnit(unitAssignments.get(pid));
                    }
                }
                getRetirementDefectionTracker().resolveAllContracts();
                return true;
            } else {
                addReport("<font color='red'>You cannot afford to make the final payments.</font>");
                return false;
            }
        }

        return true;
    }

    public News getNews() {
        return news;
    }

    /**
     * Add force to an existing superforce. This method will also assign the force an id and place it in the forceId hash
     *
     * @param force      - the Force to add
     * @param superForce - the superforce to add the new force to
     */
    public void addForce(Force force, Force superForce) {
        int id = lastForceId + 1;
        force.setId(id);
        superForce.addSubForce(force, true);
        force.setScenarioId(superForce.getScenarioId());
        forceIds.put(Integer.valueOf(id), force);
        lastForceId = id;

        if (campaignOptions.getUseAtB() && force.getUnits().size() > 0) {
            if (null == lances.get(Integer.valueOf(id))) {
                lances.put(id, new Lance(force.getId(), this));
            }
        }
    }

    public void moveForce(Force force, Force superForce) {
        Force parentForce = force.getParentForce();
        if (null != parentForce) {
            parentForce.removeSubForce(force.getId());
        }
        superForce.addSubForce(force, true);
        force.setScenarioId(superForce.getScenarioId());
        for (Object o : force.getAllChildren(this)) {
            if (o instanceof Unit) {
                ((Unit) o).setScenarioId(superForce.getScenarioId());
            } else if (o instanceof Force) {
                ((Force) o).setScenarioId(superForce.getScenarioId());
            }
        }
    }

    /**
     * This is used by the XML loader. The id should already be set for this force so dont increment
     *
     * @param force
     */
    public void importForce(Force force) {
        lastForceId = Math.max(lastForceId, force.getId());
        forceIds.put(force.getId(), force);
    }

    /**
     * This is used by the XML loader. The id should already be set for this scenario so dont increment
     *
     * @param scenario
     */
    public void importScenario(Scenario scenario) {
        lastScenarioId = Math.max(lastScenarioId, scenario.getId());
        scenarios.put(scenario.getId(), scenario);
    }

    /**
     * Add unit to an existing force. This method will also assign that force's id to the unit.
     *
     * @param u
     * @param id
     */
    public void addUnitToForce(Unit u, int id) {
        Force prevForce = forceIds.get(u.getForceId());
        if (null != prevForce) {
            prevForce.removeUnit(u.getId());
            MekHQ.triggerEvent(new OrganizationChangedEvent(prevForce, u));
            if (null != prevForce.getTechID()) {
                u.removeTech();
            }
        }
        Force force = forceIds.get(id);
        if (null != force) {
            u.setForceId(id);
            force.addUnit(u.getId());
            u.setScenarioId(force.getScenarioId());
            MekHQ.triggerEvent(new OrganizationChangedEvent(force, u));
            if (null != force.getTechID()) {
                Person forceTech = getPerson(force.getTechID());
                if (forceTech.canTech(u.getEntity())) {
                    if (null != u.getTech()) {
                        u.removeTech();
                    }

                    u.setTech(forceTech);
                } else {
                    String cantTech = forceTech.getName() + " cannot maintain " + u.getName() + "\n"
                            + "You will need to assign a tech manually.";
                    JOptionPane.showMessageDialog(null, cantTech, "Warning", JOptionPane.WARNING_MESSAGE);
                }
            }
        }

        if (campaignOptions.getUseAtB()) {
            if (null != prevForce && prevForce.getUnits().size() == 0) {
                lances.remove(prevForce.getId());
            }
            if (null == lances.get(id) && null != force) {
                lances.put(id, new Lance(force.getId(), this));
            }
        }
    }

    /** Adds force and all its subforces to the AtB lance table
     */

    private void addAllLances(Force force) {
        if (force.getUnits().size() > 0) {
            lances.put(force.getId(), new Lance(force.getId(), this));
        }
        for (Force f : force.getSubForces()) {
            addAllLances(f);
        }
    }

    /**
     * Add a mission to the campaign
     *
     * @param m The mission to be added
     */
    public int addMission(Mission m) {
        int id = lastMissionId + 1;
        m.setId(id);
        missions.put(Integer.valueOf(id), m);
        lastMissionId = id;
        MekHQ.triggerEvent(new MissionNewEvent(m));
        return id;
    }

    /**
     * Imports a {@link Mission} into a campaign.
     * @param m Mission to import into the campaign.
     */
    public void importMission(Mission m) {
        // add scenarios to the scenarioId hash
        for (Scenario s : m.getScenarios()) {
            importScenario(s);
        }

        addMissionWithoutId(m);
    }

    private void addMissionWithoutId(Mission m) {
        lastMissionId = Math.max(lastMissionId, m.getId());
        missions.put(Integer.valueOf(m.getId()), m);
        MekHQ.triggerEvent(new MissionNewEvent(m));
    }

    /**
     * @return an <code>Collection</code> of missions in the campaign
     */
    public Collection<Mission> getMissions() {
        return missions.values();
    }

    /**
     * Add scenario to an existing mission. This method will also assign the scenario an id and place it in the scenarioId
     * hash
     *
     * @param s - the Scenario to add
     * @param m - the mission to add the new scenario to
     */
    public void addScenario(Scenario s, Mission m) {
        int id = lastScenarioId + 1;
        s.setId(id);
        m.addScenario(s);
        scenarios.put(Integer.valueOf(id), s);
        lastScenarioId = id;
        MekHQ.triggerEvent(new ScenarioNewEvent(s));
    }

    /**
     * @return missions arraylist sorted with complete missions at the bottom
     */
    public ArrayList<Mission> getSortedMissions() {
        ArrayList<Mission> msns = new ArrayList<>(missions.values());
        Collections.sort(msns, new Comparator<Mission>() {
            @Override
            public int compare(final Mission m1, final Mission m2) {
                return Boolean.compare(m2.isActive(), m1.isActive());
            }
        });

        return msns;
    }

    /**
     * @param id the <code>int</code> id of the team
     * @return a <code>SupportTeam</code> object
     */
    public Mission getMission(int id) {
        return missions.get(Integer.valueOf(id));
    }

    public Scenario getScenario(int id) {
        return scenarios.get(Integer.valueOf(id));
    }

    public void setLocation(CurrentLocation l) {
        location = l;
    }

    public CurrentLocation getLocation() {
        return location;
    }

    /**
     * Imports a {@link Unit} into a campaign.
     *
     * @param u A {@link Unit} to import into the campaign.
     */
    public void importUnit(Unit u) {
        addUnit(u);
    }

    private void addUnit(Unit u) {
        MekHQ.getLogger().log(getClass(), "addUnit()", LogLevel.INFO, //$NON-NLS-1$
                "Adding unit: (" + u.getId() + "):" + u); //$NON-NLS-1$
        units.put(u.getId(), u);
        checkDuplicateNamesDuringAdd(u.getEntity());
        
        //If this is a ship, add it to the list of potential transports
        //Jumpships and space stations are intentionally ignored at present, because this functionality is being
        //used to auto-load ground units into bays, and doing this for large craft that can't transit is pointless.
        if (u.getEntity() != null && (u.getEntity() instanceof Dropship || u.getEntity() instanceof Warship)) {
            addTransportShip(u.getId());
        }

        // Assign an entity ID to our new unit
        if (Entity.NONE == u.getEntity().getId()) {
            u.getEntity().setId(game.getNextEntityId());
        }
        game.addEntity(u.getEntity().getId(), u.getEntity());
    }
    
    /**
     * Adds an entry to the list of transit-capable transport ships. We'll use this
     * to look for empty bays that ground units can be assigned to
     * @param id - The unique ID of the ship we want to add to this Set
     */
    public void addTransportShip(UUID id) {
        MekHQ.getLogger().log(getClass(), "addTransportShip()", LogLevel.INFO, //$NON-NLS-1$
                "Adding Dropship/Warship: " + id); //$NON-NLS-1$
        transportShips.add(id);
    }
    
    /**
     * Deletes an entry from the list of transit-capable transport ships. This gets updated when
     * the ship is removed from the campaign for one reason or another
     * @param id - The unique ID of the ship we want to remove from this Set
     */
    public void removeTransportShip(UUID id) {
        MekHQ.getLogger().log(getClass(), "removeTransportShip()", LogLevel.INFO, //$NON-NLS-1$
                "Removing Dropship/Warship: " + id); //$NON-NLS-1$
        transportShips.remove(id);
    }

    /**
     * This is for adding a TestUnit that was previously created and had parts added to
     * it. We need to do the normal stuff, but we also need to take the existing parts and
     * add them to the campaign.
     * @param tu
     */
    public void addTestUnit(TestUnit tu) {
        // we really just want the entity and the parts so lets just wrap that around a
        // new
        // unit.
        Unit unit = new Unit(tu.getEntity(), this);

        // we decided we like the test unit so much we are going to keep it
        unit.getEntity().setOwner(player);
        unit.getEntity().setGame(game);

        UUID id = UUID.randomUUID();
        // check for the very rare chance of getting same id
        while (null != units.get(id)) {
            id = UUID.randomUUID();
        }
        unit.getEntity().setExternalIdAsString(id.toString());
        unit.setId(id);
        units.put(id, unit);

        // now lets grab the parts from the test unit and set them up with this unit
        for(Part p : tu.getParts()) {
            unit.addPart(p);
            addPart(p, 0);
        }

        unit.resetPilotAndEntity();

        if (!unit.isRepairable()) {
            unit.setSalvage(true);
        }

        // Assign an entity ID to our new unit
        if (Entity.NONE == unit.getEntity().getId()) {
            unit.getEntity().setId(game.getNextEntityId());
        }
        game.addEntity(unit.getEntity().getId(), unit.getEntity());

        checkDuplicateNamesDuringAdd(unit.getEntity());
        addReport(unit.getHyperlinkedName() + " has been added to the unit roster.");

    }

    /**
     * Add a unit to the campaign. This is only for new units
     *
     * @param en An <code>Entity</code> object that the new unit will be wrapped around
     */
    public Unit addUnit(Entity en, boolean allowNewPilots, int days) {
        // reset the game object
        en.setOwner(player);
        en.setGame(game);

        UUID id = UUID.randomUUID();
        // check for the very rare chance of getting same id
        while (null != units.get(id)) {
            id = UUID.randomUUID();
        }
        en.setExternalIdAsString(id.toString());
        Unit unit = new Unit(en, this);
        unit.setId(id);
        units.put(id, unit);
        unit.initializeBaySpace();
        removeUnitFromForce(unit); // Added to avoid the 'default force bug'
        // when calculating cargo
        
        //If this is a ship, add it to the list of potential transports
        //Jumpships and space stations are intentionally ignored at present, because this functionality is being
        //used to auto-load ground units into bays, and doing this for large craft that can't transit is pointless.
        if (unit.getEntity() != null && (unit.getEntity() instanceof Dropship || unit.getEntity() instanceof Warship)) {
            addTransportShip(id);
        }

        unit.initializeParts(true);
        unit.runDiagnostic(false);
        if (!unit.isRepairable()) {
            unit.setSalvage(true);
        }
        unit.setDaysToArrival(days);

        if (allowNewPilots) {
            Map<CrewType, Collection<Person>> newCrew = Utilities.genRandomCrewWithCombinedSkill(this, unit, getFactionCode());
            newCrew.forEach((type, personnel) -> personnel.forEach(p -> type.addMethod.accept(unit, p)));
        }
        unit.resetPilotAndEntity();

        // Assign an entity ID to our new unit
        if (Entity.NONE == en.getId()) {
            en.setId(game.getNextEntityId());
        }
        game.addEntity(en.getId(), en);

        checkDuplicateNamesDuringAdd(en);
        addReport(unit.getHyperlinkedName() + " has been added to the unit roster.");
        MekHQ.triggerEvent(new UnitNewEvent(unit));

        return unit;
    }

    public Collection<Unit> getUnits() {
        return units.values();
    }

    public ArrayList<Unit> getUnits(boolean weightSorted, boolean alphaSorted) {
        ArrayList<Unit> sortedUnits = getCopyOfUnits();
        if (alphaSorted || weightSorted) {
            if (alphaSorted) {
                Collections.sort(sortedUnits, new Comparator<Unit>() {
                    @Override
                    public int compare(Unit lhs, Unit rhs) {
                        // -1 - less than, 1 - greater than, 0 - equal, all inversed for descending
                        return lhs.getName().compareTo(rhs.getName());
                    }
                });
            }
            if (weightSorted) {
                Collections.sort(sortedUnits, new Comparator<Unit>() {
                    @Override
                    public int compare(Unit lhs, Unit rhs) {
                        // -1 - less than, 1 - greater than, 0 - equal, all inversed for descending
                        return lhs.getEntity().getWeight() > rhs.getEntity().getWeight() ? -1 : (lhs.getEntity().getWeight() < rhs.getEntity().getWeight()) ? 1 : 0;
                    }
                });
            }
        }
        return sortedUnits;
    }

    // Since getUnits doesn't return a defensive copy and I don't know what I might break if I made it do so...
    public ArrayList<Unit> getCopyOfUnits() {
        return new ArrayList<>(units.values());
    }

    public ArrayList<Entity> getEntities() {
        ArrayList<Entity> entities = new ArrayList<Entity>();
        for (Unit unit : getUnits()) {
            entities.add(unit.getEntity());
        }
        return entities;
    }

    public Unit getUnit(UUID id) {
        if (null == id) {
            return null;
        }
        return units.get(id);
    }

    public boolean recruitPerson(Person p) {
        return recruitPerson(p, false, true);
    }

    public boolean recruitPerson(Person p, boolean log) {
        return recruitPerson(p, false, log);
    }

    public boolean recruitPerson(Person p, boolean prisoner, boolean log) {
        if (p == null) {
            return false;
        }
        // Only pay if option set and this isn't a prisoner or bondsman
        if (getCampaignOptions().payForRecruitment() && !prisoner) {
            if (!getFinances().debit(p.getSalary().multipliedBy(2), Transaction.C_SALARY,
                    "recruitment of " + p.getFullName(), getCalendar().getTime())) {
                addReport("<font color='red'><b>Insufficient funds to recruit "
                        + p.getFullName() + "</b></font>");
                return false;
            }
        }
        UUID id = UUID.randomUUID();
        while (null != personnel.get(id)) {
            id = UUID.randomUUID();
        }
        p.setId(id);
        personnel.put(id, p);

        //TODO: implement a boolean check based on campaign options
        boolean bondsman = false;
        String add = prisoner == true ? " as a prisoner" : bondsman == true ? " as a bondsman" : "";
        if (log) {
            addReport(p.getHyperlinkedName() + " has been added to the personnel roster"+add+".");
        }
        if (p.getPrimaryRole() == Person.T_ASTECH) {
            astechPoolMinutes += 480;
            astechPoolOvertime += 240;
        }
        if (p.getSecondaryRole() == Person.T_ASTECH) {
            astechPoolMinutes += 240;
            astechPoolOvertime += 120;
        }
        String rankEntry = LogEntryController.generateRankEntryString(p);
        if (prisoner) {
            if (getCampaignOptions().getDefaultPrisonerStatus() == CampaignOptions.BONDSMAN_RANK) {
                p.setBondsman();
                if (log) {
                    ServiceLogger.madeBondsman(p, getDate(), getName(), rankEntry);
                }
            } else {
                p.setPrisoner();
                if (log) {
                    ServiceLogger.madePrisoner(p, getDate(), getName(), rankEntry);
                }
            }
        } else {
            p.setFreeMan();
            if (log) {
                ServiceLogger.joined(p, getDate(), getName(), rankEntry);
            }
        }
        MekHQ.triggerEvent(new PersonNewEvent(p));
        return true;
    }

    /** Adds a person to the campaign unconditionally, without paying for the person. */
    public void addPerson(Person p) {
        if (p == null) {
            return;
        }

        UUID id = UUID.randomUUID();
        while (null != personnel.get(id)) {
            id = UUID.randomUUID();
        }
        p.setId(id);
        personnel.put(id, p);

        //TODO: implement a boolean check based on campaign options
        addReport(p.getHyperlinkedName() + " has been added to the personnel roster.");
        if (p.getPrimaryRole() == Person.T_ASTECH) {
            astechPoolMinutes += 480;
            astechPoolOvertime += 240;
        }
        if (p.getSecondaryRole() == Person.T_ASTECH) {
            astechPoolMinutes += 240;
            astechPoolOvertime += 120;
        }
        String rankEntry = LogEntryController.generateRankEntryString(p);

        p.setFreeMan();
        ServiceLogger.joined(p, getDate(), getName(), rankEntry);
        MekHQ.triggerEvent(new PersonNewEvent(p));
    }

    /**
     * Imports a {@link Person} into a campaign.
     * @param p A {@link Person} to import into the campaign.
     */
    public void importPerson(Person p) {
        addPersonWithoutId(p);
    }

    private void addPersonWithoutId(Person p) {
        personnel.put(p.getId(), p);
        MekHQ.triggerEvent(new PersonNewEvent(p));
    }

    /**
     * Imports an {@link Ancestors} into a campaign.
     * @param a An {@link Ancestors} to import into the campaign.
     */
    public void importAncestors(Ancestors a) {
        addAncestorsWithoutId(a);
    }

    private void addAncestorsWithoutId(Ancestors a) {
        ancestors.put(a.getId(), a);
    }

    public void addPersonWithoutId(Person p, boolean log) {
        while((null == p.getId()) || (null != personnel.get(p.getId()))) {
            p.setId(UUID.randomUUID());
        }
        addPersonWithoutId(p);
        if (log) {
            addReport(p.getHyperlinkedName() + " has been added to the personnel roster.");
        }
        if (p.getPrimaryRole() == Person.T_ASTECH) {
            astechPoolMinutes += 480;
            astechPoolOvertime += 240;
        }
        if (p.getSecondaryRole() == Person.T_ASTECH) {
            astechPoolMinutes += 240;
            astechPoolOvertime += 120;
        }
        String rankEntry = LogEntryController.generateRankEntryString(p);
        ServiceLogger.joined(p, getDate(), getName(), rankEntry);
    }

    public Date getDate() {
        return calendar.getTime();
    }

    public Collection<Person> getPersonnel() {
        return personnel.values();
    }

    /**
     * Provides a filtered list of personnel including only active Persons.
     * @return ArrayList<Person>
     */
    public ArrayList<Person> getActivePersonnel() {
        ArrayList<Person> activePersonnel = new ArrayList<Person>();
        for (Person p : getPersonnel()) {
            if (p.isActive()) {activePersonnel.add(p);}
        }
        return activePersonnel;
    }

    public Iterable<Ancestors> getAncestors() {
        return ancestors.values();
    }

    /** @return a matching ancestors entry for the arguments, or null if there isn't any */
    public Ancestors getAncestors(UUID fatherID, UUID motherID) {
        for(Map.Entry<UUID, Ancestors> m : ancestors.entrySet()) {
            Ancestors a = m.getValue();
            if(Objects.equals(fatherID, a.getFatherID()) && Objects.equals(motherID, a.getMotherID())) {
                return a;
            }
        }
        return null;
    }

    public ArrayList<Person> getPatients() {
        ArrayList<Person> patients = new ArrayList<Person>();
        for (Person p : getPersonnel()) {
            if (p.needsFixing()
                    || (getCampaignOptions().useAdvancedMedical() && p.hasInjuries(true) && p.isActive())) {
                patients.add(p);
            }
        }
        return patients;
    }

    public ArrayList<Unit> getServiceableUnits() {
        ArrayList<Unit> service = new ArrayList<Unit>();
        for (Unit u : getUnits()) {
            if (!u.isAvailable()) {
                continue;
            }
            if (u.isServiceable()) {
                service.add(u);
            }
        }
        return service;
    }

    public Person getPerson(UUID id) {
        if (id == null) {
            return null;
        }
        return personnel.get(id);
    }

    public Ancestors getAncestors(UUID id) {
        if (id == null) {
            return null;
        }
        return ancestors.get(id);
    }

    public Ancestors createAncestors(UUID father, UUID mother) {
        Ancestors na = new Ancestors(father, mother, this);
        ancestors.put(na.getId(), na);
        return na;
    }

    public void addPart(Part p, int transitDays) {
        if (null != p.getUnit() && p.getUnit() instanceof TestUnit) {
            // if this is a test unit, then we won't add the part, so there
            return;
        }
        p.setDaysToArrival(transitDays);
        p.setBrandNew(false);
        //need to add ID here in case post-processing part stuff needs it
        //we will set the id back one if we don't end up adding this part
        int id = lastPartId + 1;
        p.setId(id);
        //be careful in using this next line
        p.postProcessCampaignAddition();
        // dont add missing parts if they dont have units or units with not id
        if (p instanceof MissingPart
                && (null == p.getUnit() || null == p.getUnitId())) {
            p.setId(-1);
            return;
        }
        if (null == p.getUnit()) {
            Part spare = checkForExistingSparePart(p);
            if (null != spare) {
                if (p instanceof Armor) {
                    if (spare instanceof Armor) {
                        ((Armor) spare).setAmount(((Armor) spare).getAmount()
                                + ((Armor) p).getAmount());
                        MekHQ.triggerEvent(new PartChangedEvent(spare));
                        p.setId(-1);
                        return;
                    }
                } else if (p instanceof AmmoStorage) {
                    if (spare instanceof AmmoStorage) {
                        ((AmmoStorage) spare).changeShots(((AmmoStorage) p)
                                .getShots());
                        MekHQ.triggerEvent(new PartChangedEvent(spare));
                        p.setId(-1);
                        return;
                    }
                } else {
                    spare.incrementQuantity();
                    MekHQ.triggerEvent(new PartChangedEvent(spare));
                    p.setId(-1);
                    return;
                }
            }
        }
        parts.put(id, p);
        lastPartId = id;
        MekHQ.triggerEvent(new PartNewEvent(p));
    }

    /**
     * This is similar to addPart, but we just check to see if this part can be added to an existing part, without actually
     * adding it to the campaign (because its already there). Should be called up when a part goes from 1 daysToArrival to
     * zero.
     *
     * @param p
     */
    public void arrivePart(Part p) {
        if (null != p.getUnit()) {
            return;
        }
        p.setDaysToArrival(0);
        addReport(p.getArrivalReport());
        int quantity = p.getQuantity();
        Part spare = checkForExistingSparePart(p);
        if (null != spare) {
            if (p instanceof Armor) {
                if (spare instanceof Armor) {
                    while (quantity > 0) {
                        ((Armor) spare).setAmount(((Armor) spare).getAmount()
                                + ((Armor) p).getAmount());
                        quantity--;
                    }
                    removePart(p);
                }
            } else if (p instanceof AmmoStorage) {
                if (spare instanceof AmmoStorage) {
                    while (quantity > 0) {
                        ((AmmoStorage) spare).changeShots(((AmmoStorage) p)
                                .getShots());
                        quantity--;
                    }
                    removePart(p);
                }
            } else {
                while (quantity > 0) {
                    spare.incrementQuantity();
                    quantity--;
                }
                removePart(p);
            }
            MekHQ.triggerEvent(new PartArrivedEvent(spare));
        } else {
            MekHQ.triggerEvent(new PartArrivedEvent(p));
        }
    }

    /**
     * Imports a {@link Part} into the campaign.
     *
     * @param p The {@link Part} to import into the campaign.
     */
    public void importPart(Part p) {
        p.setCampaign(this);
        addPartWithoutId(p);
    }

    public void addPartWithoutId(Part p) {
        if (p instanceof MissingPart && null == p.getUnitId()) {
            // we shouldn't have spare missing parts. I think their existence is
            // a relic.
            return;
        }

        // Update the lastPartId we've seen to avoid overwriting a part,
        // which may occur if a replacement ID is assigned
        lastPartId = Math.max(lastPartId, p.getId());

        // go ahead and check for existing parts because some version weren't
        // properly collecting parts
        Part mergedWith = null;
        if (!(p instanceof MissingPart) && null == p.getUnitId()) {
            Part spare = checkForExistingSparePart(p);
            if (null != spare) {
                if (p instanceof Armor) {
                    if (spare instanceof Armor) {
                        ((Armor) spare).setAmount(((Armor) spare).getAmount()
                                + ((Armor) p).getAmount());
                        mergedWith = spare;
                    }
                } else if (p instanceof AmmoStorage) {
                    if (spare instanceof AmmoStorage) {
                        ((AmmoStorage) spare).changeShots(((AmmoStorage) p)
                                .getShots());
                        mergedWith = spare;
                    }
                } else {
                    spare.incrementQuantity();
                    mergedWith = spare;
                }
            }
        }

        // If we weren't merged we are being added
        if (null == mergedWith) {
            parts.put(p.getId(), p);
            MekHQ.triggerEvent(new PartNewEvent(p));
        } else {
            // Go through each unit and its refits to see if the new armor ID should be updated
            // CAW: I believe all other parts on a refit have a unit assigned to them.
            for (Unit u : getUnits()) {
                Refit r = u.getRefit();
                // If there is a refit and this part matches the new armor, update the ID
                if (null != r) {
                    if (mergedWith instanceof Armor
                        && r.getNewArmorSuppliesId() == p.getId()) {
                        MekHQ.getLogger().info(Campaign.class, "addPartWithoutId",
                            String.format("%s (%d) was merged with %s (%d) used in a refit for %s", p.getName(),
                                p.getId(), mergedWith.getName(), mergedWith.getId(), u.getName()));
                        Armor mergedArmor = (Armor)mergedWith;
                        r.setNewArmorSupplies(mergedArmor);
                    } else {
                        List<Integer> ids = r.getOldUnitPartIds();
                        for (int ii = 0; ii < ids.size(); ++ii) {
                            int oid = (int)ids.get(ii);
                            if (p.getId() == oid) {
                                MekHQ.getLogger().info(Campaign.class, "addPartWithoutId",
                                String.format("%s (%d) was merged with %s (%d) used in the old unit in a refit for %s", p.getName(),
                                    p.getId(), mergedWith.getName(), mergedWith.getId(), u.getName()));
                                ids.set(ii, mergedWith.getId());
                            }
                        }
                        ids = r.getNewUnitPartIds();
                        for (int ii = 0; ii < ids.size(); ++ii) {
                            int nid = (int)ids.get(ii);
                            if (p.getId() == nid) {
                                MekHQ.getLogger().info(Campaign.class, "addPartWithoutId",
                                String.format("%s (%d) was merged with %s (%d) used in the new unit in a refit for %s", p.getName(),
                                    p.getId(), mergedWith.getName(), mergedWith.getId(), u.getName()));
                                ids.set(ii, mergedWith.getId());
                            }
                        }
                    }
                }
            }
            MekHQ.triggerEvent(new PartRemovedEvent(p));
        }
    }

    /**
     * @return an <code>ArrayList</code> of SupportTeams in the campaign
     */
    public Collection<Part> getParts() {
        return parts.values();
    }

    private int getQuantity(Part p) {
        if(p instanceof Armor) {
            return ((Armor) p).getAmount();
        }
        if(p instanceof AmmoStorage) {
            return ((AmmoStorage) p).getShots();
        }
        return ((p.getUnit() != null) || (p.getUnitId() != null)) ? 1 : p.getQuantity();
    }

    private PartInUse getPartInUse(Part p) {
        // SI isn't a proper "part"
        if (p instanceof StructuralIntegrity) {
            return null;
        }
        // Makes no sense buying those separately from the chasis
        if((p instanceof EquipmentPart)
                && ((EquipmentPart) p).getType() != null
                && (((EquipmentPart) p).getType().hasFlag(MiscType.F_CHASSIS_MODIFICATION)))
        {
            return null;
        }
        // Replace a "missing" part with a corresponding "new" one.
        if(p instanceof MissingPart) {
            p = ((MissingPart) p).getNewPart();
        }
        PartInUse result = new PartInUse(p);
        return (null != result.getPartToBuy()) ? result : null;
    }

    private void updatePartInUseData(PartInUse piu, Part p) {
        if ((p.getUnit() != null) || (p.getUnitId() != null) || (p instanceof MissingPart)) {
            piu.setUseCount(piu.getUseCount() + getQuantity(p));
        } else {
            if(p.isPresent()) {
                piu.setStoreCount(piu.getStoreCount() + getQuantity(p));
            } else {
                piu.setTransferCount(piu.getTransferCount() + getQuantity(p));
            }
        }
    }

    /** Update the piu with the current campaign data */
    public void updatePartInUse(PartInUse piu) {
        piu.setUseCount(0);
        piu.setStoreCount(0);
        piu.setTransferCount(0);
        piu.setPlannedCount(0);
        for(Part p : getParts()) {
            PartInUse newPiu = getPartInUse(p);
            if(piu.equals(newPiu)) {
                updatePartInUseData(piu, p);
            }
        }
        for(IAcquisitionWork maybePart : shoppingList.getPartList()) {
            PartInUse newPiu = getPartInUse((Part) maybePart);
            if(piu.equals(newPiu)) {
                piu.setPlannedCount(piu.getPlannedCount()
                        + getQuantity((maybePart instanceof MissingPart) ? ((MissingPart) maybePart).getNewPart()
                                : (Part) maybePart) * maybePart.getQuantity());
            }
        }
    }

    public Set<PartInUse> getPartsInUse() {
        // java.util.Set doesn't supply a get(Object) method, so we have to use a java.util.Map
        Map<PartInUse, PartInUse> inUse = new HashMap<PartInUse, PartInUse>();
        for(Part p : getParts()) {
            PartInUse piu = getPartInUse(p);
            if(null == piu) {
                continue;
            }
            if( inUse.containsKey(piu) ) {
                piu = inUse.get(piu);
            } else {
                inUse.put(piu, piu);
            }
            updatePartInUseData(piu, p);
        }
        for(IAcquisitionWork maybePart : shoppingList.getPartList()) {
            if(!(maybePart instanceof Part)) {
                continue;
            }
            PartInUse piu = getPartInUse((Part) maybePart);
            if(null == piu) {
                continue;
            }
            if( inUse.containsKey(piu) ) {
                piu = inUse.get(piu);
            } else {
                inUse.put(piu, piu);
            }
            piu.setPlannedCount(piu.getPlannedCount()
                    + getQuantity((maybePart instanceof MissingPart) ? ((MissingPart) maybePart).getNewPart()
                            : (Part) maybePart) * maybePart.getQuantity());

        }
        return inUse.keySet();
    }

    public Part getPart(int id) {
        return parts.get(Integer.valueOf(id));
    }

    public Force getForce(int id) {
        return forceIds.get(Integer.valueOf(id));
    }

    public List<String> getCurrentReport() {
        return currentReport;
    }

    public void setCurrentReportHTML(String html) {
        currentReportHTML = html;
    }

    public String getCurrentReportHTML() {
        return currentReportHTML;
    }

    public void setNewReports(List<String> reports) {
        newReports = reports;
    }

    public List<String> fetchAndClearNewReports() {
        List<String> oldReports = newReports;
        setNewReports(new ArrayList<String>());
        return oldReports;
    }

    /**
     * Finds the active person in a particular role with the highest level in a
     * given, with an optional secondary skill to break ties.
     *
     * @param role
     *            One of the Person.T_* constants
     * @param primary
     *            The skill to use for comparison.
     * @param secondary
     *            If not null and there is more than one person tied for the most
     *            the highest, preference will be given to the one with a higher
     *            level in the secondary skill.
     * @return The admin in the designated role with the most experience.
     */
    public Person findBestInRole(int role, String primary, String secondary) {
        int highest = 0;
        Person retVal = null;
        for (Person p : getPersonnel()) {
            if (p.isActive() && (p.getPrimaryRole() == role || p.getSecondaryRole() == role)
                    && p.getSkill(primary) != null) {
                if (p.getSkill(primary).getLevel() > highest) {
                    retVal = p;
                    highest = p.getSkill(primary).getLevel();
                } else if (secondary != null && p.getSkill(primary).getLevel() == highest &&
                /*
                 * If the skill level of the current person is the same as the previous highest,
                 * select the current instead under the following conditions:
                 */
                        (retVal == null || // None has been selected yet (current has level 0)
                                retVal.getSkill(secondary) == null || // Previous selection does not have secondary
                                                                      // skill
                                (p.getSkill(secondary) != null // Current has secondary skill and it is higher than the
                                                               // previous.
                                        && p.getSkill(secondary).getLevel() > retVal.getSkill(secondary).getLevel()))) {
                    retVal = p;
                }
            }
        }
        return retVal;
    }

    public Person findBestInRole(int role, String skill) {
        return findBestInRole(role, skill, null);
    }

    /**
     * Returns a list of active technicians.
     *
     * @param noZeroMinute
     *            If TRUE, then techs with no time remaining will be excluded from
     *            the list.
     * @param firstTechId
     *            The ID of the tech that should appear first in the list (assuming
     *            active and satisfies the noZeroMinute argument)
     * @param sorted
     *            If TRUE, then return the list sorted from worst to best
     * @param eliteFirst
     *            If TRUE and sorted also TRUE, then return the list sorted from
     *            best to worst
     * @return The list of active {@link Person}s who qualify as technicians
     *         ({@link Person#isTech()}).
     */
    public ArrayList<Person> getTechs(boolean noZeroMinute, UUID firstTechId, boolean sorted, boolean eliteFirst) {
        ArrayList<Person> techs = new ArrayList<>();

        // Get the first tech.
        Person firstTech = getPerson(firstTechId);
        if ((firstTech != null) && firstTech.isTech() && firstTech.isActive()
                && (!noZeroMinute || firstTech.getMinutesLeft() > 0)) {
            techs.add(firstTech);
        }

        for (Person p : getPersonnel()) {
            if (p.isTech() && p.isActive() && (!p.equals(firstTech)) && (!noZeroMinute || (p.getMinutesLeft() > 0))) {
                techs.add(p);
            }
        }
        // also need to loop through and collect engineers on self-crewed vessels
        for (Unit u : getUnits()) {
            if (u.isSelfCrewed() && !(u.getEntity() instanceof Infantry) && null != u.getEngineer()) {
                techs.add(u.getEngineer());
            }
        }

        // Return the tech collection sorted worst to best
        // Reverse the sort if we've been asked for best to worst
        if (sorted) {
            Collections.sort(techs, new Comparator<Person>() {
                @Override
                public int compare(Person person1, Person person2) {
                    // default to 0, which means they're equal
                    int retVal = 0;

                    // Set up booleans to know if the tech is secondary only
                    // this is to get the skill from getExperienceLevel(boolean) properly
                    boolean p1Secondary = !person1.isTechPrimary() && person1.isTechSecondary();
                    boolean p2Secondary = !person2.isTechPrimary() && person2.isTechSecondary();

                    if (person1.getExperienceLevel(p1Secondary)
                            > person2.getExperienceLevel(p2Secondary)) {
                        // Person 1 is better than Person 2.
                        retVal = -1;
                    } else if (person1.getExperienceLevel(p1Secondary)
                            < person2.getExperienceLevel(p2Secondary)) {
                        // Person 2 is better than Person 1
                        retVal = 1;
                    }

                    // Return, swapping the value if we're looking to have Elites ordered first
                    return eliteFirst ? retVal *= -1 : retVal;
                }

            });
        }

        return techs;
    }

    public ArrayList<Person> getTechs(boolean noZeroMinute) {
        return getTechs(noZeroMinute, null, true, false);
    }

    /**
     * @return The list of all active {@link Person}s who qualify as technicians ({@link Person#isTech()}));
     */
    public ArrayList<Person> getTechs() {
        return getTechs(false, null, true, false);
    }

    /**
     * Gets a list of all techs of a specific role type
     * @param roleType The filter role type
     * @return Collection of all techs that match the given tech role
     */
    public List<Person> getTechsByRole(int roleType) {
        List<Person> techs = getTechs(false, null, false, false);
        List<Person> retval = new ArrayList<>();

        for(Person tech : techs) {
            if((tech.getPrimaryRole() == roleType) ||
               (tech.getSecondaryRole() == roleType)) {
                retval.add(tech);
            }
        }

        return retval;
    }

    public List<Person> getAdmins() {
        List<Person> admins = new ArrayList<Person>();
        for (Person p : getPersonnel()) {
            if (p.isAdmin() && p.isActive()) {
                admins.add(p);
            }
        }
        return admins;
    }

    public boolean isWorkingOnRefit(Person p) {
        for (Map.Entry<UUID, Unit> mu : units.entrySet()) {
            Unit u = mu.getValue();
            if (u.isRefitting()) {
                if (null != u.getRefit().getTeamId()
                        && u.getRefit().getTeamId().equals(p.getId())) {
                    return true;
                }
            }
        }
        return false;
    }

    public ArrayList<Person> getDoctors() {
        ArrayList<Person> docs = new ArrayList<Person>();
        for (Person p : getPersonnel()) {
            if (p.isDoctor() && p.isActive()) {
                docs.add(p);
            }
        }
        return docs;
    }

    public int getPatientsFor(Person doctor) {
        int patients = 0;
        for (Person person : getPersonnel()) {
            if (null != person.getDoctorId()
                    && person.getDoctorId().equals(doctor.getId())
                    && person.isActive()) {
                patients++;
            }
        }
        return patients;
    }

    /**
     * return an html report on this unit. This will go in MekInfo
     *
     * @param
     * @return
     */
    /*
     * public String getUnitDesc(UUID unitId) { Unit unit = getUnit(unitId); String
     * toReturn = "<html><font size='2'"; if (unit.isDeployed()) { toReturn +=
     * " color='white'"; } toReturn += ">"; toReturn += unit.getDescHTML(); int
     * totalMin = 0; int total = 0; // int cost = unit.getRepairCost();
     *
     * if (total > 0) { toReturn += "Total tasks: " + total + " (" + totalMin +
     * " minutes)<br/>"; } /* if (cost > 0) { NumberFormat numberFormat =
     * DecimalFormat.getIntegerInstance(); String text = numberFormat.format(cost) +
     * " " + (cost != 0 ? "CBills" : "CBill"); toReturn += "Repair cost : " + text +
     * "<br/>"; }
     */
    /*
     * toReturn += "</font>"; toReturn += "</html>"; return toReturn; }
     */
    public String healPerson(Person medWork, Person doctor) {
        if (getCampaignOptions().useAdvancedMedical()) {
            return "";
        }
        String report = "";
        report += doctor.getHyperlinkedFullTitle() + " attempts to heal "
                + medWork.getFullName();
        TargetRoll target = getTargetFor(medWork, doctor);
        int roll = Compute.d6(2);
        report = report + ",  needs " + target.getValueAsString()
                + " and rolls " + roll + ":";
        int xpGained = 0;
        //If we get a natural 2 that isn't an automatic success, reroll if Edge is available and in use.
        if (getCampaignOptions().useSupportEdge()
                && (doctor.getOptions().booleanOption(PersonnelOptions.EDGE_MEDICAL))) {
            if (roll == 2  && doctor.getCurrentEdge() > 0 && target.getValue() != TargetRoll.AUTOMATIC_SUCCESS) {
                doctor.setCurrentEdge(doctor.getCurrentEdge() - 1);
                roll = Compute.d6(2);
                report += medWork.fail(0) + "\n" + doctor.getHyperlinkedFullTitle() + " uses Edge to reroll:"
                        + " rolls " + roll + ":";
            }
        }
        if (roll >= target.getValue()) {
            report = report + medWork.succeed();
            Unit u = getUnit(medWork.getUnitId());
            if (null != u) {
                u.resetPilotAndEntity();
            }
            if (roll == 12 && target.getValue() != TargetRoll.AUTOMATIC_SUCCESS) {
                xpGained += getCampaignOptions().getSuccessXP();
            }
            if (target.getValue() != TargetRoll.AUTOMATIC_SUCCESS) {
                doctor.setNTasks(doctor.getNTasks() + 1);
            }
            if (doctor.getNTasks() >= getCampaignOptions().getNTasksXP()) {
                xpGained += getCampaignOptions().getTaskXP();
                doctor.setNTasks(0);
            }
        } else {
            report = report + medWork.fail(0);
            if (roll == 2 && target.getValue() != TargetRoll.AUTOMATIC_FAIL) {
                xpGained += getCampaignOptions().getMistakeXP();
            }
        }
        if (xpGained > 0) {
            doctor.setXp(doctor.getXp() + xpGained);
            report += " (" + xpGained + "XP gained) ";
        }
        medWork.setDaysToWaitForHealing(getCampaignOptions()
                .getHealingWaitingPeriod());
        return report;
    }

    public TargetRoll getTargetFor(Person medWork, Person doctor) {
        Skill skill = doctor.getSkill(SkillType.S_DOCTOR);
        if (null == skill) {
            return new TargetRoll(TargetRoll.IMPOSSIBLE, doctor.getFullName()
                    + " isn't a doctor, he just plays one on TV.");
        }
        if (medWork.getDoctorId() != null
                && !medWork.getDoctorId().equals(doctor.getId())) {
            return new TargetRoll(TargetRoll.IMPOSSIBLE,
                    medWork.getFullName() + " is already being tended by another doctor");
        }
        if (!medWork.needsFixing()
                && !(getCampaignOptions().useAdvancedMedical() && medWork.needsAMFixing())) {
            return new TargetRoll(TargetRoll.IMPOSSIBLE,
                    medWork.getFullName() + " does not require healing.");
        }
        if (getPatientsFor(doctor) > 25) {
            return new TargetRoll(TargetRoll.IMPOSSIBLE, doctor.getFullName()
                    + " already has 25 patients.");
        }
        TargetRoll target = new TargetRoll(skill.getFinalSkillValue(),
                SkillType.getExperienceLevelName(skill.getExperienceLevel()));
        if (target.getValue() == TargetRoll.IMPOSSIBLE) {
            return target;
        }
        // understaffed mods
        int helpMod = getShorthandedMod(getMedicsPerDoctor(), true);
        if (helpMod > 0) {
            target.addModifier(helpMod, "shorthanded");
        }
        target.append(medWork.getHealingMods(doctor));
        return target;
    }

    public Person getLogisticsPerson() {
        int bestSkill = -1;
        int maxAcquisitions = getCampaignOptions().getMaxAcquisitions();
        Person admin = null;
        String skill = getCampaignOptions().getAcquisitionSkill();
        if (skill.equals(CampaignOptions.S_AUTO)) {
            return admin;
        } else if (skill.equals(CampaignOptions.S_TECH)) {
            for (Person p : getPersonnel()) {
                if (getCampaignOptions().isAcquisitionSupportStaffOnly()
                        && !p.isSupport()) {
                    continue;
                }
                if (maxAcquisitions > 0 && p.getAcquisitions() >= maxAcquisitions) {
                    continue;
                }
                if (p.isActive() && null != p.getBestTechSkill()
                        && p.getBestTechSkill().getLevel() > bestSkill) {
                    admin = p;
                    bestSkill = p.getBestTechSkill().getLevel();
                }
            }
        } else {
            for (Person p : getPersonnel()) {
                if (getCampaignOptions().isAcquisitionSupportStaffOnly()
                        && !p.isSupport()) {
                    continue;
                }
                if (maxAcquisitions > 0 && p.getAcquisitions() >= maxAcquisitions) {
                    continue;
                }
                if (p.isActive() && p.hasSkill(skill)
                        && p.getSkill(skill).getLevel() > bestSkill) {
                    admin = p;
                    bestSkill = p.getSkill(skill).getLevel();
                }
            }
        }
        return admin;
    }

    /***
     * This is the main function for getting stuff (parts, units, etc.) All non-GM
     * acquisition should go through this function to ensure the campaign rules for
     * acquisition are followed.
     *
     * @param sList - A <code>ShoppingList</code> object including items that need
     *              to be purchased
     * @return A <code>ShoppingList</code> object that includes all items that were
     *         not successfully acquired
     */
    public ShoppingList goShopping(ShoppingList sList) {

        // get the logistics person and return original list with a message if you don't
        // have one
        Person person = getLogisticsPerson();
        if (null == person && !getCampaignOptions().getAcquisitionSkill().equals(CampaignOptions.S_AUTO)) {
            addReport("Your force has no one capable of acquiring equipment.");
            return sList;
        }

        // loop through shopping items and decrement days to wait
        for (IAcquisitionWork shoppingItem : sList.getAllShoppingItems()) {
            shoppingItem.decrementDaysToWait();
        }

        if (!getCampaignOptions().usesPlanetaryAcquisition()) {
            // loop through shopping list. If its time to check, then check as appropriate.
            // Items not
            // found get added to the remaining item list
            ArrayList<IAcquisitionWork> remainingItems = new ArrayList<IAcquisitionWork>();
            for (IAcquisitionWork shoppingItem : sList.getAllShoppingItems()) {
                if (shoppingItem.getDaysToWait() <= 0) {
                    while (shoppingItem.getQuantity() > 0) {
                        if (!acquireEquipment(shoppingItem, person)) {
                            shoppingItem.resetDaysToWait();
                            break;
                        }
                    }
                }
                if (shoppingItem.getQuantity() > 0 || shoppingItem.getDaysToWait() > 0) {
                    remainingItems.add(shoppingItem);
                }
            }

            return new ShoppingList(remainingItems);

        } else {
            // we are shopping by planets, so more involved
            List<IAcquisitionWork> currentList = sList.getAllShoppingItems();
            DateTime currentDate = Utilities.getDateTimeDay(getCalendar());

            // a list of items than can be taken out of the search and put back on the
            // shopping list
            ArrayList<IAcquisitionWork> shelvedItems = new ArrayList<IAcquisitionWork>();

            String personTitle = "";
            if (null != person) {
                personTitle = person.getHyperlinkedFullTitle() + " ";
            }

            //find planets within a certain radius - the function will weed out dead planets
            List<PlanetarySystem> systems = Systems.getInstance().getShoppingSystems(getCurrentSystem(),
                    getCampaignOptions().getMaxJumpsPlanetaryAcquisition(),
                    currentDate);

            for(PlanetarySystem system: systems) {
                ArrayList<IAcquisitionWork> remainingItems = new ArrayList<IAcquisitionWork>();

                //loop through shopping list. If its time to check, then check as appropriate. Items not
                //found get added to the remaining item list
                for(IAcquisitionWork shoppingItem : currentList) {
                    if(shoppingItem.getDaysToWait() <= 0) {
                        if(findContactForAcquisition(shoppingItem, person, system)) {
                            int transitTime = calculatePartTransitTime(system);
                            int totalQuantity = 0;
                            while(shoppingItem.getQuantity() > 0 && acquireEquipment(shoppingItem, person, system, transitTime)) {
                                totalQuantity++;
                            }
                            if(totalQuantity > 0) {
                                addReport(personTitle + "<font color='green'><b> found " + shoppingItem.getQuantityName(totalQuantity) + " on " + system.getPrintableName(currentDate) + ". Delivery in " + transitTime + " days.</b></font>");
                            }
                        }
                    }
                    // if we didn't find everything on this planet, then add to the remaining list
                    if (shoppingItem.getQuantity() > 0 || shoppingItem.getDaysToWait() > 0) {
                        // if we can't afford it, then don't keep searching for it on other planets
                        if (!canPayFor(shoppingItem)) {
                            if (!getCampaignOptions().usePlanetAcquisitionVerboseReporting()) {
                                addReport("<font color='red'><b>You cannot afford to purchase another "
                                        + shoppingItem.getAcquisitionName() + "</b></font>");
                            }
                            shelvedItems.add(shoppingItem);
                        } else {
                            remainingItems.add(shoppingItem);
                        }
                    }
                }
                // we are done with this planet. replace our current list with the remaining
                // items
                currentList = remainingItems;
            }

            // add shelved items back to the currentlist
            currentList.addAll(shelvedItems);

            // loop through and reset waiting time on all items on the remaining shopping
            // list if they have no waiting time left
            for (IAcquisitionWork shoppingItem : currentList) {
                if (shoppingItem.getDaysToWait() <= 0) {
                    shoppingItem.resetDaysToWait();
                }
            }

            return new ShoppingList(currentList);
        }
    }

    /***
     * Checks whether the campaign can pay for a given <code>IAcquisitionWork</code> item. This will check
     * both whether the campaign is required to pay for a given type of acquisition by the options and
     * if so whether it has enough money to afford it.
     * @param acquisition - An <code>IAcquisitionWork<code> object
     * @return true if the campaign can pay for the acquisition; false if it cannot.
     */
    public boolean canPayFor(IAcquisitionWork acquisition) {
        //SHOULD we check to see if this acquisition needs to be paid for
        if( (acquisition instanceof UnitOrder && getCampaignOptions().payForUnits())
                ||(acquisition instanceof Part && getCampaignOptions().payForParts()) ) {
            //CAN the acquisition actually be paid for
            return getFunds().isGreaterOrEqualThan(acquisition.getBuyCost());
        }
        return true;
    }

    /**
     * Make an acquisition roll for a given planet to see if you can identify a contact. Used for planetary based acquisition.
     * @param acquisition - The <code> IAcquisitionWork</code> being acquired.
     * @param person - The <code>Person</code> object attempting to do the acquiring.  may be null if no one on the force has the skill or the user is using automatic acquisition.
     * @param system - The <code>PlanetarySystem</code> object where the acquisition is being attempted. This may be null if the user is not using planetary acquisition.
     * @return true if your target roll succeeded.
     */
    public boolean findContactForAcquisition(IAcquisitionWork acquisition, Person person, PlanetarySystem system) {

        DateTime currentDate = Utilities.getDateTimeDay(getCalendar());
        TargetRoll target = getTargetForAcquisition(acquisition, person, false);
        target = system.getPrimaryPlanet().getAcquisitionMods(target, getDate(), getCampaignOptions(), getFaction(),
                acquisition.getTechBase() == Part.T_CLAN);

        if (target.getValue() == TargetRoll.IMPOSSIBLE) {
            if(getCampaignOptions().usePlanetAcquisitionVerboseReporting()) {
                addReport("<font color='red'><b>Can't search for " + acquisition.getAcquisitionName() + " on " + system.getPrintableName(currentDate) + " because:</b></font> " + target.getDesc());
            }
            return false;
        }
        if(Compute.d6(2) < target.getValue()) {
            //no contacts on this planet, move along
            if(getCampaignOptions().usePlanetAcquisitionVerboseReporting()) {
                addReport("<font color='red'><b>No contacts available for " + acquisition.getAcquisitionName() + " on " + system.getPrintableName(currentDate) + "</b></font>");
            }
            return false;
        } else {
            if(getCampaignOptions().usePlanetAcquisitionVerboseReporting()) {
                addReport("<font color='green'>Possible contact for " + acquisition.getAcquisitionName() + " on " + system.getPrintableName(currentDate) + "</font>");
            }
            return true;
        }
    }

    /***
     * Attempt to acquire a given <code>IAcquisitionWork</code> object.
     * This is the default method used by for non-planetary based acquisition.
     * @param acquisition  - The <code> IAcquisitionWork</code> being acquired.
     * @param person - The <code>Person</code> object attempting to do the acquiring.  may be null if no one on the force has the skill or the user is using automatic acquisition.
     * @return a boolean indicating whether the attempt to acquire equipment was successful.
     */
    public boolean acquireEquipment(IAcquisitionWork acquisition, Person person) {
        return acquireEquipment(acquisition, person, null, -1);
    }

    /***
     * Attempt to acquire a given <code>IAcquisitionWork</code> object.
     * @param acquisition - The <code> IAcquisitionWork</code> being acquired.
     * @param person - The <code>Person</code> object attempting to do the acquiring.  may be null if no one on the force has the skill or the user is using automatic acquisition.
     * @param system - The <code>PlanetarySystem</code> object where the acquisition is being attempted. This may be null if the user is not using planetary acquisition.
     * @param transitDays - The number of days that the part should take to be delivered. If this value is entered as -1, then this method will determine transit time based on the users campaign options.
     * @return a boolean indicating whether the attempt to acquire equipment was successful.
     */
    private boolean acquireEquipment(IAcquisitionWork acquisition, Person person, PlanetarySystem system, int transitDays) {
        boolean found = false;
        String report = "";

        if (null != person) {
            report += person.getHyperlinkedFullTitle() + " ";
        }

        TargetRoll target = getTargetForAcquisition(acquisition, person, false);

        //check on funds
        if(!canPayFor(acquisition)) {
            target.addModifier(TargetRoll.IMPOSSIBLE, "Cannot afford this purchase");
        }

        if(null != system) {
            target = system.getPrimaryPlanet().getAcquisitionMods(target, getDate(), getCampaignOptions(), getFaction(),
                    acquisition.getTechBase() == Part.T_CLAN);
        }

        report += "attempts to find " + acquisition.getAcquisitionName();

        //if impossible then return
        if (target.getValue() == TargetRoll.IMPOSSIBLE) {
            report += ":<font color='red'><b> " + target.getDesc() + "</b></font>";
            if(!getCampaignOptions().usesPlanetaryAcquisition() || getCampaignOptions().usePlanetAcquisitionVerboseReporting()) {
                addReport(report);
            }
            return false;
        }


        int roll = Compute.d6(2);
        report += "  needs " + target.getValueAsString();
        report += " and rolls " + roll + ":";
        //Edge reroll, if applicable
        if (roll < target.getValue()
                && getCampaignOptions().useSupportEdge()
                && null != person
                && person.getOptions().booleanOption(PersonnelOptions.EDGE_ADMIN_ACQUIRE_FAIL)
                && person.getCurrentEdge() > 0) {
            person.setCurrentEdge(person.getCurrentEdge() - 1);
            roll = Compute.d6(2);
            report += " <b>failed!</b> but uses Edge to reroll...getting a " + roll + ": ";
        }
        int mos = roll - target.getValue();
        if (target.getValue() == TargetRoll.AUTOMATIC_SUCCESS) {
            mos = roll - 2;
        }
        int xpGained = 0;
        if (roll >= target.getValue()) {
            if(transitDays < 0) {
                transitDays = calculatePartTransitTime(mos);
            }
            report = report + acquisition.find(transitDays);
            found = true;
            if (person != null) {
                if (roll == 12
                        && target.getValue() != TargetRoll.AUTOMATIC_SUCCESS) {
                    xpGained += getCampaignOptions().getSuccessXP();
                }
                if (target.getValue() != TargetRoll.AUTOMATIC_SUCCESS) {
                    person.setNTasks(person.getNTasks() + 1);
                }
                if (person.getNTasks() >= getCampaignOptions().getNTasksXP()) {
                    xpGained += getCampaignOptions().getTaskXP();
                    person.setNTasks(0);
                }
            }
        } else {
            report = report + acquisition.failToFind();
            if (person != null && roll == 2
                    && target.getValue() != TargetRoll.AUTOMATIC_FAIL) {
                xpGained += getCampaignOptions().getMistakeXP();
            }
        }

        if (null != person) {
            // The person should have their acquisitions incremented
            person.incrementAcquisition();

            if (xpGained > 0) {
                person.setXp(person.getXp() + xpGained);
                report += " (" + xpGained + "XP gained) ";
            }
        }

        if (found) {
            acquisition.decrementQuantity();
            MekHQ.triggerEvent(new AcquisitionEvent(acquisition));
        }
        if(!getCampaignOptions().usesPlanetaryAcquisition() || getCampaignOptions().usePlanetAcquisitionVerboseReporting()) {
            addReport(report);
        }
        return found;
    }

    /**
     * Performs work to either mothball or activate a unit.
     * @param u The unit to either work towards mothballing or activation.
     */
    public void workOnMothballingOrActivation(Unit u) {
        if (u.isMothballed()) {
            activate(u);
        } else {
            mothball(u);
        }
    }

    /**
     * Performs work to mothball a unit.
     * @param u The unit on which to perform mothball work.
     */
    public void mothball(Unit u) {
        if (u.isMothballed()) {
            MekHQ.getLogger().warning(Campaign.class, "mothball(Unit)", "Unit is already mothballed, cannot mothball.");
            return;
        }

        Person tech = u.getTech();
        if (null == tech) {
            //uh-oh
            addReport("No tech assigned to the mothballing of " + u.getHyperlinkedName());
            return;
        }

        //don't allow overtime minutes for mothballing because its cheating
        //since you don't roll
        int minutes = Math.min(tech.getMinutesLeft(), u.getMothballTime());

        //check astech time
        if (!u.isSelfCrewed() && astechPoolMinutes < minutes * 6) {
            //uh-oh
            addReport("Not enough astechs to work on mothballing of " + u.getHyperlinkedName());
            return;
        }

        u.setMothballTime(u.getMothballTime() - minutes);

        String report = tech.getHyperlinkedFullTitle() + " spent " + minutes + " minutes mothballing " + u.getHyperlinkedName();
        if (!u.isMothballing()) {
            completeMothball(u);
            report += ". Mothballing complete.";
        } else {
            report += ". " + u.getMothballTime() + " minutes remaining.";
        }

        tech.setMinutesLeft(tech.getMinutesLeft() - minutes);

        if (!u.isSelfCrewed()) {
            astechPoolMinutes -= 6 * minutes;
        }

        addReport(report);
    }

    /**
     * Completes the mothballing of a unit.
     * @param u The unit which should now be mothballed.
     */
    public void completeMothball(Unit u) {
        u.setMothballTime(0);
        u.setMothballed(true);
    }

    /**
     * Performs work to activate a unit.
     * @param u The unit on which to perform activation work.
     */
    public void activate(Unit u) {
        if (!u.isMothballed()) {
            MekHQ.getLogger().warning(Campaign.class, "activate(Unit)", "Unit is already activated, cannot activate.");
            return;
        }

        Person tech = u.getTech();
        if (null == tech) {
            //uh-oh
            addReport("No tech assigned to the activation of " + u.getHyperlinkedName());
            return;
        }

        //don't allow overtime minutes for activation because its cheating
        //since you don't roll
        int minutes = Math.min(tech.getMinutesLeft(), u.getMothballTime());

        //check astech time
        if (!u.isSelfCrewed() && astechPoolMinutes < minutes * 6) {
            //uh-oh
            addReport("Not enough astechs to work on activation of " + u.getHyperlinkedName());
            return;
        }

        u.setMothballTime(u.getMothballTime() - minutes);

        String report = tech.getHyperlinkedFullTitle() + " spent " + minutes + " minutes activating " + u.getHyperlinkedName();
        if (!u.isMothballing()) {
            completeActivation(u);
            report += ". Activation complete.";
        } else {
            report += ". " + u.getMothballTime() + " minutes remaining.";
        }

        tech.setMinutesLeft(tech.getMinutesLeft() - minutes);
        if (!u.isSelfCrewed()) {
            astechPoolMinutes -= 6 * minutes;
        }

        addReport(report);
    }

    /**
     * Completes the activation of a unit.
     * @param u The unit which should now be activated.
     */
    public void completeActivation(Unit u) {
        u.setMothballTime(0);
        u.setMothballed(false);
    }

    public void refit(Refit r) {
        Person tech = r.getUnit().getEngineer() == null?
                getPerson(r.getTeamId()) : r.getUnit().getEngineer();
        if (null == tech) {
            addReport("No tech is assigned to refit " + r.getOriginalEntity().getShortName() + ". Refit cancelled.");
            r.cancel();
            return;
                }
        TargetRoll target = getTargetFor(r, tech);
        // check that all parts have arrived
        if (!r.acquireParts()) {
            return;
                }
        String report = tech.getHyperlinkedFullTitle() + " works on " + r.getPartName();
        int minutes = r.getTimeLeft();
        // FIXME: Overtime?
        if (minutes > tech.getMinutesLeft()) {
            r.addTimeSpent(tech.getMinutesLeft());
            tech.setMinutesLeft(0);
            report = report + ", " + r.getTimeLeft() + " minutes left.";
        } else {
            tech.setMinutesLeft(tech.getMinutesLeft() - minutes);
            r.addTimeSpent(minutes);
            if (r.hasFailedCheck()) {
                report = report + ", " + r.succeed();
            } else {
                int roll;
                String wrongType = "";
                if (tech.isRightTechTypeFor(r)) {
                    roll = Compute.d6(2);
                } else {
                    roll = Utilities.roll3d6();
                    wrongType = " <b>Warning: wrong tech type for this refit.</b>";
                }
                report = report + ",  needs " + target.getValueAsString() + " and rolls " + roll + ": ";
                if (roll < target.getValue() && getCampaignOptions().useSupportEdge()
                        && tech.getOptions().booleanOption(PersonnelOptions.EDGE_REPAIR_FAILED_REFIT)
                        && tech.getCurrentEdge() > 0) {
                    tech.setCurrentEdge(tech.getCurrentEdge() - 1);
                    if (tech.isRightTechTypeFor(r)) {
                        roll = Compute.d6(2);
                    } else {
                        roll = Utilities.roll3d6();
                    }
                    // This is needed to update the edge values of individual crewmen
                    if (tech.isEngineer()) {
                        tech.setEdgeUsed(tech.getEdgeUsed() - 1);
                    }
                    report += " <b>failed!</b> but uses Edge to reroll...getting a " + roll + ": ";
                }
                if (roll >= target.getValue()) {
                    report += r.succeed();
                } else {
                    report += r.fail(SkillType.EXP_GREEN);
                    // try to refit again in case the tech has any time left
                    if (!r.isBeingRefurbished()) {
                        refit(r);
                    }
                }
                report += wrongType;
            }
        }
        MekHQ.triggerEvent(new PartWorkEvent(tech, r));
        addReport(report);
    }

    public Part fixWarehousePart(Part part, Person tech) {
        // get a new cloned part to work with and decrement original
        Part repairable = part.clone();
        part.decrementQuantity();
        fixPart(repairable, tech);
        if (!(repairable instanceof OmniPod)) {
            addPart(repairable, 0);
        }

        return repairable;
    }

    public void fixPart(IPartWork partWork, Person tech) {
        TargetRoll target = getTargetFor(partWork, tech);
        String report = "";
        String action = " fix ";

        // TODO: this should really be a method on the part
        if (partWork instanceof AmmoBin) {
            action = " reload ";
        }
        if (partWork.isSalvaging()) {
            action = " salvage ";
        }
        if (partWork instanceof MissingPart) {
            action = " replace ";
        }
        if (partWork instanceof MekLocation) {
            if (((MekLocation) partWork).isBlownOff()) {
                action = " re-attach ";
            } else if (((MekLocation) partWork).isBreached()) {
                action = " seal ";
            }
        }
        if ((partWork instanceof Armor) && !partWork.isSalvaging()) {
            if (!((Armor) partWork).isInSupply()) {
                report += "<b>Not enough armor remaining.  Task suspended.</b>";
                addReport(report);
                return;
            }
        }
        if ((partWork instanceof ProtomekArmor) && !partWork.isSalvaging()) {
            if (!((ProtomekArmor) partWork).isInSupply()) {
                report += "<b>Not enough Protomech armor remaining.  Task suspended.</b>";
                addReport(report);
                return;
            }
        }
        if ((partWork instanceof BaArmor) && !partWork.isSalvaging()) {
            if (!((BaArmor) partWork).isInSupply()) {
                report += "<b>Not enough BA armor remaining.  Task suspended.</b>";
                addReport(report);
                return;
            }
        }
        if (partWork instanceof SpacecraftCoolingSystem) {
            //Change the string since we're not working on the part itself
            report += tech.getHyperlinkedFullTitle() + " attempts to" + action
                    + "a heat sink";
        } else {
            report += tech.getHyperlinkedFullTitle() + " attempts to" + action
                    + partWork.getPartName();
        }
        if (null != partWork.getUnit()) {
            report += " on " + partWork.getUnit().getName();
        }

        int minutes = partWork.getTimeLeft();
        int minutesUsed = minutes;
        boolean usedOvertime = false;
        if (minutes > tech.getMinutesLeft()) {
            minutes -= tech.getMinutesLeft();
            // check for overtime first
            if (isOvertimeAllowed() && minutes <= tech.getOvertimeLeft()) {
                // we are working overtime
                usedOvertime = true;
                tech.setMinutesLeft(0);
                tech.setOvertimeLeft(tech.getOvertimeLeft() - minutes);
            } else {
                // we need to finish the task tomorrow
                minutesUsed = tech.getMinutesLeft();
                int overtimeUsed = 0;
                if (isOvertimeAllowed()) {
                    // Can't use more overtime than there are minutes remaining on the part
                    overtimeUsed = Math.min(minutes, tech.getOvertimeLeft());
                    minutesUsed += overtimeUsed;
                    partWork.setWorkedOvertime(true);
                    usedOvertime = true;
                }
                partWork.addTimeSpent(minutesUsed);
                tech.setMinutesLeft(0);
                tech.setOvertimeLeft(tech.getOvertimeLeft() - overtimeUsed);
                int helpMod = getShorthandedMod(
                        getAvailableAstechs(minutesUsed, usedOvertime), false);
                if (null != partWork.getUnit()
                        && (partWork.getUnit().getEntity() instanceof Dropship
                                || partWork.getUnit().getEntity() instanceof Jumpship)) {
                    helpMod = 0;
                }
                if (partWork.getShorthandedMod() < helpMod) {
                    partWork.setShorthandedMod(helpMod);
                }
                partWork.setTeamId(tech.getId());
                partWork.reservePart();
                report += " - <b>Not enough time, the remainder of the task";
                if (null != partWork.getUnit()) {
                    report += " on " + partWork.getUnit().getName();
                }
                if (minutesUsed > 0) {
                    report += " will be finished tomorrow.</b>";
                } else {
                    report += " cannot be finished because there was no time left after maintenance tasks.</b>";
                    partWork.resetTimeSpent();
                    partWork.resetOvertime();
                    partWork.setTeamId(null);
                    partWork.cancelReservation();
                }
                MekHQ.triggerEvent(new PartWorkEvent(tech, partWork));
                addReport(report);
                return;
            }
        } else {
            tech.setMinutesLeft(tech.getMinutesLeft() - minutes);
        }
        int astechMinutesUsed = minutesUsed
                * getAvailableAstechs(minutesUsed, usedOvertime);
        if (astechPoolMinutes < astechMinutesUsed) {
            astechMinutesUsed -= astechPoolMinutes;
            astechPoolMinutes = 0;
            astechPoolOvertime -= astechMinutesUsed;
        } else {
            astechPoolMinutes -= astechMinutesUsed;
        }
        // check for the type
        int roll;
        String wrongType = "";
        if (tech.isRightTechTypeFor(partWork)) {
            roll = Compute.d6(2);
        } else {
            roll = Utilities.roll3d6();
            wrongType = " <b>Warning: wrong tech type for this repair.</b>";
        }
        report = report + ",  needs " + target.getValueAsString()
                + " and rolls " + roll + ":";
        int xpGained = 0;
        //if we fail and would break a part, here's a chance to use Edge for a reroll...
        if (getCampaignOptions().useSupportEdge()
                && tech.getOptions().booleanOption(PersonnelOptions.EDGE_REPAIR_BREAK_PART)
                && tech.getCurrentEdge() > 0
                && target.getValue() != TargetRoll.AUTOMATIC_SUCCESS) {
            if ((getCampaignOptions().isDestroyByMargin()
                    && getCampaignOptions().getDestroyMargin() <= (target.getValue() - roll))
                    || (!getCampaignOptions().isDestroyByMargin() && (tech.getExperienceLevel(false) == SkillType.EXP_ELITE //if an elite, primary tech and destroy by margin is NOT on
                                    || tech.getPrimaryRole() == Person.T_SPACE_CREW)) // For vessel crews
                            && roll < target.getValue()) {
                tech.setCurrentEdge(tech.getCurrentEdge() - 1);
                if (tech.isRightTechTypeFor(partWork)) {
                    roll = Compute.d6(2);
                } else {
                    roll = Utilities.roll3d6();
                }
                //This is needed to update the edge values of individual crewmen
                if (tech.isEngineer()) {
                    tech.setEdgeUsed(tech.getEdgeUsed() + 1);
                }
                report += " <b>failed!</b> and would destroy the part, but uses Edge to reroll...getting a " + roll + ":";
            }
        }
        if (roll >= target.getValue()) {
            report = report + partWork.succeed();
            if (getCampaignOptions().payForRepairs()
                    && action.equals(" fix ")
                    && !(partWork instanceof Armor)) {
                Money cost = ((Part) partWork).getStickerPrice().multipliedBy(0.2);
                report += "<br>Repairs cost " +
                        cost.toAmountAndSymbolString() +
                        " worth of parts.";
                finances.debit(cost, Transaction.C_REPAIRS, "Repair of " + partWork.getPartName(), calendar.getTime());
            }
            if (roll == 12 && target.getValue() != TargetRoll.AUTOMATIC_SUCCESS) {
                xpGained += getCampaignOptions().getSuccessXP();
            }
            if (target.getValue() != TargetRoll.AUTOMATIC_SUCCESS) {
                tech.setNTasks(tech.getNTasks() + 1);
            }
            if (tech.getNTasks() >= getCampaignOptions().getNTasksXP()) {
                xpGained += getCampaignOptions().getTaskXP();
                tech.setNTasks(0);
            }
        } else {
            int modePenalty = partWork.getMode().expReduction;
            int effectiveSkillLvl = tech.getSkillForWorkingOn(partWork)
                    .getExperienceLevel() - modePenalty;
            if (getCampaignOptions().isDestroyByMargin()) {
                if (getCampaignOptions().getDestroyMargin() > (target.getValue() - roll)) {
                    // not destroyed - set the effective level as low as
                    // possible
                    effectiveSkillLvl = SkillType.EXP_ULTRA_GREEN;
                } else {
                    // destroyed - set the effective level to elite
                    effectiveSkillLvl = SkillType.EXP_ELITE;
                }
            }
            report = report + partWork.fail(effectiveSkillLvl);

            if (roll == 2 && target.getValue() != TargetRoll.AUTOMATIC_FAIL) {
                xpGained += getCampaignOptions().getMistakeXP();
            }
        }
        if (xpGained > 0) {
            tech.setXp(tech.getXp() + xpGained);
            report += " (" + xpGained + "XP gained) ";
            if (tech.isEngineer()) {
                tech.setEngineerXp(xpGained);
            }
        }
        report += wrongType;
        partWork.resetTimeSpent();
        partWork.resetOvertime();
        partWork.setTeamId(null);
        partWork.cancelReservation();
        MekHQ.triggerEvent(new PartWorkEvent(tech, partWork));
        addReport(report);
    }

    /**
     * Parses news file and loads news items for the current year.
     */
    public void reloadNews() {
        news.loadNewsFor(getGameYear(), id.getLeastSignificantBits());
    }

    /**
     * Checks for a news item for the current date. If found, adds it to the daily report.
     */
    public void readNews() {
        //read the news
        DateTime now = Utilities.getDateTimeDay(calendar);
        for(NewsItem article : news.fetchNewsFor(now)) {
            addReport(article.getHeadlineForReport());
        }
        for(NewsItem article : Systems.getInstance().getPlanetaryNews(now)) {
            addReport(article.getHeadlineForReport());
        }
    }

    public int getDeploymentDeficit(AtBContract contract) {
        if (!contract.isActive()) {
            // Inactive contracts have no deficits.
            return 0;
        } else if (contract.getStartDate().compareTo(getDate()) >= 0) {
            // Do not check for deficits if the contract has not started or
            // it is the first day of the contract, as players won't have
            // had time to assign forces to the contract yet
            return 0;
        }

        int total = -contract.getRequiredLances();
        int role = -Math.max(1, contract.getRequiredLances() / 2);

        for (Lance l : lances.values()) {
            if (l.getMissionId() == contract.getId() && l.getRole() != Lance.ROLE_UNASSIGNED) {
                total++;
                if (l.getRole() == contract.getRequiredLanceType()) {
                    role++;
                }
            }
        }

        if (total >= 0 && role >= 0) {
            return 0;
        }
        return Math.abs(Math.min(total, role));
    }

    private void processNewDayATBScenarios() {
        for (Mission m : getMissions()) {
            if (!m.isActive() || !(m instanceof AtBContract) || getDate().before(((Contract) m).getStartDate())) {
                continue;
            }
            /*
             * Situations like a delayed start or running out of funds during transit can
             * delay arrival until after the contract start. In that case, shift the
             * starting and ending dates before making any battle rolls. We check that the
             * unit is actually on route to the planet in case the user is using a custom
             * system for transport or splitting the unit, etc.
             */
            if (!getLocation().isOnPlanet() &&
                    getLocation().getJumpPath().getLastSystem().getId().equals(m.getSystemId())) {
                /*
                 * transitTime is measured in days; round up to the next whole day, then convert
                 * to milliseconds
                 */
                GregorianCalendar cal = (GregorianCalendar) calendar.clone();
                cal.add(Calendar.DATE, (int) Math.ceil(getLocation().getTransitTime()));
                ((AtBContract) m).getStartDate().setTime(cal.getTimeInMillis());
                cal.add(Calendar.MONTH, ((AtBContract) m).getLength());
                ((AtBContract) m).getEndingDate().setTime(cal.getTimeInMillis());
                addReport(
                        "The start and end dates of " + m.getName() + " have been shifted to reflect the current ETA.");
                continue;
            }
            if (calendar.get(Calendar.DAY_OF_WEEK) == Calendar.MONDAY) {
                int deficit = getDeploymentDeficit((AtBContract) m);
                if (deficit > 0) {
                    ((AtBContract) m).addPlayerMinorBreaches(deficit);
                    addReport("Failure to meet " + m.getName() + " requirements resulted in " + deficit
                            + ((deficit == 1) ? " minor contract breach" : " minor contract breaches"));
                }
            }

            for (Scenario s : m.getScenarios()) {
                if (!s.isCurrent() || !(s instanceof AtBScenario)) {
                    continue;
                }
                if (s.getDate() != null &&
                        s.getDate().before(calendar.getTime())) {
                    s.setStatus(Scenario.S_DEFEAT);
                    s.clearAllForcesAndPersonnel(this);
                    ((AtBContract) m).addPlayerMinorBreach();
                    addReport("Failure to deploy for " + s.getName()
                            + " resulted in defeat and a minor contract breach.");
                    ((AtBScenario) s).generateStub(this);
                }
            }
        }

        if (calendar.get(Calendar.DAY_OF_WEEK) == Calendar.MONDAY) {
            AtBScenarioFactory.createScenariosForNewWeek(this, true);
        }

        for (Mission m : getMissions()) {
            if (m.isActive() && m instanceof AtBContract && !((AtBContract) m).getStartDate().after(getDate())) {
                ((AtBContract) m).checkEvents(this);
            }
            /*
             * If there is a standard battle set for today, deploy the lance.
             */
            for (Scenario s : m.getScenarios()) {
                if (s.getDate() != null && s.getDate().equals(calendar.getTime())) {
                    int forceId = ((AtBScenario) s).getLanceForceId();
                    if (null != lances.get(forceId) && !forceIds.get(forceId).isDeployed()) {

                        // If any unit in the force is under repair, don't deploy the force
                        // Merely removing the unit from deployment would break with user expectation
                        boolean forceUnderRepair = false;
                        for (UUID uid : forceIds.get(forceId).getAllUnits()) {
                            Unit u = getUnit(uid);
                            if (null != u && u.isUnderRepair()) {
                                forceUnderRepair = true;
                                break;
                            }
                        }

                        if (!forceUnderRepair) {
                            forceIds.get(forceId).setScenarioId(s.getId());
                            s.addForces(forceId);
                            for (UUID uid : forceIds.get(forceId).getAllUnits()) {
                                Unit u = getUnit(uid);
                                if (null != u) {
                                    u.setScenarioId(s.getId());
                                }
                            }
                            MekHQ.triggerEvent(new DeploymentChangedEvent(forceIds.get(forceId), s));
                        }
                    }
                }
            }
        }
    }

    private void processNewDayATBFatigue() {
        boolean inContract = false;
        for (Mission m : getMissions()) {
            if (!m.isActive() || !(m instanceof AtBContract) || getDate().before(((Contract) m).getStartDate())) {
                continue;
            }
            switch (((AtBContract) m).getMissionType()) {
                case AtBContract.MT_GARRISONDUTY:
                case AtBContract.MT_SECURITYDUTY:
                case AtBContract.MT_CADREDUTY:
                    fatigueLevel -= 1;
                    break;
                case AtBContract.MT_RIOTDUTY:
                case AtBContract.MT_GUERRILLAWARFARE:
                case AtBContract.MT_PIRATEHUNTING:
                    fatigueLevel += 1;
                    break;
                case AtBContract.MT_RELIEFDUTY:
                case AtBContract.MT_PLANETARYASSAULT:
                    fatigueLevel += 2;
                    break;
                case AtBContract.MT_DIVERSIONARYRAID:
                case AtBContract.MT_EXTRACTIONRAID:
                case AtBContract.MT_RECONRAID:
                case AtBContract.MT_OBJECTIVERAID:
                    fatigueLevel += 3;
                    break;
            }
            inContract = true;
        }
        if (!inContract && location.isOnPlanet()) {
            fatigueLevel -= 2;
        }
        fatigueLevel = Math.max(fatigueLevel, 0);
    }

    private void processNewDayATB() {
        contractMarket.generateContractOffers(this);
        unitMarket.generateUnitOffers(this);

        if (shipSearchExpiration != null && !shipSearchExpiration.after(calendar)) {
            shipSearchExpiration = null;
            if (shipSearchResult != null) {
                addReport("Opportunity for purchase of " + shipSearchResult + " has expired.");
                shipSearchResult = null;
            }
        }

        if (getCalendar().get(Calendar.DAY_OF_WEEK) == Calendar.MONDAY) {
            processShipSearch();
        }

        // Add or remove dependents
        if (calendar.get(Calendar.DAY_OF_YEAR) == 1) {
            int numPersonnel = 0;
            ArrayList<Person> dependents = new ArrayList<Person>();
            for (Person p : getPersonnel()) {
                if (p.isActive()) {
                    numPersonnel++;
                    if (p.isDependent()) {
                        dependents.add(p);
                    }
                }
            }
            int roll = Compute.d6(2) + getUnitRatingMod() - 2;
            if (roll < 2)
                roll = 2;
            if (roll > 12)
                roll = 12;
            int change = numPersonnel * (roll - 5) / 100;
            while (change < 0 && dependents.size() > 0) {
                removePerson(Utilities.getRandomItem(dependents).getId());
                change++;
            }
            for (int i = 0; i < change; i++) {
                Person p = newDependent(Person.T_ASTECH);
                p.setId(UUID.randomUUID());
                addPersonWithoutId(p, true);
            }
        }

        if (calendar.get(Calendar.DAY_OF_MONTH) == 1) {
            /*
             * First of the month; roll morale, track unit fatigue.
             */

            IUnitRating rating = getUnitRating();
            rating.reInitialize();

            for (Mission m : getMissions()) {
                if (m.isActive() && m instanceof AtBContract && !((AtBContract) m).getStartDate().after(getDate())) {
                    ((AtBContract) m).checkMorale(calendar, getUnitRatingMod());
                    addReport("Enemy morale is now " + ((AtBContract) m).getMoraleLevelName() + " on contract "
                            + m.getName());
                }
            }

            // Account for fatigue
            if (getCampaignOptions().getTrackUnitFatigue()) {
                processNewDayATBFatigue();
            }
        }

        processNewDayATBScenarios();
    }

    public void processNewDayPersonnel() {
        ArrayList<Person> babies = new ArrayList<Person>();
        for (Person p : getPersonnel()) {
            if (!p.isActive()) {
                continue;
            }

            // Procreation
            if (p.isFemale()) {
                if (p.isPregnant()) {
                    if (getCampaignOptions().useUnofficialProcreation()) {
                        if (getCalendar().compareTo((p.getDueDate())) == 0) {
                            babies.addAll(p.birth());
                        }
                    } else {
                        p.setDueDate(null);
                    }
                } else if (getCampaignOptions().useUnofficialProcreation()) {
                    p.procreate();
                }
            }

            p.resetMinutesLeft();
            // Reset acquisitions made to 0
            p.setAcquisition(0);
            if (p.needsFixing() && !getCampaignOptions().useAdvancedMedical()) {
                p.decrementDaysToWaitForHealing();
                Person doctor = getPerson(p.getDoctorId());
                if (null != doctor && doctor.isDoctor()) {
                    if (p.getDaysToWaitForHealing() <= 0) {
                        addReport(healPerson(p, doctor));
                    }
                } else if (p.checkNaturalHealing(15)) {
                    addReport(p.getHyperlinkedFullTitle() + " heals naturally!");
                    Unit u = getUnit(p.getUnitId());
                    if (null != u) {
                        u.resetPilotAndEntity();
                    }
                }
            }
            // TODO Advanced Medical needs to go away from here later on
            if (getCampaignOptions().useAdvancedMedical()) {
                InjuryUtil.resolveDailyHealing(this, p);
                Unit u = getUnit(p.getUnitId());
                if (null != u) {
                    u.resetPilotAndEntity();
                }
            }

            // Reset edge points to the purchased value each week. This should only
            // apply for support personnel - combat troops reset with each new mm game
            if ((p.isAdmin() || p.isDoctor() || p.isEngineer() || p.isTech())
                    && calendar.get(Calendar.DAY_OF_WEEK) == Calendar.MONDAY) {
                p.resetCurrentEdge();
            }

            if (getCampaignOptions().getIdleXP() > 0 && calendar.get(Calendar.DAY_OF_MONTH) == 1 && p.isActive()
                    && !p.isPrisoner()) { // Prisoners no
                                          // XP, Bondsmen
                                          // yes xp
                p.setIdleMonths(p.getIdleMonths() + 1);
                if (p.getIdleMonths() >= getCampaignOptions().getMonthsIdleXP()) {
                    if (Compute.d6(2) >= getCampaignOptions().getTargetIdleXP()) {
                        p.setXp(p.getXp() + getCampaignOptions().getIdleXP());
                        addReport(p.getHyperlinkedFullTitle() + " has gained " + getCampaignOptions().getIdleXP()
                                + " XP");
                    }
                    p.setIdleMonths(0);
                }
            }
        }

        for (Person baby : babies) {
            addPersonWithoutId(baby, false);
        }
    }

    public void processNewDayUnits() {
        // need to loop through units twice, the first time to do all maintenance and
        // the second
        // time to do whatever else. Otherwise, maintenance minutes might get sucked up
        // by other
        // stuff. This is also a good place to ensure that a unit's engineer gets reset
        // and updated.
        for (Unit u : getUnits()) {
            u.resetEngineer();
            if (null != u.getEngineer()) {
                u.getEngineer().resetMinutesLeft();
            }

            // do maintenance checks
            doMaintenance(u);
        }

        // need to check for assigned tasks in two steps to avoid
        // concurrent mod problems
        ArrayList<Integer> assignedPartIds = new ArrayList<Integer>();
        ArrayList<Integer> arrivedPartIds = new ArrayList<Integer>();
        for (Part part : getParts()) {
            if (part instanceof Refit) {
                continue;
            }
            if (part.getTeamId() != null) {
                assignedPartIds.add(part.getId());
            }
            if (part.checkArrival()) {
                arrivedPartIds.add(part.getId());
            }
        }

        // arrive parts before attempting refit or parts will not get reserved that day
        for (int pid : arrivedPartIds) {
            Part part = getPart(pid);
            if (null != part) {
                arrivePart(part);
            }
        }

        // finish up any overnight assigned tasks
        for (int pid : assignedPartIds) {
            Part part = getPart(pid);
            if (null != part) {
                Person tech = null;
                if (part.getUnit() != null && part.getUnit().getEngineer() != null) {
                    tech = part.getUnit().getEngineer();
                } else {
                    tech = getPerson(part.getTeamId());
                }
                if (null != tech) {
                    if (null != tech.getSkillForWorkingOn(part)) {
                        fixPart(part, tech);
                    } else {
                        addReport(String.format(
                                "%s looks at %s, recalls his total lack of skill for working with such technology, then slowly puts the tools down before anybody gets hurt.",
                                tech.getHyperlinkedFullTitle(), part.getName()));
                        part.setTeamId(null);
                    }
                } else {
                    JOptionPane.showMessageDialog(null,
                            "Could not find tech for part: " + part.getName() + " on unit: "
                                    + part.getUnit().getHyperlinkedName(),
                            "Invalid Auto-continue", JOptionPane.ERROR_MESSAGE);
                }
                // check to see if this part can now be combined with other
                // spare parts
                if (part.isSpare()) {
                    Part spare = checkForExistingSparePart(part);
                    if (null != spare) {
                        spare.incrementQuantity();
                        removePart(part);
                    }
                }
            }
        }

        // ok now we can check for other stuff we might need to do to units
        List<UUID> unitsToRemove = new ArrayList<>();
        for (Unit u : getUnits()) {
            if (u.isRefitting()) {
                refit(u.getRefit());
            }
            if (u.isMothballing()) {
                workOnMothballingOrActivation(u);
            }
            if (!u.isPresent()) {
                u.checkArrival();
            }
            if (!u.isRepairable() && !u.hasSalvageableParts()) {
                unitsToRemove.add(u.getId());
            }
        }
        // Remove any unrepairable, unsalvageable units
        unitsToRemove.forEach(uid -> removeUnit(uid));
    }

    /** @return <code>true</code> if the new day arrived */
    public boolean newDay() {
        if(MekHQ.triggerEvent(new DayEndingEvent(this))) {
            return false;
        }

        this.autosaveService.requestDayAdvanceAutosave(this, this.calendar.get(Calendar.DAY_OF_WEEK));

        calendar.add(Calendar.DAY_OF_MONTH, 1);
        currentReport.clear();
        currentReportHTML = "";
        newReports.clear();
        beginReport("<b>" + getDateAsString() + "</b>");

        if (calendar.get(Calendar.DAY_OF_YEAR) == 1) {
            reloadNews();
        }

        // Ensure that the MegaMek year GameOption matches the campaign year
        if (gameOptions.intOption("year") != getGameYear()) {
            gameOptions.getOption("year").setValue(getGameYear());
        }

        readNews();

        location.newDay(this);

        // Manage the personnel market
        personnelMarket.generatePersonnelForDay(this);

        if (campaignOptions.getUseAtB()) {
            processNewDayATB();
        }

        processNewDayPersonnel();

        resetAstechMinutes();

        processNewDayUnits();

        shoppingList = goShopping(shoppingList);

        // check for anything in finances
        finances.newDay(this);

        MekHQ.triggerEvent(new NewDayEvent(this));
        return true;
    }

    public ArrayList<Contract> getActiveContracts() {
        ArrayList<Contract> active = new ArrayList<Contract>();
        for (Mission m : getMissions()) {
            if (!(m instanceof Contract)) {
                continue;
            }
            Contract c = (Contract) m;
            if (c.isActive()
                    && !getCalendar().getTime().after(c.getEndingDate())
                    && !getCalendar().getTime().before(c.getStartDate())) {
                active.add(c);
            }
        }
        return active;
    }

    public Person getFlaggedCommander() {
        for (Person p : getPersonnel()) {
            if (p.isCommander()) {
                return p;
            }
        }
        return null;
    }

    public Money getPayRoll() {
        return getPayRoll(false);
    }

    public Money getPayRoll(boolean noInfantry) {
        if(!campaignOptions.payForSalaries()) {
            return Money.zero();
        }

        return getTheoreticalPayroll(noInfantry);
    }

    private Money getTheoreticalPayroll(boolean noInfantry){
        Money salaries = Money.zero();
        for (Person p : getPersonnel()) {
            // Optionized infantry (Unofficial)
            if (noInfantry && p.getPrimaryRole() == Person.T_INFANTRY) {
                continue;
            }

            if (p.isActive() &&
                    !p.isDependent() &&
                    !(p.isPrisoner() || p.isBondsman())) {
                salaries = salaries.plus(p.getSalary());
            }
        }
        // add in astechs from the astech pool
        // we will assume Mech Tech * able-bodied * enlisted (changed from vee mechanic)
        // 800 * 0.5 * 0.6 = 240
        salaries = salaries.plus(240.0 * astechPool);
        salaries = salaries.plus(320.0 * medicPool);
        return salaries;
    }

    public Money getMaintenanceCosts() {
        Money costs = Money.zero();
        if(campaignOptions.payForMaintain()) {
            for (Map.Entry<UUID, Unit> mu : units.entrySet()) {
                Unit u = mu.getValue();
                if (u.requiresMaintenance() && null != u.getTech()) {
                    costs = costs.plus(u.getMaintenanceCost());
                }
            }
        }
        return costs;
    }

    public Money getWeeklyMaintenanceCosts() {
        Money costs = Money.zero();
        for (Map.Entry<UUID, Unit> u : units.entrySet()) {
            costs = costs.plus(u.getValue().getWeeklyMaintenanceCost());
        }
        return costs;
    }

    public Money getOverheadExpenses() {
        if(!campaignOptions.payForOverhead()) {
            return Money.zero();
        }

        return getTheoreticalPayroll(false).multipliedBy(0.05);
    }

    public void removeUnit(UUID id) {
        Unit unit = getUnit(id);

        // remove all parts for this unit as well
        for (Part p : unit.getParts()) {
            removePart(p);
        }

        // remove any personnel from this unit
        for (Person p : unit.getCrew()) {
            unit.remove(p, true);
        }

        Person tech = unit.getTech();
        if (null != tech) {
            unit.remove(tech, true);
        }

        // remove unit from any forces
        removeUnitFromForce(unit);
        
        //If this is a ship, remove it from the list of potential transports
        removeTransportShip(id);

        // finally remove the unit
        units.remove(unit.getId());
        checkDuplicateNamesDuringDelete(unit.getEntity());
        addReport(unit.getName() + " has been removed from the unit roster.");
        MekHQ.triggerEvent(new UnitRemovedEvent(unit));
    }

    public void removePerson(UUID id) {
        removePerson(id, true);
    }

    public void removePerson(UUID id, boolean log) {
        Person person = getPerson(id);

        if (person == null) {
            return;
        }

        Unit u = getUnit(person.getUnitId());
        if (null != u) {
            u.remove(person, true);
        }
        removeAllPatientsFor(person);
        removeAllTechJobsFor(person);
        removeKillsFor(person.getId());
        getRetirementDefectionTracker().removePerson(person);

        if (log) {
            addReport(person.getFullTitle()
                    + " has been removed from the personnel roster.");
        }

        personnel.remove(id);
        if (person.getPrimaryRole() == Person.T_ASTECH) {
            astechPoolMinutes = Math.max(0, astechPoolMinutes - 480);
            astechPoolOvertime = Math.max(0, astechPoolOvertime - 240);
        }
        if (person.getSecondaryRole() == Person.T_ASTECH) {
            astechPoolMinutes = Math.max(0, astechPoolMinutes - 240);
            astechPoolOvertime = Math.max(0, astechPoolOvertime - 120);
        }
        MekHQ.triggerEvent(new PersonRemovedEvent(person));
    }

    public void awardTrainingXP(Lance l) {
        awardTrainingXPByMaximumRole(l);
    }

    /**
     * Awards XP to the lance based on the maximum experience level of its
     * commanding officer and the minumum experience level of the unit's
     * members.
     * @param l The {@link Lance} to calculate XP to award for training.
     */
    private void awardTrainingXPByMaximumRole(Lance l) {
        for (UUID trainerId : forceIds.get(l.getForceId()).getAllUnits()) {
            Unit trainerUnit = getUnit(trainerId);

            // not sure how this occurs, but it probably shouldn't halt processing of a new day.
            if(trainerUnit == null) {
                continue;
            }

            Person commander = getUnit(trainerId).getCommander();
            // AtB 2.31: Training lance – needs a officer with Veteran skill levels
            //           and adds 1xp point to every Green skilled unit.
            if (commander != null && commander.getRank().isOfficer()) {
                // Take the maximum of the commander's Primary and Secondary Role
                // experience to calculate their experience level...
                int commanderExperience = Math.max(commander.getExperienceLevel(false),
                        commander.getExperienceLevel(true));
                if (commanderExperience > SkillType.EXP_REGULAR) {
                    // ...and if the commander is better than a veteran, find all of
                    // the personnel under their command...
                    for (UUID traineeId : forceIds.get(l.getForceId()).getAllUnits()) {
                        Unit traineeUnit = getUnit(traineeId);

                        if(traineeUnit == null) {
                            continue;
                        }

                        for (Person p : traineeUnit.getCrew()) {
                            if (p == commander) {
                                continue;
                            }
                            // ...and if their weakest role is Green or Ultra-Green
                            int experienceLevel = Math.min(p.getExperienceLevel(false),
                                    p.getSecondaryRole() != Person.T_NONE
                                            ? p.getExperienceLevel(true)
                                            : SkillType.EXP_ELITE);
                            if (experienceLevel >= 0 && experienceLevel < SkillType.EXP_REGULAR) {
                                // ...add one XP.
                                p.setXp(p.getXp() + 1);
                                addReport(p.getHyperlinkedName() + " has gained 1 XP from training.");
                            }
                        }
                    }
                    break;
                }
            }
        }
    }

    public void removeAllPatientsFor(Person doctor) {
        for (Person p : getPersonnel()) {
            if (null != p.getDoctorId()
                    && p.getDoctorId().equals(doctor.getId())) {
                p.setDoctorId(null, getCampaignOptions()
                        .getNaturalHealingWaitingPeriod());
            }
        }
    }

    public void removeAllTechJobsFor(Person tech) {
        if (tech == null || tech.getId() == null) {
            return;
        }
        for (Map.Entry<UUID, Unit> mu : units.entrySet()) {
            Unit u = mu.getValue();
            if (tech.getId().equals(u.getTechId())) {
                u.removeTech();
            }
            if (u.getRefit() != null && tech.getId().equals(u.getRefit().getTeamId())) {
                u.getRefit().setTeamId(null);
            }
        }
        for (Part p : getParts()) {
            if (tech.getId().equals(p.getTeamId())) {
                p.setTeamId(null);
            }
        }
        for (Force f : forceIds.values()) {
            if (tech.getId().equals(f.getTechID())) {
                f.setTechID(null);
            }
        }
    }

    public void removeScenario(int id) {
        Scenario scenario = getScenario(id);
        scenario.clearAllForcesAndPersonnel(this);
        Mission mission = getMission(scenario.getMissionId());
        if (null != mission) {
            mission.removeScenario(scenario.getId());
        }
        scenarios.remove(Integer.valueOf(id));
        MekHQ.triggerEvent(new ScenarioChangedEvent(scenario));
    }

    public void removeMission(int id) {
        Mission mission = getMission(id);

        // Loop through scenarios here! We need to remove them as well.
        if (null != mission) {
            for (Scenario scenario : mission.getScenarios()) {
                scenario.clearAllForcesAndPersonnel(this);
                scenarios.remove(scenario.getId());
            }
            mission.clearScenarios();
        }

        missions.remove(Integer.valueOf(id));
    }

    public void removePart(Part part) {
        if (null != part.getUnit() && part.getUnit() instanceof TestUnit) {
            // if this is a test unit, then we won't remove the part because its not there
            return;
        }
        parts.remove(Integer.valueOf(part.getId()));
        //remove child parts as well
        for(int childId : part.getChildPartIds()) {
            Part childPart = getPart(childId);
            if (null != childPart) {
                removePart(childPart);
            }
        }
        MekHQ.triggerEvent(new PartRemovedEvent(part));
    }

    public void removeKill(Kill k) {
        if(kills.containsKey(k.getPilotId())) {
            kills.get(k.getPilotId()).remove(k);
        }
    }

    public void removeKillsFor(UUID personID) {
        kills.remove(personID);
    }

    public void removeForce(Force force) {
        int fid = force.getId();
        forceIds.remove(Integer.valueOf(fid));
        // clear forceIds of all personnel with this force
        for (UUID uid : force.getUnits()) {
            Unit u = getUnit(uid);
            if (null == u) {
                continue;
            }
            if (u.getForceId() == fid) {
                u.setForceId(-1);
                if (force.isDeployed()) {
                    u.setScenarioId(-1);
                }
            }
        }
        MekHQ.triggerEvent(new OrganizationChangedEvent(force));
        // also remove this force's id from any scenarios
        if (force.isDeployed()) {
            Scenario s = getScenario(force.getScenarioId());
            s.removeForce(fid);
        }

        if (campaignOptions.getUseAtB()) {
            lances.remove(fid);
        }

        if (null != force.getParentForce()) {
            force.getParentForce().removeSubForce(fid);
        }
        ArrayList<Force> subs = new ArrayList<Force>();
        for (Force sub : force.getSubForces()) {
            subs.add(sub);
        }
        for (Force sub : subs) {
            removeForce(sub);
            MekHQ.triggerEvent(new OrganizationChangedEvent(sub));
        }
    }

    public void removeUnitFromForce(Unit u) {
        Force force = getForce(u.getForceId());
        if (null != force) {
            force.removeUnit(u.getId());
            u.setForceId(Force.FORCE_NONE);
            u.setScenarioId(-1);
            if (u.getEntity().hasNavalC3()
                    && u.getEntity().calculateFreeC3Nodes() < 5) {
                Vector<Unit> removedUnits = new Vector<Unit>();
                removedUnits.add(u);
                removeUnitsFromNetwork(removedUnits);
                u.getEntity().setC3MasterIsUUIDAsString(null);
                u.getEntity().setC3Master(null, true);
                refreshNetworks();
            } else if (u.getEntity().hasC3i()
                    && u.getEntity().calculateFreeC3Nodes() < 5) {
                Vector<Unit> removedUnits = new Vector<Unit>();
                removedUnits.add(u);
                removeUnitsFromNetwork(removedUnits);
                u.getEntity().setC3MasterIsUUIDAsString(null);
                u.getEntity().setC3Master(null, true);
                refreshNetworks();
            }
            if (u.getEntity().hasC3M()) {
                removeUnitsFromC3Master(u);
                u.getEntity().setC3MasterIsUUIDAsString(null);
                u.getEntity().setC3Master(null, true);
            }


            if (campaignOptions.getUseAtB() && force.getUnits().size() == 0) {
                lances.remove(force.getId());
            }
        }
    }

    public Force getForceFor(Unit u) {
        return getForce(u.getForceId());
    }

    public Force getForceFor(Person p) {
        Unit u = getUnit(p.getUnitId());
        if (null == u) {
            return null;
        } else {
            return getForceFor(u);
        }
    }

    public String getDateAsString() {
        return getDateFormatter().format(calendar.getTime());
    }

    public String getShortDateAsString() {
        return getShortDateFormatter().format(calendar.getTime());
    }

    public void restore() {
        // if we fail to restore equipment parts then remove them
        // and possibly re-initialize and diagnose unit
        ArrayList<Part> partsToRemove = new ArrayList<Part>();
        ArrayList<UUID> unitsToCheck = new ArrayList<UUID>();

        for (Part part : getParts()) {
            if (part instanceof EquipmentPart) {
                ((EquipmentPart) part).restore();
                if(null == ((EquipmentPart) part).getType()) {
                    partsToRemove.add(part);
                }
            }
            if (part instanceof MissingEquipmentPart) {
                ((MissingEquipmentPart) part).restore();
                if(null == ((MissingEquipmentPart) part).getType()) {
                    partsToRemove.add(part);
                }
            }
        }

        for(Part remove : partsToRemove) {
            if (null != remove.getUnitId() && !unitsToCheck.contains(remove.getUnitId())) {
                unitsToCheck.add(remove.getUnitId());
            }
            removePart(remove);
        }

        for (Unit unit : getUnits()) {
            if (null != unit.getEntity()) {
                unit.getEntity().setOwner(player);
                unit.getEntity().setGame(game);
                unit.getEntity().restore();

                // Aerospace parts have changed after 0.45.4. Reinitialize parts for Small Craft and up
                if (unit.getEntity().hasETypeFlag(Entity.ETYPE_JUMPSHIP)
                        || unit.getEntity().hasETypeFlag(Entity.ETYPE_SMALL_CRAFT)) {
                    unitsToCheck.add(unit.getId());
                }
            }

            unit.resetEngineer();
        }

        for(UUID uid : unitsToCheck) {
            Unit u = getUnit(uid);
            if (null != u) {
                u.initializeParts(true);
                u.runDiagnostic(false);
            }
        }

        shoppingList.restore();

        if (getCampaignOptions().getUseAtB()) {
            RandomNameGenerator.initialize();
            RandomFactionGenerator.getInstance().startup(this);

            int loops = 0;
            while (!RandomUnitGenerator.getInstance().isInitialized()
                || !RandomNameGenerator.getInstance().isInitialized()) {
                try {
                    Thread.sleep(50);
                    if (++loops > 20) {
                        // Wait for up to a second
                        break;
                    }
                } catch (InterruptedException ignore) {
                }
            }
        }
    }

    /**
     * Cleans incongruent data present in the campaign
     */
    public void cleanUp(){
        // Cleans non-existing spouses
        for(Person p : personnel.values()){
            if(p.hasSpouse()){
                if(!personnel.containsKey(p.getSpouseID())){
                    p.setSpouseID(null);
                }
            }
        }

        // clean up non-existent unit references in force unit lists
        for(Force force : forceIds.values()) {
            List<UUID> orphanForceUnitIDs = new ArrayList<>();

            for(UUID unitID : force.getUnits()) {
                if(getUnit(unitID) == null) {
                    orphanForceUnitIDs.add(unitID);
                }
            }

            for(UUID unitID : orphanForceUnitIDs) {
                force.removeUnit(unitID);
            }
        }
    }

    public boolean isOvertimeAllowed() {
        return overtime;
    }

    public void setOvertime(boolean b) {
        this.overtime = b;
        MekHQ.triggerEvent(new OvertimeModeEvent(b));
    }

    public boolean isGM() {
        return gmMode;
    }

    public void setGMMode(boolean b) {
        this.gmMode = b;
        MekHQ.triggerEvent(new GMModeEvent(b));
    }

    public Faction getFaction() {
        return Faction.getFaction(factionCode);
    }

    public String getFactionName() {
        return getFaction().getFullName(getGameYear());
    }

    public void setFactionCode(String i) {
        this.factionCode = i;
        updateTechFactionCode();
    }

    public String getFactionCode() {
        return factionCode;
    }

    public String getRetainerEmployerCode() {
        return retainerEmployerCode;
    }

    public void setRetainerEmployerCode(String code) {
        retainerEmployerCode = code;
    }

    private void addInMemoryLogHistory(LogEntry le) {
        if (inMemoryLogHistory.size() != 0) {
            long diff = le.getDate().getTime() - inMemoryLogHistory.get(0).getDate().getTime();
            while ((diff / (1000 * 60 * 60 * 24)) > HistoricalDailyReportDialog.MAX_DAYS_HISTORY) {
                //we've hit the max size for the in-memory based on the UI display limit
                //prune the oldest entry
                inMemoryLogHistory.remove(0);
                diff = le.getDate().getTime() - inMemoryLogHistory.get(0).getDate().getTime();
            }
        }
        inMemoryLogHistory.add(le);
    }

    /**
     * Starts a new day for the daily log
     * @param r - the report String
     */
    public void beginReport(String r) {
        if (this.getCampaignOptions().historicalDailyLog()) {
            //add the new items to our in-memory cache
            addInMemoryLogHistory(new HistoricalLogEntry(getDate(), ""));
        }
        addReportInternal(r);
    }

    /**
     * Adds a report to the daily log
     * @param r - the report String
     */
    public void addReport(String r) {
        if (this.getCampaignOptions().historicalDailyLog()) {
            addInMemoryLogHistory(new HistoricalLogEntry(getDate(), r));
        }
        addReportInternal(r);
    }

    private void addReportInternal(String r) {
        currentReport.add(r);
        if( currentReportHTML.length() > 0 ) {
            currentReportHTML = currentReportHTML + REPORT_LINEBREAK + r;
            newReports.add(REPORT_LINEBREAK);
            newReports.add(r);
        } else {
            currentReportHTML = r;
            newReports.add(r);
        }
        MekHQ.triggerEvent(new ReportEvent(this, r));
    }

    public void addReports(ArrayList<String> reports) {
        for (String r : reports) {
            addReport(r);
        }
    }

    public void setCamoCategory(String name) {
        camoCategory = name;
    }

    public String getCamoCategory() {
        return camoCategory;
    }

    public void setCamoFileName(String name) {
        camoFileName = name;
    }

    public String getCamoFileName() {
        return camoFileName;
    }

    public int getColorIndex() {
        return colorIndex;
    }

    public void setColorIndex(int index) {
        colorIndex = index;
    }

    public ArrayList<Part> getSpareParts() {
        ArrayList<Part> spares = new ArrayList<Part>();
        for (Part part : getParts()) {
            if (part.isSpare()) {
                spares.add(part);
            }
        }
        return spares;
    }

    public void addFunds(Money quantity) {
        addFunds(quantity, "Rich Uncle", Transaction.C_MISC);
    }

    public void addFunds(Money quantity, String description, int category) {
        if (description == null || description.isEmpty()) {
            description = "Rich Uncle";
        }
        if (category == -1) {
            category = Transaction.C_MISC;
        }
        finances.credit(quantity, category, description, calendar.getTime());
        String quantityString = quantity.toAmountAndSymbolString();
        addReport("Funds added : " + quantityString + " (" + description + ")");
    }

    public boolean hasEnoughFunds(Money cost) {
        return getFunds().isGreaterOrEqualThan(cost);
    }

    public boolean buyUnit(Entity en, int days) {
        Money cost = new Unit(en, this).getBuyCost();
        if (campaignOptions.payForUnits()) {
            if (finances.debit(cost, Transaction.C_UNIT,
                    "Purchased " + en.getShortName(), calendar.getTime())) {
                addUnit(en, false, days);
                return true;
            } else {
                return false;
            }
        } else {
            addUnit(en, false, days);
            return true;
        }
    }

    public void sellUnit(UUID id) {
        Unit unit = getUnit(id);
        Money sellValue = unit.getSellValue();
        finances.credit(sellValue, Transaction.C_UNIT_SALE,
                "Sale of " + unit.getName(), calendar.getTime());
        removeUnit(id);
        MekHQ.triggerEvent(new UnitRemovedEvent(unit));
    }

    public void sellPart(Part part, int quantity) {
        if (part instanceof AmmoStorage) {
            sellAmmo((AmmoStorage) part, quantity);
            return;
        }
        if (part instanceof Armor) {
            sellArmor((Armor) part, quantity);
            return;
        }
        Money cost = part.getActualValue().multipliedBy(quantity);
        String plural = "";
        if (quantity > 1) {
            plural = "s";
        }
        finances.credit(cost, Transaction.C_EQUIP_SALE, "Sale of " + quantity
                + " " + part.getName() + plural, calendar.getTime());
        while (quantity > 0 && part.getQuantity() > 0) {
            part.decrementQuantity();
            quantity--;
        }
        MekHQ.triggerEvent(new PartRemovedEvent(part));
    }

    public void sellAmmo(AmmoStorage ammo, int shots) {
        shots = Math.min(shots, ammo.getShots());
        boolean sellingAllAmmo = shots == ammo.getShots();

        Money cost = Money.zero();
        if (ammo.getShots() > 0) {
            cost = ammo.getActualValue().multipliedBy(shots).dividedBy(ammo.getShots());
        }

        finances.credit(cost, Transaction.C_EQUIP_SALE, "Sale of " + shots
                + " " + ammo.getName(), calendar.getTime());
        if (sellingAllAmmo) {
            ammo.decrementQuantity();
        } else {
            ammo.changeShots(-1 * shots);
        }
        MekHQ.triggerEvent(new PartRemovedEvent(ammo));
    }

    public void sellArmor(Armor armor, int points) {
        points = Math.min(points, armor.getAmount());
        boolean sellingAllArmor = points == armor.getAmount();
        double proportion = ((double) points / armor.getAmount());
        if(sellingAllArmor) {
            // to avoid rounding error
            proportion = 1.0;
        }
        Money cost = armor.getActualValue().multipliedBy(proportion);
        finances.credit(cost, Transaction.C_EQUIP_SALE, "Sale of " + points
                + " " + armor.getName(), calendar.getTime());
        if (sellingAllArmor) {
            armor.decrementQuantity();
        } else {
            armor.changeAmountAvailable(-1 * points);
        }
        MekHQ.triggerEvent(new PartRemovedEvent(armor));
    }

    public void depodPart(Part part, int quantity) {
        Part unpodded = part.clone();
        unpodded.setOmniPodded(false);
        OmniPod pod = new OmniPod(unpodded, this);
        while (quantity > 0 && part.getQuantity() > 0) {
            addPart(unpodded.clone(), 0);
            addPart(pod.clone(), 0);
            part.decrementQuantity();
            quantity--;
        }
        MekHQ.triggerEvent(new PartRemovedEvent(part));
        MekHQ.triggerEvent(new PartRemovedEvent(pod));
        MekHQ.triggerEvent(new PartRemovedEvent(unpodded));
    }

    public boolean buyRefurbishment(Part part) {
        if (getCampaignOptions().payForParts()) {
            if (finances.debit(part.getStickerPrice(), Transaction.C_EQUIP, "Purchase of " + part.getName(), calendar.getTime())) {
                return true;
            } else {
                return false;
            }
        } else {
            return true;
        }
    }

    public boolean buyPart(Part part, int transitDays) {
        return buyPart(part, 1, transitDays);
    }

    public boolean buyPart(Part part, double multiplier, int transitDays) {
        if (getCampaignOptions().payForParts()) {
            if (finances.debit(part.getStickerPrice().multipliedBy(multiplier),
                    Transaction.C_EQUIP, "Purchase of " + part.getName(), calendar.getTime())) {
                if (part instanceof Refit) {
                    ((Refit) part).addRefitKitParts(transitDays);
                } else {
                    addPart(part, transitDays);
                }
                MekHQ.triggerEvent(new PartNewEvent(part));
                return true;
            } else {
                return false;
            }
        } else {
            if (part instanceof Refit) {
                ((Refit) part).addRefitKitParts(transitDays);
            } else {
                addPart(part, transitDays);
            }
            MekHQ.triggerEvent(new PartNewEvent(part));
            return true;
        }
    }

    public static Entity getBrandNewUndamagedEntity(String entityShortName) {
        MechSummary mechSummary = MechSummaryCache.getInstance().getMech(
                entityShortName);
        if (mechSummary == null) {
            return null;
        }

        MechFileParser mechFileParser = null;
        try {
            mechFileParser = new MechFileParser(mechSummary.getSourceFile());
        } catch (EntityLoadingException ex) {
            MekHQ.getLogger().error(Campaign.class, "getBrandNewUndamagedEntity(String)", ex);
        }
        if (mechFileParser == null) {
            return null;
        }

        return mechFileParser.getEntity();
    }

    public CampaignOptions getCampaignOptions() {
        return campaignOptions;
    }

    public void setCampaignOptions(CampaignOptions options) {
        campaignOptions = options;
    }


    public void writeToXml(PrintWriter pw1) {
        // File header
        pw1.println("<?xml version=\"1.0\" encoding=\"UTF-8\"?>");

        ResourceBundle resourceMap = ResourceBundle
                .getBundle("mekhq.resources.MekHQ");
        // Start the XML root.
        pw1.println("<campaign version=\""
                + resourceMap.getString("Application.version") + "\">");

        // Basic Campaign Info
        pw1.println("\t<info>");

        MekHqXmlUtil.writeSimpleXmlTag(pw1, 2, "id", id.toString());
        MekHqXmlUtil.writeSimpleXmlTag(pw1, 2, "name", name);
        MekHqXmlUtil.writeSimpleXmlTag(pw1, 2, "faction", factionCode);
        if (retainerEmployerCode != null) {
            MekHqXmlUtil.writeSimpleXmlTag(pw1, 2, "retainerEmployerCode", retainerEmployerCode);
        }

        // Ranks
        ranks.writeToXml(pw1, 3);

        MekHqXmlUtil.writeSimpleXmlTag(pw1, 2, "nameGen",
                rng.getChosenFaction());
        MekHqXmlUtil.writeSimpleXmlTag(pw1, 2, "percentFemale",
                rng.getPercentFemale());
        MekHqXmlUtil.writeSimpleXmlTag(pw1, 2, "overtime", overtime);
        MekHqXmlUtil.writeSimpleXmlTag(pw1, 2, "gmMode", gmMode);
        MekHqXmlUtil.writeSimpleXmlTag(pw1, 2, "showOverview", app.getCampaigngui()
                .hasTab(GuiTabType.OVERVIEW));
        MekHqXmlUtil.writeSimpleXmlTag(pw1, 2, "astechPool", astechPool);
        MekHqXmlUtil.writeSimpleXmlTag(pw1, 2, "astechPoolMinutes",
                astechPoolMinutes);
        MekHqXmlUtil.writeSimpleXmlTag(pw1, 2, "astechPoolOvertime",
                astechPoolOvertime);
        MekHqXmlUtil.writeSimpleXmlTag(pw1, 2, "medicPool", medicPool);
        MekHqXmlUtil.writeSimpleXmlTag(pw1, 2, "camoCategory", camoCategory);
        MekHqXmlUtil.writeSimpleXmlTag(pw1, 2, "camoFileName", camoFileName);
        MekHqXmlUtil.writeSimpleXmlTag(pw1, 2, "colorIndex", colorIndex);
        MekHqXmlUtil.writeSimpleXmlTag(pw1, 2, "lastPartId", lastPartId);
        MekHqXmlUtil.writeSimpleXmlTag(pw1, 2, "lastForceId", lastForceId);
        MekHqXmlUtil.writeSimpleXmlTag(pw1, 2, "lastMissionId", lastMissionId);
        MekHqXmlUtil.writeSimpleXmlTag(pw1, 2, "lastScenarioId", lastScenarioId);
        DateFormat df = new SimpleDateFormat("yyyy-MM-dd hh:mm:ss");
        MekHqXmlUtil.writeSimpleXmlTag(pw1, 2, "calendar",
                df.format(calendar.getTime()));
        MekHqXmlUtil.writeSimpleXmlTag(pw1, 2, "fatigueLevel", fatigueLevel);
        {
            pw1.println("\t\t<nameGen>");
            pw1.print("\t\t\t<faction>");
            pw1.print(MekHqXmlUtil.escape(rng.getChosenFaction()));
            pw1.println("</faction>");
            pw1.print("\t\t\t<percentFemale>");
            pw1.print(rng.getPercentFemale());
            pw1.println("</percentFemale>");
            pw1.println("\t\t</nameGen>");
        }
        {
            pw1.println("\t\t<currentReport>");

            for (int x = 0; x < currentReport.size(); x++) {
                pw1.print("\t\t\t<reportLine><![CDATA[");
                pw1.print(currentReport.get(x));
                pw1.println("]]></reportLine>");
            }

            pw1.println("\t\t</currentReport>");
        }

        pw1.println("\t</info>");

        // Campaign Options
        // private CampaignOptions campaignOptions = new CampaignOptions();
        if (getCampaignOptions() != null) {
            getCampaignOptions().writeToXml(pw1, 1);
        }

        // Lists of objects:
        writeMapToXml(pw1, 1, "units", units); // Units
        writeMapToXml(pw1, 1, "personnel", personnel); // Personnel
        writeMapToXml(pw1, 1, "ancestors", ancestors); // Ancestry trees
        writeMapToXml(pw1, 1, "missions", missions); // Missions
        // the forces structure is hierarchical, but that should be handled
        // internally
        // from with writeToXML function for Force
        pw1.println("\t<forces>");
        forces.writeToXml(pw1, 2);
        pw1.println("\t</forces>");
        finances.writeToXml(pw1, 1);
        location.writeToXml(pw1, 1);
        shoppingList.writeToXml(pw1, 1);
        pw1.println("\t<kills>");
        for (List<Kill> kills : kills.values()) {
            for(Kill k : kills) {
                k.writeToXml(pw1, 2);
            }
        }
        pw1.println("\t</kills>");
        pw1.println("\t<skillTypes>");
        for (String name : SkillType.skillList) {
            SkillType type = SkillType.getType(name);
            if (null != type) {
                type.writeToXml(pw1, 2);
            }
        }
        pw1.println("\t</skillTypes>");
        pw1.println("\t<specialAbilities>");
        for(String key : SpecialAbility.getAllSpecialAbilities().keySet()) {
            SpecialAbility.getAbility(key).writeToXml(pw1, 2);
        }
        pw1.println("\t</specialAbilities>");
        rskillPrefs.writeToXml(pw1, 1);
        // parts is the biggest so it goes last
        writeMapToXml(pw1, 1, "parts", parts); // Parts

        writeGameOptions(pw1);

        // Personnel Market
        personnelMarket.writeToXml(pw1, 1);

        // Against the Bot
        if (getCampaignOptions().getUseAtB()) {
            DateFormat sdf = getShortDateFormatter();
            contractMarket.writeToXml(pw1, 1);
            unitMarket.writeToXml(pw1, 1);
            MekHqXmlUtil.writeSimpleXmlTag(pw1, 2, "colorIndex", colorIndex);
            if (lances.size() > 0)   {
                pw1.println("\t<lances>");
                for (Lance l : lances.values()) {
                    if (forceIds.containsKey(l.getForceId())) {
                        l.writeToXml(pw1, 2);
                    }
                }
                pw1.println("\t</lances>");
            }
            retirementDefectionTracker.writeToXml(pw1, 1);
            if (shipSearchStart != null) {
                MekHqXmlUtil.writeSimpleXmlTag(pw1, 2, "shipSearchStart",
                        sdf.format(shipSearchStart.getTime()));
            }
            MekHqXmlUtil.writeSimpleXmlTag(pw1, 2, "shipSearchType", shipSearchType);
            MekHqXmlUtil.writeSimpleXmlTag(pw1, 2, "shipSearchResult", shipSearchResult);
            if (shipSearchExpiration != null) {
                MekHqXmlUtil.writeSimpleXmlTag(pw1, 2, "shipSearchExpiration",
                        sdf.format(shipSearchExpiration.getTime()));
            }
        }

        // Customised planetary events
        pw1.println("\t<customPlanetaryEvents>");
        for(PlanetarySystem psystem : Systems.getInstance().getSystems().values()) {
            //first check for system-wide events
            List<PlanetarySystem.PlanetarySystemEvent> customSysEvents = new ArrayList<>();
            for(PlanetarySystem.PlanetarySystemEvent event : psystem.getEvents()) {
                if(event.custom) {
                    customSysEvents.add(event);
                }
            }
            boolean startedSystem = false;
            if(!customSysEvents.isEmpty()) {
                pw1.println("\t\t<system><id>" + psystem.getId() + "</id>");
                for(PlanetarySystem.PlanetarySystemEvent event : customSysEvents) {
                    Systems.getInstance().writePlanetarySystemEvent(pw1, event);
                    pw1.println();
                }
                startedSystem = true;
            }
            //now check for planetary events
            for(Planet p : psystem.getPlanets()) {
<<<<<<< HEAD
                List<Planet.PlanetaryEvent> customEvents = new ArrayList<>();
                for(Planet.PlanetaryEvent event : p.getEvents()) {
                    if(event.custom) {
                        customEvents.add(event);
                    }
                }
                if(!customEvents.isEmpty()) {
                    if(!startedSystem) {
                        //only write this if we haven't already started the system
                        pw1.println("\t\t<system><id>" + psystem.getId() + "</id>");
                    }
                    pw1.println("\t\t\t<planet><sysPos>" + p.getSystemPosition() + "</sysPos>");
                    for(Planet.PlanetaryEvent event : customEvents) {
                        Systems.getInstance().writePlanetaryEvent(pw1, event);
                        pw1.println();
                    }
                    pw1.println("\t\t\t</planet>");
                    startedSystem = true;
                }
=======
                List<Planet.PlanetaryEvent> customEvents = p.getCustomEvents();
	            if(!customEvents.isEmpty()) {
	            	if(!startedSystem) {
	            		//only write this if we haven't already started the system
	            		pw1.println("\t\t<system><id>" + psystem.getId() + "</id>");
	            	}
	                pw1.println("\t\t\t<planet><sysPos>" + p.getSystemPosition() + "</sysPos>");
	                for(Planet.PlanetaryEvent event : customEvents) {
	                    Systems.getInstance().writePlanetaryEvent(pw1, event);
	                    pw1.println();
	                }
	                pw1.println("\t\t\t</planet>");
	                startedSystem = true;
	            }
>>>>>>> e7231702
            }
            if(startedSystem) {
                //close the system
                pw1.println("\t\t</system>");
            }
        }
        pw1.println("\t</customPlanetaryEvents>");

        writeCustoms(pw1);
        // Okay, we're done.
        // Close everything out and be done with it.
        pw1.println("</campaign>");
    }

    public void writeGameOptions(PrintWriter pw1) {
        pw1.println("\t<gameOptions>");
        for (IBasicOption option : getGameOptionsVector()) {
            pw1.println("\t\t<gameoption>"); //$NON-NLS-1$
            MekHqXmlUtil.writeSimpleXmlTag(pw1, 3, "name", option.getName());
            MekHqXmlUtil.writeSimpleXmlTag(pw1, 3, "value", option.getValue()
                    .toString());
            pw1.println("\t\t</gameoption>"); //$NON-NLS-1$
        }
        pw1.println("\t</gameOptions>");
    }

    /**
     * A helper function to encapsulate writing the array/hash pairs out to XML. Each of the types requires a different XML
     * structure, but is in an identical holding structure. Thus, genericized function and interface to cleanly wrap it up.
     * God, I love 3rd-generation programming languages.
     *
     * @param <arrType> The object type in the list. Must implement MekHqXmlSerializable.
     * @param pw1       The PrintWriter to output XML to.
     * @param indent    The indentation level to use for writing XML (purely for neatness).
     * @param tag       The name of the tag to use to encapsulate it.
     * @param array     The list of objects to write out.
     * @param hashtab   The lookup hashtable for the associated array.
     */
    private <arrType> void writeArrayAndHashToXml(PrintWriter pw1, int indent,
            String tag, ArrayList<arrType> array, Hashtable<Integer, arrType> hashtab) {
        // Hooray for implicitly-type-detected genericized functions!
        // However, I still ended up making an interface to handle this.
        // That way, I can cast it and call "writeToXml" to make it cleaner.
        pw1.println(MekHqXmlUtil.indentStr(indent) + "<" + tag + ">");

        // Enumeration<Integer> = hashtab.keys
        for (Integer x : hashtab.keySet()) {
            ((MekHqXmlSerializable) (hashtab.get(x))).writeToXml(pw1,
                    indent + 1);
        }

        pw1.println(MekHqXmlUtil.indentStr(indent) + "</" + tag + ">");
    }

    /**
     * A helper function to encapsulate writing the array/hash pairs out to XML. Each of the types requires a different XML
     * structure, but is in an identical holding structure. Thus, genericized function and interface to cleanly wrap it up.
     * God, I love 3rd-generation programming languages.
     *
     * @param <arrType> The object type in the list. Must implement MekHqXmlSerializable.
     * @param pw1       The PrintWriter to output XML to.
     * @param indent    The indentation level to use for writing XML (purely for neatness).
     * @param tag       The name of the tag to use to encapsulate it.
     * @param array     The list of objects to write out.
     * @param hashtab   The lookup hashtable for the associated array.
     */
    private <arrType> void writeArrayAndHashToXmlforUUID(PrintWriter pw1,
            int indent, String tag, ArrayList<arrType> array, Hashtable<UUID, arrType> hashtab) {
        // Hooray for implicitly-type-detected genericized functions!
        // However, I still ended up making an interface to handle this.
        // That way, I can cast it and call "writeToXml" to make it cleaner.
        pw1.println(MekHqXmlUtil.indentStr(indent) + "<" + tag + ">");

        // Enumeration<Integer> = hashtab.keys
        for (UUID x : hashtab.keySet()) {
            ((MekHqXmlSerializable) (hashtab.get(x))).writeToXml(pw1,
                    indent + 1);
        }

        pw1.println(MekHqXmlUtil.indentStr(indent) + "</" + tag + ">");
    }

    /**
     * A helper function to encapsulate writing the map entries out to XML.
     *
     * @param <keyType> The key type of the map.
     * @param <valueType> The object type of the map. Must implement MekHqXmlSerializable.
     * @param pw1       The PrintWriter to output XML to.
     * @param indent    The indentation level to use for writing XML (purely for neatness).
     * @param tag       The name of the tag to use to encapsulate it.
     * @param map       The map of objects to write out.
     */
    private <keyType, valueType extends MekHqXmlSerializable> void writeMapToXml(PrintWriter pw1,
            int indent, String tag, Map<keyType, valueType> map) {
        pw1.println(MekHqXmlUtil.indentStr(indent) + "<" + tag + ">");

        for (Map.Entry<keyType, valueType> x : map.entrySet()) {
            x.getValue().writeToXml(pw1, indent + 1);
        }

        pw1.println(MekHqXmlUtil.indentStr(indent) + "</" + tag + ">");
    }

    private void writeCustoms(PrintWriter pw1) {
        for (String name : customs) {
            MechSummary ms = MechSummaryCache.getInstance().getMech(name);
            if (ms == null) {
                continue;
            }

            MechFileParser mechFileParser = null;
            try {
                mechFileParser = new MechFileParser(ms.getSourceFile());
            } catch (EntityLoadingException ex) {
                MekHQ.getLogger().error(Campaign.class, "writeCustoms(PrintWriter)", ex);
            }
            if (mechFileParser == null) {
                continue;
            }
            Entity en = mechFileParser.getEntity();
            pw1.println("\t<custom>");
            pw1.println("\t\t<name>" + name + "</name>");
            if (en instanceof Mech) {
                pw1.print("\t\t<mtf>");
                pw1.print(((Mech) en).getMtf());
                pw1.print("\t\t</mtf>\n");
            } else {
                pw1.print("\t\t<blk><![CDATA[");

                BuildingBlock blk = BLKFile.getBlock(en);
                for (String s : blk.getAllDataAsString()) {
                    if (s.isEmpty()) {
                        continue;
                    }
                    pw1.print(s + "\n");
                }
                pw1.print("]]>\n\t\t</blk>\n");
            }
            pw1.println("\t</custom>");
        }
    }

    public ArrayList<PlanetarySystem> getSystems() {
        ArrayList<PlanetarySystem> systems = new ArrayList<PlanetarySystem>();
        for (String key : Systems.getInstance().getSystems().keySet()) {
            systems.add(Systems.getInstance().getSystems().get(key));
        }
        return systems;
    }

    public PlanetarySystem getSystemById(String id) {
        return Systems.getInstance().getSystemById(id);
    }

    public Vector<String> getSystemNames() {
        Vector<String> systemNames = new Vector<String>();
        for (PlanetarySystem key : Systems.getInstance().getSystems().values()) {
            systemNames.add(key.getPrintableName(Utilities.getDateTimeDay(calendar)));
        }
        return systemNames;
    }

    public PlanetarySystem getSystemByName(String name) {
        return Systems.getInstance().getSystemByName(name, Utilities.getDateTimeDay(calendar));
    }

    /**
     * Creates a new {@link Person}, who is a dependent, of a given primary role.
     * @param type The primary role of the {@link Person}, e.g. {@link Person#T_MECHWARRIOR}.
     * @return A new {@link Person} of the given primary role, who is a dependent.
     */
    public Person newDependent(int type) {
        Person person = newPerson(type, new DefaultFactionSelector(), new DefaultPlanetSelector());
        person.setDependent(true);
        return person;
    }

    /**
     * Gets the {@link AbstractFactionSelector} to use with this campaign.
     * @return An {@link AbstractFactionSelector} to use when selecting a {@link Faction}.
     */
    public AbstractFactionSelector getFactionSelector() {
        if (getCampaignOptions().randomizeOrigin()) {
            RangedFactionSelector selector = new RangedFactionSelector(getCampaignOptions().getOriginSearchRadius());
            selector.setDistanceScale(getCampaignOptions().getOriginDistanceScale());
            return selector;
        } else {
            return new DefaultFactionSelector();
        }
    }

    /**
     * Gets the {@link AbstractPlanetSelector} to use with this campaign.
     * @return An {@link AbstractPlanetSelector} to use when selecting a {@link Planet}.
     */
    public AbstractPlanetSelector getPlanetSelector() {
        if (getCampaignOptions().randomizeOrigin()) {
            RangedPlanetSelector selector =
                new RangedPlanetSelector(getCampaignOptions().getOriginSearchRadius(),
                        getCampaignOptions().isOriginExtraRandom());
            selector.setDistanceScale(getCampaignOptions().getOriginDistanceScale());
            return selector;
        } else {
            return new DefaultPlanetSelector();
        }
    }

    /**
     * Gets the {@link AbstractPersonnelGenerator} to use with this campaign.
     * @param factionSelector The {@link AbstractFactionSelector} to use when choosing a {@link Faction}.
     * @param planetSelector The {@link AbstractPlanetSelector} to use when choosing a {@link Planet}.
     * @return An {@link AbstractPersonnelGenerator} to use when creating new personnel.
     */
    public AbstractPersonnelGenerator getPersonnelGenerator(AbstractFactionSelector factionSelector, AbstractPlanetSelector planetSelector) {
        DefaultPersonnelGenerator generator = new DefaultPersonnelGenerator(factionSelector, planetSelector);
        generator.setNameGenerator(getRNG());
        generator.setSkillPreferences(getRandomSkillPreferences());
        return generator;
    }

    public Person newPerson(int type) {
        return newPerson(type, Person.T_NONE);
    }

    public Person newPerson(int type, int secondary) {
        return newPerson(type, secondary, getFactionSelector());
    }

    public Person newPerson(int type, String factionCode) {
        return newPerson(type, new DefaultFactionSelector(factionCode));
    }

    public Person newPerson(int type, AbstractFactionSelector factionSelector) {
        return newPerson(type, Person.T_NONE, factionSelector);
    }

    public Person newPerson(int type, AbstractFactionSelector factionSelector, AbstractPlanetSelector planetSelector) {
        return newPerson(type, Person.T_NONE, factionSelector, planetSelector);
    }

    /**
     * Generate a new pilotPerson of the given type using whatever randomization options have been given in the
     * CampaignOptions
     *
     * @param type The primary role
     * @param secondary A secondary role; used for LAM pilots to generate MW + Aero pilot
     * @param factionSelector The faction selector to use for the person.
     * @return A new {@link Person}.
     */
    public Person newPerson(int type, int secondary, AbstractFactionSelector factionSelector) {
        return newPerson(type, secondary, factionSelector, getPlanetSelector());
    }

    /**
     * Generate a new pilotPerson of the given type using whatever randomization options have been given in the
     * CampaignOptions
     *
     * @param type The primary role
     * @param secondary A secondary role; used for LAM pilots to generate MW + Aero pilot
     * @param factionSelector The faction selector to use for the person.
     * @param planetSelector The planet selector for the person.
     * @return A new {@link Person}.
     */
    public Person newPerson(int type, int secondary, AbstractFactionSelector factionSelector, AbstractPlanetSelector planetSelector) {
        AbstractPersonnelGenerator personnelGenerator = getPersonnelGenerator(factionSelector, planetSelector);
        return newPerson(type, secondary, personnelGenerator);
    }

    /**
     * Generate a new {@link Person} of the given type, using the supplied {@link AbstractPersonnelGenerator}
     * @param type The primary role of the {@link Person}.
     * @param secondary The secondary role, or {@link Person#T_NONE}, of the {@link Person}.
     * @param personnelGenerator The {@link AbstractPersonnelGenerator} to use when creating the {@link Person}.
     * @return A new {@link Person} configured using {@code personnelGenerator}.
     */
    public Person newPerson(int type, int secondary, AbstractPersonnelGenerator personnelGenerator) {
        if (type == Person.T_LAM_PILOT) {
            type = Person.T_MECHWARRIOR;
            secondary = Person.T_AERO_PILOT;
        }

        Person person = personnelGenerator.generate(this, type, secondary);

        // Assign a random portrait after we generate a new person
        if (getCampaignOptions().usePortraitForType(type)) {
            assignRandomPortraitFor(person);
        }

        return person;
    }

    /**
     * If the person does not already have a bloodname, assigns a chance of having one based on
     * skill and rank. If the roll indicates there should be a bloodname, one is assigned as
     * appropriate to the person's phenotype and the player's faction.
     *
     * @param person       The Bloodname candidate
     * @param type         The phenotype index
     */
    public void checkBloodnameAdd(Person person, int type) {
        checkBloodnameAdd(person, type, false, this.factionCode);
    }

    /**
     * If the person does not already have a bloodname, assigns a chance of having one based on
     * skill and rank. If the roll indicates there should be a bloodname, one is assigned as
     * appropriate to Clan and phenotype.
     *
     * @param person       The Bloodname candidate
     * @param type         The phenotype index
     * @param factionCode  The shortName of the faction the person belongs to. Note that there
     *                     is a chance of having a Bloodname that is unique to a different Clan
     *                     as this person could have been captured.
     */
    public void checkBloodnameAdd(Person person, int type, String factionCode) {
        checkBloodnameAdd(person, type, false, factionCode);
    }

    /**
     * If the person does not already have a bloodname, assigns a chance of having one based on
     * skill and rank. If the roll indicates there should be a bloodname, one is assigned as
     * appropriate to the person's phenotype and the player's faction.
     *
     * @param person       The Bloodname candidate
     * @param type         The phenotype index
     * @param ignoreDice   If true, skips the random roll and assigns a Bloodname automatically
     */
    public void checkBloodnameAdd(Person person, int type, boolean ignoreDice) {
        checkBloodnameAdd(person, type, ignoreDice, this.factionCode);
    }

    /**
     * If the person does not already have a bloodname, assigns a chance of having one based on
     * skill and rank. If the roll indicates there should be a bloodname, one is assigned as
     * appropriate to Clan and phenotype.
     *
     * @param person       The Bloodname candidate
     * @param type         The phenotype index
     * @param ignoreDice   If true, skips the random roll and assigns a Bloodname automatically
     * @param factionCode  The shortName of the faction the person belongs to. Note that there
     *                     is a chance of having a Bloodname that is unique to a different Clan
     *                     as this person could have been captured.
     */
    public void checkBloodnameAdd(Person person, int type, boolean ignoreDice, String factionCode) {
        // Person already has a bloodname?
        if (person.getBloodname().length() > 0) {
            int result = JOptionPane.showConfirmDialog(null,
                    person.getName() + " already has the bloodname " + person.getBloodname()
                            + "\nDo you wish to remove that bloodname and generate a new one?",
                    "Already Has Bloodname", JOptionPane.YES_NO_OPTION, JOptionPane.QUESTION_MESSAGE);
            if (result == JOptionPane.NO_OPTION) {
                return;
            }
        }

        // Go ahead and generate a new bloodname
        if (person.isClanner() && person.getPhenotype() != Person.PHENOTYPE_NONE) {
            int bloodnameTarget = 6;
            switch (person.getPhenotype()) {
                case Person.PHENOTYPE_MW:
                    bloodnameTarget += person.hasSkill(SkillType.S_GUN_MECH)
                            ? person.getSkill(SkillType.S_GUN_MECH).getFinalSkillValue()
                            : 13;
                    bloodnameTarget += person.hasSkill(SkillType.S_PILOT_MECH)
                            ? person.getSkill(SkillType.S_PILOT_MECH).getFinalSkillValue()
                            : 13;
                    break;
                case Person.PHENOTYPE_AERO:
                    if (type == Person.T_PROTO_PILOT) {
                        bloodnameTarget += 2 * (person.hasSkill(SkillType.S_GUN_PROTO)
                                ? person.getSkill(SkillType.S_GUN_PROTO).getFinalSkillValue()
                                : 13);

                    } else {
                        bloodnameTarget += person.hasSkill(SkillType.S_GUN_AERO)
                                ? person.getSkill(SkillType.S_GUN_AERO).getFinalSkillValue()
                                : 13;
                        bloodnameTarget += person.hasSkill(SkillType.S_PILOT_AERO)
                                ? person.getSkill(SkillType.S_PILOT_AERO).getFinalSkillValue()
                                : 13;
                    }
                    break;
                case Person.PHENOTYPE_BA:
                    bloodnameTarget += person.hasSkill(SkillType.S_GUN_BA)
                            ? person.getSkill(SkillType.S_GUN_BA).getFinalSkillValue()
                            : 13;
                    bloodnameTarget += person.hasSkill(SkillType.S_ANTI_MECH)
                            ? person.getSkill(SkillType.S_ANTI_MECH).getFinalSkillValue()
                            : 13;
                    break;
                case Person.PHENOTYPE_VEE:
                    bloodnameTarget += person.hasSkill(SkillType.S_GUN_VEE)
                            ? person.getSkill(SkillType.S_GUN_VEE).getFinalSkillValue()
                            : 13;
                    if (type == Person.T_VTOL_PILOT) {
                        bloodnameTarget += person.hasSkill(SkillType.S_PILOT_VTOL)
                                ? person.getSkill(SkillType.S_PILOT_VTOL).getFinalSkillValue()
                                : 13;
                    } else if (type == Person.T_NVEE_DRIVER) {
                        bloodnameTarget += person.hasSkill(SkillType.S_PILOT_NVEE)
                                ? person.getSkill(SkillType.S_PILOT_NVEE).getFinalSkillValue()
                                : 13;
                    } else {
                        bloodnameTarget += person.hasSkill(SkillType.S_PILOT_GVEE)
                                ? person.getSkill(SkillType.S_PILOT_GVEE).getFinalSkillValue()
                                : 13;
                    }
                    break;
            }
            // Higher rated units are more likely to have Bloodnamed
            if (campaignOptions.useDragoonRating()) {
                IUnitRating rating = getUnitRating();
                bloodnameTarget += IUnitRating.DRAGOON_C - (campaignOptions.getUnitRatingMethod().equals(
                        mekhq.campaign.rating.UnitRatingMethod.FLD_MAN_MERCS_REV) ? rating.getUnitRatingAsInteger()
                                : rating.getModifier());
            }
            // Reavings diminish the number of available Bloodrights in later eras
            int year = getCalendar().get(Calendar.YEAR);
            if (year <= 2950)
                bloodnameTarget--;
            if (year > 3055)
                bloodnameTarget++;
            if (year > 3065)
                bloodnameTarget++;
            if (year > 3080)
                bloodnameTarget++;
            // Officers have better chance; no penalty for non-officer
            bloodnameTarget += Math.min(0, ranks.getOfficerCut() - person.getRankNumeric());

            if (Compute.d6(2) >= bloodnameTarget || ignoreDice) {
                /*
                 * The Bloodname generator has slight differences in categories that do not map
                 * easily onto Person constants
                 */
                int phenotype = Bloodname.P_GENERAL;
                switch (type) {
                    case Person.T_MECHWARRIOR:
                        phenotype = Bloodname.P_MECHWARRIOR;
                        break;
                    case Person.T_BA:
                        phenotype = Bloodname.P_ELEMENTAL;
                        break;
                    case Person.T_AERO_PILOT:
                    case Person.T_CONV_PILOT:
                        phenotype = Bloodname.P_AEROSPACE;
                        break;
                    case Person.T_SPACE_CREW:
                    case Person.T_NAVIGATOR:
                    case Person.T_SPACE_GUNNER:
                    case Person.T_SPACE_PILOT:
                        phenotype = Bloodname.P_NAVAL;
                        break;
                    case Person.T_PROTO_PILOT:
                        phenotype = Bloodname.P_PROTOMECH;
                        break;
                }
                Bloodname bloodname = Bloodname.randomBloodname(factionCode, phenotype, getGameYear());
                if (null != bloodname) {
                    person.setBloodname(bloodname.getName());
                }
            }
        }
        MekHQ.triggerEvent(new PersonChangedEvent(person));
    }

    public void setRanks(Ranks r) {
        ranks = r;
    }

    public Ranks getRanks() {
        return ranks;
    }

    public void setRankSystem(int system) {
        getRanks().setRankSystem(system);
    }

    public List<String> getAllRankNamesFor(int profession) {

        List<String> retVal = new ArrayList<String>();
        for(Rank rank : getRanks().getAllRanks()) {
            int p = profession;
            // Grab rank from correct profession as needed
            while (rank.getName(p).startsWith("--") && p != Ranks.RPROF_MW) {
                if (rank.getName(p).equals("--")) {
                    p = getRanks().getAlternateProfession(p);
                } else if (rank.getName(p).startsWith("--")) {
                    p = getRanks().getAlternateProfession(rank.getName(p));
                }
            }
            if (rank.getName(p).equals("-")) {
                continue;
            }

            retVal.add(rank.getName(p));
        }
        return retVal;
    }

    public ArrayList<Force> getAllForces() {
        ArrayList<Force> allForces = new ArrayList<Force>(forceIds.values());
        return allForces;
    }

    public void setFinances(Finances f) {
        finances = f;
    }

    public Finances getFinances() {
        return finances;
    }

    public ArrayList<IPartWork> getPartsNeedingServiceFor(UUID uid) {
        return getPartsNeedingServiceFor(uid, false);
    }

    public ArrayList<IPartWork> getPartsNeedingServiceFor(UUID uid, boolean onlyNotBeingWorkedOn) {
        if (null == uid) {
            return new ArrayList<IPartWork>();
        }
        Unit u = getUnit(uid);
        if (u != null) {
            if (u.isSalvage() || !u.isRepairable()) {
                return u.getSalvageableParts(onlyNotBeingWorkedOn);
            } else {
                return u.getPartsNeedingFixing(onlyNotBeingWorkedOn);
            }
        }
        return new ArrayList<IPartWork>();
    }

    public ArrayList<IAcquisitionWork> getAcquisitionsForUnit(UUID uid) {
        if (null == uid) {
            return new ArrayList<IAcquisitionWork>();
        }
        Unit u = getUnit(uid);
        if (u != null) {
            return u.getPartsNeeded();
        }
        return new ArrayList<IAcquisitionWork>();
    }

    /**
     * Use an A* algorithm to find the best path between two planets For right now, we are just going to minimize the number
     * of jumps but we could extend this to take advantage of recharge information or other variables as well Based on
     * http://www.policyalmanac.org/games/aStarTutorial.htm
     *
     * @param start
     * @param end
     * @return
     */
    public JumpPath calculateJumpPath(PlanetarySystem start, PlanetarySystem end) {
        if (null == start) {
            return null;
        }
        if ((null == end) || start.getId().equals(end.getId())) {
            JumpPath jpath = new JumpPath();
            jpath.addSystem(start);
            return jpath;
        }

        String startKey = start.getId();
        String endKey = end.getId();

        final DateTime now = Utilities.getDateTimeDay(calendar);
        String current = startKey;
        Set<String> closed = new HashSet<>();
        Set<String> open = new HashSet<>();
        boolean found = false;
        int jumps = 0;

        // we are going to through and set up some hashes that will make our
        // work easier
        // hash of parent key
        Map<String, String> parent = new HashMap<>();
        // hash of H for each planet which will not change
        Map<String, Double> scoreH = new HashMap<>();
        // hash of G for each planet which might change
        Map<String, Double> scoreG = new HashMap<>();

        for (String key : Systems.getInstance().getSystems().keySet()) {
            scoreH.put(
                    key,
                    end.getDistanceTo(Systems.getInstance().getSystems()
                            .get(key)));
        }
        scoreG.put(current, 0.0);
        closed.add(current);

        while (!found && jumps < 10000) {
            jumps++;
            double currentG = scoreG.get(current) + Systems.getInstance().getSystemById(current).getRechargeTime(now);

            final String localCurrent = current;
            Systems.getInstance().visitNearbySystems(Systems.getInstance().getSystemById(current), 30, p -> {
                if (closed.contains(p.getId())) {
                    return;
                } else if (open.contains(p.getId())) {
                    // is the current G better than the existing G
                    if (currentG < scoreG.get(p.getId())) {
                        // then change G and parent
                        scoreG.put(p.getId(), currentG);
                        parent.put(p.getId(), localCurrent);
                    }
                } else {
                    // put the current G for this one in memory
                    scoreG.put(p.getId(), currentG);
                    // put the parent in memory
                    parent.put(p.getId(), localCurrent);
                    open.add(p.getId());
                }
            });

            String bestMatch = null;
            double bestF = Double.POSITIVE_INFINITY;
            for (String possible : open) {
                // calculate F
                double currentF = scoreG.get(possible) + scoreH.get(possible);
                if (currentF < bestF) {
                    bestMatch = possible;
                    bestF = currentF;
                }
            }

            current = bestMatch;
            if(null == current) {
                // We're done - probably failed to find anything
                break;
            }

            closed.add(current);
            open.remove(current);
            if (current.equals(endKey)) {
                found = true;
            }
        }

        // now we just need to back up from the last current by parents until we
        // hit null
        List<PlanetarySystem> path = new ArrayList<>();
        String nextKey = current;
        while (null != nextKey) {
            path.add(Systems.getInstance().getSystemById(nextKey));
            // MekHQApp.logMessage(nextKey);
            nextKey = parent.get(nextKey);
        }

        // now reverse the direaction
        JumpPath finalPath = new JumpPath();
        for (int i = (path.size() - 1); i >= 0; i--) {
            finalPath.addSystem(path.get(i));
        }

        return finalPath;
    }

    public List<PlanetarySystem> getAllReachableSystemsFrom(PlanetarySystem system) {
        return Systems.getInstance().getNearbySystems(system, 30);
    }

    /**
     * This method calculates the cost per jump for interstellar travel. It operates by fitting the part
     * of the force not transported in owned DropShips into a number of prototypical DropShips of a few
     * standard configurations, then adding the JumpShip charges on top. It remains fairly hacky, but
     * improves slightly on the prior implementation as far as following the rulebooks goes.
     *
     * It can be used to calculate total travel costs in the style of FM:Mercs (excludeOwnTransports
     * and campaignOpsCosts set to false), to calculate leased/rented travel costs only in the style
     * of FM:Mercs (excludeOwnTransports true, campaignOpsCosts false), or to calculate travel costs
     * for CampaignOps-style costs (excludeOwnTransports true, campaignOpsCosts true).
     *
     *  @param excludeOwnTransports If true, do not display maintenance costs in the calculated travel cost.
     * @param campaignOpsCosts If true, use the Campaign Ops method for calculating travel cost. (DropShip monthly fees
     *                         of 0.5% of purchase cost, 100,000 C-bills per collar.)
     */
    @SuppressWarnings("unused") // FIXME: Waiting for Dylan to finish re-writing
    public Money calculateCostPerJump(boolean excludeOwnTransports, boolean campaignOpsCosts) {
        Money collarCost = Money.of(campaignOpsCosts ? 100000 : 50000);

        // first we need to get the total number of units by type
        int nMech = getNumberOfUnitsByType(Entity.ETYPE_MECH);
        int nLVee = getNumberOfUnitsByType(Entity.ETYPE_TANK, false, true);
        int nHVee = getNumberOfUnitsByType(Entity.ETYPE_TANK);
        int nAero = getNumberOfUnitsByType(Entity.ETYPE_AERO);
        int nSC = getNumberOfUnitsByType(Entity.ETYPE_SMALL_CRAFT);
        int nCF = getNumberOfUnitsByType(Entity.ETYPE_CONV_FIGHTER);
        int nBA = getNumberOfUnitsByType(Entity.ETYPE_BATTLEARMOR);
        int nMechInf = 0;
        int nMotorInf = 0;
        int nFootInf = 0;
        int nProto = getNumberOfUnitsByType(Entity.ETYPE_PROTOMECH);
        int nDropship = getNumberOfUnitsByType(Entity.ETYPE_DROPSHIP);
        int nCollars = getTotalDockingCollars();
        double nCargo = getTotalCargoCapacity(); // ignoring refrigerated/insulated/etc.

        // get cargo tonnage including parts in transit, then get mothballed unit
        // tonnage
        double carriedCargo = getCargoTonnage(true, false) + getCargoTonnage(false, true);

        // calculate the number of units left untransported
        int noMech = Math.max(nMech - getOccupiedBays(Entity.ETYPE_MECH), 0);
        int noDS = Math.max(nDropship - getOccupiedBays(Entity.ETYPE_DROPSHIP), 0);
        int noSC = Math.max(nSC - getOccupiedBays(Entity.ETYPE_SMALL_CRAFT), 0);
        int noCF = Math.max(nCF - getOccupiedBays(Entity.ETYPE_CONV_FIGHTER), 0);
        int noASF = Math.max(nAero - getOccupiedBays(Entity.ETYPE_AERO), 0);
        int nolv = Math.max(nLVee - getOccupiedBays(Entity.ETYPE_TANK, true), 0);
        int nohv = Math.max(nHVee - getOccupiedBays(Entity.ETYPE_TANK), 0);
        int noinf = Math.max(getNumberOfUnitsByType(Entity.ETYPE_INFANTRY) - getOccupiedBays(Entity.ETYPE_INFANTRY), 0);
        int noBA = Math.max(nBA - getOccupiedBays(Entity.ETYPE_BATTLEARMOR), 0);
        int noProto = Math.max(nProto - getOccupiedBays(Entity.ETYPE_PROTOMECH), 0);
        int freehv = Math.max(getTotalHeavyVehicleBays() - getOccupiedBays(Entity.ETYPE_TANK), 0);
        int freeinf = Math.max(getTotalInfantryBays() - getOccupiedBays(Entity.ETYPE_INFANTRY), 0);
        int freeba = Math.max(getTotalBattleArmorBays() - getOccupiedBays(Entity.ETYPE_BATTLEARMOR), 0);
        int freeSC = Math.max(getTotalSmallCraftBays() - getOccupiedBays(Entity.ETYPE_SMALL_CRAFT), 0);
        int noCargo = (int) Math.ceil(Math.max(carriedCargo - nCargo, 0));

        int newNoASF = Math.max(noASF - freeSC, 0);
        int placedASF = Math.max(noASF - newNoASF, 0);
        freeSC -= placedASF;

        int newNolv = Math.max(nolv - freehv, 0);
        int placedlv = Math.max(nolv - newNolv, 0);
        freehv -= placedlv;
        int noVehicles = (nohv + newNolv);

        Money dropshipCost;
        // The cost-figuring process: using prototypical dropships, figure out how
        // many collars are required. Charge for the prototypical dropships and
        // the docking collar, based on the rules selected. Allow prototypical
        // dropships to be leased in 1/2 increments; designs of roughly 1/2
        // size exist for all of the prototypical variants chosen.

        // DropShip costs are for the duration of the trip for FM:Mercs rules,
        // and per month for Campaign Ops. The prior implementation here assumed
        // the FM:Mercs costs were per jump, which seems reasonable. To avoid having
        // to add a bunch of code to remember the total length of the current
        // jump path, CamOps costs are normalized to per-jump, using 175 hours charge
        // time as a baseline.

        // Roughly an Overlord
        int largeDropshipMechCapacity = 36;
        int largeMechDropshipASFCapacity = 6;
        int largeMechDropshipCargoCapacity = 120;
        Money largeMechDropshipCost = Money.of(campaignOpsCosts ? (1750000.0 / 4.2) : 400000);

        // Roughly a Union
        int averageDropshipMechCapacity = 12;
        int mechDropshipASFCapacity = 2;
        int mechDropshipCargoCapacity = 75;
        Money mechDropshipCost = Money.of(campaignOpsCosts ? (1450000.0 / 4.2) : 150000);

        // Roughly a Leopard CV
        int averageDropshipASFCapacity = 6;
        int asfDropshipCargoCapacity = 90;
        Money asfDropshipCost = Money.of(campaignOpsCosts ? (900000.0 / 4.2) : 80000);

        // Roughly a Triumph
        int largeDropshipVehicleCapacity = 50;
        int largeVehicleDropshipCargoCapacity = 750;
        Money largeVehicleDropshipCost = Money.of(campaignOpsCosts ? (1750000.0 / 4.2) : 430000);

        // Roughly a Gazelle
        int averageDropshipVehicleCapacity = 15;
        int vehicleDropshipCargoCapacity = 65;
        Money vehicleDropshipCost = Money.of(campaignOpsCosts ? (900000.0 / 4.2): 40000);

        // Roughly a Mule
        int largeDropshipCargoCapacity = 8000;
        Money largeCargoDropshipCost = Money.of(campaignOpsCosts ? (750000.0 / 4.2) : 800000);

        // Roughly a Buccaneer
        int averageDropshipCargoCapacity = 2300;
        Money cargoDropshipCost = Money.of(campaignOpsCosts ? (550000.0 / 4.2) : 250000);

        int mechCollars = 0;
        double leasedLargeMechDropships = 0;
        double leasedAverageMechDropships = 0;

        int asfCollars = 0;
        double leasedAverageASFDropships = 0;

        int vehicleCollars = 0;
        double leasedLargeVehicleDropships = 0;
        double leasedAverageVehicleDropships = 0;

        int cargoCollars = 0;
        double leasedLargeCargoDropships = 0;
        double leasedAverageCargoDropships = 0;

        int leasedASFCapacity = 0;
        int leasedCargoCapacity = 0;

        // For each type we're concerned with, calculate the number of dropships needed
        // to transport the force. Smaller dropships are represented by half-dropships.

        // If we're transporting more than a company, Overlord analogues are more efficient.
        if(noMech > 12) {
            leasedLargeMechDropships = noMech / largeDropshipMechCapacity;
            noMech -= leasedLargeMechDropships * largeDropshipMechCapacity;
            mechCollars += leasedLargeMechDropships;

            // If there's more than a company left over, lease another Overlord. Otherwise
            // fall through and get a Union.
            if(noMech > 12) {
                leasedLargeMechDropships += 1;
                noMech -= largeDropshipMechCapacity;
                mechCollars += 1;
            }

            leasedASFCapacity += leasedLargeMechDropships * largeMechDropshipASFCapacity;
            leasedCargoCapacity += largeMechDropshipCargoCapacity;
        }

        // Unions
        if(noMech > 0) {
            leasedAverageMechDropships = noMech / averageDropshipMechCapacity;
            noMech -= leasedAverageMechDropships * averageDropshipMechCapacity;
            mechCollars += leasedAverageMechDropships;

            // If we can fit in a smaller dropship, lease one of those instead.
            if(noMech > 0 && noMech < (averageDropshipMechCapacity / 2)) {
                leasedAverageMechDropships += 0.5;
                mechCollars += 1;
            }
            else if(noMech > 0){
                leasedAverageMechDropships += 1;
                mechCollars += 1;
            }

            // Our Union-ish dropship can carry some ASFs and cargo.
            leasedASFCapacity += (int) Math.floor(leasedAverageMechDropships * mechDropshipASFCapacity);
            leasedCargoCapacity += (int) Math.floor(leasedAverageMechDropships * mechDropshipCargoCapacity);
        }

        // Leopard CVs
        if(noASF > leasedASFCapacity) {
            noASF -= leasedASFCapacity;

            if(noASF > 0) {
                leasedAverageASFDropships = noASF / averageDropshipASFCapacity;
                noASF -= leasedAverageASFDropships * averageDropshipASFCapacity;
                asfCollars += leasedAverageASFDropships;

                if (noASF > 0 && noASF < (averageDropshipASFCapacity / 2)) {
                    leasedAverageASFDropships += 0.5;
                    asfCollars += 1;
                }
                else if (noASF > 0) {
                    leasedAverageASFDropships += 1;
                    asfCollars += 1;
                }
            }

            // Our Leopard-ish dropship can carry some cargo.
            leasedCargoCapacity += (asfDropshipCargoCapacity * leasedAverageASFDropships);
        }

        // Triumphs
        if(noVehicles > averageDropshipVehicleCapacity) {
            leasedLargeVehicleDropships = noVehicles / largeDropshipVehicleCapacity;
            noVehicles -= leasedLargeVehicleDropships * largeDropshipVehicleCapacity;
            vehicleCollars += leasedLargeVehicleDropships;

            if(noVehicles > averageDropshipVehicleCapacity) {
                leasedLargeVehicleDropships += 1;
                noVehicles -= largeDropshipVehicleCapacity;
                vehicleCollars += 1;
            }

            leasedCargoCapacity += leasedLargeVehicleDropships * largeVehicleDropshipCargoCapacity;
        }

        // Gazelles
        if(noVehicles > 0) {
            leasedAverageVehicleDropships = (nohv + newNolv) / averageDropshipVehicleCapacity;
            noVehicles = (int)((nohv + newNolv) - leasedAverageVehicleDropships * averageDropshipVehicleCapacity);
            vehicleCollars += leasedAverageVehicleDropships;

            // Gazelles are pretty minimal, so no half-measures.
            if(noVehicles > 0) {
                leasedAverageVehicleDropships += 1;
                noVehicles -= averageDropshipVehicleCapacity;
                vehicleCollars += 1;
            }

            // Our Gazelle-ish dropship can carry some cargo.
            leasedCargoCapacity += (vehicleDropshipCargoCapacity * leasedAverageVehicleDropships);
        }

        // Do we have any leftover cargo?
        noCargo -= leasedCargoCapacity;

        // Mules
        if(noCargo > averageDropshipCargoCapacity) {
            leasedLargeCargoDropships = noCargo / largeDropshipCargoCapacity;
            noCargo -= leasedLargeCargoDropships * largeDropshipCargoCapacity;
            cargoCollars += leasedLargeCargoDropships;

            if(noCargo > averageDropshipCargoCapacity) {
                leasedLargeCargoDropships += 1;
                noCargo -= largeDropshipCargoCapacity;
                cargoCollars += 1;
            }
        }

        // Buccaneers
        if(noCargo > 0) {
            leasedAverageCargoDropships = noCargo / averageDropshipCargoCapacity;
            cargoCollars += leasedAverageCargoDropships;
            noCargo -= leasedAverageCargoDropships * averageDropshipCargoCapacity;

            if(noCargo > 0 && noCargo < (averageDropshipCargoCapacity / 2)) {
                leasedAverageCargoDropships += 0.5;
                cargoCollars += 1;
            }
            else if(noCargo > 0) {
                leasedAverageCargoDropships += 1;
                cargoCollars += 1;
            }
        }

        dropshipCost = mechDropshipCost.multipliedBy(leasedAverageMechDropships);
        dropshipCost = dropshipCost.plus(largeMechDropshipCost.multipliedBy(leasedLargeMechDropships ));

        dropshipCost = dropshipCost.plus(asfDropshipCost.multipliedBy(leasedAverageASFDropships));

        dropshipCost = dropshipCost.plus(vehicleDropshipCost.multipliedBy(leasedAverageVehicleDropships));
        dropshipCost = dropshipCost.plus(largeVehicleDropshipCost.multipliedBy(leasedLargeVehicleDropships));

        dropshipCost = dropshipCost.plus(cargoDropshipCost.multipliedBy(leasedAverageCargoDropships));
        dropshipCost = dropshipCost.plus(largeCargoDropshipCost.multipliedBy(leasedLargeCargoDropships));

        // Smaller/half-dropships are cheaper to rent, but still take one collar each
        int collarsNeeded = mechCollars + asfCollars + vehicleCollars + cargoCollars;

        // add owned dropships
        collarsNeeded += nDropship;

        // now factor in owned jumpships
        collarsNeeded = Math.max(0, collarsNeeded - nCollars);

        Money totalCost = dropshipCost.plus(collarCost.multipliedBy(collarsNeeded));

        // FM:Mercs reimburses for owned transport (CamOps handles it in peacetime costs)
        if(!excludeOwnTransports) {
            Money ownDropshipCost = Money.zero();
            Money ownJumpshipCost = Money.zero();
            for(Unit u : getUnits()) {
                if(!u.isMothballed()) {
                    Entity e = u.getEntity();
                    if((e.getEntityType() & Entity.ETYPE_DROPSHIP) != 0) {
                        ownDropshipCost = ownDropshipCost.plus(mechDropshipCost.multipliedBy(u.getMechCapacity()).dividedBy(averageDropshipMechCapacity));
                        ownDropshipCost = ownDropshipCost.plus(asfDropshipCost.multipliedBy(u.getASFCapacity()).dividedBy(averageDropshipASFCapacity));
                        ownDropshipCost = ownDropshipCost.plus(vehicleDropshipCost.multipliedBy(u.getHeavyVehicleCapacity() + u.getLightVehicleCapacity()).dividedBy(averageDropshipVehicleCapacity));
                        ownDropshipCost = ownDropshipCost.plus(cargoDropshipCost.multipliedBy(u.getCargoCapacity()).dividedBy(averageDropshipCargoCapacity));
                    }
                    else if((e.getEntityType() & Entity.ETYPE_JUMPSHIP) != 0) {
                        ownJumpshipCost = ownDropshipCost.plus(collarCost.multipliedBy(e.getDockingCollars().size()));
                    }
                }
            }

            totalCost = totalCost.plus(ownDropshipCost).plus(ownJumpshipCost);
        }

        return totalCost;
    }

    public void personUpdated(Person p) {
        Unit u = getUnit(p.getUnitId());
        if (null != u) {
            u.resetPilotAndEntity();
        }
        MekHQ.triggerEvent(new PersonChangedEvent(p));
    }

    public TargetRoll getTargetFor(IPartWork partWork, Person tech) {
        Skill skill = tech.getSkillForWorkingOn(partWork);
        int modePenalty = partWork.getMode().expReduction;
        if (null != partWork.getUnit() && !partWork.getUnit().isAvailable(partWork instanceof Refit)) {
            return new TargetRoll(TargetRoll.IMPOSSIBLE,
                    "This unit is not currently available!");
        }
        if (partWork.getTeamId() != null
                && !partWork.getTeamId().equals(tech.getId())) {
            return new TargetRoll(TargetRoll.IMPOSSIBLE,
                    "Already being worked on by another team");
        }
        if (null == skill) {
            return new TargetRoll(TargetRoll.IMPOSSIBLE,
                    "Assigned tech does not have the right skills");
        }
        if (!getCampaignOptions().isDestroyByMargin()
                && partWork.getSkillMin() > (skill.getExperienceLevel() - modePenalty)) {
            return new TargetRoll(TargetRoll.IMPOSSIBLE,
                    "Task is beyond this tech's skill level");
        }
        if (partWork.getSkillMin() > SkillType.EXP_ELITE) {
            return new TargetRoll(TargetRoll.IMPOSSIBLE, "Task is impossible.");
        }
        if (!partWork.needsFixing() && !partWork.isSalvaging()) {
            return new TargetRoll(TargetRoll.IMPOSSIBLE, "Task is not needed.");
        }
        if (partWork instanceof MissingPart
                && null == ((MissingPart) partWork).findReplacement(false)) {
            return new TargetRoll(TargetRoll.IMPOSSIBLE, "Part not available.");
        }
        if (!(partWork instanceof Refit) && tech.getMinutesLeft() <= 0
                && (!isOvertimeAllowed() || tech.getOvertimeLeft() <= 0)) {
            return new TargetRoll(TargetRoll.IMPOSSIBLE, "No time left.");
        }
        String notFixable = partWork.checkFixable();
        if (null != notFixable) {
            return new TargetRoll(TargetRoll.IMPOSSIBLE, notFixable);
        }
        // if this is an infantry refit, then automatic success
        if (partWork instanceof Refit && null != partWork.getUnit()
                && partWork.getUnit().getEntity() instanceof Infantry
                && !(partWork.getUnit().getEntity() instanceof BattleArmor)) {
            return new TargetRoll(TargetRoll.AUTOMATIC_SUCCESS,
                    "infantry refit");
        }

        //if we are using the MoF rule, then we will ignore mode penalty here
        //and instead assign it as a straight penalty
        if (getCampaignOptions().isDestroyByMargin()) {
            modePenalty = 0;
        }

        // this is ugly, if the mode penalty drops you to green, you drop two
        // levels instead of two
        int value = skill.getFinalSkillValue() + modePenalty;
        if (modePenalty > 0
                && SkillType.EXP_GREEN == (skill.getExperienceLevel() - modePenalty)) {
            value++;
        }
        TargetRoll target = new TargetRoll(value,
                SkillType.getExperienceLevelName(skill.getExperienceLevel() - modePenalty));
        if (target.getValue() == TargetRoll.IMPOSSIBLE) {
            return target;
        }

        target.append(partWork.getAllMods(tech));

        if (getCampaignOptions().useEraMods()) {
            target.addModifier(getFaction().getEraMod(getGameYear()), "era");
        }

        boolean isOvertime = false;
        if (isOvertimeAllowed()
                && (tech.isTaskOvertime(partWork) || partWork.hasWorkedOvertime())) {
            target.addModifier(3, "overtime");
            isOvertime = true;
        }

        int minutes = Math.min(partWork.getTimeLeft(), tech.getMinutesLeft());
        if (isOvertimeAllowed()) {
            minutes = Math.min(minutes, tech.getMinutesLeft() + tech.getOvertimeLeft());
        }
        int helpMod = 0;
        if (null != partWork.getUnit() && partWork.getUnit().isSelfCrewed()) {
            int hits = 0;
            if (null != partWork.getUnit().getEntity().getCrew()) {
                hits = partWork.getUnit().getEntity().getCrew().getHits();
            } else {
                hits = 6;
            }
            helpMod = getShorthandedModForCrews(hits);
        } else {
            int helpers = getAvailableAstechs(minutes, isOvertime);
            helpMod = getShorthandedMod(helpers, false);
            // we may have just gone overtime with our helpers
            if (!isOvertime && astechPoolMinutes < (minutes * helpers)) {
                target.addModifier(3, "overtime astechs");
            }
        }
        if (partWork.getShorthandedMod() > helpMod) {
            helpMod = partWork.getShorthandedMod();
        }
        if (helpMod > 0) {
            target.addModifier(helpMod, "shorthanded");
        }
        return target;
    }

    public TargetRoll getTargetForMaintenance(IPartWork partWork, Person tech) {
        int value = 10;
        String skillLevel = "Unmaintained";
        if (null != tech) {
            Skill skill = tech.getSkillForWorkingOn(partWork);
            if (null != skill) {
                value = skill.getFinalSkillValue();
                skillLevel = SkillType.getExperienceLevelName(skill
                        .getExperienceLevel());
            }
        }

        TargetRoll target = new TargetRoll(value, skillLevel);
        if (target.getValue() == TargetRoll.IMPOSSIBLE) {
            return target;
        }

        target.append(partWork.getAllModsForMaintenance());

        if (getCampaignOptions().useEraMods()) {
            target.addModifier(getFaction().getEraMod(getGameYear()), "era");
        }

        if (null != partWork.getUnit() && null != tech) {
            // we have no official rules for what happens when a tech is only
            // assigned
            // for part of the maintenance cycle, so we will create our own
            // penalties
            if (partWork.getUnit().getMaintainedPct() < .5) {
                target.addModifier(2, "partial maintenance");
            } else if (partWork.getUnit().getMaintainedPct() < 1) {
                target.addModifier(1, "partial maintenance");
            }

            // the astech issue is crazy, because you can actually be better off
            // not maintaining
            // than going it short-handed, but that is just the way it is.
            // Still, there is also some fuzziness about what happens if you are
            // short astechs
            // for part of the cycle. We will keep keep track of the total
            // "astech days" used over
            // the cycle and take the average per day rounding down as our team
            // size
            int helpMod = 0;
            if (null != partWork.getUnit() && partWork.getUnit().isSelfCrewed()) {
                int hits = 0;
                if (null != partWork.getUnit().getEntity().getCrew()) {
                    hits = partWork.getUnit().getEntity().getCrew().getHits();
                } else {
                    hits = 6;
                }
                helpMod = getShorthandedModForCrews(hits);
            } else {
                int helpers = partWork.getUnit().getAstechsMaintained();
                helpMod = getShorthandedMod(helpers, false);
            }
            if (helpMod > 0) {
                target.addModifier(helpMod, "shorthanded");
            }
        }

        return target;
    }

    public TargetRoll getTargetForAcquisition(IAcquisitionWork acquisition,
            Person person) {
        return getTargetForAcquisition(acquisition, person, true);
    }

    public TargetRoll getTargetForAcquisition(IAcquisitionWork acquisition,
            Person person, boolean checkDaysToWait) {
        if (getCampaignOptions().getAcquisitionSkill().equals(
                CampaignOptions.S_AUTO)) {
            return new TargetRoll(TargetRoll.AUTOMATIC_SUCCESS,
                    "Automatic Success");
        }
        if (null == person) {
            return new TargetRoll(TargetRoll.IMPOSSIBLE,
                    "No one on your force is capable of acquiring parts");
        }
        Skill skill = person.getSkillForWorkingOn(acquisition,
                getCampaignOptions().getAcquisitionSkill());
        if (null != getShoppingList().getShoppingItem(
                acquisition.getNewEquipment())
                && checkDaysToWait) {
            return new TargetRoll(
                    TargetRoll.AUTOMATIC_FAIL,
                    "You must wait until the new cycle to check for this part. Further attempts will be added to the shopping list.");
        }
        if (acquisition.getTechBase() == Part.T_CLAN
                && !getCampaignOptions().allowClanPurchases()) {
            return new TargetRoll(TargetRoll.IMPOSSIBLE,
                    "You cannot acquire clan parts");
        }
        if (acquisition.getTechBase() == Part.T_IS
                && !getCampaignOptions().allowISPurchases()) {
            return new TargetRoll(TargetRoll.IMPOSSIBLE,
                    "You cannot acquire inner sphere parts");
        }
        if (getCampaignOptions().getTechLevel() < Utilities
                .getSimpleTechLevel(acquisition.getTechLevel())) {
            return new TargetRoll(TargetRoll.IMPOSSIBLE,
                    "You cannot acquire parts of this tech level");
        }
        if(getCampaignOptions().limitByYear()
                && !acquisition.isIntroducedBy(getGameYear(), useClanTechBase(), getTechFaction())) {
            return new TargetRoll(TargetRoll.IMPOSSIBLE,
                    "It has not been invented yet!");
        }
        if(getCampaignOptions().disallowExtinctStuff() &&
                (acquisition.isExtinctIn(getGameYear(), useClanTechBase(), getTechFaction())
                        || acquisition.getAvailability() == EquipmentType.RATING_X)) {
            return new TargetRoll(TargetRoll.IMPOSSIBLE,
                    "It is extinct!");
        }
        if (getCampaignOptions().getUseAtB() &&
                getCampaignOptions().getRestrictPartsByMission() && acquisition instanceof Part) {
            int partAvailability = ((Part) acquisition).getAvailability();
            EquipmentType et = null;
            if (acquisition instanceof EquipmentPart) {
                et = ((EquipmentPart) acquisition).getType();
            } else if (acquisition instanceof MissingEquipmentPart) {
                et = ((MissingEquipmentPart) acquisition).getType();
            }

            /*
             * Even if we can acquire Clan parts, they have a minimum availability of F for
             * non-Clan units
             */
            if (acquisition.getTechBase() == Part.T_CLAN && !getFaction().isClan()) {
                partAvailability = Math.max(partAvailability, EquipmentType.RATING_F);
            } else if (et != null) {
                /*
                 * AtB rules do not simply affect difficulty of obtaining parts, but whether
                 * they can be obtained at all. Changing the system to use availability codes
                 * can have a serious effect on game play, so we apply a few tweaks to keep some
                 * of the more basic items from becoming completely unobtainable, while applying
                 * a minimum for non-flamer energy weapons, which was the reason this rule was
                 * included in AtB to begin with.
                 */
                if (et instanceof megamek.common.weapons.lasers.EnergyWeapon
                        && !(et instanceof megamek.common.weapons.flamers.FlamerWeapon)
                        && partAvailability < EquipmentType.RATING_C) {
                    partAvailability = EquipmentType.RATING_C;
                }
                if (et instanceof megamek.common.weapons.autocannons.ACWeapon) {
                    partAvailability -= 2;
                }
                if (et instanceof megamek.common.weapons.gaussrifles.GaussWeapon
                        || et instanceof megamek.common.weapons.flamers.FlamerWeapon) {
                    partAvailability--;
                }
                if (et instanceof megamek.common.AmmoType) {
                    switch (((megamek.common.AmmoType) et).getAmmoType()) {
                        case megamek.common.AmmoType.T_AC:
                            partAvailability -= 2;
                            break;
                        case megamek.common.AmmoType.T_GAUSS:
                            partAvailability -= 1;
                    }
                    if (((megamek.common.AmmoType) et).getMunitionType() == megamek.common.AmmoType.M_STANDARD) {
                        partAvailability--;
                    }
                }

            }

            if ((getCalendar().get(Calendar.YEAR) < 2950
                    || getCalendar().get(Calendar.YEAR) > 3040)
                    && (acquisition instanceof Armor || acquisition instanceof MissingMekActuator
                            || acquisition instanceof mekhq.campaign.parts.MissingMekCockpit
                            || acquisition instanceof mekhq.campaign.parts.MissingMekLifeSupport
                            || acquisition instanceof mekhq.campaign.parts.MissingMekLocation
                            || acquisition instanceof mekhq.campaign.parts.MissingMekSensor)) {
                partAvailability--;
            }

            if (partAvailability > findAtBPartsAvailabilityLevel(acquisition)) {
                return new TargetRoll(TargetRoll.IMPOSSIBLE,
                        "This part is not currently available to your unit.");
            }
        }
        TargetRoll target = new TargetRoll(skill.getFinalSkillValue(),
                SkillType.getExperienceLevelName(skill.getExperienceLevel()));// person.getTarget(Modes.MODE_NORMAL);
        target.append(acquisition.getAllAcquisitionMods());
        return target;
    }

    public AtBContract getAttachedAtBContract(Unit unit) {
        if (null != unit && null != lances.get(unit.getForceId())) {
            return lances.get(unit.getForceId()).getContract(this);
        }
        return null;
    }

    /**
     * AtB: count all available bonus parts
     * @return the total <code>int</code> number of bonus parts for all active contracts
     */
    public int totalBonusParts() {
        int retVal = 0;
        for (Mission m : getMissions()) {
            if (m.isActive() && m instanceof AtBContract) {
                retVal += ((AtBContract) m).getNumBonusParts();
            }
        }
        return retVal;
    }

    private int findAtBPartsAvailabilityLevel(IAcquisitionWork acquisition) {
        AtBContract contract = getAttachedAtBContract(acquisition.getUnit());
        /*
         * If the unit is not assigned to a contract, use the least restrictive active
         * contract
         */
        for (Mission m : getMissions()) {
            if (m.isActive() && m instanceof AtBContract) {
                if (null == contract
                        || ((AtBContract) m).getPartsAvailabilityLevel() > contract.getPartsAvailabilityLevel()) {
                    contract = (AtBContract) m;
                }
            }
        }
        if (null != contract) {
            return contract.getPartsAvailabilityLevel();
        }
        /* If contract is still null, the unit is not in a contract. */
        Person adminLog = findBestInRole(Person.T_ADMIN_LOG, SkillType.S_ADMIN);
        int adminLogExp = (adminLog == null) ? SkillType.EXP_ULTRA_GREEN
                : adminLog.getSkill(SkillType.S_ADMIN).getExperienceLevel();
        return getUnitRatingMod() + adminLogExp - SkillType.EXP_REGULAR;
    }

    public void resetAstechMinutes() {
        astechPoolMinutes = 480 * getNumberPrimaryAstechs() + 240
                * getNumberSecondaryAstechs();
        astechPoolOvertime = 240 * getNumberPrimaryAstechs() + 120
                * getNumberSecondaryAstechs();
    }

    public void setAstechPoolMinutes(int minutes) {
        astechPoolMinutes = minutes;
    }

    public int getAstechPoolMinutes() {
        return astechPoolMinutes;
    }

    public void setAstechPoolOvertime(int overtime) {
        astechPoolOvertime = overtime;
    }

    public int getAstechPoolOvertime() {
        return astechPoolOvertime;
    }

    public int getPossibleAstechPoolMinutes() {
        return 480 * getNumberPrimaryAstechs() + 240 * getNumberSecondaryAstechs();
    }

    public int getPossibleAstechPoolOvertime() {
        return 240 * getNumberPrimaryAstechs() + 120 * getNumberSecondaryAstechs();
    }

    public void setAstechPool(int size) {
        astechPool = size;
    }

    public int getAstechPool() {
        return astechPool;
    }

    public void setMedicPool(int size) {
        medicPool = size;
    }

    public int getMedicPool() {
        return medicPool;
    }

    public void increaseAstechPool(int i) {
        astechPool += i;
        astechPoolMinutes += (480 * i);
        astechPoolOvertime += (240 * i);
        MekHQ.triggerEvent(new AstechPoolChangedEvent(this, i));
    }

    public void decreaseAstechPool(int i) {
        astechPool = Math.max(0, astechPool - i);
        // always assume that we fire the ones who have not yet worked
        astechPoolMinutes = Math.max(0, astechPoolMinutes - 480 * i);
        astechPoolOvertime = Math.max(0, astechPoolOvertime - 240 * i);
        MekHQ.triggerEvent(new AstechPoolChangedEvent(this, -i));
    }

    public int getNumberAstechs() {
        return getNumberPrimaryAstechs() + getNumberSecondaryAstechs();
    }

    public int getNumberPrimaryAstechs() {
        int astechs = getAstechPool();
        for (Person p : getPersonnel()) {
            if ((p.getPrimaryRole() == Person.T_ASTECH) && p.isActive()
                    && !p.isDeployed()) {
                astechs++;
            }
        }
        return astechs;
    }

    public int getNumberSecondaryAstechs() {
        int astechs = 0;
        for (Person p : getPersonnel()) {
            if ((p.getSecondaryRole() == Person.T_ASTECH) && p.isActive()
                    && !p.isDeployed()) {
                astechs++;
            }
        }
        return astechs;
    }

    public int getAvailableAstechs(int minutes, boolean alreadyOvertime) {
        int availableHelp = (int) Math.floor(((double) astechPoolMinutes)
                / minutes);
        if (isOvertimeAllowed() && availableHelp < 6) {
            // if we are less than fully staffed, then determine whether
            // we should dip into overtime or just continue as short-staffed
            int shortMod = getShorthandedMod(availableHelp, false);
            int remainingMinutes = astechPoolMinutes - availableHelp * minutes;
            int extraHelp = (remainingMinutes + astechPoolOvertime) / minutes;
            int helpNeeded = 6 - availableHelp;
            if (alreadyOvertime && shortMod > 0) {
                // then add whatever we can
                availableHelp += extraHelp;
            } else if (shortMod > 3) {
                // only dip in if we can bring ourselves up to full
                if (extraHelp >= helpNeeded) {
                    availableHelp = 6;
                }
            }
        }
        if (availableHelp > 6) {
            availableHelp = 6;
        }
        if (availableHelp > getNumberAstechs()) {
            return getNumberAstechs();
        }
        return availableHelp;
    }

    public int getShorthandedMod(int availableHelp, boolean medicalStaff) {
        if (medicalStaff) {
            availableHelp += 2;
        }
        int helpMod = 0;
        if (availableHelp == 0) {
            helpMod = 4;
        } else if (availableHelp == 1) {
            helpMod = 3;
        } else if (availableHelp < 4) {
            helpMod = 2;
        } else if (availableHelp < 6) {
            helpMod = 1;
        }
        return helpMod;
    }

    public int getShorthandedModForCrews(int hits) {
        int helpMod = 0;
        if (hits >= 5) {
            helpMod = 4;
        } else if (hits == 4) {
            helpMod = 3;
        } else if (hits == 3) {
            helpMod = 2;
        } else if (hits > 0) {
            helpMod = 1;
        }
        return helpMod;
    }

    public int getMedicsPerDoctor() {
        int ndocs = getDoctors().size();
        int nmedics = getNumberMedics();
        if (ndocs == 0) {
            return 0;
        }
        // TODO: figure out what to do with fractions
        return Math.min(nmedics / ndocs, 4);
    }

    public int getNumberMedics() {
        int medics = medicPool;
        for (Person p : getPersonnel()) {
            if ((p.getPrimaryRole() == Person.T_MEDIC || p.getSecondaryRole() == Person.T_MEDIC)
                    && p.isActive() && !p.isDeployed()) {
                medics++;
            }
        }
        return medics;
    }

    public void increaseMedicPool(int i) {
        medicPool += i;
        MekHQ.triggerEvent(new MedicPoolChangedEvent(this, i));
    }

    public void decreaseMedicPool(int i) {
        medicPool = Math.max(0, medicPool - i);
        MekHQ.triggerEvent(new MedicPoolChangedEvent(this, -i));
    }

    public void changePrisonerStatus(Person p, int status) {
        switch (status) {
            case Person.PRISONER_NOT:
                p.setFreeMan();
                if (p.getRankNumeric() < 0) {
                    changeRank(p, 0, false);
                }
                ServiceLogger.freed(p, getDate());
                if (getCampaignOptions().getUseTimeInService()) {
                    p.setRecruitment((GregorianCalendar) getCalendar().clone());
                }
                break;
            case Person.PRISONER_YES:
                if (p.getRankNumeric() > 0) {
                    changeRank(p, Ranks.RANK_PRISONER, true); // They don't get to have a rank. Their
                    // rank is Prisoner or Bondsman.
                }
                p.setPrisoner();
                ServiceLogger.madePrisoner(p, getDate());
                if (getCampaignOptions().getUseTimeInService()) {
                    p.setRecruitment(null);
                }
                break;
            case Person.PRISONER_BONDSMAN:
                if (p.getRankNumeric() > 0) {
                    changeRank(p, Ranks.RANK_BONDSMAN, true); // They don't get to have a rank. Their
                    // rank is Prisoner or Bondsman.
                }
                p.setBondsman();
                ServiceLogger.madeBondsman(p, getDate());
                if (getCampaignOptions().getUseTimeInService()) {
                    p.setRecruitment(null);
                }
                break;
            default:
                break;
        }
        if (p.isBondsman() || p.isPrisoner()) {
            Unit u = getUnit(p.getUnitId());
            if (u != null) {
                u.remove(p, true);
            }
        }
        MekHQ.triggerEvent(new PersonChangedEvent(p));
    }

    public void changeStatus(Person person, int status) {
        Unit u = getUnit(person.getUnitId());
        if (status == Person.S_KIA) {
            ServiceLogger.kia(person, getDate());
            // Don't forget to tell the spouse
            if (person.hasSpouse()) {
                Person spouse = person.getSpouse();
                PersonalLogger.spouseKia(spouse, person, getDate());
                spouse.setSpouseID(null);
            }
            // set the deathday
            person.setDeathday((GregorianCalendar) calendar.clone());
        } else if (person.getStatus() == Person.S_KIA) {
            // remove deathdates for resurrection
            person.setDeathday(null);
        }
        if (status == Person.S_MIA) {
            ServiceLogger.mia(person, getDate());
        }
        if (status == Person.S_RETIRED) {
            ServiceLogger.retired(person, getDate());
        }
        if (status == Person.S_ACTIVE && person.getStatus() == Person.S_MIA) {
            ServiceLogger.recoveredMia(person, getDate());
        }
        person.setStatus(status);
        if (status != Person.S_ACTIVE) {
            person.setDoctorId(null, getCampaignOptions()
                    .getNaturalHealingWaitingPeriod());
            // If we're assigned to a unit, remove us from it
            if (null != u) {
                u.remove(person, true);
            }
            // If we're assigned as a tech for any unit, remove us from it/them
            if (!person.getTechUnitIDs().isEmpty()) {
                @SuppressWarnings("unchecked") // Broken assed Java returning Object from clone
                ArrayList<UUID> techIDs = (ArrayList<UUID>) person.getTechUnitIDs().clone();
                for (UUID tuuid : techIDs) {
                    Unit t = getUnit(tuuid);
                    t.remove(person, true);
                }
            }
            // If we're assigned to any repairs or refits, remove that assignment
            for (Part part : getParts()) {
                if (person.getId().equals(part.getTeamId())) {
                    part.cancelAssignment();
                }
            }
        }
        MekHQ.triggerEvent(new PersonChangedEvent(person));
    }

    public void changeRank(Person person, int rank, boolean report) {
        changeRank(person, rank, 0, report);
    }

    public void changeRank(Person person, int rank, int rankLevel, boolean report) {
        int oldRank = person.getRankNumeric();
        int oldRankLevel = person.getRankLevel();
        person.setRankNumeric(rank);
        person.setRankLevel(rankLevel);
        personUpdated(person);
        MekHQ.triggerEvent(new PersonChangedEvent(person));
        if (report) {
            if (rank > oldRank || (rank == oldRank && rankLevel > oldRankLevel)) {
                ServiceLogger.promotedTo(person, getDate());
            } else if (rank < oldRank || (rank == oldRank && rankLevel < oldRankLevel)) {
                ServiceLogger.demotedTo(person, getDate());
            }
        }
    }

    public GameOptions getGameOptions() {
        return gameOptions;
    }

    public Vector<IBasicOption> getGameOptionsVector() {
        Vector<IBasicOption> options = new Vector<IBasicOption>();
        for (Enumeration<IOptionGroup> i = gameOptions.getGroups(); i
                .hasMoreElements(); ) {
            IOptionGroup group = i.nextElement();
            for (Enumeration<IOption> j = group.getOptions(); j
                    .hasMoreElements(); ) {
                IOption option = j.nextElement();
                options.add(option);
            }
        }
        return options;
    }

    public void setGameOptions(Vector<IBasicOption> options) {
        for (IBasicOption option : options) {
            gameOptions.getOption(option.getName()).setValue(option.getValue());
        }
    }

    /**
     * Imports a {@link Kill} into a campaign.
     * @param k A {@link Kill} to import into the campaign.
     */
    public void importKill(Kill k) {
        if(!kills.containsKey(k.getPilotId())) {
            kills.put(k.getPilotId(), new ArrayList<>());
        }

        kills.get(k.getPilotId()).add(k);
    }

    public void addKill(Kill k) {
        importKill(k);

        if (getCampaignOptions().getKillsForXP() > 0
                && getCampaignOptions().getKillXPAward() > 0) {
            if ((getKillsFor(k.getPilotId()).size() % getCampaignOptions()
                    .getKillsForXP()) == 0) {
                Person p = getPerson(k.getPilotId());
                if (null != p) {
                    p.setXp(p.getXp() + getCampaignOptions().getKillXPAward());
                    MekHQ.triggerEvent(new PersonChangedEvent(p));
                }
            }
        }
    }

    public List<Kill> getKills() {
        List<Kill> flattenedKills = new ArrayList<>();
        for(List<Kill> personKills : kills.values()) {
            flattenedKills.addAll(personKills);
        }

        return Collections.unmodifiableList(flattenedKills);
    }

    public List<Kill> getKillsFor(UUID pid) {
        List<Kill> personalKills = kills.get(pid);

        if(personalKills == null) {
            return Collections.emptyList();
        }

        Collections.sort(personalKills, new Comparator<Kill>() {
            @Override
            public int compare(final Kill u1, final Kill u2) {
                return u1.getDate().compareTo(u2.getDate());
            }
        });
        return personalKills;
    }

    public PartsStore getPartsStore() {
        return partsStore;
    }

    public void addCustom(String name) {
        customs.add(name);
    }

    public boolean isCustom(Unit u) {
        return customs.contains(u.getEntity().getChassis() + " "
                + u.getEntity().getModel());
    }

    /**
     * borrowed from megamek.client
     */
    private void checkDuplicateNamesDuringAdd(Entity entity) {
        if (duplicateNameHash.get(entity.getShortName()) == null) {
            duplicateNameHash.put(entity.getShortName(), Integer.valueOf(1));
        } else {
            int count = duplicateNameHash.get(entity.getShortName());
            count++;
            duplicateNameHash.put(entity.getShortName(), Integer.valueOf(count));
            entity.duplicateMarker = count;
            entity.generateShortName();
            entity.generateDisplayName();
        }
    }

    /**
     * If we remove a unit, we may need to update the duplicate identifier. TODO: This function is super slow :(
     *
     * @param entity
     */
    private void checkDuplicateNamesDuringDelete(Entity entity) {
        Object o = duplicateNameHash.get(entity.getShortNameRaw());
        if (o != null) {
            int count = ((Integer) o).intValue();
            if (count > 1) {
                for (Unit u : getUnits()) {
                    Entity e = u.getEntity();
                    if (e.getShortNameRaw().equals(entity.getShortNameRaw())
                            && (e.duplicateMarker > entity.duplicateMarker)) {
                        e.duplicateMarker--;
                        e.generateShortName();
                        e.generateDisplayName();
                    }
                }
                duplicateNameHash.put(entity.getShortNameRaw(),
                    Integer.valueOf(count - 1));
            } else {
                duplicateNameHash.remove(entity.getShortNameRaw());
            }
        }
    }

    /**
     * Hires a full complement of personnel for a given unit.
     * @param uid The unique identifier of the unit.
     */
    public void hirePersonnelFor(UUID uid) {
        hirePersonnelFor(uid, false);
    }

    /**
     * Hires or adds a full complement of personnel for a given unit.
     * @param uid The unique identifier of the unit.
     * @param isGM A value indicating whether or not this action is undertaken
     *             by a GM and should bypass any costs associated.
     */
    public void hirePersonnelFor(UUID uid, boolean isGM) {
        Unit unit = getUnit(uid);
        if (null == unit) {
            return;
        }

        while (unit.canTakeMoreDrivers()) {
            Person p = null;
            if (unit.getEntity() instanceof LandAirMech) {
                p = newPerson(Person.T_MECHWARRIOR, Person.T_AERO_PILOT);
            } else if (unit.getEntity() instanceof Mech) {
                p = newPerson(Person.T_MECHWARRIOR);
            } else if (unit.getEntity() instanceof SmallCraft
                    || unit.getEntity() instanceof Jumpship) {
                p = newPerson(Person.T_SPACE_PILOT);
            } else if (unit.getEntity() instanceof ConvFighter) {
                p = newPerson(Person.T_CONV_PILOT);
            } else if (unit.getEntity() instanceof Aero) {
                p = newPerson(Person.T_AERO_PILOT);
            } else if (unit.getEntity() instanceof Tank) {
                switch (unit.getEntity().getMovementMode()) {
                    case VTOL:
                        p = newPerson(Person.T_VTOL_PILOT);
                        break;
                    case NAVAL:
                    case HYDROFOIL:
                    case SUBMARINE:
                        p = newPerson(Person.T_NVEE_DRIVER);
                        break;
                    default:
                        p = newPerson(Person.T_GVEE_DRIVER);
                }
            } else if (unit.getEntity() instanceof Protomech) {
                p = newPerson(Person.T_PROTO_PILOT);
            } else if (unit.getEntity() instanceof BattleArmor) {
                p = newPerson(Person.T_BA);
            } else if (unit.getEntity() instanceof Infantry) {
                p = newPerson(Person.T_INFANTRY);
            }
            if (null == p) {
                break;
            }
            if (!isGM) {
                if (!recruitPerson(p)) {
                    return;
                }
            } else {
                addPerson(p);
            }
            if (unit.usesSoloPilot() || unit.usesSoldiers()) {
                unit.addPilotOrSoldier(p);
            } else {
                unit.addDriver(p);
            }
        }

        while (unit.canTakeMoreGunners()) {
            Person p = null;
            if (unit.getEntity() instanceof Tank) {
                p = newPerson(Person.T_VEE_GUNNER);
            } else if (unit.getEntity() instanceof SmallCraft
                    || unit.getEntity() instanceof Jumpship) {
                p = newPerson(Person.T_SPACE_GUNNER);
            } else if (unit.getEntity() instanceof Mech) {
                p = newPerson(Person.T_MECHWARRIOR);
            }
            if (!isGM) {
                if (!recruitPerson(p)) {
                    return;
                }
            } else {
                addPerson(p);
            }
            unit.addGunner(p);
        }
        while (unit.canTakeMoreVesselCrew()) {
            Person p = newPerson(unit.getEntity().isSupportVehicle() ? Person.T_VEHICLE_CREW : Person.T_SPACE_CREW);
            if (!isGM) {
                if (!recruitPerson(p)) {
                    return;
                }
            } else {
                addPerson(p);
            }
            unit.addVesselCrew(p);
        }
        if (unit.canTakeNavigator()) {
            Person p = newPerson(Person.T_NAVIGATOR);
            if (!isGM) {
                if (!recruitPerson(p)) {
                    return;
                }
            } else {
                addPerson(p);
            }
            unit.setNavigator(p);
        }
        if (unit.canTakeTechOfficer()) {
            Person p = null;
            //For vehicle command console we will default to gunner
            if (unit.getEntity() instanceof Tank) {
                p = newPerson(Person.T_VEE_GUNNER);
            } else {
                p = newPerson(Person.T_MECHWARRIOR);
            }
            if (!isGM) {
                if (!recruitPerson(p)) {
                    return;
                }
            } else {
                addPerson(p);
            }
            unit.setTechOfficer(p);
        }
        unit.resetPilotAndEntity();
        unit.runDiagnostic(false);
    }

    public String getUnitRatingText() {
        return getUnitRating().getUnitRating();
    }

    /**
     * Against the Bot Calculates and returns dragoon rating if that is the chosen
     * method; for IOps method, returns unit reputation / 10. If the player chooses
     * not to use unit rating at all, use a default value of C. Note that the AtB
     * system is designed for use with FMMerc dragoon rating, and use of the IOps
     * Beta system may have unsatisfactory results, but we follow the options set by
     * the user here.
     */
    public int getUnitRatingMod() {
        if (!getCampaignOptions().useDragoonRating()) {
            return IUnitRating.DRAGOON_C;
        }
        IUnitRating rating = getUnitRating();
        return getCampaignOptions().getUnitRatingMethod()
                .equals(mekhq.campaign.rating.UnitRatingMethod.FLD_MAN_MERCS_REV) ? rating.getUnitRatingAsInteger()
                        : rating.getModifier();
    }

    public RandomSkillPreferences getRandomSkillPreferences() {
        return rskillPrefs;
    }

    public void setRandomSkillPreferences(RandomSkillPreferences prefs) {
        rskillPrefs = prefs;
    }

    public void setStartingSystem() {
        Map<String, PlanetarySystem> systemList = Systems.getInstance().getSystems();
        PlanetarySystem startingSystem = systemList.get(getFaction().getStartingPlanet(getGameYear()));

        if (startingSystem == null) {
            startingSystem = systemList.get(JOptionPane.showInputDialog(
                    "This faction does not have a starting planet for this era. Please choose a planet."));
            while (startingSystem == null) {
                startingSystem = systemList.get(JOptionPane
                        .showInputDialog("This planet you entered does not exist. Please choose a valid planet."));
            }
        }
        location = new CurrentLocation(startingSystem, 0);
    }

    public void addLogEntry(Person p, LogEntry entry) {
        p.addLogEntry(entry);
    }

    private ArrayList<String> getPossibleRandomPortraits (DirectoryItems portraits, ArrayList<String> existingPortraits, String subDir ) {
        ArrayList<String> possiblePortraits = new ArrayList<String>();
        Iterator<String> categories = portraits.getCategoryNames();
        while (categories.hasNext()) {
            String category = categories.next();
            if (category.endsWith(subDir)) {
                Iterator<String> names = portraits.getItemNames(category);
                while (names.hasNext()) {
                    String name = names.next();
                    String location = category + ":" + name;
                    if (existingPortraits.contains(location)) {
                        continue;
                    }
                    possiblePortraits.add(location);
                }
            }
        }
        return possiblePortraits;
    }

    public void assignRandomPortraitFor(Person p) {
        // first create a list of existing portait strings, so we can check for
        // duplicates
        ArrayList<String> existingPortraits = new ArrayList<String>();
        for (Person existingPerson : this.getPersonnel()) {
            existingPortraits.add(existingPerson.getPortraitCategory() + ":"
                    + existingPerson.getPortraitFileName());
        }
        // TODO: it would be nice to pull the portraits directory from MekHQ
        // itself
        DirectoryItems portraits;
        try {
            portraits = new DirectoryItems(
                    new File("data/images/portraits"), "", //$NON-NLS-1$ //$NON-NLS-2$
                    PortraitFileFactory.getInstance());
        } catch (Exception e) {
            return;
        }
        ArrayList<String> possiblePortraits = new ArrayList<String>();

        // Will search for portraits in the /gender/primaryrole folder first,
        // and if none are found then /gender/rolegroup, then /gender/combat or
        // /gender/support, then in /gender.
        String searchCat_Gender = "";
        if (p.getGender() == Person.G_FEMALE) {
            searchCat_Gender += "Female/";
        } else {
            searchCat_Gender += "Male/";
        }
        String searchCat_Role = Person.getRoleDesc(p.getPrimaryRole(), false) + "/";
        String searchCat_RoleGroup = "";
        String searchCat_CombatSupport = "";
        if (p.getPrimaryRole() == Person.T_ADMIN_COM
                || p.getPrimaryRole() == Person.T_ADMIN_HR
                || p.getPrimaryRole() == Person.T_ADMIN_LOG
                || p.getPrimaryRole() == Person.T_ADMIN_TRA) {
            searchCat_RoleGroup = "Admin/";
        }
        if (p.getPrimaryRole() == Person.T_MECHANIC
                || p.getPrimaryRole() == Person.T_AERO_TECH
                || p.getPrimaryRole() == Person.T_MECH_TECH
                || p.getPrimaryRole() == Person.T_BA_TECH) {
            searchCat_RoleGroup = "Tech/";
        }
        if (p.getPrimaryRole() == Person.T_MEDIC
                || p.getPrimaryRole() == Person.T_DOCTOR) {
            searchCat_RoleGroup = "Medical/";
        }
        if (p.getPrimaryRole() == Person.T_SPACE_CREW
                || p.getPrimaryRole() == Person.T_SPACE_GUNNER
                || p.getPrimaryRole() == Person.T_SPACE_PILOT
                || p.getPrimaryRole() == Person.T_NAVIGATOR) {
            searchCat_RoleGroup = "Vessel Crew/";
        }

        if (p.isSupport()) {
            searchCat_CombatSupport = "Support/";
        } else {
            searchCat_CombatSupport = "Combat/";
        }

        possiblePortraits = getPossibleRandomPortraits(portraits, existingPortraits, searchCat_Gender + searchCat_Role);

        if (possiblePortraits.isEmpty() && !searchCat_RoleGroup.isEmpty()) {
            possiblePortraits = getPossibleRandomPortraits(portraits, existingPortraits, searchCat_Gender + searchCat_RoleGroup);
        }
        if (possiblePortraits.isEmpty()) {
            possiblePortraits = getPossibleRandomPortraits(portraits, existingPortraits, searchCat_Gender + searchCat_CombatSupport);
        }
        if (possiblePortraits.isEmpty()) {
            possiblePortraits = getPossibleRandomPortraits(portraits, existingPortraits, searchCat_Gender);
        }
        if (!possiblePortraits.isEmpty()) {
            String chosenPortrait = possiblePortraits.get(Compute.randomInt(possiblePortraits.size()));
            String[] temp = chosenPortrait.split(":");
            if (temp.length != 2) {
                return;
            }
            p.setPortraitCategory(temp[0]);
            p.setPortraitFileName(temp[1]);
        }
    }

    /**
     * Assigns a random origin to a {@link Person}.
     * @param p The {@link Person} who should receive a randomized origin.
     */
    public void assignRandomOriginFor(Person p) {
        AbstractFactionSelector factionSelector = getFactionSelector();
        AbstractPlanetSelector planetSelector = getPlanetSelector();

        Faction faction = factionSelector.selectFaction(this);
        Planet planet = planetSelector.selectPlanet(this, faction);

        p.setOriginFaction(faction);
        p.setOriginPlanet(planet);
    }

    public void clearGameData(Entity entity) {
        for (Mounted m : entity.getEquipment()) {
            m.setUsedThisRound(false);
            m.resetJam();
        }
        entity.setDeployed(false);
        entity.setElevation(0);
        entity.setPassedThrough(new Vector<Coords>());
        entity.resetFiringArcs();
        entity.resetBays();
        entity.setEvading(false);
        entity.setFacing(0);
        entity.setPosition(null);
        entity.setProne(false);
        entity.setHullDown(false);
        entity.heat = 0;
        entity.heatBuildup = 0;
        entity.setTransportId(Entity.NONE);
        entity.resetTransporter();
        entity.setDeployRound(0);
        entity.setSwarmAttackerId(Entity.NONE);
        entity.setSwarmTargetId(Entity.NONE);
        entity.setUnloaded(false);
        entity.setDone(false);
        entity.setLastTarget(Entity.NONE);
        entity.setNeverDeployed(true);
        entity.setStuck(false);
        entity.resetCoolantFailureAmount();
        entity.setConversionMode(0);
        entity.setDoomed(false);

        if (!entity.getSensors().isEmpty()) {
            entity.setNextSensor(entity.getSensors().firstElement());
        }

        if (entity instanceof IBomber) {
            IBomber bomber = (IBomber) entity;
            List<Mounted> mountedBombs = bomber.getBombs();
            if (mountedBombs.size() > 0) {
                //This should return an int[] filled with 0's
                int[] bombChoices = bomber.getBombChoices();
                for (Mounted m : mountedBombs) {
                    if (!(m.getType() instanceof BombType)) {
                        continue;
                    }
                    if(m.getBaseShotsLeft() == 1) {
                        bombChoices[BombType.getBombTypeFromInternalName(m.getType().getInternalName())] += 1;
                    }
                }
                bomber.setBombChoices(bombChoices);
                bomber.clearBombs();
            }
        }

        if (entity instanceof Mech) {
            Mech m = (Mech) entity;
            m.setCoolingFlawActive(false);
        } else if (entity instanceof Aero) {
            Aero a = (Aero) entity;

            if(a.isSpheroid()) {
                entity.setMovementMode(EntityMovementMode.SPHEROID);
            } else {
                entity.setMovementMode(EntityMovementMode.AERODYNE);
            }
            a.setAltitude(5);
            a.setCurrentVelocity(0);
            a.setNextVelocity(0);
        } else if(entity instanceof Tank) {
            Tank t = (Tank) entity;
            t.unjamTurret(t.getLocTurret());
            t.unjamTurret(t.getLocTurret2());
            t.resetJammedWeapons();
        }
        entity.getSecondaryPositions().clear();
        // TODO: still a lot of stuff to do here, but oh well
        entity.setOwner(player);
        entity.setGame(game);
    }

    public Part checkForExistingSparePart(Part part) {
        for (Part spare : parts.values()) {
            if (!spare.isSpare() || spare.getId() == part.getId()) {
                continue;
            }
            if (part.isSamePartTypeAndStatus(spare)) {
                return spare;
            }
        }
        return null;
    }

    public void refreshNetworks() {
        for (Unit unit : getUnits()) {
            // we are going to rebuild the c3, nc3 and c3i networks based on
            // the c3UUIDs
            // TODO: can we do this more efficiently?
            // this code is cribbed from megamek.server#receiveEntityAdd
            Entity entity = unit.getEntity();
            if (null != entity && (entity.hasC3() || entity.hasC3i() || entity.hasNavalC3())) {
                boolean C3iSet = false;
                boolean NC3Set = false;

                for (Entity e : game.getEntitiesVector()) {
                    // C3 Checks
                    if (entity.hasC3()) {
                        if ((entity.getC3MasterIsUUIDAsString() != null)
                                && entity.getC3MasterIsUUIDAsString().equals(e.getC3UUIDAsString())) {
                            entity.setC3Master(e, false);
                            break;
                        }
                    }
                    //Naval C3 checks
                    if (entity.hasNavalC3() && (NC3Set == false)) {
                        entity.setC3NetIdSelf();
                        int pos = 0;
                        //Well, they're the same value of 6...
                        while (pos < Entity.MAX_C3i_NODES) {
                            // We've found a network, join it.
                            if ((entity.getNC3NextUUIDAsString(pos) != null)
                                    && (e.getC3UUIDAsString() != null)
                                    && entity.getNC3NextUUIDAsString(pos).equals(e.getC3UUIDAsString())) {
                                entity.setC3NetId(e);
                                NC3Set = true;
                                break;
                            }

                            pos++;
                        }
                    }
                    // C3i Checks
                    if (entity.hasC3i() && (C3iSet == false)) {
                        entity.setC3NetIdSelf();
                        int pos = 0;
                        while (pos < Entity.MAX_C3i_NODES) {
                            // We've found a network, join it.
                            if ((entity.getC3iNextUUIDAsString(pos) != null)
                                    && (e.getC3UUIDAsString() != null)
                                    && entity.getC3iNextUUIDAsString(pos).equals(e.getC3UUIDAsString())) {
                                entity.setC3NetId(e);
                                C3iSet = true;
                                break;
                            }

                            pos++;
                        }
                    }
                }
            }
        }
    }

    public void disbandNetworkOf(Unit u) {
        // collect all of the other units on this network to rebuild the uuids
        Vector<Unit> networkedUnits = new Vector<Unit>();
        for (Unit unit : getUnits()) {
            if (null != unit.getEntity().getC3NetId()
                    && unit.getEntity().getC3NetId().equals(u.getEntity().getC3NetId())) {
                networkedUnits.add(unit);
            }
        }
        for (int pos = 0; pos < Entity.MAX_C3i_NODES; pos++) {
            for (Unit nUnit : networkedUnits) {
                if (nUnit.getEntity().hasNavalC3()) {
                    nUnit.getEntity().setNC3NextUUIDAsString(pos, null);
                } else {
                    nUnit.getEntity().setC3iNextUUIDAsString(pos, null);
                }
            }
        }
        refreshNetworks();
        MekHQ.triggerEvent(new NetworkChangedEvent(networkedUnits));
    }

    public void removeUnitsFromNetwork(Vector<Unit> removedUnits) {
        // collect all of the other units on this network to rebuild the uuids
        Vector<String> uuids = new Vector<String>();
        Vector<Unit> networkedUnits = new Vector<Unit>();
        String network = removedUnits.get(0).getEntity().getC3NetId();
        for (Unit unit : getUnits()) {
            if (removedUnits.contains(unit)) {
                continue;
            }
            if (null != unit.getEntity().getC3NetId()
                    && unit.getEntity().getC3NetId().equals(network)) {
                networkedUnits.add(unit);
                uuids.add(unit.getEntity().getC3UUIDAsString());
            }
        }
        for (int pos = 0; pos < Entity.MAX_C3i_NODES; pos++) {
            for (Unit u : removedUnits) {
                if (u.getEntity().hasNavalC3()) {
                    u.getEntity().setNC3NextUUIDAsString(pos, null);
                } else {
                    u.getEntity().setC3iNextUUIDAsString(pos, null);
                }
            }
            for (Unit nUnit : networkedUnits) {
                if (pos < uuids.size()) {
                    if (nUnit.getEntity().hasNavalC3()) {
                        nUnit.getEntity().setNC3NextUUIDAsString(pos,
                                uuids.get(pos));
                    } else {
                        nUnit.getEntity().setC3iNextUUIDAsString(pos,
                                uuids.get(pos));
                    }
                } else {
                    if (nUnit.getEntity().hasNavalC3()) {
                        nUnit.getEntity().setNC3NextUUIDAsString(pos, null);
                    } else {
                        nUnit.getEntity().setC3iNextUUIDAsString(pos, null);
                    }
                }
            }
        }
        refreshNetworks();
    }

    public void addUnitsToNetwork(Vector<Unit> addedUnits, String netid) {
        // collect all of the other units on this network to rebuild the uuids
        Vector<String> uuids = new Vector<String>();
        Vector<Unit> networkedUnits = new Vector<Unit>();
        for (Unit u : addedUnits) {
            uuids.add(u.getEntity().getC3UUIDAsString());
            networkedUnits.add(u);
        }
        for (Unit unit : getUnits()) {
            if (addedUnits.contains(unit)) {
                continue;
            }
            if (null != unit.getEntity().getC3NetId()
                    && unit.getEntity().getC3NetId().equals(netid)) {
                networkedUnits.add(unit);
                uuids.add(unit.getEntity().getC3UUIDAsString());
            }
        }
        for (int pos = 0; pos < Entity.MAX_C3i_NODES; pos++) {
            for (Unit nUnit : networkedUnits) {
                if (pos < uuids.size()) {
                    if (nUnit.getEntity().hasNavalC3()) {
                        nUnit.getEntity().setNC3NextUUIDAsString(pos,
                                uuids.get(pos));
                    } else {
                        nUnit.getEntity().setC3iNextUUIDAsString(pos,
                                uuids.get(pos));
                    }
                } else {
                    if (nUnit.getEntity().hasNavalC3()) {
                        nUnit.getEntity().setNC3NextUUIDAsString(pos, null);
                    } else {
                        nUnit.getEntity().setC3iNextUUIDAsString(pos, null);
                    }
                }
            }
        }
        refreshNetworks();
        MekHQ.triggerEvent(new NetworkChangedEvent(addedUnits));
    }

    public Vector<String[]> getAvailableC3iNetworks() {
        Vector<String[]> networks = new Vector<String[]>();
        Vector<String> networkNames = new Vector<String>();

        for(Unit u : getUnits()) {

            if (u.getForceId() < 0) {
                // only units currently in the TO&E
                continue;
            }
            Entity en = u.getEntity();
            if (null == en) {
                continue;
            }
            if (en.hasC3i() && en.calculateFreeC3Nodes() < 5
                    && en.calculateFreeC3Nodes() > 0) {
                String[] network = new String[2];
                network[0] = en.getC3NetId();
                network[1] = "" + en.calculateFreeC3Nodes();
                if (!networkNames.contains(network[0])) {
                    networks.add(network);
                    networkNames.add(network[0]);
                }
            }
        }
        return networks;
    }
    
    /**
     * Method that returns a Vector of the unique name Strings of all Naval C3 networks that have at least 1 free node
     * Adapted from getAvailableC3iNetworks() as the two technologies have very similar workings
     * @return
     */
    public Vector<String[]> getAvailableNC3Networks() {
        Vector<String[]> networks = new Vector<String[]>();
        Vector<String> networkNames = new Vector<String>();

        for(Unit u : getUnits()) {

            if (u.getForceId() < 0) {
                // only units currently in the TO&E
                continue;
            }
            Entity en = u.getEntity();
            if (null == en) {
                continue;
            }
            if (en.hasNavalC3() && en.calculateFreeC3Nodes() < 5
                    && en.calculateFreeC3Nodes() > 0) {
                String[] network = new String[2];
                network[0] = en.getC3NetId();
                network[1] = "" + en.calculateFreeC3Nodes();
                if (!networkNames.contains(network[0])) {
                    networks.add(network);
                    networkNames.add(network[0]);
                }
            }
        }
        return networks;
    }

    public Vector<String[]> getAvailableC3MastersForSlaves() {
        Vector<String[]> networks = new Vector<String[]>();
        Vector<String> networkNames = new Vector<String>();

        for(Unit u : getUnits()) {

            if (u.getForceId() < 0) {
                // only units currently in the TO&E
                continue;
            }
            Entity en = u.getEntity();
            if (null == en) {
                continue;
            }
            // count of free c3 nodes for single company-level masters
            // will not be right so skip
            if (en.hasC3M() && !en.hasC3MM() && en.C3MasterIs(en)) {
                continue;
            }
            if (en.calculateFreeC3Nodes() > 0) {
                String[] network = new String[3];
                network[0] = en.getC3UUIDAsString();
                network[1] = "" + en.calculateFreeC3Nodes();
                network[2] = "" + en.getShortName();
                if (!networkNames.contains(network[0])) {
                    networks.add(network);
                    networkNames.add(network[0]);
                }
            }
        }

        return networks;
    }

    public Vector<String[]> getAvailableC3MastersForMasters() {
        Vector<String[]> networks = new Vector<String[]>();
        Vector<String> networkNames = new Vector<String>();

        for(Unit u : getUnits()) {

            if (u.getForceId() < 0) {
                // only units currently in the TO&E
                continue;
            }
            Entity en = u.getEntity();
            if (null == en) {
                continue;
            }
            if (en.calculateFreeC3MNodes() > 0) {
                String[] network = new String[3];
                network[0] = en.getC3UUIDAsString();
                network[1] = "" + en.calculateFreeC3MNodes();
                network[2] = "" + en.getShortName();
                if (!networkNames.contains(network[0])) {
                    networks.add(network);
                    networkNames.add(network[0]);
                }
            }
        }

        return networks;
    }

    public void removeUnitsFromC3Master(Unit master) {
        List<Unit> removed = new ArrayList<>();
        for (Unit unit : getUnits()) {
            if (null != unit.getEntity().getC3MasterIsUUIDAsString()
                    && unit.getEntity().getC3MasterIsUUIDAsString().equals(master.getEntity().getC3UUIDAsString())) {
                unit.getEntity().setC3MasterIsUUIDAsString(null);
                unit.getEntity().setC3Master(null, true);
                removed.add(unit);
            }
        }
        refreshNetworks();
        MekHQ.triggerEvent(new NetworkChangedEvent(removed));
    }

    /**
     * This function reloads the game entities into the game at the end of scenario resolution, so that entities are
     * properly updated and destroyed ones removed
     */
    public void reloadGameEntities() {
        game.reset();
        for (Map.Entry<UUID, Unit> u : units.entrySet()) {
            Entity en = u.getValue().getEntity();
            if (null != en) {
                game.addEntity(en.getId(), en);
            }
        }
    }

    public void completeMission(int id, int status) {
        Mission mission = getMission(id);
        if (null == mission) {
            return;
        }
        mission.setStatus(status);
        if (mission instanceof Contract) {
            Contract contract = (Contract) mission;
            // check for money in escrow
            // According to FMM(r) pg 179, both failure and breach lead to no
            // further payment even though this seems stupid
            if (contract.getStatus() == Mission.S_SUCCESS
                    && contract.getMonthsLeft(getDate()) > 0) {
                Money remainingMoney = contract.getMonthlyPayOut()
                        .multipliedBy(contract.getMonthsLeft(getDate()));
                finances.credit(remainingMoney, Transaction.C_CONTRACT,
                        "Remaining payment for " + contract.getName(), calendar.getTime());
                addReport("Your account has been credited for "
                        + remainingMoney.toAmountAndSymbolString()
                        + " for the remaining payout from contract "
                        + contract.getName());
            }
        }
    }

    /***
     * Calculate transit time for supplies based on what planet they are shipping from. To prevent extra
     * computation. This method does not calculate an exact jump path but rather determines the number of jumps
     * crudely by dividing distance in light years by 30 and then rounding up. Total part time is determined by
     * several by adding the following:
     * - (number of jumps - 1)*7 days with a minimum value of zero.
     * - transit times from current planet and planet of supply origins in cases where the supply planet is not the same as current planet.
     * - a random 1d6 days for each jump plus 1d6 to simulate all of the other logistics of delivery.
     * @param system - A <code>PlanetarySystem</code> object where the supplies are shipping from
     * @return the number of days that supplies will take to arrive.
     */
    public int calculatePartTransitTime(PlanetarySystem system) {
        //calculate number of jumps by light year distance as the crow flies divided by 30
        //the basic formula assumes 7 days per jump + system transit time on each side + random days equal
        //to (1+number of jumps)d6
        double distance = system.getDistanceTo(getCurrentSystem());
        //calculate number of jumps by dividing by 30
        int jumps = (int)Math.ceil(distance/30.0);
        //you need a recharge except for the first jump
        int recharges = Math.max(jumps - 1, 0);
        //if you are delivering from the same planet then no transit times
        int currentTransitTime = (distance>0) ? (int)Math.ceil(getCurrentSystem().getTimeToJumpPoint(1.0)) : 0;
        int originTransitTime = (distance>0) ? (int)Math.ceil(system.getTimeToJumpPoint(1.0)) : 0;
        int amazonFreeShipping = Compute.d6(1+jumps);
        return recharges*7+currentTransitTime+originTransitTime+amazonFreeShipping;
    }

    /***
     * Calculate transit times based on the margin of success from an acquisition roll. The values here are
     * all based on what the user entered for the campaign options.
     * @param mos - an integer of the margin of success of an acquisition roll
     * @return the number of days that supplies will take to arrive.
     */
    public int calculatePartTransitTime(int mos) {

        int nDice = getCampaignOptions().getNDiceTransitTime();
        int time = getCampaignOptions().getConstantTransitTime();
        if (nDice > 0) {
            time += Compute.d6(nDice);
        }
        // now step forward through the calendar
        GregorianCalendar arrivalDate = (GregorianCalendar) calendar.clone();
        switch (getCampaignOptions().getUnitTransitTime()) {
            case CampaignOptions.TRANSIT_UNIT_MONTH:
                arrivalDate.add(Calendar.MONTH, time);
                break;
            case CampaignOptions.TRANSIT_UNIT_WEEK:
                arrivalDate.add(Calendar.WEEK_OF_YEAR, time);
                break;
            case CampaignOptions.TRANSIT_UNIT_DAY:
            default:
                arrivalDate.add(Calendar.DAY_OF_MONTH, time);
        }

        // now adjust for MoS and minimums
        int mosBonus = getCampaignOptions().getAcquireMosBonus() * mos;
        switch (getCampaignOptions().getAcquireMosUnit()) {
            case CampaignOptions.TRANSIT_UNIT_MONTH:
                arrivalDate.add(Calendar.MONTH, -1 * mosBonus);
                break;
            case CampaignOptions.TRANSIT_UNIT_WEEK:
                arrivalDate.add(Calendar.WEEK_OF_YEAR, -1 * mosBonus);
                break;
            case CampaignOptions.TRANSIT_UNIT_DAY:
            default:
                arrivalDate.add(Calendar.DAY_OF_MONTH, -1 * mosBonus);
        }
        // now establish minimum date and if this is before
        GregorianCalendar minimumDate = (GregorianCalendar) calendar.clone();
        switch (getCampaignOptions().getAcquireMinimumTimeUnit()) {
            case CampaignOptions.TRANSIT_UNIT_MONTH:
                minimumDate.add(Calendar.MONTH, getCampaignOptions()
                        .getAcquireMinimumTime());
                break;
            case CampaignOptions.TRANSIT_UNIT_WEEK:
                minimumDate.add(Calendar.WEEK_OF_YEAR, getCampaignOptions()
                        .getAcquireMinimumTime());
                break;
            case CampaignOptions.TRANSIT_UNIT_DAY:
            default:
                minimumDate.add(Calendar.DAY_OF_MONTH, getCampaignOptions()
                        .getAcquireMinimumTime());
        }

        if (arrivalDate.before(minimumDate)) {
            return Utilities.getDaysBetween(calendar.getTime(),
                    minimumDate.getTime());
        } else {
            return Utilities.getDaysBetween(calendar.getTime(),
                    arrivalDate.getTime());
        }

    }

    /**
     * This returns a PartInventory object detailing the current count
     * for a part on hand, in transit, and ordered.
     *
     * @param part A part to lookup its current inventory.
     * @return A PartInventory object detailing the current counts of
     * the part on hand, in transit, and ordered.
     * @see mekhq.campaign.parts.PartInventory
     */
    public PartInventory getPartInventory(Part part) {
        PartInventory inventory = new PartInventory();

        int nSupply = 0;
        int nTransit = 0;
        for (Part p : getParts()) {
            if (!p.isSpare()) {
                continue;
            }
            if (part.isSamePartType(p)) {
                if (p.isPresent()) {
                    if (p instanceof Armor) { // ProtomekArmor and BaArmor are derived from Armor
                        nSupply += ((Armor) p).getAmount();
                    } else if (p instanceof AmmoStorage) {
                        nSupply += ((AmmoStorage) p).getShots();
                    } else {
                        nSupply += p.getQuantity();
                    }
                } else {
                    if (p instanceof Armor) { // ProtomekArmor and BaArmor are derived from Armor
                        nTransit += ((Armor) p).getAmount();
                    } else if (p instanceof AmmoStorage) {
                        nTransit += ((AmmoStorage) p).getShots();
                    } else {
                        nTransit += p.getQuantity();
                    }
                }
            }
        }

        inventory.setSupply(nSupply);
        inventory.setTransit(nTransit);

        int nOrdered = 0;
        IAcquisitionWork onOrder = getShoppingList().getShoppingItem(part);
        if (null != onOrder) {
            if (onOrder instanceof Armor) { // ProtomekArmor and BaArmor are derived from Armor
                nOrdered += ((Armor) onOrder).getAmount();
            } else if (onOrder instanceof AmmoStorage) {
                nOrdered += ((AmmoStorage) onOrder).getShots();
            } else {
                nOrdered += onOrder.getQuantity();
            }
        }

        inventory.setOrdered(nOrdered);

        String countModifier = "";
        if (part instanceof Armor) { // ProtomekArmor and BaArmor are derived from Armor
            countModifier = "points";
        }
        if (part instanceof AmmoStorage) {
            countModifier = "shots";
        }

        inventory.setCountModifier(countModifier);
        return inventory;
    }

    public Money getTotalEquipmentValue() {
        return Money.zero()
                .plus(getUnits().stream().map(Unit::getSellValue).collect(Collectors.toList()))
                .plus(getSpareParts().stream().map(Part::getActualValue).collect(Collectors.toList()));
    }

    /**
     * Calculate the total value of units in the TO&E. This serves as the basis for contract payments in the StellarOps
     * Beta.
     *
     * @return
     */
    public Money getForceValue() {
        return getForceValue(false);
    }

    /**
     * Calculate the total value of units in the TO&E. This serves as the basis for contract payments in the StellarOps
     * Beta.
     *
     * @return
     */
    public Money getForceValue(boolean noInfantry) {
        Money value = Money.zero();
        for (UUID uuid : forces.getAllUnits()) {
            Unit u = getUnit(uuid);
            if (null == u) {
                continue;
            }
            if (noInfantry && ((u.getEntity().getEntityType() & Entity.ETYPE_INFANTRY) == Entity.ETYPE_INFANTRY)
                    && !((u.getEntity().getEntityType() & Entity.ETYPE_BATTLEARMOR) == Entity.ETYPE_BATTLEARMOR)) {
                continue;
            }
            if (u.getEntity().hasETypeFlag(Entity.ETYPE_DROPSHIP)) {
                if (getCampaignOptions().getDropshipContractPercent() == 0) {
                    continue;
                }
                value = value.plus(getEquipmentContractValue(u, getCampaignOptions().useEquipmentContractSaleValue()));
            } else if (u.getEntity().hasETypeFlag(Entity.ETYPE_WARSHIP)) {
                if (getCampaignOptions().getWarshipContractPercent() == 0) {
                    continue;
                }
                value = value.plus(getEquipmentContractValue(u, getCampaignOptions().useEquipmentContractSaleValue()));
            } else if (u.getEntity().hasETypeFlag(Entity.ETYPE_JUMPSHIP) || u.getEntity().hasETypeFlag(Entity.ETYPE_SPACE_STATION)) {
                if (getCampaignOptions().getJumpshipContractPercent() == 0) {
                    continue;
                }
                value = value.plus(getEquipmentContractValue(u, getCampaignOptions().useEquipmentContractSaleValue()));
            } else {
                value = value.plus(getEquipmentContractValue(u, getCampaignOptions().useEquipmentContractSaleValue()));
            }
        }
        return value;
    }

    public Money getEquipmentContractValue(Unit u, boolean useSaleValue) {
        Money value;
        Money percentValue;

        if (useSaleValue) {
            value = u.getSellValue();
        } else {
            value = u.getBuyCost();
        }

        if (u.getEntity().hasETypeFlag(Entity.ETYPE_DROPSHIP)) {
            percentValue = value.multipliedBy(getCampaignOptions().getDropshipContractPercent()).dividedBy(100);
        } else if (u.getEntity().hasETypeFlag(Entity.ETYPE_WARSHIP)) {
            percentValue = value.multipliedBy(getCampaignOptions().getWarshipContractPercent()).dividedBy(100);
        } else if (u.getEntity().hasETypeFlag(Entity.ETYPE_JUMPSHIP) || u.getEntity().hasETypeFlag(Entity.ETYPE_SPACE_STATION)) {
            percentValue = value.multipliedBy(getCampaignOptions().getJumpshipContractPercent()).dividedBy(100);
        } else {
            percentValue = value.multipliedBy(getCampaignOptions().getEquipmentContractPercent()).dividedBy(100);
        }

        return percentValue;
    }

    public Money getContractBase() {
        if (getCampaignOptions().usePeacetimeCost()) {
            return getPeacetimeCost()
                    .multipliedBy(0.75)
                    .plus(getForceValue(getCampaignOptions().useInfantryDontCount()));
        } else if (getCampaignOptions().useEquipmentContractBase()) {
            return getForceValue(getCampaignOptions().useInfantryDontCount());
        } else {
            return getTheoreticalPayroll(getCampaignOptions().useInfantryDontCount());
        }
    }

    public void addLoan(Loan loan) {
        addReport("You have taken out loan " + loan.getDescription()
                + ". Your account has been credited "
                + loan.getPrincipal().toAmountAndSymbolString()
                + " for the principal amount.");
        finances.addLoan(loan);
        MekHQ.triggerEvent(new LoanNewEvent(loan));
        finances.credit(loan.getPrincipal(), Transaction.C_LOAN_PRINCIPAL,
                "loan principal for " + loan.getDescription(), calendar.getTime());
    }

    public void payOffLoan(Loan loan) {
        if (finances.debit(loan.getRemainingValue(),
                Transaction.C_LOAN_PAYMENT, "loan payoff for " + loan.getDescription(), calendar.getTime())) {
            addReport("You have paid off the remaining loan balance of "
                    + loan.getRemainingValue().toAmountAndSymbolString()
                    + "on " + loan.getDescription());
            finances.removeLoan(loan);
            MekHQ.triggerEvent(new LoanPaidEvent(loan));
        } else {
            addReport("<font color='red'>You do not have enough funds to pay off "
                    + loan.getDescription() + "</font>");
        }

    }

    public FinancialReport getFinancialReport() {
        return FinancialReport.calculate(this);
    }

    public String getFormattedFinancialReport() {
        StringBuffer sb = new StringBuffer();

        FinancialReport r = getFinancialReport();

        Money liabilities = r.getTotalLiabilities();
        Money assets = r.getTotalAssets();
        Money netWorth = r.getNetWorth();

        int longest = Math.max(
                liabilities.toAmountAndSymbolString().length(),
                assets.toAmountAndSymbolString().length());
        longest = Math.max(
                netWorth.toAmountAndSymbolString().length(),
                longest);
        String formatted = "%1$" + longest + "s";
        sb.append("Net Worth................ ")
                .append(String.format(formatted, netWorth.toAmountAndSymbolString())).append("\n\n");
        sb.append("    Assets............... ")
                .append(String.format(formatted, assets.toAmountAndSymbolString())).append("\n");
        sb.append("       Cash.............. ")
                .append(String.format(formatted, r.getCash().toAmountAndSymbolString())).append("\n");
        if (r.getMechValue().isPositive()) {
            sb.append("       Mechs............. ")
                    .append(String.format(formatted, r.getMechValue().toAmountAndSymbolString())).append("\n");
        }
        if (r.getVeeValue().isPositive()) {
            sb.append("       Vehicles.......... ")
                    .append(String.format(formatted, r.getVeeValue().toAmountAndSymbolString())).append("\n");
        }
        if (r.getBattleArmorValue().isPositive()) {
            sb.append("       BattleArmor....... ")
                    .append(String.format(formatted, r.getBattleArmorValue().toAmountAndSymbolString())).append("\n");
        }
        if (r.getInfantryValue().isPositive()) {
            sb.append("       Infantry.......... ")
                    .append(String.format(formatted, r.getInfantryValue().toAmountAndSymbolString())).append("\n");
        }
        if (r.getProtomechValue().isPositive()) {
            sb.append("       Protomechs........ ")
                    .append(String.format(formatted, r.getProtomechValue().toAmountAndSymbolString())).append("\n");
        }
        if (r.getSmallCraftValue().isPositive()) {
            sb.append("       Small Craft....... ")
                    .append(String.format(formatted, r.getSmallCraftValue().toAmountAndSymbolString())).append("\n");
        }
        if (r.getLargeCraftValue().isPositive()) {
            sb.append("       Large Craft....... ")
                    .append(String.format(formatted, r.getLargeCraftValue().toAmountAndSymbolString())).append("\n");
        }
        sb.append("       Spare Parts....... ")
                .append(String.format(formatted, r.getSparePartsValue().toAmountAndSymbolString())).append("\n");

        if (getFinances().getAllAssets().size() > 0) {
            for (Asset asset : getFinances().getAllAssets()) {
                String assetName = asset.getName();
                if (assetName.length() > 18) {
                    assetName = assetName.substring(0, 17);
                } else {
                    int numPeriods = 18 - assetName.length();
                    for (int i = 0; i < numPeriods; i++) {
                        assetName += ".";
                    }
                }
                assetName += " ";
                sb.append("       ").append(assetName)
                        .append(String.format(formatted, asset.getValue().toAmountAndSymbolString()))
                        .append("\n");
            }
        }
        sb.append("\n");
        sb.append("    Liabilities.......... ")
                .append(String.format(formatted, liabilities.toAmountAndSymbolString())).append("\n");
        sb.append("       Loans............. ")
                .append(String.format(formatted, r.getLoans().toAmountAndSymbolString())).append("\n\n\n");

        sb.append("Monthly Profit........... ")
                .append(String.format(formatted, r.getMonthlyIncome().minus(r.getMonthlyExpenses()).toAmountAndSymbolString()))
                .append("\n\n");
        sb.append("Monthly Income........... ")
                .append(String.format(formatted, r.getMonthlyIncome().toAmountAndSymbolString())).append("\n");
        sb.append("    Contract Payments.... ")
                .append(String.format(formatted, r.getContracts().toAmountAndSymbolString())).append("\n\n");
        sb.append("Monthly Expenses......... ")
                .append(String.format(formatted, r.getMonthlyExpenses().toAmountAndSymbolString())).append("\n");
        sb.append("    Salaries............. ")
                .append(String.format(formatted, r.getSalaries().toAmountAndSymbolString())).append("\n");
        sb.append("    Maintenance.......... ")
                .append(String.format(formatted, r.getMaintenance().toAmountAndSymbolString())).append("\n");
        sb.append("    Overhead............. ")
                .append(String.format(formatted, r.getOverheadCosts().toAmountAndSymbolString())).append("\n");
        if (campaignOptions.usePeacetimeCost()) {
            sb.append("    Spare Parts.......... ")
                    .append(String.format(formatted, r.getMonthlySparePartCosts().toAmountAndSymbolString())).append("\n");
            sb.append("    Training Munitions... ")
                    .append(String.format(formatted, r.getMonthlyAmmoCosts().toAmountAndSymbolString())).append("\n");
            sb.append("    Fuel................. ")
                    .append(String.format(formatted, r.getMonthlyFuelCosts().toAmountAndSymbolString())).append("\n");
        }

        return sb.toString();
    }

    public void setHealingTimeOptions(int newHeal, int newNaturalHeal) {
        // we need to check the current values and then if necessary change the
        // times for all
        // personnel, giving them credit for their current waiting time
        int currentHeal = getCampaignOptions().getHealingWaitingPeriod();
        int currentNaturalHeal = getCampaignOptions()
                .getNaturalHealingWaitingPeriod();

        getCampaignOptions().setHealingWaitingPeriod(newHeal);
        getCampaignOptions().setNaturalHealingWaitingPeriod(newNaturalHeal);

        int healDiff = newHeal - currentHeal;
        int naturalDiff = newNaturalHeal - currentNaturalHeal;

        if (healDiff != 0 || naturalDiff != 0) {
            for (Person p : getPersonnel()) {
                if (p.getDoctorId() != null) {
                    p.setDaysToWaitForHealing(Math.max(
                            p.getDaysToWaitForHealing() + healDiff, 1));
                } else {
                    p.setDaysToWaitForHealing(Math.max(
                            p.getDaysToWaitForHealing() + naturalDiff, 1));
                }
            }
        }
    }
    /**
     * Returns our list of potential transport ships
     * @return
     */
    public Set<UUID> getTransportShips() {
        return transportShips;
    }

    public int getTotalMechBays() {
        double bays = 0;
        for (Unit u : getUnits()) {
            bays += u.getMechCapacity();
        }
        return (int)Math.round(bays);
    }

    public int getTotalASFBays() {
        double bays = 0;
        for (Unit u : getUnits()) {
            bays += u.getASFCapacity();
        }
        return (int)Math.round(bays);
    }

    public int getTotalSmallCraftBays() {
        double bays = 0;
        for (Unit u : getUnits()) {
            bays += u.getSmallCraftCapacity();
        }
        return (int)Math.round(bays);
    }

    public int getTotalBattleArmorBays() {
        double bays = 0;
        for (Unit u : getUnits()) {
            bays += u.getBattleArmorCapacity();
        }
        return (int)Math.round(bays);
    }

    public int getTotalInfantryBays() {
        double bays = 0;
        for (Unit u : getUnits()) {
            bays += u.getInfantryCapacity();
        }
        return (int)Math.round(bays);
    }

    public int getTotalHeavyVehicleBays() {
        double bays = 0;
        for (Unit u : getUnits()) {
            bays += u.getHeavyVehicleCapacity();
        }
        return (int)Math.round(bays);
    }

    public int getTotalLightVehicleBays() {
        double bays = 0;
        for (Unit u : getUnits()) {
            bays += u.getLightVehicleCapacity();
        }
        return (int)Math.round(bays);
    }

    public int getTotalProtomechBays() {
        double bays = 0;
        for (Unit u : getUnits()) {
            bays += u.getProtomechCapacity();
        }
        return (int)Math.round(bays);
    }

    public int getTotalDockingCollars() {
        double collars = 0;
        for (Unit u : getUnits()) {
            if (u.getEntity() instanceof Jumpship) {
                collars += u.getDocks();
            }
        }
        return (int)Math.round(collars);
    }

    public double getTotalInsulatedCargoCapacity() {
        double capacity = 0;
        for (Unit u : getUnits()) {
            capacity += u.getInsulatedCargoCapacity();
        }
        return capacity;
    }

    public double getTotalRefrigeratedCargoCapacity() {
        double capacity = 0;
        for (Unit u : getUnits()) {
            capacity += u.getRefrigeratedCargoCapacity();
        }
        return capacity;
    }

    public double getTotalLivestockCargoCapacity() {
        double capacity = 0;
        for (Unit u : getUnits()) {
            capacity += u.getLivestockCargoCapacity();
        }
        return capacity;
    }

    public double getTotalLiquidCargoCapacity() {
        double capacity = 0;
        for (Unit u : getUnits()) {
            capacity += u.getLiquidCargoCapacity();
        }
        return capacity;
    }

    public double getTotalCargoCapacity() {
        double capacity = 0;
        for (Unit u : getUnits()) {
            capacity += u.getCargoCapacity();
        }
        return capacity;
    }

    // Liquid not included
    public double getTotalCombinedCargoCapacity() {
        return getTotalCargoCapacity() + getTotalLivestockCargoCapacity()
                + getTotalInsulatedCargoCapacity() + getTotalRefrigeratedCargoCapacity();
    }

    public int getNumberOfUnitsByType(long type) {
        return getNumberOfUnitsByType(type, false, false);
    }

    public int getNumberOfUnitsByType(long type, boolean inTransit) {
        return getNumberOfUnitsByType(type, inTransit, false);
    }

    public int getNumberOfUnitsByType(long type, boolean inTransit, boolean lv) {
        int num = 0;
        for (Unit unit : getUnits()) {
            if (!inTransit && !unit.isPresent()) {
                continue;
            }
            if (unit.isMothballed()) {
                if (type == Unit.ETYPE_MOTHBALLED) {
                    num++;
                }
                continue;
            }
            Entity en = unit.getEntity();
            if (en instanceof GunEmplacement || en instanceof FighterSquadron || en instanceof Jumpship) {
                continue;
            }
            if (type == Entity.ETYPE_MECH && en instanceof Mech) {
                num++;
                continue;
            }
            if (type == Entity.ETYPE_DROPSHIP && en instanceof Dropship) {
                num++;
                continue;
            }
            if (type == Entity.ETYPE_SMALL_CRAFT && en instanceof SmallCraft
                    && !(en instanceof Dropship)) {
                num++;
                continue;
            }
            if (type == Entity.ETYPE_CONV_FIGHTER && en instanceof ConvFighter) {
                num++;
                continue;
            }
            if (type == Entity.ETYPE_AERO && en instanceof Aero
                    && !(en instanceof SmallCraft || en instanceof ConvFighter)) {
                num++;
                continue;
            }
            if (type == Entity.ETYPE_INFANTRY && en instanceof Infantry && !(en instanceof BattleArmor)) {
                num++;
                continue;
            }
            if (type == Entity.ETYPE_BATTLEARMOR && en instanceof BattleArmor) {
                num++;
                continue;
            }
            if (type == Entity.ETYPE_TANK && en instanceof Tank) {
                if ((en.getWeight() <= 50 && lv) || (en.getWeight() > 50 && !lv)) {
                    num++;
                }
                continue;
            }
            if (type == Entity.ETYPE_PROTOMECH && en instanceof Protomech) {
                num++;
                continue;
            }
        }

        return num;
    }

    public double getCargoTonnage(boolean inTransit) {
        return getCargoTonnage(inTransit, false);
    }

    @SuppressWarnings("unused") // FIXME: This whole method needs re-worked once Dropship Assignments are in
    public double getCargoTonnage(boolean inTransit, boolean mothballed) {
        double cargoTonnage = 0;
        double mothballedTonnage = 0;
        int mechs = getNumberOfUnitsByType(Entity.ETYPE_MECH);
        int ds = getNumberOfUnitsByType(Entity.ETYPE_DROPSHIP);
        int sc = getNumberOfUnitsByType(Entity.ETYPE_SMALL_CRAFT);
        int cf = getNumberOfUnitsByType(Entity.ETYPE_CONV_FIGHTER);
        int asf = getNumberOfUnitsByType(Entity.ETYPE_AERO);
        int inf = getNumberOfUnitsByType(Entity.ETYPE_INFANTRY);
        int ba = getNumberOfUnitsByType(Entity.ETYPE_BATTLEARMOR);
        int lv = getNumberOfUnitsByType(Entity.ETYPE_TANK, true);
        int hv = getNumberOfUnitsByType(Entity.ETYPE_TANK, false);
        int protos = getNumberOfUnitsByType(Entity.ETYPE_PROTOMECH);

        for (Part part : getSpareParts()) {
            if (!inTransit && !part.isPresent()) {
                continue;
            }
            cargoTonnage += (part.getQuantity() * part.getTonnage());
        }

        // place units in bays
        // FIXME: This has been temporarily disabled. It really needs dropship assignments done to fix it correctly.
        // Remaining units go into cargo
        for (Unit unit : getUnits()) {
            if (!inTransit && !unit.isPresent()) {
                continue;
            }
            Entity en = unit.getEntity();
            if (unit.isMothballed()) {
                mothballedTonnage += en.getWeight();
                continue;
            }
            if (en instanceof GunEmplacement || en instanceof FighterSquadron || en instanceof Jumpship) {
                continue;
            }
            // cargoTonnage += en.getWeight();
        }
        if (mothballed) {
            return mothballedTonnage;
        }
        return cargoTonnage;
    }

    public String getCargoDetails() {
        StringBuffer sb = new StringBuffer("Cargo\n\n");
        double ccc = this.getTotalCombinedCargoCapacity();
        double gcc = this.getTotalCargoCapacity();
        double icc = this.getTotalInsulatedCargoCapacity();
        double lcc = this.getTotalLiquidCargoCapacity();
        double scc = this.getTotalLivestockCargoCapacity();
        double rcc = this.getTotalRefrigeratedCargoCapacity();
        double tonnage = this.getCargoTonnage(false);
        double mothballedTonnage = this.getCargoTonnage(false, true);
        double mothballedUnits = Math.max(getNumberOfUnitsByType(Unit.ETYPE_MOTHBALLED), 0);
        double combined = (tonnage + mothballedTonnage);
        double transported = combined > ccc ? ccc : combined;
        double overage = combined - transported;

        sb.append(String.format("%-35s      %6.3f\n", "Total Capacity:", ccc));
        sb.append(String.format("%-35s      %6.3f\n", "General Capacity:", gcc));
        sb.append(String.format("%-35s      %6.3f\n", "Insulated Capacity:", icc));
        sb.append(String.format("%-35s      %6.3f\n", "Liquid Capacity:", lcc));
        sb.append(String.format("%-35s      %6.3f\n", "Livestock Capacity:", scc));
        sb.append(String.format("%-35s      %6.3f\n", "Refrigerated Capacity:", rcc));
        sb.append(String.format("%-35s      %6.3f\n", "Cargo Transported:", tonnage));
        sb.append(String.format("%-35s      %4s (%1.0f)\n", "Mothballed Units as Cargo (Tons):", mothballedUnits, mothballedTonnage));
        sb.append(String.format("%-35s      %6.3f/%1.3f\n", "Transported/Capacity:", transported, ccc));
        sb.append(String.format("%-35s      %6.3f\n", "Overage Not Transported:", overage));

        return new String(sb);
    }

    public int getOccupiedBays(long type) {
        return getOccupiedBays(type, false);
    }

    public int getOccupiedBays(long type, boolean lv) {
        int num = 0;
        for (Unit unit : getUnits()) {
            if (unit.isMothballed()) {
                continue;
            }
            Entity en = unit.getEntity();
            if (en instanceof GunEmplacement || en instanceof Jumpship) {
                continue;
            }
            if (type == Entity.ETYPE_MECH && en instanceof Mech) {
                num++;
                continue;
            }
            if (type == Entity.ETYPE_DROPSHIP && en instanceof Dropship) {
                num++;
                continue;
            }
            if (type == Entity.ETYPE_SMALL_CRAFT && en instanceof SmallCraft && !(en instanceof Dropship)) {
                num++;
                continue;
            }
            if (type == Entity.ETYPE_CONV_FIGHTER && en instanceof ConvFighter) {
                num++;
                continue;
            }
            if (type == Entity.ETYPE_AERO && en instanceof Aero
                    && !(en instanceof SmallCraft || en instanceof ConvFighter)) {
                num++;
                continue;
            }
            if (type == Entity.ETYPE_INFANTRY && en instanceof Infantry && !(en instanceof BattleArmor)) {
                num++;
                continue;
            }
            if (type == Entity.ETYPE_BATTLEARMOR && en instanceof BattleArmor) {
                num++;
                continue;
            }
            if (type == Entity.ETYPE_TANK && en instanceof Tank) {
                if ((en.getWeight() <= 50 && lv) || (en.getWeight() > 50 && !lv)) {
                    num++;
                }
                continue;
            }
            if (type == Entity.ETYPE_PROTOMECH && en instanceof Protomech) {
                num++;
                continue;
            }
        }

        if (type == Entity.ETYPE_MECH) {
            if (getTotalMechBays() > num) {
                return num;
            }
            return getTotalMechBays();
        }

        if (type == Entity.ETYPE_AERO) {
            if (getTotalASFBays() > num) {
                return num;
            }
            return getTotalASFBays();
        }

        if (type == Entity.ETYPE_INFANTRY) {
            if (getTotalInfantryBays() > num) {
                return num;
            }
            return getTotalInfantryBays();
        }

        if (type == Entity.ETYPE_BATTLEARMOR) {
            if (getTotalBattleArmorBays() > num) {
                return num;
            }
            return getTotalBattleArmorBays();
        }

        if (type == Entity.ETYPE_TANK) {
            if (lv) {
                if (getTotalLightVehicleBays() > num) {
                    return num;
                }
                return getTotalLightVehicleBays();
            }
            if (getTotalHeavyVehicleBays() > num) {
                return num;
            }
            return getTotalHeavyVehicleBays();
        }

        if (type == Entity.ETYPE_SMALL_CRAFT) {
            if (getTotalSmallCraftBays() > num) {
                return num;
            }
            return getTotalSmallCraftBays();
        }

        if (type == Entity.ETYPE_PROTOMECH) {
            if (getTotalProtomechBays() > num) {
                return num;
            }
            return getTotalProtomechBays();
        }

        if (type == Entity.ETYPE_DROPSHIP) {
            if (getTotalDockingCollars() > num) {
                return num;
            }
            return getTotalDockingCollars();
        }

        return -1; // default, this is an error condition
    }

    public String getTransportDetails() {
        int noMech = Math.max(getNumberOfUnitsByType(Entity.ETYPE_MECH) - getOccupiedBays(Entity.ETYPE_MECH), 0);
        int noDS = Math.max(getNumberOfUnitsByType(Entity.ETYPE_DROPSHIP) - getOccupiedBays(Entity.ETYPE_DROPSHIP), 0);
        int noSC = Math.max(getNumberOfUnitsByType(Entity.ETYPE_SMALL_CRAFT) - getOccupiedBays(Entity.ETYPE_SMALL_CRAFT), 0);
        @SuppressWarnings("unused") // FIXME: What type of bays do ConvFighters use?
        int noCF = Math
                .max(getNumberOfUnitsByType(Entity.ETYPE_CONV_FIGHTER) - getOccupiedBays(Entity.ETYPE_CONV_FIGHTER), 0);
        int noASF = Math.max(getNumberOfUnitsByType(Entity.ETYPE_AERO) - getOccupiedBays(Entity.ETYPE_AERO), 0);
        int nolv = Math.max(getNumberOfUnitsByType(Entity.ETYPE_TANK, false, true) - getOccupiedBays(Entity.ETYPE_TANK, true), 0);
        int nohv = Math.max(getNumberOfUnitsByType(Entity.ETYPE_TANK) - getOccupiedBays(Entity.ETYPE_TANK), 0);
        int noinf = Math.max(getNumberOfUnitsByType(Entity.ETYPE_INFANTRY) - getOccupiedBays(Entity.ETYPE_INFANTRY), 0);
        int noBA = Math.max(getNumberOfUnitsByType(Entity.ETYPE_BATTLEARMOR) - getOccupiedBays(Entity.ETYPE_BATTLEARMOR), 0);
        @SuppressWarnings("unused") // FIXME: This should be used somewhere...
        int noProto = Math.max(getNumberOfUnitsByType(Entity.ETYPE_PROTOMECH) - getOccupiedBays(Entity.ETYPE_PROTOMECH),
                0);
        int freehv = Math.max(getTotalHeavyVehicleBays() - getOccupiedBays(Entity.ETYPE_TANK), 0);
        int freeinf = Math.max(getTotalInfantryBays() - getOccupiedBays(Entity.ETYPE_INFANTRY), 0);
        int freeba = Math.max(getTotalBattleArmorBays() - getOccupiedBays(Entity.ETYPE_BATTLEARMOR), 0);
        int freeSC = Math.max(getTotalSmallCraftBays() - getOccupiedBays(Entity.ETYPE_SMALL_CRAFT), 0);
        int mothballedAsCargo = Math.max(getNumberOfUnitsByType(Unit.ETYPE_MOTHBALLED), 0);

        String asfAppend = "";
        int newNoASF = Math.max(noASF - freeSC, 0);
        int placedASF = Math.max(noASF - newNoASF, 0);
        if (noASF > 0 && freeSC > 0) {
            asfAppend = " [" + placedASF + " ASF will be placed in Small Craft bays]";
            freeSC -= placedASF;
        }

        String lvAppend = "";
        int newNolv = Math.max(nolv - freehv, 0);
        int placedlv = Math.max(nolv - newNolv, 0);
        if (nolv > 0 && freehv > 0) {
            lvAppend = " [" + placedlv + " Light Vehicles will be placed in Heavy Vehicle bays]";
            freehv -= placedlv;
        }

        if (noBA > 0 && freeinf > 0) {

        }

        if (noinf > 0 && freeba > 0) {

        }

        StringBuffer sb = new StringBuffer("Transports\n\n");

        // Lets do Mechs first.
        sb.append(String.format("%-35s      %4d (%4d)      %-35s     %4d\n", "Mech Bays (Occupied):",
                getTotalMechBays(), getOccupiedBays(Entity.ETYPE_MECH), "Mechs Not Transported:", noMech));

        // Lets do ASF next.
        sb.append(String.format("%-35s      %4d (%4d)      %-35s     %4d%s\n", "ASF Bays (Occupied):",
                getTotalASFBays(), getOccupiedBays(Entity.ETYPE_AERO), "ASF Not Transported:", noASF, asfAppend));

        // Lets do Light Vehicles next.
        sb.append(String.format("%-35s      %4d (%4d)      %-35s     %4d%s\n", "Light Vehicle Bays (Occupied):",
                getTotalLightVehicleBays(), getOccupiedBays(Entity.ETYPE_TANK, true), "Light Vehicles Not Transported:",
                nolv, lvAppend));

        // Lets do Heavy Vehicles next.
        sb.append(String.format("%-35s      %4d (%4d)      %-35s     %4d\n", "Heavy Vehicle Bays (Occupied):",
                getTotalHeavyVehicleBays(), getOccupiedBays(Entity.ETYPE_TANK), "Heavy Vehicles Not Transported:",
                nohv));

        if (noASF > 0 && freeSC > 0) {
            // Lets do ASF in Free Small Craft Bays next.
            sb.append(String.format("%-35s   %4d (%4d)      %-35s     %4d\n", "   Light Vehicles in Heavy Vehicle Bays (Occupied):",
                    getTotalHeavyVehicleBays(), getOccupiedBays(Entity.ETYPE_TANK) + placedlv,
                    "Light Vehicles Not Transported:", newNolv));
        }

        if (nolv > 0 && freehv > 0) {

        }

        // Lets do Infantry next.
        sb.append(String.format("%-35s      %4d (%4d)      %-35s     %4d\n", "Infantry Bays (Occupied):",
                getTotalInfantryBays(), getOccupiedBays(Entity.ETYPE_INFANTRY), "Infantry Not Transported:", noinf));

        if (noBA > 0 && freeinf > 0) {

        }

        // Lets do Battle Armor next.
        sb.append(String.format("%-35s      %4d (%4d)      %-35s     %4d\n", "Battle Armor Bays (Occupied):",
                getTotalBattleArmorBays(), getOccupiedBays(Entity.ETYPE_BATTLEARMOR), "Battle Armor Not Transported:",
                noBA));

        if (noinf > 0 && freeba > 0) {

        }

        // Lets do Small Craft next.
        sb.append(String.format("%-35s      %4d (%4d)      %-35s     %4d\n", "Small Craft Bays (Occupied):",
                getTotalSmallCraftBays(), getOccupiedBays(Entity.ETYPE_SMALL_CRAFT), "Small Craft Not Transported:",
                noSC));

        if (noASF > 0 && freeSC > 0) {
            // Lets do ASF in Free Small Craft Bays next.
            sb.append(String.format("%-35s   %4d (%4d)      %-35s     %4d\n", "   ASF in Small Craft Bays (Occupied):",
                    getTotalSmallCraftBays(), getOccupiedBays(Entity.ETYPE_SMALL_CRAFT) + placedASF,
                    "ASF Not Transported:", newNoASF));
        }

        // Lets do Protomechs next.
        sb.append(String.format("%-35s      %4d (%4d)      %-35s     %4d\n", "Protomech Bays (Occupied):",
                getTotalProtomechBays(), getOccupiedBays(Entity.ETYPE_PROTOMECH), "Protomechs Not Transported:", noSC));

        sb.append("\n\n");

        sb.append(String.format("%-35s      %4d (%4d)      %-35s     %4d\n", "Docking Collars (Occupied):",
                getTotalDockingCollars(), getOccupiedBays(Entity.ETYPE_DROPSHIP), "Dropships Not Transported:", noDS));

        sb.append("\n\n");

        sb.append(String.format("%-35s      %4d\n", "Mothballed Units (see Cargo report)", mothballedAsCargo));

        return new String(sb);
    }

    public String getCombatPersonnelDetails() {
        int[] countPersonByType = new int[Person.T_NUM];
        int countTotal = 0;
        int countInjured = 0;
        int countMIA = 0;
        int countKIA = 0;
        int countRetired = 0;
        Money salary = Money.zero();

        for (Person p : getPersonnel()) {
            // Add them to the total count
            if (Person.isCombatRole(p.getPrimaryRole()) && !p.isPrisoner()
                    && !p.isBondsman() && p.isActive()) {
                countPersonByType[p.getPrimaryRole()]++;
                countTotal++;
                if (getCampaignOptions().useAdvancedMedical()
                        && p.getInjuries().size() > 0) {
                    countInjured++;
                } else if (p.getHits() > 0) {
                    countInjured++;
                }
                salary = salary.plus(p.getSalary());
            } else if (Person.isCombatRole(p.getPrimaryRole())
                    && p.getStatus() == Person.S_RETIRED) {
                countRetired++;
            } else if (Person.isCombatRole(p.getPrimaryRole())
                    && p.getStatus() == Person.S_MIA) {
                countMIA++;
            } else if (Person.isCombatRole(p.getPrimaryRole())
                    && p.getStatus() == Person.S_KIA) {
                countKIA++;
            }
        }

        StringBuffer sb = new StringBuffer("Combat Personnel\n\n");

        String buffer = String.format("%-30s        %4s\n", "Total Combat Personnel",
                countTotal);
        sb.append(buffer);

        for (int i = 0; i < Person.T_NUM; i++) {
            if (Person.isCombatRole(i)) {
                buffer = String.format("    %-30s    %4s\n", Person.getRoleDesc(i, getFaction().isClan()),
                        countPersonByType[i]);
                sb.append(buffer);
            }
        }

        buffer = String.format("%-30s        %4s\n",
                "Injured Combat Personnel", countInjured);
        sb.append("\n" + buffer);
        buffer = String.format("%-30s        %4s\n", "MIA Combat Personnel",
                countMIA);
        sb.append(buffer);
        buffer = String.format("%-30s        %4s\n", "KIA Combat Personnel",
                countKIA);
        sb.append(buffer);
        buffer = String.format("%-30s        %4s\n",
                "Retired Combat Personnel", countRetired);
        sb.append(buffer);

        sb.append("\nMonthly Salary For Combat Personnel: " + salary.toAmountAndSymbolString());

        return new String(sb);
    }

    public String getSupportPersonnelDetails() {
        int[] countPersonByType = new int[Person.T_NUM];
        int countTotal = 0;
        int countInjured = 0;
        int countMIA = 0;
        int countKIA = 0;
        int countRetired = 0;
        Money salary = Money.zero();
        int prisoners = 0;
        int bondsmen = 0;

        for (Person p : getPersonnel()) {
            // Add them to the total count
            if (Person.isSupportRole(p.getPrimaryRole()) && !p.isPrisoner()
                    && !p.isBondsman() && p.isActive()) {
                countPersonByType[p.getPrimaryRole()]++;
                countTotal++;
                if (p.getInjuries().size() > 0 || p.getHits() > 0) {
                    countInjured++;
                }
                salary = salary.plus(p.getSalary());
            } else if (p.isPrisoner() && p.isActive()) {
                prisoners++;
                if (p.getInjuries().size() > 0 || p.getHits() > 0) {
                    countInjured++;
                }
            } else if (p.isBondsman() && p.isActive()) {
                bondsmen++;
                if (p.getInjuries().size() > 0 || p.getHits() > 0) {
                    countInjured++;
                }
            } else if (Person.isSupportRole(p.getPrimaryRole())
                    && p.getStatus() == Person.S_RETIRED) {
                countRetired++;
            } else if (Person.isSupportRole(p.getPrimaryRole())
                    && p.getStatus() == Person.S_MIA) {
                countMIA++;
            } else if (Person.isSupportRole(p.getPrimaryRole())
                    && p.getStatus() == Person.S_KIA) {
                countKIA++;
            }
        }

        StringBuffer sb = new StringBuffer("Support Personnel\n\n");

        String buffer = String.format("%-30s        %4s\n", "Total Support Personnel",
                countTotal);
        sb.append(buffer);

        for (int i = 0; i < Person.T_NUM; i++) {
            if (Person.isSupportRole(i)) {
                buffer = String.format("    %-30s    %4s\n", Person.getRoleDesc(i, getFaction().isClan()),
                        countPersonByType[i]);
                sb.append(buffer);
            }
        }

        buffer = String.format("%-30s        %4s\n",
                "Injured Support Personnel", countInjured);
        sb.append("\n" + buffer);
        buffer = String.format("%-30s        %4s\n", "MIA Support Personnel",
                countMIA);
        sb.append(buffer);
        buffer = String.format("%-30s        %4s\n", "KIA Support Personnel",
                countKIA);
        sb.append(buffer);
        buffer = String.format("%-30s        %4s\n",
                "Retired Support Personnel", countRetired);
        sb.append(buffer);

        sb.append("\nMonthly Salary For Support Personnel: " + salary.toAmountAndSymbolString());

        sb.append(String.format("\nYou have " + prisoners + " prisoner%s",
                prisoners == 1 ? "" : "s"));
        sb.append(String.format("\nYou have " + bondsmen + " %s",
                bondsmen == 1 ? "bondsman" : "bondsmen"));

        return new String(sb);
    }

    public void doMaintenance(Unit u) {
        if (!u.requiresMaintenance()) {
            return;
        }
        // lets start by checking times
        Person tech = u.getTech();
        int minutesUsed = u.getMaintenanceTime();
        int astechsUsed = getAvailableAstechs(minutesUsed, false);
        boolean maintained = null != tech
                && tech.getMinutesLeft() >= minutesUsed && !tech.isMothballing();
        boolean paidMaintenance = true;
        if (maintained) {
            // use the time
            tech.setMinutesLeft(tech.getMinutesLeft() - minutesUsed);
            astechPoolMinutes -= astechsUsed * minutesUsed;
        }
        u.incrementDaysSinceMaintenance(maintained, astechsUsed);
        if (u.getDaysSinceMaintenance() >= getCampaignOptions().getMaintenanceCycleDays()) {
            // maybe use the money
            if (campaignOptions.payForMaintain()) {
                if (finances.debit(u.getMaintenanceCost(), Transaction.C_MAINTAIN, "Maintenance for " + u.getName(),
                        calendar.getTime())) {
                } else {
                    addReport("<font color='red'><b>You cannot afford to pay maintenance costs for "
                            + u.getHyperlinkedName() + "!</b></font>");
                    paidMaintenance = false;
                }
            }
            if (getCampaignOptions().checkMaintenance()) {
                // its time for a maintenance check
                int qualityOrig = u.getQuality();
                String techName = "Nobody";
                String techNameLinked = techName;
                if (null != tech) {
                    techName = tech.getFullTitle();
                    techNameLinked = tech.getHyperlinkedFullTitle();
                }
                // dont do actual damage until we clear the for loop to avoid
                // concurrent mod problems
                // put it into a hash - 4 points of damage will mean destruction
                HashMap<Integer, Integer> partsToDamage = new HashMap<>();
                String maintenanceReport = "<emph>" + techName + " performing maintenance</emph><br><br>";
                for (Part p : u.getParts()) {
                    String partReport = "<b>" + p.getName() + "</b> (Quality " + p.getQualityName() + ")";
                    if (!p.needsMaintenance()) {
                        continue;
                    }
                    int oldQuality = p.getQuality();
                    TargetRoll target = getTargetForMaintenance(p, tech);
                    if (!paidMaintenance) {
                        // I should probably make this modifier user inputtable
                        target.addModifier(1, "did not pay maintenance");
                    }
                    partReport += ", TN " + target.getValue() + "[" + target.getDesc() + "]";
                    int roll = Compute.d6(2);
                    int margin = roll - target.getValue();
                    partReport += " rolled a " + roll + ", margin of " + margin;
                    switch (p.getQuality()) {
                        case Part.QUALITY_F:
                            if (margin < -2) {
                                p.decreaseQuality();
                                if (margin < -6 && !campaignOptions.useUnofficialMaintenance()) {
                                    partsToDamage.put(p.getId(), 1);
                                }
                            }
                            if (margin >= 6) {
                                // TODO: award XP point (make this optional)
                            }
                            break;
                        case Part.QUALITY_E:
                            if (margin < -2) {
                                p.decreaseQuality();
                                if (margin < -5 && !campaignOptions.useUnofficialMaintenance()) {
                                    partsToDamage.put(p.getId(), 1);
                                }
                            }
                            if (margin >= 6) {
                                p.improveQuality();
                            }
                            break;
                        case Part.QUALITY_D:
                            if (margin < -3) {
                                p.decreaseQuality();
                                if (margin < -4 && !campaignOptions.useUnofficialMaintenance()) {
                                    partsToDamage.put(p.getId(), 1);
                                }
                            }
                            if (margin >= 5) {
                                p.improveQuality();
                            }
                            break;
                        case Part.QUALITY_C:
                            if (margin < -4) {
                                p.decreaseQuality();
                            }
                            if (!campaignOptions.useUnofficialMaintenance()) {
                                if (margin < -6) {
                                    partsToDamage.put(p.getId(), 2);
                                } else if (margin < -3) {
                                    partsToDamage.put(p.getId(), 1);
                                }
                            }
                            if (margin >= 5) {
                                p.improveQuality();
                            }
                            break;
                        case Part.QUALITY_B:
                            if (margin < -5) {
                                p.decreaseQuality();
                            }
                            if (!campaignOptions.useUnofficialMaintenance()) {
                                if (margin < -6) {
                                    partsToDamage.put(p.getId(), 2);
                                } else if (margin < -2) {
                                    partsToDamage.put(p.getId(), 1);
                                }
                            }
                            if (margin >= 4) {
                                p.improveQuality();
                            }
                            break;
                        case Part.QUALITY_A:
                            if (!campaignOptions.useUnofficialMaintenance()) {
                                if (margin < -6) {
                                    partsToDamage.put(p.getId(), 4);
                                } else if (margin < -4) {
                                    partsToDamage.put(p.getId(), 3);
                                } else if (margin == -4) {
                                    partsToDamage.put(p.getId(), 2);
                                } else if (margin < -1) {
                                    partsToDamage.put(p.getId(), 1);
                                }
                            } else if (margin < -6) {
                                partsToDamage.put(p.getId(), 1);
                            }
                            if (margin >= 4) {
                                p.improveQuality();
                            }
                            break;
                    }
                    if (p.getQuality() > oldQuality) {
                        partReport += ": <font color='green'>new quality is " + p.getQualityName() + "</font>";
                    } else if (p.getQuality() < oldQuality) {
                        partReport += ": <font color='red'>new quality is " + p.getQualityName() + "</font>";
                    } else {
                        partReport += ": quality remains " + p.getQualityName();
                    }
                    if (null != partsToDamage.get(p.getId())) {
                        if (partsToDamage.get(p.getId()) > 3) {
                            partReport += ", <font color='red'><b>part destroyed</b></font>";
                        } else {
                            partReport += ", <font color='red'><b>part damaged</b></font>";
                        }
                    }
                    maintenanceReport += partReport + "<br>";
                }
                int nDamage = 0;
                int nDestroy = 0;
                for (int key : partsToDamage.keySet()) {
                    Part p = getPart(key);
                    if (null != p) {
                        int damage = partsToDamage.get(key);
                        if (damage > 3) {
                            nDestroy++;
                            p.remove(false);
                        } else {
                            p.doMaintenanceDamage(damage);
                            nDamage++;
                        }
                    }
                }
                u.setLastMaintenanceReport(maintenanceReport);
                int quality = u.getQuality();
                String qualityString;
                boolean reverse = getCampaignOptions().reverseQualityNames();
                if (quality > qualityOrig) {
                    qualityString = "<font color='green'>Overall quality improves from "
                            + Part.getQualityName(qualityOrig, reverse) + " to " + Part.getQualityName(quality, reverse)
                            + "</font>";
                } else if (quality < qualityOrig) {
                    qualityString = "<font color='red'>Overall quality declines from "
                            + Part.getQualityName(qualityOrig, reverse) + " to " + Part.getQualityName(quality, reverse)
                            + "</font>";
                } else {
                    qualityString = "Overall quality remains " + Part.getQualityName(quality, reverse);
                }
                String damageString = "";
                if (nDamage > 0) {
                    damageString += nDamage + " parts were damaged. ";
                }
                if (nDestroy > 0) {
                    damageString += nDestroy + " parts were destroyed.";
                }
                if (!damageString.isEmpty()) {
                    damageString = "<b><font color='red'>" + damageString + "</b></font> [<a href='REPAIR|" + u.getId()
                            + "'>Repair bay</a>]";
                }
                String paidString = "";
                if (!paidMaintenance) {
                    paidString = "<font color='red'>Could not afford maintenance costs, so check is at a penalty.</font>";
                }
                addReport(techNameLinked + " performs maintenance on " + u.getHyperlinkedName() + ". " + paidString
                        + qualityString + ". " + damageString + " [<a href='MAINTENANCE|" + u.getId()
                        + "'>Get details</a>]");
            }
            u.resetDaysSinceMaintenance();
        }
    }

    public void initTimeInService() {
        for (Person p : getPersonnel()) {
            Date join = null;
            for (LogEntry e : p.getPersonnelLog()) {
                if (join == null){
                    // If by some nightmare there is no Joined date just use the first entry.
                    join = e.getDate();
                }
                if (e.getDesc().startsWith("Joined ") || e.getDesc().startsWith("Freed ")) {
                    join = e.getDate();
                    break;
                }
            }
            if (!p.isDependent() && !p.isPrisoner() && !p.isBondsman()) {
                GregorianCalendar cal = (GregorianCalendar) GregorianCalendar.getInstance();
                // For that one in a billion chance the log is empty. Clone todays date and subtract a year
                if (join == null) {
                    cal = (GregorianCalendar)calendar.clone();
                    cal.add(Calendar.YEAR, -1);
                    p.setRecruitment(cal);
                } else {
                    cal.setTime(join);
                    p.setRecruitment(cal);
                }
            }
        }
    }

    public void initAtB(boolean newCampaign) {
        getRetirementDefectionTracker().setLastRetirementRoll(getCalendar());

        if (!newCampaign) {
            /*
            * Switch all contracts to AtBContract's
            */
            for (Map.Entry<Integer, Mission> me : missions.entrySet()) {
                Mission m = me.getValue();
                if (m instanceof Contract && !(m instanceof AtBContract)) {
                    me.setValue(new AtBContract((Contract)m, this));
                }
            }

            /*
            * Go through all the personnel records and assume the earliest date is the date
            * the unit was founded.
            */
            Date founding = null;
            for (Person p : getPersonnel()) {
                for (LogEntry e : p.getPersonnelLog()) {
                    if (null == founding || e.getDate().before(founding)) {
                        founding = e.getDate();
                    }
                }
            }
            /*
            * Go through the personnel records again and assume that any person who joined
            * the unit on the founding date is one of the founding members. Also assume
            * that MWs assigned to a non-Assault 'Mech on the date they joined came with
            * that 'Mech (which is a less certain assumption)
            */
            for (Person p : getPersonnel()) {
                Date join = null;
                for (LogEntry e : p.getPersonnelLog()) {
                    if (e.getDesc().startsWith("Joined ")) {
                        join = e.getDate();
                        break;
                    }
                }
                if (null != join && join.equals(founding)) {
                    p.setFounder(true);
                }
                if (p.getPrimaryRole() == Person.T_MECHWARRIOR
                        || (p.getPrimaryRole() == Person.T_AERO_PILOT && getCampaignOptions().getAeroRecruitsHaveUnits())
                        || p.getPrimaryRole() == Person.T_PROTO_PILOT) {
                    for (LogEntry e : p.getPersonnelLog()) {
                        if (e.getDate().equals(join) && e.getDesc().startsWith("Assigned to ")) {
                            String mech = e.getDesc().substring(12);
                            MechSummary ms = MechSummaryCache.getInstance().getMech(mech);
                            if (null != ms && (p.isFounder()
                                    || ms.getWeightClass() < megamek.common.EntityWeightClass.WEIGHT_ASSAULT)) {
                                p.setOriginalUnitWeight(ms.getWeightClass());
                                if (ms.isClan()) {
                                    p.setOriginalUnitTech(2);
                                } else if (ms.getYear() > 3050) {
                                    /*
                                    * We're only guessing anyway, so we use this hack to avoid actually loading the
                                    * entity to check for IS2
                                    */
                                    p.setOriginalUnitTech(1);
                                }
                                if (null != p.getUnitId() && null != units.get(p.getUnitId())
                                        && ms.getName().equals(units.get(p.getUnitId()).getEntity().getShortNameRaw())) {
                                    p.setOriginalUnitId(p.getUnitId());
                                }
                            }
                        }
                    }
                }
            }

            addAllLances(this.forces);
        }

        setAtBConfig(AtBConfiguration.loadFromXml());
        RandomNameGenerator.initialize();
        RandomFactionGenerator.getInstance().startup(this);
        getContractMarket().generateContractOffers(this, newCampaign);
        getUnitMarket().generateUnitOffers(this);
        setAtBEventProcessor(new AtBEventProcessor(this));
    }

    /**
     * Stop processing AtB events and release memory.
     */
    public void shutdownAtB() {
        RandomFactionGenerator.getInstance().dispose();
        RandomUnitGenerator.getInstance().dispose();
        RandomNameGenerator.getInstance().dispose();
        atbEventProcessor.shutdown();
    }

    public boolean checkOverDueLoans() {
        Money overdueAmount = getFinances().checkOverdueLoanPayments(this);
        if (overdueAmount.isPositive()) {
            JOptionPane.showMessageDialog(
                    null,
                    "You have overdue loan payments totaling "
                            + overdueAmount.toAmountAndSymbolString()
                            + "\nYou must deal with these payments before advancing the day.\nHere are some options:\n  - Sell off equipment to generate funds.\n  - Pay off the collateral on the loan.\n  - Default on the loan.\n  - Just cheat and remove the loan via GM mode.",
                            "Overdue Loan Payments",
                            JOptionPane.WARNING_MESSAGE);
            return true;
        }
        return false;
    }

    public boolean checkRetirementDefections() {
        if (getRetirementDefectionTracker().getRetirees().size() > 0) {
            Object[] options = { "Show Payout Dialog", "Cancel" };
            if (JOptionPane.YES_OPTION == JOptionPane
                    .showOptionDialog(
                            null,
                            "You have personnel who have left the unit or been killed in action but have not received their final payout.\nYou must deal with these payments before advancing the day.\nHere are some options:\n  - Sell off equipment to generate funds.\n  - Pay one or more personnel in equipment.\n  - Just cheat and use GM mode to edit the settlement.",
                            "Unresolved Final Payments",
                            JOptionPane.OK_CANCEL_OPTION,
                            JOptionPane.WARNING_MESSAGE, null, options,
                            options[0])) {
                return true;
            }
        }
        return false;
    }

    public boolean checkYearlyRetirements() {
        if (getCampaignOptions().getUseAtB()
                && Utilities.getDaysBetween(getRetirementDefectionTracker()
                        .getLastRetirementRoll().getTime(), getDate()) == 365) {
            Object[] options = { "Show Retirement Dialog", "Not Now" };
            if (JOptionPane.YES_OPTION == JOptionPane
                    .showOptionDialog(
                            null,
                            "It has been a year since the last retirement/defection roll, and it is time to do another.",
                            "Retirement/Defection roll required",
                            JOptionPane.OK_CANCEL_OPTION,
                            JOptionPane.WARNING_MESSAGE, null, options,
                            options[0])) {
                return true;
            }
        }
        return false;
    }

    /**
     * Sets the type of rating method used.
     */
    public void setUnitRating(IUnitRating rating) {
        unitRating = rating;
    }

    /**
     * Returns the type of rating method as selected in the Campaign Options dialog.
     * Lazy-loaded for performance. Default is CampaignOpsReputation
     */
    public IUnitRating getUnitRating() {
        // if we switched unit rating methods,
        if (unitRating != null && (unitRating.getUnitRatingMethod() != getCampaignOptions().getUnitRatingMethod())) {
            unitRating = null;
        }

        if (unitRating == null) {
            UnitRatingMethod method = getCampaignOptions().getUnitRatingMethod();

            if (UnitRatingMethod.FLD_MAN_MERCS_REV.equals(method)) {
                unitRating = new FieldManualMercRevDragoonsRating(this);
            } else {
                unitRating = new CampaignOpsReputation(this);
            }
        }

        return unitRating;
    }

    /**
     * Gets peacetime costs including salaries.
     * @return The peacetime costs of the campaign including salaries.
     */
    public Money getPeacetimeCost() {
        return getPeacetimeCost(true);
    }

    /**
     * Gets peacetime costs, optionally including salaries.
     *
     * This can be used to ensure salaries are not double counted.
     *
     * @param includeSalaries A value indicating whether or not salaries
     *                        should be included in peacetime cost calculations.
     * @return The peacetime costs of the campaign, optionally including salaries.
     */
    public Money getPeacetimeCost(boolean includeSalaries) {
        Money peaceTimeCosts = Money.zero()
                                .plus(getMonthlySpareParts())
                                .plus(getMonthlyFuel())
                                .plus(getMonthlyAmmo());
        if (includeSalaries) {
            peaceTimeCosts = peaceTimeCosts.plus(getPayRoll(getCampaignOptions().useInfantryDontCount()));
        }

        return peaceTimeCosts;
    }

    public Money getMonthlySpareParts() {
        Money partsCost = Money.zero();

        for (Unit u : getUnits()) {
            if (u.isMothballed()) {
                continue;
            }
            partsCost = partsCost.plus(u.getSparePartsCost());
        }
        return partsCost;
    }

    public Money getMonthlyFuel() {
        Money fuelCost = Money.zero();

        for (Unit u : getUnits()) {
            if (u.isMothballed()) {
                continue;
            }
            fuelCost = fuelCost.plus(u.getFuelCost());
        }
        return fuelCost;
    }

    public Money getMonthlyAmmo() {
        Money ammoCost = Money.zero();

        for (Unit u : getUnits()) {
            if (u.isMothballed()) {
                continue;
            }
            ammoCost = ammoCost.plus(u.getAmmoCost());
        }
        return ammoCost;
    }

    @Override
    public int getTechIntroYear() {
        if (campaignOptions.limitByYear()) {
            return getGameYear();
        } else {
            return Integer.MAX_VALUE;
        }
    }

    @Override
    public int getGameYear() {
        return calendar.get(Calendar.YEAR);
    }

    @Override
    public int getTechFaction() {
        return techFactionCode;
    }

    public void updateTechFactionCode() {
        if (campaignOptions.useFactionIntroDate()) {
            for (int i = 0; i < ITechnology.MM_FACTION_CODES.length; i++) {
                if (ITechnology.MM_FACTION_CODES[i].equals(factionCode)) {
                    techFactionCode = i;
                    UnitTechProgression.loadFaction(techFactionCode);
                    return;
                }
            }
            // If the tech progression data does not include the current faction,
            // use a generic.
            if (getFaction().isClan()) {
                techFactionCode = ITechnology.F_CLAN;
            } else if (getFaction().isPeriphery()) {
                techFactionCode = ITechnology.F_PER;
            } else {
                techFactionCode = ITechnology.F_IS;
            }
        } else {
            techFactionCode = ITechnology.F_NONE;
        }
        // Unit tech level will be calculated if the code has changed.
        UnitTechProgression.loadFaction(techFactionCode);
    }

    @Override
    public boolean useClanTechBase() {
        return getFaction().isClan();
    }

    @Override
    public boolean useMixedTech() {
        if (useClanTechBase()) {
            return campaignOptions.allowISPurchases();
        } else {
            return campaignOptions.allowClanPurchases();
        }
    }

    @Override
    public SimpleTechLevel getTechLevel() {
        for (SimpleTechLevel lvl : SimpleTechLevel.values()) {
            if (campaignOptions.getTechLevel() == lvl.ordinal()) {
                return lvl;
            }
        }
        return SimpleTechLevel.UNOFFICIAL;
    }

    @Override
    public boolean unofficialNoYear() {
        return false;
    }

    @Override
    public boolean useVariableTechLevel() {
        return campaignOptions.useVariableTechLevel();
    }

    @Override
    public boolean showExtinct() {
        return !campaignOptions.disallowExtinctStuff();
    }
}<|MERGE_RESOLUTION|>--- conflicted
+++ resolved
@@ -47,6 +47,7 @@
 import megamek.common.Compute;
 import megamek.common.ConvFighter;
 import megamek.common.Coords;
+import megamek.common.Crew;
 import megamek.common.Dropship;
 import megamek.common.Entity;
 import megamek.common.EntityMovementMode;
@@ -81,6 +82,8 @@
 import megamek.common.options.IBasicOption;
 import megamek.common.options.IOption;
 import megamek.common.options.IOptionGroup;
+import megamek.common.options.OptionsConstants;
+import megamek.common.options.PilotOptions;
 import megamek.common.util.BuildingBlock;
 import megamek.common.util.DirectoryItems;
 import mekhq.campaign.event.AcquisitionEvent;
@@ -4280,27 +4283,6 @@
             }
             //now check for planetary events
             for(Planet p : psystem.getPlanets()) {
-<<<<<<< HEAD
-                List<Planet.PlanetaryEvent> customEvents = new ArrayList<>();
-                for(Planet.PlanetaryEvent event : p.getEvents()) {
-                    if(event.custom) {
-                        customEvents.add(event);
-                    }
-                }
-                if(!customEvents.isEmpty()) {
-                    if(!startedSystem) {
-                        //only write this if we haven't already started the system
-                        pw1.println("\t\t<system><id>" + psystem.getId() + "</id>");
-                    }
-                    pw1.println("\t\t\t<planet><sysPos>" + p.getSystemPosition() + "</sysPos>");
-                    for(Planet.PlanetaryEvent event : customEvents) {
-                        Systems.getInstance().writePlanetaryEvent(pw1, event);
-                        pw1.println();
-                    }
-                    pw1.println("\t\t\t</planet>");
-                    startedSystem = true;
-                }
-=======
                 List<Planet.PlanetaryEvent> customEvents = p.getCustomEvents();
 	            if(!customEvents.isEmpty()) {
 	            	if(!startedSystem) {
@@ -4315,7 +4297,6 @@
 	                pw1.println("\t\t\t</planet>");
 	                startedSystem = true;
 	            }
->>>>>>> e7231702
             }
             if(startedSystem) {
                 //close the system
