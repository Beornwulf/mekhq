--- conflicted
+++ resolved
@@ -39,7 +39,6 @@
 import megamek.common.util.EncodeControl;
 import mekhq.MHQConstants;
 import mekhq.MekHQ;
-import mekhq.utilities.MHQXMLUtility;
 import mekhq.Utilities;
 import mekhq.campaign.againstTheBot.AtBConfiguration;
 import mekhq.campaign.event.*;
@@ -113,6 +112,7 @@
 import mekhq.service.AutosaveService;
 import mekhq.service.IAutosaveService;
 import mekhq.service.MassRepairService;
+import mekhq.utilities.MHQXMLUtility;
 import org.apache.logging.log4j.LogManager;
 
 import javax.swing.*;
@@ -4137,15 +4137,9 @@
         // internally from with writeToXML function for Force
         MHQXMLUtility.writeSimpleXMLOpenTag(pw, indent++, "forces");
         forces.writeToXML(pw, indent);
-<<<<<<< HEAD
-        MekHqXmlUtil.writeSimpleXMLCloseTag(pw, --indent, "forces");
+        MHQXMLUtility.writeSimpleXMLCloseTag(pw, --indent, "forces");
         finances.writeToXML(pw, indent);
-        location.writeToXml(pw, indent);
-=======
-        MHQXMLUtility.writeSimpleXMLCloseTag(pw, --indent, "forces");
-        finances.writeToXml(pw, indent);
         location.writeToXML(pw, indent);
->>>>>>> e4020d6f
         shoppingList.writeToXML(pw, indent);
 
         MHQXMLUtility.writeSimpleXMLOpenTag(pw, indent++, "kills");
