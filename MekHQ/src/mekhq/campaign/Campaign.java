--- conflicted
+++ resolved
@@ -58,11 +58,8 @@
 import static mekhq.campaign.personnel.PersonnelOptions.ADMIN_INTERSTELLAR_NEGOTIATOR;
 import static mekhq.campaign.personnel.PersonnelOptions.ADMIN_LOGISTICIAN;
 import static mekhq.campaign.personnel.PersonnelOptions.ATOW_ALTERNATE_ID;
-<<<<<<< HEAD
 import static mekhq.campaign.personnel.PersonnelOptions.MADNESS_REGRESSION;
-=======
 import static mekhq.campaign.personnel.PersonnelOptions.COMPULSION_ADDICTION;
->>>>>>> a1e9d6c9
 import static mekhq.campaign.personnel.PersonnelOptions.getCompulsionCheckModifier;
 import static mekhq.campaign.personnel.backgrounds.BackgroundsController.randomMercenaryCompanyNameGenerator;
 import static mekhq.campaign.personnel.education.EducationController.getAcademy;
@@ -5259,10 +5256,7 @@
                                         campaignOptions.isShowLifeEventDialogCelebrations();
         boolean isCampaignPlanetside = location.isOnPlanet();
         boolean isUseAdvancedMedical = campaignOptions.isUseAdvancedMedical();
-<<<<<<< HEAD
-=======
         boolean isUseFatigue = campaignOptions.isUseFatigue();
->>>>>>> a1e9d6c9
         for (Person person : personnel) {
             if (person.getStatus().isDepartedUnit()) {
                 continue;
@@ -5316,7 +5310,17 @@
                     addReport(gamblingReport);
                 }
 
-<<<<<<< HEAD
+                if (personnelOptions.booleanOption(COMPULSION_ADDICTION)) {
+                    int modifier = getCompulsionCheckModifier(COMPULSION_ADDICTION);
+                    boolean failedWillpowerCheck = !performQuickAttributeCheck(person, SkillAttribute.WILLPOWER, null,
+                          null, modifier);
+                    person.processDiscontinuationSyndrome(this,
+                          isUseAdvancedMedical,
+                          isUseFatigue,
+                          true,
+                          failedWillpowerCheck);
+                }
+
                 if (personnelOptions.booleanOption(MADNESS_REGRESSION)) {
                     int modifier = getCompulsionCheckModifier(MADNESS_REGRESSION);
                     boolean failedWillpowerCheck = !performQuickAttributeCheck(person, SkillAttribute.WILLPOWER, null,
@@ -5328,17 +5332,6 @@
                     if (!report.isBlank()) {
                         addReport(report);
                     }
-=======
-                if (personnelOptions.booleanOption(COMPULSION_ADDICTION)) {
-                    int modifier = getCompulsionCheckModifier(COMPULSION_ADDICTION);
-                    boolean failedWillpowerCheck = !performQuickAttributeCheck(person, SkillAttribute.WILLPOWER, null,
-                          null, modifier);
-                    person.processDiscontinuationSyndrome(this,
-                          isUseAdvancedMedical,
-                          isUseFatigue,
-                          true,
-                          failedWillpowerCheck);
->>>>>>> a1e9d6c9
                 }
             }
 
