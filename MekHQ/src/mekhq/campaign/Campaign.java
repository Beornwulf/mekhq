/*
 * Campaign.java
 *
 * Copyright (c) 2009 Jay Lawson <jaylawson39 at yahoo.com>. All rights reserved.
 *
 * This file is part of MekHQ.
 *
 * MekHQ is free software: you can redistribute it and/or modify
 * it under the terms of the GNU General Public License as published by
 * the Free Software Foundation, either version 3 of the License, or
 * (at your option) any later version.
 *
 * MekHQ is distributed in the hope that it will be useful,
 * but WITHOUT ANY WARRANTY; without even the implied warranty of
 * MERCHANTABILITY or FITNESS FOR A PARTICULAR PURPOSE. See the
 * GNU General Public License for more details.
 *
 * You should have received a copy of the GNU General Public License
 * along with MekHQ. If not, see <http://www.gnu.org/licenses/>.
 */
package mekhq.campaign;

import java.io.PrintWriter;
import java.io.Serializable;
import java.text.MessageFormat;
import java.time.DayOfWeek;
import java.time.LocalDate;
import java.time.temporal.ChronoUnit;
import java.util.*;
import java.util.stream.Collectors;

import javax.swing.JOptionPane;

import megamek.client.ui.swing.util.PlayerColour;
import megamek.common.icons.AbstractIcon;
import megamek.common.icons.Camouflage;
import megamek.common.util.EncodeControl;
import megamek.utils.MegaMekXmlUtil;
import mekhq.*;
import mekhq.campaign.againstTheBot.AtBConfiguration;
import mekhq.campaign.againstTheBot.enums.AtBLanceRole;
import mekhq.campaign.event.MissionRemovedEvent;
import mekhq.campaign.event.ScenarioRemovedEvent;
import mekhq.campaign.finances.*;
import mekhq.campaign.log.*;
import mekhq.campaign.mission.enums.MissionStatus;
import mekhq.campaign.personnel.*;
import mekhq.campaign.personnel.enums.PersonnelRole;
import mekhq.campaign.personnel.enums.PersonnelStatus;
import mekhq.campaign.personnel.enums.Phenotype;
import mekhq.campaign.personnel.enums.PrisonerStatus;
import mekhq.campaign.personnel.generator.AbstractPersonnelGenerator;
import mekhq.campaign.personnel.generator.DefaultPersonnelGenerator;
import mekhq.campaign.personnel.generator.RandomPortraitGenerator;
import mekhq.campaign.personnel.ranks.Rank;
import mekhq.campaign.personnel.ranks.Ranks;
import mekhq.service.AutosaveService;
import mekhq.service.IAutosaveService;

import megamek.common.*;
import megamek.common.enums.Gender;
import megamek.client.generator.RandomNameGenerator;
import megamek.client.generator.RandomUnitGenerator;
import megamek.client.generator.RandomGenderGenerator;
import megamek.common.annotations.Nullable;
import megamek.common.loaders.BLKFile;
import megamek.common.loaders.EntityLoadingException;
import megamek.common.options.GameOptions;
import megamek.common.options.IBasicOption;
import megamek.common.options.IOption;
import megamek.common.options.IOptionGroup;
import megamek.common.options.OptionsConstants;
import megamek.common.util.BuildingBlock;
import mekhq.campaign.event.AcquisitionEvent;
import mekhq.campaign.event.AstechPoolChangedEvent;
import mekhq.campaign.event.DayEndingEvent;
import mekhq.campaign.event.DeploymentChangedEvent;
import mekhq.campaign.event.GMModeEvent;
import mekhq.campaign.event.LoanNewEvent;
import mekhq.campaign.event.LoanPaidEvent;
import mekhq.campaign.event.LocationChangedEvent;
import mekhq.campaign.event.MedicPoolChangedEvent;
import mekhq.campaign.event.MissionNewEvent;
import mekhq.campaign.event.NetworkChangedEvent;
import mekhq.campaign.event.NewDayEvent;
import mekhq.campaign.event.OrganizationChangedEvent;
import mekhq.campaign.event.OvertimeModeEvent;
import mekhq.campaign.event.PartChangedEvent;
import mekhq.campaign.event.PartWorkEvent;
import mekhq.campaign.event.PersonChangedEvent;
import mekhq.campaign.event.PersonNewEvent;
import mekhq.campaign.event.PersonRemovedEvent;
import mekhq.campaign.event.ReportEvent;
import mekhq.campaign.event.ScenarioNewEvent;
import mekhq.campaign.event.UnitNewEvent;
import mekhq.campaign.event.UnitRemovedEvent;
import mekhq.campaign.force.Force;
import mekhq.campaign.force.Lance;
import mekhq.campaign.market.ContractMarket;
import mekhq.campaign.market.PartsStore;
import mekhq.campaign.market.PersonnelMarket;
import mekhq.campaign.market.ShoppingList;
import mekhq.campaign.market.UnitMarket;
import mekhq.campaign.mission.AtBContract;
import mekhq.campaign.mission.AtBScenario;
import mekhq.campaign.mission.Contract;
import mekhq.campaign.mission.Mission;
import mekhq.campaign.mission.Scenario;
import mekhq.campaign.mission.atb.AtBScenarioFactory;
import mekhq.campaign.mod.am.InjuryUtil;
import mekhq.campaign.parts.AmmoStorage;
import mekhq.campaign.parts.Armor;
import mekhq.campaign.parts.BaArmor;
import mekhq.campaign.parts.MekLocation;
import mekhq.campaign.parts.MissingMekActuator;
import mekhq.campaign.parts.MissingPart;
import mekhq.campaign.parts.OmniPod;
import mekhq.campaign.parts.Part;
import mekhq.campaign.parts.PartInUse;
import mekhq.campaign.parts.PartInventory;
import mekhq.campaign.parts.ProtomekArmor;
import mekhq.campaign.parts.Refit;
import mekhq.campaign.parts.SpacecraftCoolingSystem;
import mekhq.campaign.parts.StructuralIntegrity;
import mekhq.campaign.parts.equipment.AmmoBin;
import mekhq.campaign.parts.equipment.EquipmentPart;
import mekhq.campaign.parts.equipment.MissingEquipmentPart;
import mekhq.campaign.rating.CampaignOpsReputation;
import mekhq.campaign.rating.FieldManualMercRevDragoonsRating;
import mekhq.campaign.rating.IUnitRating;
import mekhq.campaign.rating.UnitRatingMethod;
import mekhq.campaign.unit.CargoStatistics;
import mekhq.campaign.unit.CrewType;
import mekhq.campaign.unit.HangarStatistics;
import mekhq.campaign.unit.TestUnit;
import mekhq.campaign.unit.Unit;
import mekhq.campaign.unit.UnitOrder;
import mekhq.campaign.unit.UnitTechProgression;
import mekhq.campaign.universe.AbstractFactionSelector;
import mekhq.campaign.universe.AbstractPlanetSelector;
import mekhq.campaign.universe.DefaultFactionSelector;
import mekhq.campaign.universe.DefaultPlanetSelector;
import mekhq.campaign.universe.Era;
import mekhq.campaign.universe.Faction;
import mekhq.campaign.universe.Factions;
import mekhq.campaign.universe.IUnitGenerator;
import mekhq.campaign.universe.News;
import mekhq.campaign.universe.NewsItem;
import mekhq.campaign.universe.Planet;
import mekhq.campaign.universe.PlanetarySystem;
import mekhq.campaign.universe.RATGeneratorConnector;
import mekhq.campaign.universe.RATManager;
import mekhq.campaign.universe.RandomFactionGenerator;
import mekhq.campaign.universe.RangedFactionSelector;
import mekhq.campaign.universe.RangedPlanetSelector;
import mekhq.campaign.universe.Systems;
import mekhq.campaign.work.IAcquisitionWork;
import mekhq.campaign.work.IPartWork;
import mekhq.module.atb.AtBEventProcessor;
import mekhq.service.MassRepairService;

/**
 * The main campaign class, keeps track of teams and units
 * @author Taharqa
 */
public class Campaign implements Serializable, ITechManager {
    public static final String REPORT_LINEBREAK = "<br/><br/>";

    private static final long serialVersionUID = -6312434701389973056L;

    private UUID id;

    // we have three things to track: (1) teams, (2) units, (3) repair tasks
    // we will use the same basic system (borrowed from MegaMek) for tracking
    // all three
    // OK now we have more, parts, personnel, forces, missions, and scenarios.
    // and more still - we're tracking DropShips and WarShips in a separate set so that we can assign units to transports
    private Hangar units = new Hangar();
    private Set<Unit> transportShips = new HashSet<>();
    private Map<UUID, Person> personnel = new LinkedHashMap<>();
    private Warehouse parts = new Warehouse();
    private TreeMap<Integer, Force> forceIds = new TreeMap<>();
    private TreeMap<Integer, Mission> missions = new TreeMap<>();
    private TreeMap<Integer, Scenario> scenarios = new TreeMap<>();
    private Map<UUID, List<Kill>> kills = new HashMap<>();

    private final UnitNameTracker unitNameTracker = new UnitNameTracker();

    private int astechPool;
    private int astechPoolMinutes;
    private int astechPoolOvertime;
    private int medicPool;

    private int lastForceId;
    private int lastMissionId;
    private int lastScenarioId;

    // I need to put a basic game object in campaign so that I can
    // assign it to the entities, otherwise some entity methods may get NPE
    // if they try to call up game options
    private Game game;
    private Player player;

    private GameOptions gameOptions;

    private String name;
    private LocalDate currentDay;

    // hierarchically structured Force object to define TO&E
    private Force forces;
    private Hashtable<Integer, Lance> lances; //AtB

    private String factionCode;
    private int techFactionCode;
    private String retainerEmployerCode; //AtB
    private Ranks ranks;

    private ArrayList<String> currentReport;
    private transient String currentReportHTML;
    private transient List<String> newReports;

    //this is updated and used per gaming session, it is enabled/disabled via the Campaign options
    //we're re-using the LogEntry class that is used to store Personnel entries
    public LinkedList<LogEntry> inMemoryLogHistory = new LinkedList<>();

    private boolean overtime;
    private boolean gmMode;
    private transient boolean overviewLoadingValue = true;

    private Camouflage camouflage = new Camouflage(Camouflage.COLOUR_CAMOUFLAGE, PlayerColour.BLUE.name());
    private PlayerColour colour = PlayerColour.BLUE;

    //unit icon
    private String iconCategory = AbstractIcon.ROOT_CATEGORY;
    private String iconFileName = AbstractIcon.DEFAULT_ICON_FILENAME;

    private Finances finances;

    private CurrentLocation location;

    private News news;

    private PartsStore partsStore;

    private List<String> customs;

    private CampaignOptions campaignOptions;
    private RandomSkillPreferences rskillPrefs = new RandomSkillPreferences();
    private MekHQ app;

    private ShoppingList shoppingList;

    private PersonnelMarket personnelMarket;
    private ContractMarket contractMarket; //AtB
    private UnitMarket unitMarket; //AtB
    private RetirementDefectionTracker retirementDefectionTracker; // AtB
    private int fatigueLevel; //AtB
    private AtBConfiguration atbConfig; //AtB
    private AtBEventProcessor atbEventProcessor; //AtB
    private LocalDate shipSearchStart; //AtB
    private int shipSearchType;
    private String shipSearchResult; //AtB
    private LocalDate shipSearchExpiration; //AtB
    private IUnitGenerator unitGenerator;
    private IUnitRating unitRating;
    private CampaignSummary campaignSummary;
    private final Quartermaster quartermaster;

    private final ResourceBundle resources = ResourceBundle.getBundle("mekhq.resources.Campaign", new EncodeControl());

    /** This is used to determine if the player has an active AtB Contract, and is recalculated on load */
    private transient boolean hasActiveContract;

    private final IAutosaveService autosaveService;

    public Campaign() {
        id = UUID.randomUUID();
        game = new Game();
        player = new Player(0, "self");
        game.addPlayer(0, player);
        currentDay = LocalDate.ofYearDay(3067, 1);
        CurrencyManager.getInstance().setCampaign(this);
        location = new CurrentLocation(Systems.getInstance().getSystems().get("Outreach"), 0);
        campaignOptions = new CampaignOptions();
        currentReport = new ArrayList<>();
        currentReportHTML = "";
        newReports = new ArrayList<>();
        name = "My Campaign";
        overtime = false;
        gmMode = false;
        factionCode = "MERC";
        techFactionCode = ITechnology.F_MERC;
        retainerEmployerCode = null;
        ranks = Ranks.getRanksFromSystem(Ranks.RS_SL);
        forces = new Force(name);
        forceIds.put(0, forces);
        lances = new Hashtable<>();
        finances = new Finances();
        SkillType.initializeTypes();
        SpecialAbility.initializeSPA();
        astechPool = 0;
        medicPool = 0;
        resetAstechMinutes();
        partsStore = new PartsStore(this);
        gameOptions = new GameOptions();
        gameOptions.initialize();
        gameOptions.getOption("year").setValue(getGameYear());
        game.setOptions(gameOptions);
        customs = new ArrayList<>();
        shoppingList = new ShoppingList();
        news = new News(getGameYear(), id.getLeastSignificantBits());
        personnelMarket = new PersonnelMarket();
        contractMarket = new ContractMarket();
        unitMarket = new UnitMarket();
        retirementDefectionTracker = new RetirementDefectionTracker();
        fatigueLevel = 0;
        atbConfig = null;
        autosaveService = new AutosaveService();
        hasActiveContract = false;
        campaignSummary = new CampaignSummary(this);
        quartermaster = new Quartermaster(this);
    }

    /**
     * @return the app
     */
    public MekHQ getApp() {
        return app;
    }

    /**
     * @param app the app to set
     */
    public void setApp(MekHQ app) {
        this.app = app;
    }

    /**
     * @return the overviewLoadingValue
     */
    public boolean isOverviewLoadingValue() {
        return overviewLoadingValue;
    }

    /**
     * @param overviewLoadingValue the overviewLoadingValue to set
     */
    public void setOverviewLoadingValue(boolean overviewLoadingValue) {
        this.overviewLoadingValue = overviewLoadingValue;
    }

    public Game getGame() {
        return game;
    }

    public Player getPlayer() {
        return player;
    }

    public void setId(UUID id) {
        this.id = id;
    }

    public UUID getId() {
        return id;
    }

    public String getName() {
        return name;
    }

    public void setName(String s) {
        this.name = s;
    }

    public String getEraName() {
        return Era.getEraNameFromYear(getGameYear());
    }

    public int getEra() {
        return Era.getEra(getGameYear());
    }

    public String getTitle() {
        return getName() + " (" + getFactionName() + ")" + " - "
                + MekHQ.getMekHQOptions().getLongDisplayFormattedDate(getLocalDate())
                + " (" + getEraName() + ")";
    }

    public LocalDate getLocalDate() {
        return currentDay;
    }

    public void setLocalDate(LocalDate currentDay) {
        this.currentDay = currentDay;
    }

    public PlanetarySystem getCurrentSystem() {
        return location.getCurrentSystem();
    }

    public Money getFunds() {
        return finances.getBalance();
    }

    public void setForces(Force f) {
        forces = f;
    }

    public Force getForces() {
        return forces;
    }

    public void importLance(Lance l) {
        lances.put(l.getForceId(), l);
    }

    public Hashtable<Integer, Lance> getLances() {
        return lances;
    }

    public ArrayList<Lance> getLanceList() {
        ArrayList<Lance> retVal = new ArrayList<>();
        for (Lance l : lances.values()) {
            if (forceIds.containsKey(l.getForceId())) {
                retVal.add(l);
            }
        }
        return retVal;
    }

    public void setShoppingList(ShoppingList sl) {
        shoppingList = sl;
    }

    public ShoppingList getShoppingList() {
        return shoppingList;
    }

    public void setPersonnelMarket(PersonnelMarket pm) {
        personnelMarket = pm;
    }

    public PersonnelMarket getPersonnelMarket() {
        return personnelMarket;
    }

    public void generateNewPersonnelMarket() {
        personnelMarket.generatePersonnelForDay(this);
    }

    public void setContractMarket(ContractMarket cm) {
        contractMarket = cm;
    }

    public ContractMarket getContractMarket() {
        return contractMarket;
    }

    public void generateNewContractMarket() {
        contractMarket.generateContractOffers(this);
    }

    public void setUnitMarket(UnitMarket um) {
        unitMarket = um;
    }

    public UnitMarket getUnitMarket() {
        return unitMarket;
    }

    public void generateNewUnitMarket() {
        unitMarket.generateUnitOffers(this);
    }

    public void setRetirementDefectionTracker(RetirementDefectionTracker rdt) {
        retirementDefectionTracker = rdt;
    }

    public RetirementDefectionTracker getRetirementDefectionTracker() {
        return retirementDefectionTracker;
    }

    public void setFatigueLevel(int fl) {
        fatigueLevel = fl;
    }

    public int getFatigueLevel() {
        return fatigueLevel;
    }

    /**
     * Initializes the unit generator based on the method chosen in campaignOptions.
     * Called when the unit generator is first used or when the method has been
     * changed in campaignOptions.
     */
    public void initUnitGenerator() {
        if (unitGenerator != null && unitGenerator instanceof RATManager) {
            MekHQ.unregisterHandler(unitGenerator);
        }
        if (campaignOptions.useStaticRATs()) {
            RATManager rm = new RATManager();
            while (!RandomUnitGenerator.getInstance().isInitialized()) {
                try {
                    Thread.sleep(50);
                } catch (InterruptedException e) {
                    MekHQ.getLogger().error(e);
                }
            }
            rm.setSelectedRATs(campaignOptions.getRATs());
            rm.setIgnoreRatEra(campaignOptions.canIgnoreRatEra());
            unitGenerator = rm;
        } else {
            unitGenerator = new RATGeneratorConnector(getGameYear());
        }
    }

    /**
     * @return - the class responsible for generating random units
     */
    public IUnitGenerator getUnitGenerator() {
        if (unitGenerator == null) {
            initUnitGenerator();
        }
        return unitGenerator;
    }

    public void setAtBEventProcessor(AtBEventProcessor processor) {
        atbEventProcessor = processor;
    }

    public void setAtBConfig(AtBConfiguration config) {
        atbConfig = config;
    }

    public AtBConfiguration getAtBConfig() {
        if (atbConfig == null) {
            atbConfig = AtBConfiguration.loadFromXml();
        }
        return atbConfig;
    }

    //region Ship Search
    /**
     * Sets the date a ship search was started, or null if no search is in progress.
     */
    public void setShipSearchStart(@Nullable LocalDate shipSearchStart) {
        this.shipSearchStart = shipSearchStart;
    }

    /**
     * @return The date a ship search was started, or null if none is in progress.
     */
    public LocalDate getShipSearchStart() {
        return shipSearchStart;
    }

    /**
     * Sets the lookup name of the available ship, or null if none were found.
     */
    public void setShipSearchResult(@Nullable String result) {
        shipSearchResult = result;
    }

    /**
     * @return The lookup name of the available ship, or null if none is available
     */
    public String getShipSearchResult() {
        return shipSearchResult;
    }

    /**
     * @return The date the ship is no longer available, if there is one.
     */
    public LocalDate getShipSearchExpiration() {
        return shipSearchExpiration;
    }

    public void setShipSearchExpiration(LocalDate shipSearchExpiration) {
        this.shipSearchExpiration = shipSearchExpiration;
    }

    /**
     * Sets the unit type to search for.
     */
    public void setShipSearchType(int unitType) {
        shipSearchType = unitType;
    }

    public void startShipSearch(int unitType) {
        setShipSearchStart(getLocalDate());
        setShipSearchType(unitType);
    }

    private void processShipSearch() {
        if (getShipSearchStart() == null) {
            return;
        }
        StringBuilder report = new StringBuilder();
        if (getFinances().debit(getAtBConfig().shipSearchCostPerWeek(), Transaction.C_UNIT, "Ship search", getLocalDate())) {
            report.append(getAtBConfig().shipSearchCostPerWeek().toAmountAndSymbolString())
                    .append(" deducted for ship search.");
        } else {
            addReport("<font color=\"red\">Insufficient funds for ship search.</font>");
            setShipSearchStart(null);
            return;
        }
        long numDays = ChronoUnit.DAYS.between(getShipSearchStart(), getLocalDate());
        if (numDays > 21) {
            int roll = Compute.d6(2);
            TargetRoll target = getAtBConfig().shipSearchTargetRoll(shipSearchType, this);
            setShipSearchStart(null);
            report.append("<br/>Ship search target: ").append(target.getValueAsString()).append(" roll: ")
                    .append(roll);
            // TODO: mos zero should make ship available on retainer
            if (roll >= target.getValue()) {
                report.append("<br/>Search successful. ");
                MechSummary ms = unitGenerator.generate(getFactionCode(), shipSearchType, -1,
                        getGameYear(), getUnitRatingMod());
                if (ms == null) {
                    ms = getAtBConfig().findShip(shipSearchType);
                }
                if (ms != null) {
                    setShipSearchResult(ms.getName());
                    setShipSearchExpiration(getLocalDate().plusDays(31));
                    report.append(getShipSearchResult()).append(" is available for purchase for ")
                            .append(Money.of(ms.getCost()).toAmountAndSymbolString())
                            .append(" until ")
                            .append(MekHQ.getMekHQOptions().getDisplayFormattedDate(getShipSearchExpiration()));
                } else {
                    report.append(" <font color=\"red\">Could not determine ship type.</font>");
                }
            } else {
                report.append("<br/>Ship search unsuccessful.");
            }
        }
        addReport(report.toString());
    }

    public void purchaseShipSearchResult() {
        MechSummary ms = MechSummaryCache.getInstance().getMech(getShipSearchResult());
        if (ms == null) {
            MekHQ.getLogger().error("Cannot find entry for " + getShipSearchResult());
            return;
        }

        Money cost = Money.of(ms.getCost());

        if (getFunds().isLessThan(cost)) {
            addReport("<font color='red'><b> You cannot afford this unit. Transaction cancelled</b>.</font>");
            return;
        }

        MechFileParser mechFileParser;
        try {
            mechFileParser = new MechFileParser(ms.getSourceFile(), ms.getEntryName());
        } catch (Exception ex) {
            MekHQ.getLogger().error("Unable to load unit: " + ms.getEntryName(), ex);
            return;
        }
        Entity en = mechFileParser.getEntity();

        int transitDays = getCampaignOptions().getInstantUnitMarketDelivery() ? 0
                : calculatePartTransitTime(Compute.d6(2) - 2);

        getFinances().debit(cost, Transaction.C_UNIT, "Purchased " + en.getShortName(), getLocalDate());
        addNewUnit(en, true, transitDays);
        if (!getCampaignOptions().getInstantUnitMarketDelivery()) {
            addReport("<font color='green'>Unit will be delivered in " + transitDays + " days.</font>");
        }
        setShipSearchResult(null);
        setShipSearchExpiration(null);
    }
    //endregion Ship Search

    /**
     * Process retirements for retired personnel, if any.
     * @param totalPayout The total retirement payout.
     * @param unitAssignments List of unit assignments.
     * @return False if there were payments AND they were unable to be processed, true otherwise.
     */
    public boolean applyRetirement(Money totalPayout, HashMap<UUID, UUID> unitAssignments) {
        if ((totalPayout.isPositive()) || (null != getRetirementDefectionTracker().getRetirees())) {
            if (getFinances().debit(totalPayout, Transaction.C_SALARY, "Final Payout", getLocalDate())) {
                for (UUID pid : getRetirementDefectionTracker().getRetirees()) {
                    if (getPerson(pid).getStatus().isActive()) {
                        getPerson(pid).changeStatus(this, PersonnelStatus.RETIRED);
                        addReport(getPerson(pid).getFullName() + " has retired.");
                    }
                    if (!getRetirementDefectionTracker().getPayout(pid).getRecruitRole().isNone()) {
                        getPersonnelMarket().addPerson(newPerson(getRetirementDefectionTracker().getPayout(pid).getRecruitRole()));
                    }
                    if (getRetirementDefectionTracker().getPayout(pid).hasHeir()) {
                        Person p = newPerson(getPerson(pid).getPrimaryRole());
                        p.setOriginalUnitWeight(getPerson(pid).getOriginalUnitWeight());
                        p.setOriginalUnitTech(getPerson(pid).getOriginalUnitTech());
                        p.setOriginalUnitId(getPerson(pid).getOriginalUnitId());
                        if (unitAssignments.containsKey(pid)) {
                            getPersonnelMarket().addPerson(p, getHangar().getUnit(unitAssignments.get(pid)).getEntity());
                        } else {
                            getPersonnelMarket().addPerson(p);
                        }
                    }
                    if (getCampaignOptions().canAtBAddDependents()) {
                        int dependents = getRetirementDefectionTracker().getPayout(pid).getDependents();
                        while (dependents > 0) {
                            Person person = newDependent(false);
                            if (recruitPerson(person)) {
                                dependents--;
                            } else {
                                dependents = 0;
                            }
                        }
                    }
                    if (unitAssignments.containsKey(pid)) {
                        removeUnit(unitAssignments.get(pid));
                    }
                }
                getRetirementDefectionTracker().resolveAllContracts();
                return true;
            } else {
                addReport("<font color='red'>You cannot afford to make the final payments.</font>");
                return false;
            }
        }

        return true;
    }

    public CampaignSummary getCampaignSummary() {
        return campaignSummary;
    }

    public News getNews() {
        return news;
    }

    /**
     * Add force to an existing superforce. This method will also assign the force an id and place it in the forceId hash
     *
     * @param force      - the Force to add
     * @param superForce - the superforce to add the new force to
     */
    public void addForce(Force force, Force superForce) {
        int id = lastForceId + 1;
        force.setId(id);
        superForce.addSubForce(force, true);
        force.setScenarioId(superForce.getScenarioId());
        forceIds.put(id, force);
        lastForceId = id;

        if (campaignOptions.getUseAtB() && force.getUnits().size() > 0) {
            if (null == lances.get(id)) {
                lances.put(id, new Lance(force.getId(), this));
            }
        }
    }

    public void moveForce(Force force, Force superForce) {
        Force parentForce = force.getParentForce();
        if (null != parentForce) {
            parentForce.removeSubForce(force.getId());
        }
        superForce.addSubForce(force, true);
        force.setScenarioId(superForce.getScenarioId());
        for (Object o : force.getAllChildren(this)) {
            if (o instanceof Unit) {
                ((Unit) o).setScenarioId(superForce.getScenarioId());
            } else if (o instanceof Force) {
                ((Force) o).setScenarioId(superForce.getScenarioId());
            }
        }
    }

    /**
     * This is used by the XML loader. The id should already be set for this force so dont increment
     *
     * @param force
     */
    public void importForce(Force force) {
        lastForceId = Math.max(lastForceId, force.getId());
        forceIds.put(force.getId(), force);
    }

    /**
     * This is used by the XML loader. The id should already be set for this scenario so dont increment
     *
     * @param scenario
     */
    public void importScenario(Scenario scenario) {
        lastScenarioId = Math.max(lastScenarioId, scenario.getId());
        scenarios.put(scenario.getId(), scenario);
    }

    /**
     * Add unit to an existing force. This method will also assign that force's id to the unit.
     *
     * @param u
     * @param id
     */
    public void addUnitToForce(Unit u, int id) {
        Force prevForce = forceIds.get(u.getForceId());
        if (null != prevForce) {
            prevForce.removeUnit(u.getId());
            MekHQ.triggerEvent(new OrganizationChangedEvent(prevForce, u));
            if (null != prevForce.getTechID()) {
                u.removeTech();
            }
        }
        Force force = forceIds.get(id);
        if (null != force) {
            u.setForceId(id);
            force.addUnit(u.getId());
            u.setScenarioId(force.getScenarioId());
            MekHQ.triggerEvent(new OrganizationChangedEvent(force, u));
            if (null != force.getTechID()) {
                Person forceTech = getPerson(force.getTechID());
                if (forceTech.canTech(u.getEntity())) {
                    if (null != u.getTech()) {
                        u.removeTech();
                    }

                    u.setTech(forceTech);
                } else {
                    String cantTech = forceTech.getFullName() + " cannot maintain " + u.getName() + "\n"
                            + "You will need to assign a tech manually.";
                    JOptionPane.showMessageDialog(null, cantTech, "Warning", JOptionPane.WARNING_MESSAGE);
                }
            }
        }

        if (campaignOptions.getUseAtB()) {
            if (null != prevForce && prevForce.getUnits().size() == 0) {
                lances.remove(prevForce.getId());
            }
            if (null == lances.get(id) && null != force) {
                lances.put(id, new Lance(force.getId(), this));
            }
        }
    }

    /** Adds force and all its subforces to the AtB lance table
     */

    private void addAllLances(Force force) {
        if (force.getUnits().size() > 0) {
            lances.put(force.getId(), new Lance(force.getId(), this));
        }
        for (Force f : force.getSubForces()) {
            addAllLances(f);
        }
    }

    //region Missions/Contracts
    /**
     * Add a mission to the campaign
     *
     * @param m The mission to be added
     */
    public void addMission(Mission m) {
        int id = lastMissionId + 1;
        m.setId(id);
        missions.put(id, m);
        lastMissionId = id;
        MekHQ.triggerEvent(new MissionNewEvent(m));
    }

    /**
     * Imports a {@link Mission} into a campaign.
     * @param m Mission to import into the campaign.
     */
    public void importMission(Mission m) {
        // add scenarios to the scenarioId hash
        for (Scenario s : m.getScenarios()) {
            importScenario(s);
        }

        addMissionWithoutId(m);
    }

    private void addMissionWithoutId(Mission m) {
        lastMissionId = Math.max(lastMissionId, m.getId());
        missions.put(m.getId(), m);
        MekHQ.triggerEvent(new MissionNewEvent(m));
    }

    /**
     * @param id the mission's id
     * @return the mission in question
     */
    public Mission getMission(int id) {
        return missions.get(id);
    }

    /**
     * @return an <code>Collection</code> of missions in the campaign
     */
    public Collection<Mission> getMissions() {
        return missions.values();
    }

    /**
     * @return missions List sorted with complete missions at the bottom
     */
    public List<Mission> getSortedMissions() {
        return getMissions().stream()
                .sorted(Comparator.comparing(Mission::getStatus))
                .collect(Collectors.toList());
    }

    public List<Mission> getActiveMissions() {
        return getMissions().stream()
                .filter(m -> m.isActiveOn(getLocalDate()))
                .collect(Collectors.toList());
    }

    public List<Mission> getCompletedMissions() {
        return getMissions().stream()
                .filter(m -> m.getStatus().isCompleted())
                .collect(Collectors.toList());
    }

    /**
     * @return a list of all currently active contracts
     */
    public List<Contract> getActiveContracts() {
        return getMissions().stream()
                .filter(c -> (c instanceof Contract) && c.isActiveOn(getLocalDate()))
                .map(c -> (Contract) c)
                .collect(Collectors.toList());
    }

    public List<AtBContract> getAtBContracts() {
        return getMissions().stream()
                .filter(c -> c instanceof AtBContract)
                .map(c -> (AtBContract) c)
                .collect(Collectors.toList());
    }

    public List<AtBContract> getActiveAtBContracts() {
        return getActiveAtBContracts(false);
    }

    public List<AtBContract> getActiveAtBContracts(boolean excludeEndDateCheck) {
        return getMissions().stream()
                .filter(c -> (c instanceof AtBContract) && c.isActiveOn(getLocalDate(), excludeEndDateCheck))
                .map(c -> (AtBContract) c)
                .collect(Collectors.toList());
    }

    public List<AtBContract> getCompletedAtBContracts() {
        return getMissions().stream()
                .filter(c -> (c instanceof AtBContract) && c.getStatus().isCompleted())
                .map(c -> (AtBContract) c)
                .collect(Collectors.toList());
    }

    /**
     * @return whether or not the current campaign has an active contract for the current date
     */
    public boolean hasActiveContract() {
        return hasActiveContract;
    }

    /**
     * This is used to check if the current campaign has one or more active contacts, and sets the
     * value of hasActiveContract based on that check. This value should not be set elsewhere
     */
    public void setHasActiveContract() {
        hasActiveContract = getMissions().stream()
                .anyMatch(c -> (c instanceof Contract) && c.isActiveOn(getLocalDate()));
    }
    //endregion Missions/Contracts

    /**
     * Add scenario to an existing mission. This method will also assign the scenario an id, provided
     * that it is a new scenario. It then adds the scenario to the scenarioId hash.
     *
     * Scenarios with previously set ids can be sent to this mission, allowing one to remove
     * and then re-add scenarios if needed. This functionality is used in the
     * <code>AtBScenarioFactory</code> class in method <code>createScenariosForNewWeek</code> to
     * ensure that scenarios are generated properly.
     *
     * @param s - the Scenario to add
     * @param m - the mission to add the new scenario to
     */
    public void addScenario(Scenario s, Mission m) {
        final boolean newScenario = s.getId() == Scenario.S_DEFAULT_ID;
        final int id = newScenario ? ++lastScenarioId : s.getId();
        s.setId(id);
        m.addScenario(s);
        scenarios.put(id, s);

        if (newScenario) {
            addReport(MessageFormat.format(
                    resources.getString("newAtBMission.format"),
                    s.getName(), MekHQ.getMekHQOptions().getDisplayFormattedDate(s.getDate())));
        }

        MekHQ.triggerEvent(new ScenarioNewEvent(s));
    }

    public Scenario getScenario(int id) {
        return scenarios.get(id);
    }

    public void setLocation(CurrentLocation l) {
        location = l;
    }

    /**
     * Moves immediately to a {@link PlanetarySystem}.
     * @param s The {@link PlanetarySystem} the campaign
     *          has been moved to.
     */
    public void moveToPlanetarySystem(PlanetarySystem s) {
        setLocation(new CurrentLocation(s, 0.0));
        MekHQ.triggerEvent(new LocationChangedEvent(getLocation(), false));
    }

    public CurrentLocation getLocation() {
        return location;
    }

    /**
     * Imports a {@link Unit} into a campaign.
     *
     * @param u A {@link Unit} to import into the campaign.
     */
    public void importUnit(Unit u) {
        Objects.requireNonNull(u);

        MekHQ.getLogger().debug("Importing unit: (" + u.getId() + "): " + u.getName());

        getHangar().addUnit(u);

        checkDuplicateNamesDuringAdd(u.getEntity());

        //If this is a ship, add it to the list of potential transports
        //Jumpships and space stations are intentionally ignored at present, because this functionality is being
        //used to auto-load ground units into bays, and doing this for large craft that can't transit is pointless.
        if ((u.getEntity() instanceof Dropship) || (u.getEntity() instanceof Warship)) {
            addTransportShip(u);
        }

        // Assign an entity ID to our new unit
        if (Entity.NONE == u.getEntity().getId()) {
            u.getEntity().setId(game.getNextEntityId());
        }

        game.addEntity(u.getEntity().getId(), u.getEntity());
    }

    /**
     * Adds an entry to the list of transit-capable transport ships. We'll use this
     * to look for empty bays that ground units can be assigned to
     * @param unit - The ship we want to add to this Set
     */
    public void addTransportShip(Unit unit) {
        MekHQ.getLogger().debug("Adding DropShip/WarShip: " + unit.getId());

        transportShips.add(Objects.requireNonNull(unit));
    }

    /**
     * Deletes an entry from the list of transit-capable transport ships. This gets updated when
     * the ship is removed from the campaign for one reason or another
     * @param unit - The ship we want to remove from this Set
     */
    public void removeTransportShip(Unit unit) {
        // If we remove a transport ship from the campaign,
        // we need to remove any transported units from it
        if (transportShips.remove(unit)
                && unit.hasTransportedUnits()) {
            List<Unit> transportedUnits = new ArrayList<>(unit.getTransportedUnits());
            for (Unit transportedUnit : transportedUnits) {
                unit.removeTransportedUnit(transportedUnit);
            }
        }
    }

    /**
     * This is for adding a TestUnit that was previously created and had parts added to
     * it. We need to do the normal stuff, but we also need to take the existing parts and
     * add them to the campaign.
     * @param tu
     */
    public void addTestUnit(TestUnit tu) {
        // we really just want the entity and the parts so lets just wrap that around a
        // new
        // unit.
        Unit unit = new Unit(tu.getEntity(), this);
        getHangar().addUnit(unit);

        // we decided we like the test unit so much we are going to keep it
        unit.getEntity().setOwner(player);
        unit.getEntity().setGame(game);
        unit.getEntity().setExternalIdAsString(unit.getId().toString());

        // now lets grab the parts from the test unit and set them up with this unit
        for (Part p : tu.getParts()) {
            unit.addPart(p);
            getQuartermaster().addPart(p, 0);
        }

        unit.resetPilotAndEntity();

        if (!unit.isRepairable()) {
            unit.setSalvage(true);
        }

        // Assign an entity ID to our new unit
        if (Entity.NONE == unit.getEntity().getId()) {
            unit.getEntity().setId(game.getNextEntityId());
        }
        game.addEntity(unit.getEntity().getId(), unit.getEntity());

        checkDuplicateNamesDuringAdd(unit.getEntity());
        addReport(unit.getHyperlinkedName() + " has been added to the unit roster.");
    }

    /**
     * Add a new unit to the campaign.
     *
     * @param en An <code>Entity</code> object that the new unit will be wrapped around
     */
    public Unit addNewUnit(Entity en, boolean allowNewPilots, int days) {
        Unit unit = new Unit(en, this);
        getHangar().addUnit(unit);

        // reset the game object
        en.setOwner(player);
        en.setGame(game);
        en.setExternalIdAsString(unit.getId().toString());

        unit.initializeBaySpace();
        removeUnitFromForce(unit); // Added to avoid the 'default force bug'
        // when calculating cargo

        //If this is a ship, add it to the list of potential transports
        //Jumpships and space stations are intentionally ignored at present, because this functionality is being
        //used to auto-load ground units into bays, and doing this for large craft that can't transit is pointless.
        if ((unit.getEntity() instanceof Dropship) || (unit.getEntity() instanceof Warship)) {
            addTransportShip(unit);
        }

        unit.initializeParts(true);
        unit.runDiagnostic(false);
        if (!unit.isRepairable()) {
            unit.setSalvage(true);
        }
        unit.setDaysToArrival(days);

        if (allowNewPilots) {
            Map<CrewType, Collection<Person>> newCrew = Utilities.genRandomCrewWithCombinedSkill(this, unit, getFactionCode());
            newCrew.forEach((type, personnel) -> personnel.forEach(p -> type.addMethod.accept(unit, p)));
        }
        unit.resetPilotAndEntity();

        // Assign an entity ID to our new unit
        if (Entity.NONE == en.getId()) {
            en.setId(game.getNextEntityId());
        }
        game.addEntity(en.getId(), en);

        checkDuplicateNamesDuringAdd(en);
        addReport(unit.getHyperlinkedName() + " has been added to the unit roster.");
        MekHQ.triggerEvent(new UnitNewEvent(unit));

        return unit;
    }

    /**
     * Gets the current hangar containing the player's units.
     */
    public Hangar getHangar() {
        return units;
    }

    /**
     * Gets statistics related to units in the hangar.
     */
    public HangarStatistics getHangarStatistics() {
        return new HangarStatistics(getHangar());
    }

    /**
     * Gets statistics related to cargo in the hangar.
     */
    public CargoStatistics getCargoStatistics() {
        return new CargoStatistics(this);
    }

    public Collection<Unit> getUnits() {
        return getHangar().getUnits();
    }

    public ArrayList<Entity> getEntities() {
        ArrayList<Entity> entities = new ArrayList<>();
        for (Unit unit : getUnits()) {
            entities.add(unit.getEntity());
        }
        return entities;
    }

    public Unit getUnit(UUID id) {
        return getHangar().getUnit(id);
    }

    //region Personnel
    //region Person Creation
    /**
     * @return A new {@link Person}, who is a dependent.
     */
    public Person newDependent(boolean baby) {
        Person person;

        if (!baby && campaignOptions.getRandomizeDependentOrigin()) {
            person = newPerson(PersonnelRole.DEPENDENT);
        } else {
            person = newPerson(PersonnelRole.DEPENDENT, PersonnelRole.NONE, new DefaultFactionSelector(),
                    new DefaultPlanetSelector(), Gender.RANDOMIZE);
        }

        person.setDependent(true);
        return person;
    }

    /**
     * Generate a new Person of the given role using whatever randomization options have been given
     * in the CampaignOptions
     *
     * @param role The primary role
     * @return A new {@link Person}.
     */
    public Person newPerson(PersonnelRole role) {
        return newPerson(role, PersonnelRole.NONE);
    }

    /**
     * Generate a new Person of the given role using whatever randomization options have been given
     * in the CampaignOptions
     *
     * @param primaryRole The primary role
     * @param secondaryRole A secondary role
     * @return A new {@link Person}.
     */
    public Person newPerson(PersonnelRole primaryRole, PersonnelRole secondaryRole) {
        return newPerson(primaryRole, secondaryRole, getFactionSelector(), getPlanetSelector(), Gender.RANDOMIZE);
    }

    /**
     * Generate a new Person of the given role using whatever randomization options have been given
     * in the CampaignOptions
     *
     * @param primaryRole The primary role
     * @param factionCode The code for the faction this person is to be generated from
     * @param gender The gender of the person to be generated, or a randomize it value
     * @return A new {@link Person}.
     */
    public Person newPerson(final PersonnelRole primaryRole, final String factionCode, final Gender gender) {
        return newPerson(primaryRole, PersonnelRole.NONE, new DefaultFactionSelector(factionCode), getPlanetSelector(), gender);
    }

    /**
     * Generate a new Person of the given role using whatever randomization options have been given
     * in the CampaignOptions
     *
     * @param primaryRole The primary role
     * @param secondaryRole A secondary role
     * @param factionSelector The faction selector to use for the person.
     * @param planetSelector The planet selector for the person.
     * @param gender The gender of the person to be generated, or a randomize it value
     * @return A new {@link Person}.
     */
    public Person newPerson(final PersonnelRole primaryRole, final PersonnelRole secondaryRole,
                            final AbstractFactionSelector factionSelector,
                            final AbstractPlanetSelector planetSelector, Gender gender) {
        AbstractPersonnelGenerator personnelGenerator = getPersonnelGenerator(factionSelector, planetSelector);
        return newPerson(primaryRole, secondaryRole, personnelGenerator, gender);
    }

    /**
     * Generate a new {@link Person} of the given role, using the supplied {@link AbstractPersonnelGenerator}
     * @param primaryRole The primary role of the {@link Person}.
     * @param secondaryRole The secondary role of the {@link Person}.
     * @param personnelGenerator The {@link AbstractPersonnelGenerator} to use when creating the {@link Person}.
     * @param gender The gender of the person to be generated, or a randomize it value
     * @return A new {@link Person} configured using {@code personnelGenerator}.
     */
    public Person newPerson(final PersonnelRole primaryRole, final PersonnelRole secondaryRole,
                            final AbstractPersonnelGenerator personnelGenerator, final Gender gender) {
        Person person = personnelGenerator.generate(this, primaryRole, secondaryRole, gender);

        // Assign a random portrait after we generate a new person
        if (getCampaignOptions().usePortraitForRole(primaryRole)) {
            assignRandomPortraitFor(person);
        }

        return person;
    }
    //endregion Person Creation

    //region Personnel Recruitment
    /**
     * @param p         the person being added
     * @return          true if the person is hired successfully, otherwise false
     */
    public boolean recruitPerson(Person p) {
        return recruitPerson(p, p.getPrisonerStatus(), p.isDependent(), false, true);
    }

    /**
     * @param p         the person being added
     * @param gmAdd     false means that they need to pay to hire this person, provided that
     *                  the campaign option to pay for new hires is set, while
     *                  true means they are added without paying
     * @return          true if the person is hired successfully, otherwise false
     */
    public boolean recruitPerson(Person p, boolean gmAdd) {
        return recruitPerson(p, p.getPrisonerStatus(), p.isDependent(), gmAdd, true);
    }

    /**
     *
     * @param p              the person being added
     * @param prisonerStatus the person's prisoner status upon recruitment
     * @return               true if the person is hired successfully, otherwise false
     */
    public boolean recruitPerson(Person p, PrisonerStatus prisonerStatus) {
        return recruitPerson(p, prisonerStatus, p.isDependent(), false, true);
    }

    /**
     * @param p              the person being added
     * @param prisonerStatus the person's prisoner status upon recruitment
     * @param dependent      if the person is a dependent or not. True means they are a dependent
     * @param gmAdd          false means that they need to pay to hire this person, true means it is added without paying
     * @param log            whether or not to write to logs
     * @return               true if the person is hired successfully, otherwise false
     */
    public boolean recruitPerson(Person p, PrisonerStatus prisonerStatus, boolean dependent,
                                 boolean gmAdd, boolean log) {
        if (p == null) {
            return false;
        }
        // Only pay if option set, they weren't GM added, and they aren't a dependent, prisoner or bondsman
        if (getCampaignOptions().payForRecruitment() && !dependent && !gmAdd && prisonerStatus.isFree()) {
            if (!getFinances().debit(p.getSalary().multipliedBy(2), Transaction.C_SALARY,
                    "Recruitment of " + p.getFullName(), getLocalDate())) {
                addReport("<font color='red'><b>Insufficient funds to recruit "
                        + p.getFullName() + "</b></font>");
                return false;
            }
        }

        personnel.put(p.getId(), p);

        if (log) {
            String add = !prisonerStatus.isFree() ? (prisonerStatus.isBondsman() ? " as a bondsman" : " as a prisoner") : "";
            addReport(String.format("%s has been added to the personnel roster%s.", p.getHyperlinkedName(), add));
        }

        if (p.getPrimaryRole().isAstech()) {
            astechPoolMinutes += 480;
            astechPoolOvertime += 240;
        } else if (p.getSecondaryRole().isAstech()) {
            astechPoolMinutes += 240;
            astechPoolOvertime += 120;
        }

        p.setPrisonerStatus(prisonerStatus, log);

        MekHQ.triggerEvent(new PersonNewEvent(p));
        return true;
    }
    //endregion Personnel Recruitment

    //region Bloodnames
    /**
     * If the person does not already have a bloodname, assigns a chance of having one based on
     * skill and rank. If the roll indicates there should be a bloodname, one is assigned as
     * appropriate to the person's phenotype and the player's faction.
     *
     * @param person     The Bloodname candidate
     * @param ignoreDice If true, skips the random roll and assigns a Bloodname automatically
     */
    public void checkBloodnameAdd(Person person, boolean ignoreDice) {
        // if a non-clanner or a clanner without a phenotype is here, we can just return
        if (!person.isClanner() || (person.getPhenotype() == Phenotype.NONE)) {
            return;
        }

        // Person already has a bloodname, we open up the dialog to ask if they want to keep the
        // current bloodname or assign a new one
        if (person.getBloodname().length() > 0) {
            int result = JOptionPane.showConfirmDialog(null,
                    person.getFullTitle() + " already has the bloodname " + person.getBloodname()
                            + "\nDo you wish to remove that bloodname and generate a new one?",
                    "Already Has Bloodname", JOptionPane.YES_NO_OPTION, JOptionPane.QUESTION_MESSAGE);
            if (result == JOptionPane.NO_OPTION) {
                return;
            } else {
                ignoreDice = true;
            }
        }

        // Go ahead and generate a new bloodname
        int bloodnameTarget = 6;
        if (!ignoreDice) {
            switch (person.getPhenotype()) {
                case MECHWARRIOR: {
                    bloodnameTarget += person.hasSkill(SkillType.S_GUN_MECH)
                            ? person.getSkill(SkillType.S_GUN_MECH).getFinalSkillValue()
                            : TargetRoll.AUTOMATIC_FAIL;
                    bloodnameTarget += person.hasSkill(SkillType.S_PILOT_MECH)
                            ? person.getSkill(SkillType.S_PILOT_MECH).getFinalSkillValue()
                            : TargetRoll.AUTOMATIC_FAIL;
                    break;
                }
                case AEROSPACE: {
                    bloodnameTarget += person.hasSkill(SkillType.S_GUN_AERO)
                            ? person.getSkill(SkillType.S_GUN_AERO).getFinalSkillValue()
                            : TargetRoll.AUTOMATIC_FAIL;
                    bloodnameTarget += person.hasSkill(SkillType.S_PILOT_AERO)
                            ? person.getSkill(SkillType.S_PILOT_AERO).getFinalSkillValue()
                            : TargetRoll.AUTOMATIC_FAIL;
                    break;
                }
                case ELEMENTAL: {
                    bloodnameTarget += person.hasSkill(SkillType.S_GUN_BA)
                            ? person.getSkill(SkillType.S_GUN_BA).getFinalSkillValue()
                            : TargetRoll.AUTOMATIC_FAIL;
                    bloodnameTarget += person.hasSkill(SkillType.S_ANTI_MECH)
                            ? person.getSkill(SkillType.S_ANTI_MECH).getFinalSkillValue()
                            : TargetRoll.AUTOMATIC_FAIL;
                    break;
                }
                case VEHICLE: {
                    bloodnameTarget += person.hasSkill(SkillType.S_GUN_VEE)
                            ? person.getSkill(SkillType.S_GUN_VEE).getFinalSkillValue()
                            : TargetRoll.AUTOMATIC_FAIL;
                    switch (person.getPrimaryRole()) {
                        case GROUND_VEHICLE_DRIVER:
                            bloodnameTarget += person.hasSkill(SkillType.S_PILOT_GVEE)
                                    ? person.getSkill(SkillType.S_PILOT_GVEE).getFinalSkillValue()
                                    : TargetRoll.AUTOMATIC_FAIL;
                            break;
                        case NAVAL_VEHICLE_DRIVER:
                            bloodnameTarget += person.hasSkill(SkillType.S_PILOT_NVEE)
                                    ? person.getSkill(SkillType.S_PILOT_NVEE).getFinalSkillValue()
                                    : TargetRoll.AUTOMATIC_FAIL;
                            break;
                        case VTOL_PILOT:
                            bloodnameTarget += person.hasSkill(SkillType.S_PILOT_VTOL)
                                    ? person.getSkill(SkillType.S_PILOT_VTOL).getFinalSkillValue()
                                    : TargetRoll.AUTOMATIC_FAIL;
                            break;
                        default:
                            break;
                    }
                    break;
                }
                case PROTOMECH: {
                    bloodnameTarget += 2 * (person.hasSkill(SkillType.S_GUN_PROTO)
                            ? person.getSkill(SkillType.S_GUN_PROTO).getFinalSkillValue()
                            : TargetRoll.AUTOMATIC_FAIL);
                    break;
                }
                case NAVAL: {
                    switch (person.getPrimaryRole()) {
                        case VESSEL_PILOT:
                            bloodnameTarget += 2 * (person.hasSkill(SkillType.S_PILOT_SPACE)
                                    ? person.getSkill(SkillType.S_PILOT_SPACE).getFinalSkillValue()
                                    : TargetRoll.AUTOMATIC_FAIL);
                            break;
                        case VESSEL_GUNNER:
                            bloodnameTarget += 2 * (person.hasSkill(SkillType.S_GUN_SPACE)
                                    ? person.getSkill(SkillType.S_GUN_SPACE).getFinalSkillValue()
                                    : TargetRoll.AUTOMATIC_FAIL);
                            break;
                        case VESSEL_CREW:
                            bloodnameTarget += 2 * (person.hasSkill(SkillType.S_TECH_VESSEL)
                                    ? person.getSkill(SkillType.S_TECH_VESSEL).getFinalSkillValue()
                                    : TargetRoll.AUTOMATIC_FAIL);
                            break;
                        case VESSEL_NAVIGATOR:
                            bloodnameTarget += 2 * (person.hasSkill(SkillType.S_NAV)
                                    ? person.getSkill(SkillType.S_NAV).getFinalSkillValue()
                                    : TargetRoll.AUTOMATIC_FAIL);
                            break;
                        default:
                            break;
                    }
                    break;
                }
                default: {
                    break;
                }
            }
            // Higher rated units are more likely to have Bloodnamed
            if (getCampaignOptions().getUnitRatingMethod().isEnabled()) {
                IUnitRating rating = getUnitRating();
                bloodnameTarget += IUnitRating.DRAGOON_C - (getCampaignOptions().getUnitRatingMethod().equals(
                        mekhq.campaign.rating.UnitRatingMethod.FLD_MAN_MERCS_REV)
                        ? rating.getUnitRatingAsInteger() : rating.getModifier());
            }

            // Reavings diminish the number of available Bloodrights in later eras
            int year = getGameYear();
            if (year <= 2950) {
                bloodnameTarget--;
            }

            if (year > 3055) {
                bloodnameTarget++;
            }

            if (year > 3065) {
                bloodnameTarget++;
            }

            if (year > 3080) {
                bloodnameTarget++;
            }

            // Officers have better chance; no penalty for non-officer
            bloodnameTarget += Math.min(0, ranks.getOfficerCut() - person.getRankNumeric());
        }

        if (ignoreDice || (Compute.d6(2) >= bloodnameTarget)) {
            Phenotype phenotype = person.getPhenotype();
            if (phenotype == Phenotype.NONE) {
                phenotype = Phenotype.GENERAL;
            }

            Bloodname bloodname = Bloodname.randomBloodname(
                    (getFaction().isClan() ? getFaction() : person.getOriginFaction()).getShortName(),
                    phenotype, getGameYear());
            if (bloodname != null) {
                person.setBloodname(bloodname.getName());
                personUpdated(person);
            }
        }
    }
    //endregion Bloodnames

    //region Other Personnel Methods
    /**
     * Imports a {@link Person} into a campaign.
     * @param p A {@link Person} to import into the campaign.
     */
    public void importPerson(Person p) {
        personnel.put(p.getId(), p);
        MekHQ.triggerEvent(new PersonNewEvent(p));
    }

    public Person getPerson(UUID id) {
        return personnel.get(id);
    }

    public Collection<Person> getPersonnel() {
        return personnel.values();
    }

    /**
     * Provides a filtered list of personnel including only active Persons.
     * @return List<Person>
     */
    public List<Person> getActivePersonnel() {
        List<Person> activePersonnel = new ArrayList<>();
        for (Person p : getPersonnel()) {
            if (p.getStatus().isActive()) {
                activePersonnel.add(p);
            }
        }
        return activePersonnel;
    }
    //endregion Other Personnel Methods

    //region Personnel Selectors and Generators
    /**
     * Gets the {@link AbstractFactionSelector} to use with this campaign.
     * @return An {@link AbstractFactionSelector} to use when selecting a {@link Faction}.
     */
    public AbstractFactionSelector getFactionSelector() {
        if (getCampaignOptions().randomizeOrigin()) {
            RangedFactionSelector selector = new RangedFactionSelector(getCampaignOptions().getOriginSearchRadius());
            selector.setDistanceScale(getCampaignOptions().getOriginDistanceScale());
            return selector;
        } else {
            return new DefaultFactionSelector();
        }
    }

    /**
     * Gets the {@link AbstractPlanetSelector} to use with this campaign.
     * @return An {@link AbstractPlanetSelector} to use when selecting a {@link Planet}.
     */
    public AbstractPlanetSelector getPlanetSelector() {
        if (getCampaignOptions().randomizeOrigin()) {
            RangedPlanetSelector selector =
                    new RangedPlanetSelector(getCampaignOptions().getOriginSearchRadius(),
                            getCampaignOptions().extraRandomOrigin());
            selector.setDistanceScale(getCampaignOptions().getOriginDistanceScale());
            return selector;
        } else {
            return new DefaultPlanetSelector();
        }
    }

    /**
     * Gets the {@link AbstractPersonnelGenerator} to use with this campaign.
     * @param factionSelector The {@link AbstractFactionSelector} to use when choosing a {@link Faction}.
     * @param planetSelector The {@link AbstractPlanetSelector} to use when choosing a {@link Planet}.
     * @return An {@link AbstractPersonnelGenerator} to use when creating new personnel.
     */
    public AbstractPersonnelGenerator getPersonnelGenerator(AbstractFactionSelector factionSelector, AbstractPlanetSelector planetSelector) {
        DefaultPersonnelGenerator generator = new DefaultPersonnelGenerator(factionSelector, planetSelector);
        generator.setNameGenerator(RandomNameGenerator.getInstance());
        generator.setSkillPreferences(getRandomSkillPreferences());
        return generator;
    }
    //endregion Personnel Selectors and Generators
    //endregion Personnel

    public List<Person> getPatients() {
        List<Person> patients = new ArrayList<>();
        for (Person p : getPersonnel()) {
            if (p.needsFixing()
                    || (getCampaignOptions().useAdvancedMedical() && p.hasInjuries(true) && p.getStatus().isActive())) {
                patients.add(p);
            }
        }
        return patients;
    }

    public List<Unit> getServiceableUnits() {
        List<Unit> service = new ArrayList<>();
        for (Unit u : getUnits()) {
            if (u.isAvailable() && u.isServiceable()) {
                service.add(u);
            }
        }
        return service;
    }

    /**
     * Imports a collection of parts into the campaign.
     *
     * @param newParts The collection of {@link Part} instances
     *                 to import into the campaign.
     */
    public void importParts(Collection<Part> newParts) {
        Objects.requireNonNull(newParts);

        for (Part p : newParts) {
            if ((p instanceof MissingPart) && (null == p.getUnit())) {
                // Let's not import missing parts without a valid unit.
                continue;
            }

            // Track this part as part of our Campaign
            p.setCampaign(this);

            // Add the part to the campaign, but do not
            // merge it with any existing parts
            parts.addPart(p, false);
        }
    }

    /**
     * Gets the Warehouse which stores parts.
     */
    public Warehouse getWarehouse() {
        return parts;
    }

    /**
     * Sets the Warehouse which stores parts for the campaign.
     * @param warehouse The warehouse in which to store parts.
     */
    public void setWarehouse(Warehouse warehouse) {
        parts = Objects.requireNonNull(warehouse);
    }

    public Quartermaster getQuartermaster() {
        return quartermaster;
    }

    /**
     * @return A collection of parts in the Warehouse.
     */
    @Deprecated
    public Collection<Part> getParts() {
        return parts.getParts();
    }

    private int getQuantity(Part p) {
        if (p instanceof Armor) {
            return ((Armor) p).getAmount();
        }
        if (p instanceof AmmoStorage) {
            return ((AmmoStorage) p).getShots();
        }
        return (p.getUnit() != null) ? 1 : p.getQuantity();
    }

    private PartInUse getPartInUse(Part p) {
        // SI isn't a proper "part"
        if (p instanceof StructuralIntegrity) {
            return null;
        }
        // Skip out on "not armor" (as in 0 point armer on men or field guns)
        if ((p instanceof Armor) && ((Armor) p).getType() == EquipmentType.T_ARMOR_UNKNOWN) {
            return null;
        }
        // Makes no sense buying those separately from the chasis
        if((p instanceof EquipmentPart)
                && ((EquipmentPart) p).getType() != null
                && (((EquipmentPart) p).getType().hasFlag(MiscType.F_CHASSIS_MODIFICATION))) {
            return null;
        }
        // Replace a "missing" part with a corresponding "new" one.
        if (p instanceof MissingPart) {
            p = ((MissingPart) p).getNewPart();
        }
        PartInUse result = new PartInUse(p);
        return (null != result.getPartToBuy()) ? result : null;
    }

    private void updatePartInUseData(PartInUse piu, Part p) {
        if ((p.getUnit() != null) || (p instanceof MissingPart)) {
            piu.setUseCount(piu.getUseCount() + getQuantity(p));
        } else {
            if (p.isPresent()) {
                piu.setStoreCount(piu.getStoreCount() + getQuantity(p));
            } else {
                piu.setTransferCount(piu.getTransferCount() + getQuantity(p));
            }
        }
    }

    /** Update the piu with the current campaign data */
    public void updatePartInUse(PartInUse piu) {
        piu.setUseCount(0);
        piu.setStoreCount(0);
        piu.setTransferCount(0);
        piu.setPlannedCount(0);
        getWarehouse().forEachPart(p -> {
            PartInUse newPiu = getPartInUse(p);
            if (piu.equals(newPiu)) {
                updatePartInUseData(piu, p);
            }
        });
        for (IAcquisitionWork maybePart : shoppingList.getPartList()) {
            PartInUse newPiu = getPartInUse((Part) maybePart);
            if (piu.equals(newPiu)) {
                piu.setPlannedCount(piu.getPlannedCount()
                        + getQuantity((maybePart instanceof MissingPart) ? ((MissingPart) maybePart).getNewPart()
                                : (Part) maybePart) * maybePart.getQuantity());
            }
        }
    }

    public Set<PartInUse> getPartsInUse() {
        // java.util.Set doesn't supply a get(Object) method, so we have to use a java.util.Map
        Map<PartInUse, PartInUse> inUse = new HashMap<>();
        getWarehouse().forEachPart(p -> {
            PartInUse piu = getPartInUse(p);
            if (null == piu) {
                return;
            }
            if (inUse.containsKey(piu)) {
                piu = inUse.get(piu);
            } else {
                inUse.put(piu, piu);
            }
            updatePartInUseData(piu, p);
        });
        for (IAcquisitionWork maybePart : shoppingList.getPartList()) {
            if (!(maybePart instanceof Part)) {
                continue;
            }
            PartInUse piu = getPartInUse((Part) maybePart);
            if (null == piu) {
                continue;
            }
            if ( inUse.containsKey(piu) ) {
                piu = inUse.get(piu);
            } else {
                inUse.put(piu, piu);
            }
            piu.setPlannedCount(piu.getPlannedCount()
                    + getQuantity((maybePart instanceof MissingPart) ? ((MissingPart) maybePart).getNewPart()
                            : (Part) maybePart) * maybePart.getQuantity());

        }
        return inUse.keySet();
    }

    @Deprecated
    public Part getPart(int id) {
        return parts.getPart(id);
    }

    @Nullable
    public Force getForce(int id) {
        return forceIds.get(id);
    }

    public List<String> getCurrentReport() {
        return currentReport;
    }

    public void setCurrentReportHTML(String html) {
        currentReportHTML = html;
    }

    public String getCurrentReportHTML() {
        return currentReportHTML;
    }

    public void setNewReports(List<String> reports) {
        newReports = reports;
    }

    public List<String> fetchAndClearNewReports() {
        List<String> oldReports = newReports;
        setNewReports(new ArrayList<>());
        return oldReports;
    }

    /**
     * Finds the active person in a particular role with the highest level in a
     * given, with an optional secondary skill to break ties.
     *
     * @param role
     *            One of the PersonnelRole enum values
     * @param primary
     *            The skill to use for comparison.
     * @param secondary
     *            If not null and there is more than one person tied for the most
     *            the highest, preference will be given to the one with a higher
     *            level in the secondary skill.
     * @return The person in the designated role with the most experience.
     */
    public Person findBestInRole(PersonnelRole role, String primary, String secondary) {
        int highest = 0;
        Person retVal = null;
        for (Person p : getActivePersonnel()) {
            if (((p.getPrimaryRole() == role) || (p.getSecondaryRole() == role)) && (p.getSkill(primary) != null)) {
                if (p.getSkill(primary).getLevel() > highest) {
                    retVal = p;
                    highest = p.getSkill(primary).getLevel();
                } else if (secondary != null && p.getSkill(primary).getLevel() == highest &&
                /*
                 * If the skill level of the current person is the same as the previous highest,
                 * select the current instead under the following conditions:
                 */
                        (retVal == null || // None has been selected yet (current has level 0)
                                retVal.getSkill(secondary) == null || // Previous selection does not have secondary
                                                                      // skill
                                (p.getSkill(secondary) != null // Current has secondary skill and it is higher than the
                                                               // previous.
                                        && p.getSkill(secondary).getLevel() > retVal.getSkill(secondary).getLevel()))) {
                    retVal = p;
                }
            }
        }
        return retVal;
    }

    public Person findBestInRole(PersonnelRole role, String skill) {
        return findBestInRole(role, skill, null);
    }

    /**
     * @return The list of all active {@link Person}s who qualify as technicians ({@link Person#isTech()}));
     */
    public List<Person> getTechs() {
        return getTechs(false);
    }

    public List<Person> getTechs(boolean noZeroMinute) {
        return getTechs(noZeroMinute, null, true, false);
    }

    /**
     * Returns a list of active technicians.
     *
     * @param noZeroMinute If TRUE, then techs with no time remaining will be excluded from the list.
     * @param firstTechId The ID of the tech that should appear first in the list (assuming
     *                    active and satisfies the noZeroMinute argument)
     * @param sorted If TRUE, then return the list sorted from worst to best
     * @param eliteFirst If TRUE and sorted also TRUE, then return the list sorted from best to worst
     * @return The list of active {@link Person}s who qualify as technicians ({@link Person#isTech()}).
     */
    public List<Person> getTechs(boolean noZeroMinute, UUID firstTechId, boolean sorted, boolean eliteFirst) {
        List<Person> techs = new ArrayList<>();

        // Get the first tech.
        Person firstTech = getPerson(firstTechId);
        if ((firstTech != null) && firstTech.isTech() && firstTech.getStatus().isActive()
                && (!noZeroMinute || firstTech.getMinutesLeft() > 0)) {
            techs.add(firstTech);
        }

        for (Person p : getActivePersonnel()) {
            if (p.isTech() && (!p.equals(firstTech)) && (!noZeroMinute || (p.getMinutesLeft() > 0))) {
                techs.add(p);
            }
        }
        // also need to loop through and collect engineers on self-crewed vessels
        for (Unit u : getUnits()) {
            if (u.isSelfCrewed() && !(u.getEntity() instanceof Infantry) && (null != u.getEngineer())) {
                techs.add(u.getEngineer());
            }
        }

        // Return the tech collection sorted worst to best Skill Level, or reversed if we want
        // elites first
        if (sorted) {
            Comparator<Person> techSorter = Comparator.comparingInt(person ->
                    person.getExperienceLevel(!person.isTechPrimary() && person.isTechSecondary()));

            if (eliteFirst) {
                techSorter = techSorter.reversed().thenComparing(Comparator
                        .comparingInt(Person::getDailyAvailableTechTime).reversed());
            } else {
<<<<<<< HEAD
                // Otherwise, we want the highest amount of time being at the bottom of the list
                techs.sort(Comparator.comparingInt(Person::getMinutesLeft).reversed());
            }
            // Then sort by the skill level, which puts Elite personnel first or last dependant on
            // the eliteFirst value
            techs.sort((person1, person2) -> {
                // default to 0, which means they're equal
                int retVal = 0;

                // Set up booleans to know if the tech is secondary only
                // this is to get the skill from getExperienceLevel(boolean) properly
                boolean p1Secondary = !person1.getPrimaryRole().isTech() && person1.getSecondaryRole().isTechSecondary();
                boolean p2Secondary = !person2.getPrimaryRole().isTech() && person2.getSecondaryRole().isTechSecondary();

                if (person1.getExperienceLevel(p1Secondary) > person2.getExperienceLevel(p2Secondary)) {
                    // Person 1 is better than Person 2.
                    retVal = 1;
                } else if (person1.getExperienceLevel(p1Secondary) < person2.getExperienceLevel(p2Secondary)) {
                    // Person 2 is better than Person 1
                    retVal = -1;
                }
=======
                techSorter = techSorter.thenComparing(Comparator.comparingInt(Person::getMinutesLeft).reversed());
            }
>>>>>>> 05495f48

            techs.sort(techSorter);
        }

        return techs;
    }

    public List<Person> getAdmins() {
        List<Person> admins = new ArrayList<>();
        for (Person p : getActivePersonnel()) {
            if (p.isAdministrator()) {
                admins.add(p);
            }
        }
        return admins;
    }

    public boolean isWorkingOnRefit(Person p) {
        Objects.requireNonNull(p);

        Unit unit = getHangar().findUnit(u ->
            u.isRefitting() && p.equals(u.getRefit().getTech()));
        return unit != null;
    }

    public List<Person> getDoctors() {
        List<Person> docs = new ArrayList<>();
        for (Person p : getActivePersonnel()) {
            if (p.isDoctor()) {
                docs.add(p);
            }
        }
        return docs;
    }

    public int getPatientsFor(Person doctor) {
        int patients = 0;
        for (Person person : getActivePersonnel()) {
            if ((null != person.getDoctorId()) && person.getDoctorId().equals(doctor.getId())) {
                patients++;
            }
        }
        return patients;
    }

    public String healPerson(Person medWork, Person doctor) {
        if (getCampaignOptions().useAdvancedMedical()) {
            return "";
        }
        String report = "";
        report += doctor.getHyperlinkedFullTitle() + " attempts to heal "
                + medWork.getFullName();
        TargetRoll target = getTargetFor(medWork, doctor);
        int roll = Compute.d6(2);
        report = report + ",  needs " + target.getValueAsString()
                + " and rolls " + roll + ":";
        int xpGained = 0;
        //If we get a natural 2 that isn't an automatic success, reroll if Edge is available and in use.
        if (getCampaignOptions().useSupportEdge()
                && doctor.getOptions().booleanOption(PersonnelOptions.EDGE_MEDICAL)) {
            if ((roll == 2) && (doctor.getCurrentEdge() > 0) && (target.getValue() != TargetRoll.AUTOMATIC_SUCCESS)) {
                doctor.changeCurrentEdge(-1);
                roll = Compute.d6(2);
                report += medWork.fail() + "\n" + doctor.getHyperlinkedFullTitle() + " uses Edge to reroll:"
                        + " rolls " + roll + ":";
            }
        }
        if (roll >= target.getValue()) {
            report = report + medWork.succeed();
            Unit u = medWork.getUnit();
            if (null != u) {
                u.resetPilotAndEntity();
            }
            if (roll == 12 && target.getValue() != TargetRoll.AUTOMATIC_SUCCESS) {
                xpGained += getCampaignOptions().getSuccessXP();
            }
            if (target.getValue() != TargetRoll.AUTOMATIC_SUCCESS) {
                doctor.setNTasks(doctor.getNTasks() + 1);
            }
            if (doctor.getNTasks() >= getCampaignOptions().getNTasksXP()) {
                xpGained += getCampaignOptions().getTaskXP();
                doctor.setNTasks(0);
            }
        } else {
            report = report + medWork.fail();
            if (roll == 2 && target.getValue() != TargetRoll.AUTOMATIC_FAIL) {
                xpGained += getCampaignOptions().getMistakeXP();
            }
        }
        if (xpGained > 0) {
            doctor.awardXP(xpGained);
            report += " (" + xpGained + "XP gained) ";
        }
        medWork.setDaysToWaitForHealing(getCampaignOptions()
                .getHealingWaitingPeriod());
        return report;
    }

    public TargetRoll getTargetFor(Person medWork, Person doctor) {
        Skill skill = doctor.getSkill(SkillType.S_DOCTOR);
        if (null == skill) {
            return new TargetRoll(TargetRoll.IMPOSSIBLE, doctor.getFullName()
                    + " isn't a doctor, he just plays one on TV.");
        }
        if (medWork.getDoctorId() != null
                && !medWork.getDoctorId().equals(doctor.getId())) {
            return new TargetRoll(TargetRoll.IMPOSSIBLE,
                    medWork.getFullName() + " is already being tended by another doctor");
        }
        if (!medWork.needsFixing()
                && !(getCampaignOptions().useAdvancedMedical() && medWork.needsAMFixing())) {
            return new TargetRoll(TargetRoll.IMPOSSIBLE,
                    medWork.getFullName() + " does not require healing.");
        }
        if (getPatientsFor(doctor) > 25) {
            return new TargetRoll(TargetRoll.IMPOSSIBLE, doctor.getFullName()
                    + " already has 25 patients.");
        }
        TargetRoll target = new TargetRoll(skill.getFinalSkillValue(),
                SkillType.getExperienceLevelName(skill.getExperienceLevel()));
        if (target.getValue() == TargetRoll.IMPOSSIBLE) {
            return target;
        }
        // understaffed mods
        int helpMod = getShorthandedMod(getMedicsPerDoctor(), true);
        if (helpMod > 0) {
            target.addModifier(helpMod, "shorthanded");
        }
        target.append(medWork.getHealingMods());
        return target;
    }

    public Person getLogisticsPerson() {
        int bestSkill = -1;
        int maxAcquisitions = getCampaignOptions().getMaxAcquisitions();
        Person admin = null;
        String skill = getCampaignOptions().getAcquisitionSkill();
        if (skill.equals(CampaignOptions.S_AUTO)) {
            return null;
        } else if (skill.equals(CampaignOptions.S_TECH)) {
            for (Person p : getActivePersonnel()) {
                if (getCampaignOptions().isAcquisitionSupportStaffOnly() && !p.hasSupportRole(true)) {
                    continue;
                }
                if (maxAcquisitions > 0 && (p.getAcquisitions() >= maxAcquisitions)) {
                    continue;
                }
                if ((p.getBestTechSkill() != null) && p.getBestTechSkill().getLevel() > bestSkill) {
                    admin = p;
                    bestSkill = p.getBestTechSkill().getLevel();
                }
            }
        } else {
            for (Person p : getActivePersonnel()) {
                if (getCampaignOptions().isAcquisitionSupportStaffOnly() && !p.hasSupportRole(true)) {
                    continue;
                }
                if (maxAcquisitions > 0 && (p.getAcquisitions() >= maxAcquisitions)) {
                    continue;
                }
                if (p.hasSkill(skill) && (p.getSkill(skill).getLevel() > bestSkill)) {
                    admin = p;
                    bestSkill = p.getSkill(skill).getLevel();
                }
            }
        }
        return admin;
    }

    /**
     * Gets a list of applicable logistics personnel, or an empty list
     * if acquisitions automatically succeed.
     * @return A {@see List} of personnel who can perform logistical actions.
     */
    public List<Person> getLogisticsPersonnel() {
        String skill = getCampaignOptions().getAcquisitionSkill();
        if (skill.equals(CampaignOptions.S_AUTO)) {
            return Collections.emptyList();
        } else {
            List<Person> logisticsPersonnel = new ArrayList<>();
            int maxAcquisitions = getCampaignOptions().getMaxAcquisitions();
            for (Person p : getActivePersonnel()) {
                if (getCampaignOptions().isAcquisitionSupportStaffOnly() && !p.hasSupportRole(true)) {
                    continue;
                }
                if ((maxAcquisitions > 0) && (p.getAcquisitions() >= maxAcquisitions)) {
                    continue;
                }
                if (skill.equals(CampaignOptions.S_TECH)) {
                    if (null != p.getBestTechSkill()) {
                        logisticsPersonnel.add(p);
                    }
                } else if (p.hasSkill(skill)) {
                    logisticsPersonnel.add(p);
                }
            }

            // Sort by their skill level, descending.
            logisticsPersonnel.sort((a, b) -> {
                if (skill.equals(CampaignOptions.S_TECH)) {
                    return Integer.compare(b.getBestTechSkill().getLevel(), a.getBestTechSkill().getLevel());
                } else {
                    return Integer.compare(b.getSkill(skill).getLevel(), a.getSkill(skill).getLevel());
                }
            });

            return logisticsPersonnel;
        }
    }

    /***
     * This is the main function for getting stuff (parts, units, etc.) All non-GM
     * acquisition should go through this function to ensure the campaign rules for
     * acquisition are followed.
     *
     * @param sList - A <code>ShoppingList</code> object including items that need
     *              to be purchased
     * @return A <code>ShoppingList</code> object that includes all items that were
     *         not successfully acquired
     */
    public ShoppingList goShopping(ShoppingList sList) {
        // loop through shopping items and decrement days to wait
        for (IAcquisitionWork shoppingItem : sList.getShoppingList()) {
            shoppingItem.decrementDaysToWait();
        }

        if (getCampaignOptions().getAcquisitionSkill().equals(CampaignOptions.S_AUTO)) {
            return goShoppingAutomatically(sList);
        } else if (!getCampaignOptions().usesPlanetaryAcquisition()) {
            return goShoppingStandard(sList);
        } else {
            return goShoppingByPlanet(sList);
        }
    }

    /**
     * Shops for items on the {@link ShoppingList}, where each acquisition
     * automatically succeeds.
     *
     * @param sList The shopping list to use when shopping.
     * @return The new shopping list containing the items that were not
     *         acquired.
     */
    private ShoppingList goShoppingAutomatically(ShoppingList sList) {
        List<IAcquisitionWork> currentList = new ArrayList<>(sList.getShoppingList());

        List<IAcquisitionWork> remainingItems = new ArrayList<>(currentList.size());
        for (IAcquisitionWork shoppingItem : currentList) {
            if (shoppingItem.getDaysToWait() <= 0) {
                while (shoppingItem.getQuantity() > 0) {
                    if (!acquireEquipment(shoppingItem, null)) {
                        shoppingItem.resetDaysToWait();
                        break;
                    }
                }
            }
            if (shoppingItem.getQuantity() > 0 || shoppingItem.getDaysToWait() > 0) {
                remainingItems.add(shoppingItem);
            }
        }

        return new ShoppingList(remainingItems);
    }

    /**
     * Shops for items on the {@link ShoppingList}, where each acquisition
     * is performed by available logistics personnel.
     *
     * @param sList The shopping list to use when shopping.
     * @return The new shopping list containing the items that were not
     *         acquired.
     */
    private ShoppingList goShoppingStandard(ShoppingList sList) {
        List<Person> logisticsPersonnel = getLogisticsPersonnel();
        if (logisticsPersonnel.isEmpty()) {
            addReport("Your force has no one capable of acquiring equipment.");
            return sList;
        }

        List<IAcquisitionWork> currentList = new ArrayList<>(sList.getShoppingList());
        for (Person person : logisticsPersonnel) {
            if (currentList.isEmpty()) {
                // Nothing left to shop for!
                break;
            }

            List<IAcquisitionWork> remainingItems = new ArrayList<>(currentList.size());
            for (IAcquisitionWork shoppingItem : currentList) {
                if (shoppingItem.getDaysToWait() <= 0) {
                    while (canAcquireParts(person) && shoppingItem.getQuantity() > 0) {
                        if (!acquireEquipment(shoppingItem, person)) {
                            shoppingItem.resetDaysToWait();
                            break;
                        }
                    }
                }
                if (shoppingItem.getQuantity() > 0 || shoppingItem.getDaysToWait() > 0) {
                    remainingItems.add(shoppingItem);
                }
            }

            currentList = remainingItems;
        }

        return new ShoppingList(currentList);
    }

    /**
     * Shops for items on the {@link ShoppingList}, where each acquisition
     * is attempted on nearby planets by available logistics personnel.
     *
     * @param sList The shopping list to use when shopping.
     * @return The new shopping list containing the items that were not
     *         acquired.
     */
    private ShoppingList goShoppingByPlanet(ShoppingList sList) {
        List<Person> logisticsPersonnel = getLogisticsPersonnel();
        if (logisticsPersonnel.isEmpty()) {
            addReport("Your force has no one capable of acquiring equipment.");
            return sList;
        }

        // we are shopping by planets, so more involved
        List<IAcquisitionWork> currentList = sList.getShoppingList();
        LocalDate currentDate = getLocalDate();

        // a list of items than can be taken out of the search and put back on the
        // shopping list
        List<IAcquisitionWork> shelvedItems = new ArrayList<>();

        //find planets within a certain radius - the function will weed out dead planets
        List<PlanetarySystem> systems = Systems.getInstance().getShoppingSystems(getCurrentSystem(),
                getCampaignOptions().getMaxJumpsPlanetaryAcquisition(), currentDate);

        for (Person person : logisticsPersonnel) {
            if (currentList.isEmpty()) {
                // Nothing left to shop for!
                break;
            }

            String personTitle = person.getHyperlinkedFullTitle() + " ";

            for (PlanetarySystem system: systems) {
                if (currentList.isEmpty()) {
                    // Nothing left to shop for!
                    break;
                }

                List<IAcquisitionWork> remainingItems = new ArrayList<>();

                //loop through shopping list. If its time to check, then check as appropriate. Items not
                //found get added to the remaining item list. Rotate through personnel
                boolean done = false;
                for (IAcquisitionWork shoppingItem : currentList) {
                    if (!canAcquireParts(person)) {
                        remainingItems.add(shoppingItem);
                        done = true;
                        continue;
                    }

                    if (shoppingItem.getDaysToWait() <= 0) {
                        if (findContactForAcquisition(shoppingItem, person, system)) {
                            int transitTime = calculatePartTransitTime(system);
                            int totalQuantity = 0;
                            while (shoppingItem.getQuantity() > 0
                                    && canAcquireParts(person)
                                    && acquireEquipment(shoppingItem, person, system, transitTime)) {
                                totalQuantity++;
                            }
                            if (totalQuantity > 0) {
                                addReport(personTitle + "<font color='green'><b> found "
                                        + shoppingItem.getQuantityName(totalQuantity)
                                        + " on "
                                        + system.getPrintableName(currentDate)
                                        + ". Delivery in " + transitTime + " days.</b></font>");
                            }
                        }
                    }
                    // if we didn't find everything on this planet, then add to the remaining list
                    if (shoppingItem.getQuantity() > 0 || shoppingItem.getDaysToWait() > 0) {
                        // if we can't afford it, then don't keep searching for it on other planets
                        if (!canPayFor(shoppingItem)) {
                            if (!getCampaignOptions().usePlanetAcquisitionVerboseReporting()) {
                                addReport("<font color='red'><b>You cannot afford to purchase another "
                                        + shoppingItem.getAcquisitionName() + "</b></font>");
                            }
                            shelvedItems.add(shoppingItem);
                        } else {
                            remainingItems.add(shoppingItem);
                        }
                    }
                }

                // we are done with this planet. replace our current list with the remaining items
                currentList = remainingItems;

                if (done) {
                    break;
                }
            }
        }

        // add shelved items back to the currentlist
        currentList.addAll(shelvedItems);

        // loop through and reset waiting time on all items on the remaining shopping
        // list if they have no waiting time left
        for (IAcquisitionWork shoppingItem : currentList) {
            if (shoppingItem.getDaysToWait() <= 0) {
                shoppingItem.resetDaysToWait();
            }
        }

        return new ShoppingList(currentList);
    }

    /**
     * Gets a value indicating if {@code person} can acquire parts.
     * @param person The {@link Person} to check if they have remaining
     *               time to perform acquisitions.
     * @return True if {@code person} could acquire another part, otherwise false.
     */
    public boolean canAcquireParts(@Nullable Person person) {
        if (person == null) {
            // CAW: in this case we're using automatic success
            //      and the logistics person will be null.
            return true;
        }
        int maxAcquisitions = getCampaignOptions().getMaxAcquisitions();
        return maxAcquisitions <= 0
            || person.getAcquisitions() < maxAcquisitions;
    }

    /***
     * Checks whether the campaign can pay for a given <code>IAcquisitionWork</code> item. This will check
     * both whether the campaign is required to pay for a given type of acquisition by the options and
     * if so whether it has enough money to afford it.
     * @param acquisition - An <code>IAcquisitionWork<code> object
     * @return true if the campaign can pay for the acquisition; false if it cannot.
     */
    public boolean canPayFor(IAcquisitionWork acquisition) {
        //SHOULD we check to see if this acquisition needs to be paid for
        if ( (acquisition instanceof UnitOrder && getCampaignOptions().payForUnits())
                ||(acquisition instanceof Part && getCampaignOptions().payForParts()) ) {
            //CAN the acquisition actually be paid for
            return getFunds().isGreaterOrEqualThan(acquisition.getBuyCost());
        }
        return true;
    }

    /**
     * Make an acquisition roll for a given planet to see if you can identify a contact. Used for planetary based acquisition.
     * @param acquisition - The <code> IAcquisitionWork</code> being acquired.
     * @param person - The <code>Person</code> object attempting to do the acquiring.  may be null if no one on the force has the skill or the user is using automatic acquisition.
     * @param system - The <code>PlanetarySystem</code> object where the acquisition is being attempted. This may be null if the user is not using planetary acquisition.
     * @return true if your target roll succeeded.
     */
    public boolean findContactForAcquisition(IAcquisitionWork acquisition, Person person, PlanetarySystem system) {
        TargetRoll target = getTargetForAcquisition(acquisition, person, false);
        target = system.getPrimaryPlanet().getAcquisitionMods(target, getLocalDate(), getCampaignOptions(), getFaction(),
                acquisition.getTechBase() == Part.T_CLAN);

        if (target.getValue() == TargetRoll.IMPOSSIBLE) {
            if (getCampaignOptions().usePlanetAcquisitionVerboseReporting()) {
                addReport("<font color='red'><b>Can't search for " + acquisition.getAcquisitionName()
                        + " on " + system.getPrintableName(getLocalDate()) + " because:</b></font> " + target.getDesc());
            }
            return false;
        }
        if (Compute.d6(2) < target.getValue()) {
            //no contacts on this planet, move along
            if (getCampaignOptions().usePlanetAcquisitionVerboseReporting()) {
                addReport("<font color='red'><b>No contacts available for " + acquisition.getAcquisitionName()
                        + " on " + system.getPrintableName(getLocalDate()) + "</b></font>");
            }
            return false;
        } else {
            if (getCampaignOptions().usePlanetAcquisitionVerboseReporting()) {
                addReport("<font color='green'>Possible contact for " + acquisition.getAcquisitionName()
                        + " on " + system.getPrintableName(getLocalDate()) + "</font>");
            }
            return true;
        }
    }

    /***
     * Attempt to acquire a given <code>IAcquisitionWork</code> object.
     * This is the default method used by for non-planetary based acquisition.
     * @param acquisition  - The <code> IAcquisitionWork</code> being acquired.
     * @param person - The <code>Person</code> object attempting to do the acquiring.  may be null if no one on the force has the skill or the user is using automatic acquisition.
     * @return a boolean indicating whether the attempt to acquire equipment was successful.
     */
    public boolean acquireEquipment(IAcquisitionWork acquisition, Person person) {
        return acquireEquipment(acquisition, person, null, -1);
    }

    /***
     * Attempt to acquire a given <code>IAcquisitionWork</code> object.
     * @param acquisition - The <code> IAcquisitionWork</code> being acquired.
     * @param person - The <code>Person</code> object attempting to do the acquiring.  may be null if no one on the force has the skill or the user is using automatic acquisition.
     * @param system - The <code>PlanetarySystem</code> object where the acquisition is being attempted. This may be null if the user is not using planetary acquisition.
     * @param transitDays - The number of days that the part should take to be delivered. If this value is entered as -1, then this method will determine transit time based on the users campaign options.
     * @return a boolean indicating whether the attempt to acquire equipment was successful.
     */
    private boolean acquireEquipment(IAcquisitionWork acquisition, Person person, PlanetarySystem system, int transitDays) {
        boolean found = false;
        String report = "";

        if (null != person) {
            report += person.getHyperlinkedFullTitle() + " ";
        }

        TargetRoll target = getTargetForAcquisition(acquisition, person, false);

        //check on funds
        if (!canPayFor(acquisition)) {
            target.addModifier(TargetRoll.IMPOSSIBLE, "Cannot afford this purchase");
        }

        if (null != system) {
            target = system.getPrimaryPlanet().getAcquisitionMods(target, getLocalDate(),
                    getCampaignOptions(), getFaction(), acquisition.getTechBase() == Part.T_CLAN);
        }

        report += "attempts to find " + acquisition.getAcquisitionName();

        //if impossible then return
        if (target.getValue() == TargetRoll.IMPOSSIBLE) {
            report += ":<font color='red'><b> " + target.getDesc() + "</b></font>";
            if (!getCampaignOptions().usesPlanetaryAcquisition() || getCampaignOptions().usePlanetAcquisitionVerboseReporting()) {
                addReport(report);
            }
            return false;
        }


        int roll = Compute.d6(2);
        report += "  needs " + target.getValueAsString();
        report += " and rolls " + roll + ":";
        //Edge reroll, if applicable
        if (getCampaignOptions().useSupportEdge() && (roll < target.getValue()) && (person != null)
                && person.getOptions().booleanOption(PersonnelOptions.EDGE_ADMIN_ACQUIRE_FAIL)
                && (person.getCurrentEdge() > 0)) {
            person.changeCurrentEdge(-1);
            roll = Compute.d6(2);
            report += " <b>failed!</b> but uses Edge to reroll...getting a " + roll + ": ";
        }
        int mos = roll - target.getValue();
        if (target.getValue() == TargetRoll.AUTOMATIC_SUCCESS) {
            mos = roll - 2;
        }
        int xpGained = 0;
        if (roll >= target.getValue()) {
            if (transitDays < 0) {
                transitDays = calculatePartTransitTime(mos);
            }
            report = report + acquisition.find(transitDays);
            found = true;
            if (person != null) {
                if (roll == 12
                        && target.getValue() != TargetRoll.AUTOMATIC_SUCCESS) {
                    xpGained += getCampaignOptions().getSuccessXP();
                }
                if (target.getValue() != TargetRoll.AUTOMATIC_SUCCESS) {
                    person.setNTasks(person.getNTasks() + 1);
                }
                if (person.getNTasks() >= getCampaignOptions().getNTasksXP()) {
                    xpGained += getCampaignOptions().getTaskXP();
                    person.setNTasks(0);
                }
            }
        } else {
            report = report + acquisition.failToFind();
            if (person != null && roll == 2
                    && target.getValue() != TargetRoll.AUTOMATIC_FAIL) {
                xpGained += getCampaignOptions().getMistakeXP();
            }
        }

        if (null != person) {
            // The person should have their acquisitions incremented
            person.incrementAcquisition();

            if (xpGained > 0) {
                person.awardXP(xpGained);
                report += " (" + xpGained + "XP gained) ";
            }
        }

        if (found) {
            acquisition.decrementQuantity();
            MekHQ.triggerEvent(new AcquisitionEvent(acquisition));
        }
        if (!getCampaignOptions().usesPlanetaryAcquisition() || getCampaignOptions().usePlanetAcquisitionVerboseReporting()) {
            addReport(report);
        }
        return found;
    }

    /**
     * Performs work to either mothball or activate a unit.
     * @param u The unit to either work towards mothballing or activation.
     */
    public void workOnMothballingOrActivation(Unit u) {
        if (u.isMothballed()) {
            activate(u);
        } else {
            mothball(u);
        }
    }

    /**
     * Performs work to mothball a unit.
     * @param u The unit on which to perform mothball work.
     */
    public void mothball(Unit u) {
        if (u.isMothballed()) {
            MekHQ.getLogger().warning(Campaign.class, "mothball(Unit)", "Unit is already mothballed, cannot mothball.");
            return;
        }

        Person tech = u.getTech();
        if (null == tech) {
            //uh-oh
            addReport("No tech assigned to the mothballing of " + u.getHyperlinkedName());
            return;
        }

        //don't allow overtime minutes for mothballing because its cheating
        //since you don't roll
        int minutes = Math.min(tech.getMinutesLeft(), u.getMothballTime());

        //check astech time
        if (!u.isSelfCrewed() && astechPoolMinutes < minutes * 6) {
            //uh-oh
            addReport("Not enough astechs to work on mothballing of " + u.getHyperlinkedName());
            return;
        }

        u.setMothballTime(u.getMothballTime() - minutes);

        String report = tech.getHyperlinkedFullTitle() + " spent " + minutes + " minutes mothballing " + u.getHyperlinkedName();
        if (!u.isMothballing()) {
            u.completeMothball();
            report += ". Mothballing complete.";
        } else {
            report += ". " + u.getMothballTime() + " minutes remaining.";
        }

        tech.setMinutesLeft(tech.getMinutesLeft() - minutes);

        if (!u.isSelfCrewed()) {
            astechPoolMinutes -= 6 * minutes;
        }

        addReport(report);
    }

    /**
     * Performs work to activate a unit.
     * @param u The unit on which to perform activation work.
     */
    public void activate(Unit u) {
        if (!u.isMothballed()) {
            MekHQ.getLogger().warning(Campaign.class, "activate(Unit)", "Unit is already activated, cannot activate.");
            return;
        }

        Person tech = u.getTech();
        if (null == tech) {
            //uh-oh
            addReport("No tech assigned to the activation of " + u.getHyperlinkedName());
            return;
        }

        //don't allow overtime minutes for activation because its cheating
        //since you don't roll
        int minutes = Math.min(tech.getMinutesLeft(), u.getMothballTime());

        //check astech time
        if (!u.isSelfCrewed() && astechPoolMinutes < minutes * 6) {
            //uh-oh
            addReport("Not enough astechs to work on activation of " + u.getHyperlinkedName());
            return;
        }

        u.setMothballTime(u.getMothballTime() - minutes);

        String report = tech.getHyperlinkedFullTitle() + " spent " + minutes + " minutes activating " + u.getHyperlinkedName();

        tech.setMinutesLeft(tech.getMinutesLeft() - minutes);
        if (!u.isSelfCrewed()) {
            astechPoolMinutes -= 6 * minutes;
        }

        if (!u.isMothballing()) {
            u.completeActivation();
            report += ". Activation complete.";
        } else {
            report += ". " + u.getMothballTime() + " minutes remaining.";
        }

        addReport(report);
    }

    public void refit(Refit r) {
        Person tech = (r.getUnit().getEngineer() == null) ? r.getTech() : r.getUnit().getEngineer();
        if (tech == null) {
            addReport("No tech is assigned to refit " + r.getOriginalEntity().getShortName() + ". Refit cancelled.");
            r.cancel();
            return;
        }
        TargetRoll target = getTargetFor(r, tech);
        // check that all parts have arrived
        if (!r.acquireParts()) {
            return;
        }
        String report = tech.getHyperlinkedFullTitle() + " works on " + r.getPartName();
        int minutes = r.getTimeLeft();
        // FIXME: Overtime?
        if (minutes > tech.getMinutesLeft()) {
            r.addTimeSpent(tech.getMinutesLeft());
            tech.setMinutesLeft(0);
            report = report + ", " + r.getTimeLeft() + " minutes left.";
        } else {
            tech.setMinutesLeft(tech.getMinutesLeft() - minutes);
            r.addTimeSpent(minutes);
            if (r.hasFailedCheck()) {
                report = report + ", " + r.succeed();
            } else {
                int roll;
                String wrongType = "";
                if (tech.isRightTechTypeFor(r)) {
                    roll = Compute.d6(2);
                } else {
                    roll = Utilities.roll3d6();
                    wrongType = " <b>Warning: wrong tech type for this refit.</b>";
                }
                report = report + ",  needs " + target.getValueAsString() + " and rolls " + roll + ": ";
                if (getCampaignOptions().useSupportEdge() && (roll < target.getValue())
                        && tech.getOptions().booleanOption(PersonnelOptions.EDGE_REPAIR_FAILED_REFIT)
                        && (tech.getCurrentEdge() > 0)) {
                    tech.changeCurrentEdge(-1);
                    roll = tech.isRightTechTypeFor(r) ? Compute.d6(2) : Utilities.roll3d6();
                    // This is needed to update the edge values of individual crewmen
                    if (tech.isEngineer()) {
                        tech.setEdgeUsed(tech.getEdgeUsed() - 1);
                    }
                    report += " <b>failed!</b> but uses Edge to reroll...getting a " + roll + ": ";
                }

                if (roll >= target.getValue()) {
                    report += r.succeed();
                } else {
                    report += r.fail(SkillType.EXP_GREEN);
                    // try to refit again in case the tech has any time left
                    if (!r.isBeingRefurbished()) {
                        refit(r);
                    }
                }
                report += wrongType;
            }
        }
        MekHQ.triggerEvent(new PartWorkEvent(tech, r));
        addReport(report);
    }

    public Part fixWarehousePart(Part part, Person tech) {
        // get a new cloned part to work with and decrement original
        Part repairable = part.clone();
        part.decrementQuantity();

        fixPart(repairable, tech);
        if (!(repairable instanceof OmniPod)) {
            getQuartermaster().addPart(repairable, 0);
        }

        // If there is at least one remaining unit of the part
        // then we need to notify interested parties that we have
        // changed the quantity of the spare part.
        if (part.getQuantity() > 0) {
            MekHQ.triggerEvent(new PartChangedEvent(part));
        }

        return repairable;
    }

    /**
     * Attempt to fix a part, which may have all kinds of effect depending on part type.
     * @param partWork - the {@link IPartWork} to be fixed
     * @param tech - the {@link Person} who will attempt to fix the part
     * @return a <code>String</code> of the report that summarizes the outcome of the attempt to fix the part
     */
    public String fixPart(IPartWork partWork, Person tech) {
        TargetRoll target = getTargetFor(partWork, tech);
        String report = "";
        String action = " fix ";

        // TODO: this should really be a method on its own class
        if (partWork instanceof AmmoBin) {
            action = " reload ";
        }
        if (partWork.isSalvaging()) {
            action = " salvage ";
        }
        if (partWork instanceof MissingPart) {
            action = " replace ";
        }
        if (partWork instanceof MekLocation) {
            if (((MekLocation) partWork).isBlownOff()) {
                action = " re-attach ";
            } else if (((MekLocation) partWork).isBreached()) {
                action = " seal ";
            }
        }
        if ((partWork instanceof Armor) && !partWork.isSalvaging()) {
            if (!((Armor) partWork).isInSupply()) {
                report += "<b>Not enough armor remaining.  Task suspended.</b>";
                addReport(report);
                return report;
            }
        }
        if ((partWork instanceof ProtomekArmor) && !partWork.isSalvaging()) {
            if (!((ProtomekArmor) partWork).isInSupply()) {
                report += "<b>Not enough Protomech armor remaining.  Task suspended.</b>";
                addReport(report);
                return report;
            }
        }
        if ((partWork instanceof BaArmor) && !partWork.isSalvaging()) {
            if (!((BaArmor) partWork).isInSupply()) {
                report += "<b>Not enough BA armor remaining.  Task suspended.</b>";
                addReport(report);
                return report;
            }
        }
        if (partWork instanceof SpacecraftCoolingSystem) {
            //Change the string since we're not working on the part itself
            report += tech.getHyperlinkedFullTitle() + " attempts to" + action
                    + "a heat sink";
        } else {
            report += tech.getHyperlinkedFullTitle() + " attempts to" + action
                    + partWork.getPartName();
        }
        if (null != partWork.getUnit()) {
            report += " on " + partWork.getUnit().getName();
        }

        int minutes = partWork.getTimeLeft();
        int minutesUsed = minutes;
        boolean usedOvertime = false;
        if (minutes > tech.getMinutesLeft()) {
            minutes -= tech.getMinutesLeft();
            // check for overtime first
            if (isOvertimeAllowed() && minutes <= tech.getOvertimeLeft()) {
                // we are working overtime
                usedOvertime = true;
                tech.setMinutesLeft(0);
                tech.setOvertimeLeft(tech.getOvertimeLeft() - minutes);
            } else {
                // we need to finish the task tomorrow
                minutesUsed = tech.getMinutesLeft();
                int overtimeUsed = 0;
                if (isOvertimeAllowed()) {
                    // Can't use more overtime than there are minutes remaining on the part
                    overtimeUsed = Math.min(minutes, tech.getOvertimeLeft());
                    minutesUsed += overtimeUsed;
                    partWork.setWorkedOvertime(true);
                    usedOvertime = true;
                }
                partWork.addTimeSpent(minutesUsed);
                tech.setMinutesLeft(0);
                tech.setOvertimeLeft(tech.getOvertimeLeft() - overtimeUsed);
                int helpMod = getShorthandedMod(
                        getAvailableAstechs(minutesUsed, usedOvertime), false);
                if ((null != partWork.getUnit())
                        && ((partWork.getUnit().getEntity() instanceof Dropship)
                                || (partWork.getUnit().getEntity() instanceof Jumpship))) {
                    helpMod = 0;
                }
                if (partWork.getShorthandedMod() < helpMod) {
                    partWork.setShorthandedMod(helpMod);
                }
                partWork.setTech(tech);
                partWork.reservePart();
                report += " - <b>Not enough time, the remainder of the task";
                if (null != partWork.getUnit()) {
                    report += " on " + partWork.getUnit().getName();
                }
                if (minutesUsed > 0) {
                    report += " will be finished tomorrow.</b>";
                } else {
                    report += " cannot be finished because there was no time left after maintenance tasks.</b>";
                    partWork.resetTimeSpent();
                    partWork.resetOvertime();
                    partWork.setTech(null);
                    partWork.cancelReservation();
                }
                MekHQ.triggerEvent(new PartWorkEvent(tech, partWork));
                addReport(report);
                return report;
            }
        } else {
            tech.setMinutesLeft(tech.getMinutesLeft() - minutes);
        }
        int astechMinutesUsed = minutesUsed
                * getAvailableAstechs(minutesUsed, usedOvertime);
        if (astechPoolMinutes < astechMinutesUsed) {
            astechMinutesUsed -= astechPoolMinutes;
            astechPoolMinutes = 0;
            astechPoolOvertime -= astechMinutesUsed;
        } else {
            astechPoolMinutes -= astechMinutesUsed;
        }
        // check for the type
        int roll;
        String wrongType = "";
        if (tech.isRightTechTypeFor(partWork)) {
            roll = Compute.d6(2);
        } else {
            roll = Utilities.roll3d6();
            wrongType = " <b>Warning: wrong tech type for this repair.</b>";
        }
        report = report + ",  needs " + target.getValueAsString()
                + " and rolls " + roll + ":";
        int xpGained = 0;
        //if we fail and would break a part, here's a chance to use Edge for a reroll...
        if (getCampaignOptions().useSupportEdge()
                && tech.getOptions().booleanOption(PersonnelOptions.EDGE_REPAIR_BREAK_PART)
                && (tech.getCurrentEdge() > 0)
                && (target.getValue() != TargetRoll.AUTOMATIC_SUCCESS)) {
            if ((getCampaignOptions().isDestroyByMargin()
                    && (getCampaignOptions().getDestroyMargin() <= (target.getValue() - roll)))
                    || (!getCampaignOptions().isDestroyByMargin()
                            //if an elite, primary tech and destroy by margin is NOT on
                            && ((tech.getExperienceLevel(false) == SkillType.EXP_ELITE)
                                    || tech.getPrimaryRole().isVehicleCrew())) // For vessel crews
                    && (roll < target.getValue())) {
                tech.changeCurrentEdge(-1);
                roll = tech.isRightTechTypeFor(partWork) ? Compute.d6(2) : Utilities.roll3d6();
                //This is needed to update the edge values of individual crewmen
                if (tech.isEngineer()) {
                    tech.setEdgeUsed(tech.getEdgeUsed() + 1);
                }
                report += " <b>failed!</b> and would destroy the part, but uses Edge to reroll...getting a " + roll + ":";
            }
        }

        if (roll >= target.getValue()) {
            report = report + partWork.succeed();
            if (getCampaignOptions().payForRepairs()
                    && action.equals(" fix ")
                    && !(partWork instanceof Armor)) {
                Money cost = ((Part) partWork).getStickerPrice().multipliedBy(0.2);
                report += "<br>Repairs cost " +
                        cost.toAmountAndSymbolString() +
                        " worth of parts.";
                finances.debit(cost, Transaction.C_REPAIRS, "Repair of " + partWork.getPartName(), getLocalDate());
            }
            if ((roll == 12) && (target.getValue() != TargetRoll.AUTOMATIC_SUCCESS)) {
                xpGained += getCampaignOptions().getSuccessXP();
            }
            if (target.getValue() != TargetRoll.AUTOMATIC_SUCCESS) {
                tech.setNTasks(tech.getNTasks() + 1);
            }
            if (tech.getNTasks() >= getCampaignOptions().getNTasksXP()) {
                xpGained += getCampaignOptions().getTaskXP();
                tech.setNTasks(0);
            }
        } else {
            int modePenalty = partWork.getMode().expReduction;
            int effectiveSkillLvl = tech.getSkillForWorkingOn(partWork).getExperienceLevel() - modePenalty;
            if (getCampaignOptions().isDestroyByMargin()) {
                if (getCampaignOptions().getDestroyMargin() > (target.getValue() - roll)) {
                    // not destroyed - set the effective level as low as
                    // possible
                    effectiveSkillLvl = SkillType.EXP_ULTRA_GREEN;
                } else {
                    // destroyed - set the effective level to elite
                    effectiveSkillLvl = SkillType.EXP_ELITE;
                }
            }
            report = report + partWork.fail(effectiveSkillLvl);

            if ((roll == 2) && (target.getValue() != TargetRoll.AUTOMATIC_FAIL)) {
                xpGained += getCampaignOptions().getMistakeXP();
            }
        }
        if (xpGained > 0) {
            tech.awardXP(xpGained);
            report += " (" + xpGained + "XP gained) ";
        }
        report += wrongType;
        partWork.resetTimeSpent();
        partWork.resetOvertime();
        partWork.setTech(null);
        partWork.cancelReservation();
        MekHQ.triggerEvent(new PartWorkEvent(tech, partWork));
        addReport(report);
        return report;
    }

    /**
     * Parses news file and loads news items for the current year.
     */
    public void reloadNews() {
        news.loadNewsFor(getGameYear(), id.getLeastSignificantBits());
    }

    /**
     * Checks for a news item for the current date. If found, adds it to the daily report.
     */
    public void readNews() {
        //read the news
        for (NewsItem article : news.fetchNewsFor(getLocalDate())) {
            addReport(article.getHeadlineForReport());
        }
        for (NewsItem article : Systems.getInstance().getPlanetaryNews(getLocalDate())) {
            addReport(article.getHeadlineForReport());
        }
    }

    /**
     * @param contract an active AtBContract
     * @return the current deployment deficit for the contract
     */
    public int getDeploymentDeficit(AtBContract contract) {
        if (contract.isActiveOn(getLocalDate())) {
            // Do not check for deficits if the contract has not started or
            // it is the first day of the contract, as players won't have
            // had time to assign forces to the contract yet
            return 0;
        }

        int total = -contract.getRequiredLances();
        int role = -Math.max(1, contract.getRequiredLances() / 2);

        for (Lance l : lances.values()) {
            if ((l.getMissionId() == contract.getId()) && (l.getRole() != AtBLanceRole.UNASSIGNED)) {
                total++;
                if (l.getRole() == contract.getRequiredLanceType()) {
                    role++;
                }
            }
        }

        if (total >= 0 && role >= 0) {
            return 0;
        }
        return Math.abs(Math.min(total, role));
    }

    private void processNewDayATBScenarios() {
        // First, we get the list of all active AtBContracts
        List<AtBContract> contracts = getActiveAtBContracts(true);

        // Second, we process them and any already generated scenarios
        for (AtBContract contract : contracts) {
            /*
             * Situations like a delayed start or running out of funds during transit can
             * delay arrival until after the contract start. In that case, shift the
             * starting and ending dates before making any battle rolls. We check that the
             * unit is actually on route to the planet in case the user is using a custom
             * system for transport or splitting the unit, etc.
             */
            if (!getLocation().isOnPlanet() && !getLocation().getJumpPath().isEmpty()
                    && getLocation().getJumpPath().getLastSystem().getId().equals(contract.getSystemId())) {
                // transitTime is measured in days; so we round up to the next whole day
                contract.setStartAndEndDate(getLocalDate().plusDays((int) Math.ceil(getLocation().getTransitTime())));
                addReport("The start and end dates of " + contract.getName() + " have been shifted to reflect the current ETA.");
                continue;
            }
            if (getLocalDate().getDayOfWeek() == DayOfWeek.MONDAY) {
                int deficit = getDeploymentDeficit(contract);
                if (deficit > 0) {
                    contract.addPlayerMinorBreaches(deficit);
                    addReport("Failure to meet " + contract.getName() + " requirements resulted in " + deficit
                            + ((deficit == 1) ? " minor contract breach" : " minor contract breaches"));
                }
            }

            for (Scenario s : contract.getScenarios()) {
                if (!s.isCurrent() || !(s instanceof AtBScenario)) {
                    continue;
                }
                if ((s.getDate() != null) && s.getDate().isBefore(getLocalDate())) {
                    s.setStatus(Scenario.S_DEFEAT);
                    s.clearAllForcesAndPersonnel(this);
                    contract.addPlayerMinorBreach();
                    addReport("Failure to deploy for " + s.getName()
                            + " resulted in defeat and a minor contract breach.");
                    s.generateStub(this);
                }
            }
        }

        // Third, on Mondays we generate new scenarios for the week
        if (getLocalDate().getDayOfWeek() == DayOfWeek.MONDAY) {
            AtBScenarioFactory.createScenariosForNewWeek(this);
        }

        // Fourth, we look at deployments for pre-existing and new scenarios
        for (AtBContract contract : contracts) {
            contract.checkEvents(this);

            // If there is a standard battle set for today, deploy the lance.
            for (Scenario s : contract.getScenarios()) {
                if ((s instanceof AtBScenario) && (s.getDate() != null)
                        && s.getDate().equals(getLocalDate())) {
                    int forceId = ((AtBScenario) s).getLanceForceId();
                    if ((lances.get(forceId) != null) && !forceIds.get(forceId).isDeployed()) {
                        // If any unit in the force is under repair, don't deploy the force
                        // Merely removing the unit from deployment would break with user expectation
                        boolean forceUnderRepair = false;
                        for (UUID uid : forceIds.get(forceId).getAllUnits(true)) {
                            Unit u = getHangar().getUnit(uid);
                            if ((u != null) && u.isUnderRepair()) {
                                forceUnderRepair = true;
                                break;
                            }
                        }

                        if (!forceUnderRepair) {
                            forceIds.get(forceId).setScenarioId(s.getId());
                            s.addForces(forceId);
                            for (UUID uid : forceIds.get(forceId).getAllUnits(true)) {
                                Unit u = getHangar().getUnit(uid);
                                if (u != null) {
                                    u.setScenarioId(s.getId());
                                }
                            }

                            addReport(MessageFormat.format(
                                    resources.getString("atbMissionTodayWithForce.format"),
                                    s.getName(), forceIds.get(forceId).getName()));
                            MekHQ.triggerEvent(new DeploymentChangedEvent(forceIds.get(forceId), s));
                        } else {
                            addReport(MessageFormat.format(
                                    resources.getString("atbMissionToday.format"), s.getName()));
                        }
                    } else {
                        addReport(MessageFormat.format(
                                resources.getString("atbMissionToday.format"), s.getName()));
                    }
                }
            }
        }
    }

    private void processNewDayATBFatigue() {
        boolean inContract = false;
        for (AtBContract contract : getActiveAtBContracts()) {
            switch (contract.getMissionType()) {
                case AtBContract.MT_GARRISONDUTY:
                case AtBContract.MT_SECURITYDUTY:
                case AtBContract.MT_CADREDUTY:
                    fatigueLevel -= 1;
                    break;
                case AtBContract.MT_RIOTDUTY:
                case AtBContract.MT_GUERRILLAWARFARE:
                case AtBContract.MT_PIRATEHUNTING:
                    fatigueLevel += 1;
                    break;
                case AtBContract.MT_RELIEFDUTY:
                case AtBContract.MT_PLANETARYASSAULT:
                    fatigueLevel += 2;
                    break;
                case AtBContract.MT_DIVERSIONARYRAID:
                case AtBContract.MT_EXTRACTIONRAID:
                case AtBContract.MT_RECONRAID:
                case AtBContract.MT_OBJECTIVERAID:
                    fatigueLevel += 3;
                    break;
            }
            inContract = true;
        }
        if (!inContract && location.isOnPlanet()) {
            fatigueLevel -= 2;
        }
        fatigueLevel = Math.max(fatigueLevel, 0);
    }

    private void processNewDayATB() {
        contractMarket.generateContractOffers(this);
        unitMarket.generateUnitOffers(this);

        if ((getShipSearchExpiration() != null) && !getShipSearchExpiration().isAfter(getLocalDate())) {
            setShipSearchExpiration(null);
            if (getShipSearchResult() != null) {
                addReport("Opportunity for purchase of " + getShipSearchResult() + " has expired.");
                setShipSearchResult(null);
            }
        }

        if (getLocalDate().getDayOfWeek() == DayOfWeek.MONDAY) {
            processShipSearch();
        }

        // Add or remove dependents - only if one of the two options makes this possible is enabled
        if ((getLocalDate().getDayOfYear() == 1)
                && (!getCampaignOptions().getDependentsNeverLeave() || getCampaignOptions().canAtBAddDependents())) {
            int numPersonnel = 0;
            List<Person> dependents = new ArrayList<>();
            for (Person p : getActivePersonnel()) {
                numPersonnel++;
                if (p.isDependent()) {
                    dependents.add(p);
                }
            }
            int roll = Compute.d6(2) + getUnitRatingMod() - 2;
            if (roll < 2) {
                roll = 2;
            } else if (roll > 12) {
                roll = 12;
            }
            int change = numPersonnel * (roll - 5) / 100;
            if (change < 0) {
                if (!getCampaignOptions().getDependentsNeverLeave()) {
                    while ((change < 0) && (dependents.size() > 0)) {
                        removePerson(Utilities.getRandomItem(dependents).getId());
                        change++;
                    }
                }
            } else {
                if (getCampaignOptions().canAtBAddDependents()) {
                    for (int i = 0; i < change; i++) {
                        Person p = newDependent(false);
                        recruitPerson(p);
                    }
                }
            }
        }

        if (getLocalDate().getDayOfMonth() == 1) {
            /*
             * First of the month; roll morale, track unit fatigue.
             */
            IUnitRating rating = getUnitRating();
            rating.reInitialize();

            for (AtBContract contract : getActiveAtBContracts()) {
                contract.checkMorale(getLocalDate(), getUnitRatingMod());
                addReport("Enemy morale is now " + contract.getMoraleLevelName()
                        + " on contract " + contract.getName());
            }

            // Account for fatigue
            if (getCampaignOptions().getTrackUnitFatigue()) {
                processNewDayATBFatigue();
            }
        }

        processNewDayATBScenarios();
    }

    public void processNewDayPersonnel() {
        // This MUST use getActivePersonnel as we only want to process active personnel, and
        // furthermore this allows us to add and remove personnel without issue
        for (Person p : getActivePersonnel()) {
            // Random Death

            // Random Marriages
            if (getCampaignOptions().useRandomMarriages()) {
                p.randomMarriage(this);
            }

            p.resetMinutesLeft();
            // Reset acquisitions made to 0
            p.setAcquisition(0);
            if (p.needsFixing() && !getCampaignOptions().useAdvancedMedical()) {
                p.decrementDaysToWaitForHealing();
                Person doctor = getPerson(p.getDoctorId());
                if ((doctor != null) && doctor.isDoctor()) {
                    if (p.getDaysToWaitForHealing() <= 0) {
                        addReport(healPerson(p, doctor));
                    }
                } else if (p.checkNaturalHealing(15)) {
                    addReport(p.getHyperlinkedFullTitle() + " heals naturally!");
                    Unit u = p.getUnit();
                    if (u != null) {
                        u.resetPilotAndEntity();
                    }
                }
            }
            // TODO Advanced Medical needs to go away from here later on
            if (getCampaignOptions().useAdvancedMedical()) {
                InjuryUtil.resolveDailyHealing(this, p);
                Unit u = p.getUnit();
                if (u != null) {
                    u.resetPilotAndEntity();
                }
            }

            // TODO : Reset this based on hasSupportRole(false) instead of checking for each type
            // TODO : p.isEngineer will need to stay, however
            // Reset edge points to the purchased value each week. This should only
            // apply for support personnel - combat troops reset with each new mm game
            if ((p.isAdministrator() || p.isDoctor() || p.isEngineer() || p.isTech())
                    && (getLocalDate().getDayOfWeek() == DayOfWeek.MONDAY)) {
                p.resetCurrentEdge();
            }

            if ((getCampaignOptions().getIdleXP() > 0) && (getLocalDate().getDayOfMonth() == 1)
                    && !p.getPrisonerStatus().isPrisoner()) { // Prisoners can't gain XP, while Bondsmen can gain xp
                p.setIdleMonths(p.getIdleMonths() + 1);
                if (p.getIdleMonths() >= getCampaignOptions().getMonthsIdleXP()) {
                    if (Compute.d6(2) >= getCampaignOptions().getTargetIdleXP()) {
                        p.awardXP(getCampaignOptions().getIdleXP());
                        addReport(p.getHyperlinkedFullTitle() + " has gained "
                                + getCampaignOptions().getIdleXP() + " XP");
                    }
                    p.setIdleMonths(0);
                }
            }

            // Procreation
            if (p.getGender().isFemale()) {
                if (p.isPregnant()) {
                    if (getCampaignOptions().useProcreation()) {
                        if (getLocalDate().compareTo((p.getDueDate())) == 0) {
                            p.birth(this);
                        }
                    } else {
                        p.removePregnancy();
                    }
                } else if (getCampaignOptions().useProcreation()) {
                    p.procreate(this);
                }
            }
        }
    }

    public void processNewDayUnits() {
        // need to loop through units twice, the first time to do all maintenance and
        // the second time to do whatever else. Otherwise, maintenance minutes might
        // get sucked up by other stuff. This is also a good place to ensure that a
        // unit's engineer gets reset and updated.
        for (Unit u : getUnits()) {
            // do maintenance checks
            try {
                u.resetEngineer();
                if (null != u.getEngineer()) {
                    u.getEngineer().resetMinutesLeft();
                }

                doMaintenance(u);
            } catch (Exception e) {
                MekHQ.getLogger().error(String.format(
                        "Unable to perform maintenance on %s (%s) due to an error",
                        u.getName(), u.getId().toString()), e);
                addReport(String.format("ERROR: An error occurred performing maintenance on %s, check the log",
                        u.getName()));
            }
        }

        // need to check for assigned tasks in two steps to avoid
        // concurrent modification problems
        List<Part> assignedParts = new ArrayList<>();
        List<Part> arrivedParts = new ArrayList<>();
        getWarehouse().forEachPart(part -> {
            if (part instanceof Refit) {
                return;
            }

            if (part.getTech() != null) {
                assignedParts.add(part);
            }

            // If the part is currently in-transit...
            if (!part.isPresent()) {
                // ... decrement the number of days until it arrives...
                part.setDaysToArrival(part.getDaysToArrival() - 1);

                if (part.isPresent()) {
                    // ... and mark the part as arrived if it is now here.
                    arrivedParts.add(part);
                }
            }
        });

        // arrive parts before attempting refit or parts will not get reserved that day
        for (Part part : arrivedParts) {
            getQuartermaster().arrivePart(part);
        }

        // finish up any overnight assigned tasks
        for (Part part : assignedParts) {
            Person tech;
            if ((part.getUnit() != null) && (part.getUnit().getEngineer() != null)) {
                tech = part.getUnit().getEngineer();
            } else {
                tech = part.getTech();
            }

            if (null != tech) {
                if (null != tech.getSkillForWorkingOn(part)) {
                    try {
                        fixPart(part, tech);
                    } catch (Exception e) {
                        MekHQ.getLogger().error(String.format(
                                "Could not perform overnight maintenance on %s (%d) due to an error",
                                part.getName(), part.getId()), e);
                        addReport(String.format("ERROR: an error occurred performing overnight maintenance on %s, check the log",
                                part.getName()));
                    }
                } else {
                    addReport(String.format(
                            "%s looks at %s, recalls his total lack of skill for working with such technology, then slowly puts the tools down before anybody gets hurt.",
                            tech.getHyperlinkedFullTitle(), part.getName()));
                    part.setTech(null);
                }
            } else {
                JOptionPane.showMessageDialog(null,
                        "Could not find tech for part: " + part.getName() + " on unit: "
                                + part.getUnit().getHyperlinkedName(),
                        "Invalid Auto-continue", JOptionPane.ERROR_MESSAGE);
            }

            // check to see if this part can now be combined with other spare parts
            if (part.isSpare() && (part.getQuantity() > 0)) {
                getQuartermaster().addPart(part, 0);
            }
        }

        // ok now we can check for other stuff we might need to do to units
        List<UUID> unitsToRemove = new ArrayList<>();
        for (Unit u : getUnits()) {
            if (u.isRefitting()) {
                refit(u.getRefit());
            }
            if (u.isMothballing()) {
                workOnMothballingOrActivation(u);
            }
            if (!u.isPresent()) {
                u.checkArrival();
            }
            if (!u.isRepairable() && !u.hasSalvageableParts()) {
                unitsToRemove.add(u.getId());
            }
        }
        // Remove any unrepairable, unsalvageable units
        unitsToRemove.forEach(this::removeUnit);

        // Finally, run Mass Repair Mass Salvage if desired
        if (MekHQ.getMekHQOptions().getNewDayMRMS()) {
            try {
                MassRepairService.massRepairSalvageAllUnits(this);
            } catch (Exception e) {
                MekHQ.getLogger().error("Could not perform mass repair/salvage on units due to an error", e);
                addReport("ERROR: an error occurred performing mass repair/salvage on units, check the log");
            }
        }
    }

    /** @return <code>true</code> if the new day arrived */
    public boolean newDay() {
        if (MekHQ.triggerEvent(new DayEndingEvent(this))) {
            return false;
        }

        // Autosave based on the previous day's information
        this.autosaveService.requestDayAdvanceAutosave(this);

        // Advance the day by one
        currentDay = currentDay.plus(1, ChronoUnit.DAYS);

        // Determine if we have an active contract or not, as this can get used elsewhere before
        // we actually hit the AtB new day (e.g. personnel market)
        if (getCampaignOptions().getUseAtB()) {
            setHasActiveContract();
        }

        // Clear Reports
        getCurrentReport().clear();
        setCurrentReportHTML("");
        newReports.clear();
        beginReport("<b>" + MekHQ.getMekHQOptions().getLongDisplayFormattedDate(getLocalDate()) + "</b>");

        // New Year Changes
        if (getLocalDate().getDayOfYear() == 1) {
            // News is reloaded
            reloadNews();

            // Change Year Game Option
            getGameOptions().getOption("year").setValue(getGameYear());
        }

        readNews();

        getLocation().newDay(this);

        // Manage the personnel market
        getPersonnelMarket().generatePersonnelForDay(this);

        // Process New Day for AtB
        if (getCampaignOptions().getUseAtB()) {
            processNewDayATB();
        }

        processNewDayPersonnel();

        resetAstechMinutes();

        processNewDayUnits();

        setShoppingList(goShopping(getShoppingList()));

        // check for anything in finances
        getFinances().newDay(this);

        MekHQ.triggerEvent(new NewDayEvent(this));
        return true;
    }

    public Person getFlaggedCommander() {
        for (Person p : getPersonnel()) {
            if (p.isCommander()) {
                return p;
            }
        }
        return null;
    }

    public void removeUnit(UUID id) {
        Unit unit = getHangar().getUnit(id);

        // remove all parts for this unit as well
        for (Part p : unit.getParts()) {
            getWarehouse().removePart(p);
        }

        // remove any personnel from this unit
        for (Person p : unit.getCrew()) {
            unit.remove(p, true);
        }

        Person tech = unit.getTech();
        if (null != tech) {
            unit.remove(tech, true);
        }

        // remove unit from any forces
        removeUnitFromForce(unit);

        // If this is a ship, remove it from the list of potential transports
        removeTransportShip(unit);

        // If this unit was assigned to a transport ship, remove it from the transport
        if (unit.hasTransportShipAssignment()) {
            unit.getTransportShipAssignment()
                    .getTransportShip()
                    .unloadFromTransportShip(unit);
        }

        // finally remove the unit
        getHangar().removeUnit(unit.getId());

        checkDuplicateNamesDuringDelete(unit.getEntity());
        addReport(unit.getName() + " has been removed from the unit roster.");
        MekHQ.triggerEvent(new UnitRemovedEvent(unit));
    }

    public void removePerson(UUID id) {
        removePerson(id, true);
    }

    public void removePerson(UUID id, boolean log) {
        Person person = getPerson(id);

        if (person == null) {
            return;
        }

        person.getGenealogy().clearGenealogy();

        Unit u = person.getUnit();
        if (null != u) {
            u.remove(person, true);
        }
        removeAllPatientsFor(person);
        removeAllTechJobsFor(person);
        removeKillsFor(person.getId());
        getRetirementDefectionTracker().removePerson(person);

        if (log) {
            addReport(person.getFullTitle() + " has been removed from the personnel roster.");
        }

        personnel.remove(id);

        // Deal with Astech Pool Minutes
        if (person.getPrimaryRole().isAstech()) {
            astechPoolMinutes = Math.max(0, astechPoolMinutes - Person.PRIMARY_ROLE_SUPPORT_TIME);
            astechPoolOvertime = Math.max(0, astechPoolOvertime - Person.PRIMARY_ROLE_OVERTIME_SUPPORT_TIME);
        } else if (person.getSecondaryRole().isAstech()) {
            astechPoolMinutes = Math.max(0, astechPoolMinutes - Person.SECONDARY_ROLE_SUPPORT_TIME);
            astechPoolOvertime = Math.max(0, astechPoolOvertime - Person.SECONDARY_ROLE_OVERTIME_SUPPORT_TIME);
        }
        MekHQ.triggerEvent(new PersonRemovedEvent(person));
    }

    public void awardTrainingXP(Lance l) {
        awardTrainingXPByMaximumRole(l);
    }

    /**
     * Awards XP to the lance based on the maximum experience level of its
     * commanding officer and the minimum experience level of the unit's
     * members.
     * @param l The {@link Lance} to calculate XP to award for training.
     */
    private void awardTrainingXPByMaximumRole(Lance l) {
        for (UUID trainerId : forceIds.get(l.getForceId()).getAllUnits(true)) {
            Unit trainerUnit = getHangar().getUnit(trainerId);

            // not sure how this occurs, but it probably shouldn't halt processing of a new day.
            if (trainerUnit == null) {
                continue;
            }

            Person commander = trainerUnit.getCommander();
            // AtB 2.31: Training lance – needs a officer with Veteran skill levels
            //           and adds 1xp point to every Green skilled unit.
            if (commander != null && commander.getRank().isOfficer()) {
                // Take the maximum of the commander's Primary and Secondary Role
                // experience to calculate their experience level...
                int commanderExperience = Math.max(commander.getExperienceLevel(false),
                        commander.getExperienceLevel(true));
                if (commanderExperience > SkillType.EXP_REGULAR) {
                    // ...and if the commander is better than a veteran, find all of
                    // the personnel under their command...
                    for (UUID traineeId : forceIds.get(l.getForceId()).getAllUnits(true)) {
                        Unit traineeUnit = getHangar().getUnit(traineeId);

                        if (traineeUnit == null) {
                            continue;
                        }

                        for (Person p : traineeUnit.getCrew()) {
                            if (p.equals(commander)) {
                                continue;
                            }
                            // ...and if their weakest role is Green or Ultra-Green
                            int experienceLevel = Math.min(p.getExperienceLevel(false),
                                    !p.getSecondaryRole().isNone()
                                            ? p.getExperienceLevel(true)
                                            : SkillType.EXP_ELITE);
                            if (experienceLevel >= 0 && experienceLevel < SkillType.EXP_REGULAR) {
                                // ...add one XP.
                                p.awardXP(1);
                                addReport(p.getHyperlinkedName() + " has gained 1 XP from training.");
                            }
                        }
                    }
                    break;
                }
            }
        }
    }

    public void removeAllPatientsFor(Person doctor) {
        for (Person p : getPersonnel()) {
            if (null != p.getDoctorId()
                    && p.getDoctorId().equals(doctor.getId())) {
                p.setDoctorId(null, getCampaignOptions()
                        .getNaturalHealingWaitingPeriod());
            }
        }
    }

    public void removeAllTechJobsFor(Person tech) {
        if (tech == null || tech.getId() == null) {
            return;
        }
        getHangar().forEachUnit(u -> {
            if (tech.equals(u.getTech())) {
                u.removeTech();
            }
            if ((u.getRefit() != null) && tech.equals(u.getRefit().getTech())) {
                u.getRefit().setTech(null);
            }
        });
        for (Part p : getParts()) {
            if (tech.equals(p.getTech())) {
                p.setTech(null);
            }
        }
        for (Force f : forceIds.values()) {
            if (tech.getId().equals(f.getTechID())) {
                f.setTechID(null);
            }
        }
    }

    public void removeScenario(int id) {
        Scenario scenario = getScenario(id);
        scenario.clearAllForcesAndPersonnel(this);
        Mission mission = getMission(scenario.getMissionId());
        if (null != mission) {
            mission.removeScenario(scenario.getId());
        }
        scenarios.remove(id);
        MekHQ.triggerEvent(new ScenarioRemovedEvent(scenario));
    }

    public void removeMission(int id) {
        Mission mission = getMission(id);

        // Loop through scenarios here! We need to remove them as well.
        if (null != mission) {
            for (Scenario scenario : mission.getScenarios()) {
                scenario.clearAllForcesAndPersonnel(this);
                scenarios.remove(scenario.getId());
            }
            mission.clearScenarios();
        }

        missions.remove(id);
        MekHQ.triggerEvent(new MissionRemovedEvent(mission));
    }

    public void removeKill(Kill k) {
        if (kills.containsKey(k.getPilotId())) {
            kills.get(k.getPilotId()).remove(k);
        }
    }

    public void removeKillsFor(UUID personID) {
        kills.remove(personID);
    }

    public void removeForce(Force force) {
        int fid = force.getId();
        forceIds.remove(fid);
        // clear forceIds of all personnel with this force
        for (UUID uid : force.getUnits()) {
            Unit u = getHangar().getUnit(uid);
            if (null == u) {
                continue;
            }
            if (u.getForceId() == fid) {
                u.setForceId(-1);
                if (force.isDeployed()) {
                    u.setScenarioId(-1);
                }
            }
        }
        MekHQ.triggerEvent(new OrganizationChangedEvent(force));
        // also remove this force's id from any scenarios
        if (force.isDeployed()) {
            Scenario s = getScenario(force.getScenarioId());
            s.removeForce(fid);
        }

        if (campaignOptions.getUseAtB()) {
            lances.remove(fid);
        }

        if (null != force.getParentForce()) {
            force.getParentForce().removeSubForce(fid);
        }
        ArrayList<Force> subs = new ArrayList<>(force.getSubForces());
        for (Force sub : subs) {
            removeForce(sub);
            MekHQ.triggerEvent(new OrganizationChangedEvent(sub));
        }
    }

    public void removeUnitFromForce(Unit u) {
        Force force = getForce(u.getForceId());
        if (null != force) {
            force.removeUnit(u.getId());
            u.setForceId(Force.FORCE_NONE);
            u.setScenarioId(-1);
            if (u.getEntity().hasNavalC3()
                    && u.getEntity().calculateFreeC3Nodes() < 5) {
                Vector<Unit> removedUnits = new Vector<>();
                removedUnits.add(u);
                removeUnitsFromNetwork(removedUnits);
                u.getEntity().setC3MasterIsUUIDAsString(null);
                u.getEntity().setC3Master(null, true);
                refreshNetworks();
            } else if (u.getEntity().hasC3i()
                    && u.getEntity().calculateFreeC3Nodes() < 5) {
                Vector<Unit> removedUnits = new Vector<>();
                removedUnits.add(u);
                removeUnitsFromNetwork(removedUnits);
                u.getEntity().setC3MasterIsUUIDAsString(null);
                u.getEntity().setC3Master(null, true);
                refreshNetworks();
            }
            if (u.getEntity().hasC3M()) {
                removeUnitsFromC3Master(u);
                u.getEntity().setC3MasterIsUUIDAsString(null);
                u.getEntity().setC3Master(null, true);
            }


            if (campaignOptions.getUseAtB() && force.getUnits().size() == 0) {
                lances.remove(force.getId());
            }
        }
    }

    public Force getForceFor(Unit u) {
        return getForce(u.getForceId());
    }

    public Force getForceFor(Person p) {
        Unit u = p.getUnit();
        if (u != null) {
            return getForceFor(u);
        } else if (p.isTech()) {
            for (Force force : forceIds.values()) {
                if (p.getId().equals(force.getTechID())) {
                    return force;
                }
            }
        }

        return null;
    }

    public void restore() {
        // if we fail to restore equipment parts then remove them
        // and possibly re-initialize and diagnose unit
        List<Part> partsToRemove = new ArrayList<>();
        Set<Unit> unitsToCheck = new HashSet<>();

        for (Part part : getParts()) {
            if (part instanceof EquipmentPart) {
                ((EquipmentPart) part).restore();
                if (null == ((EquipmentPart) part).getType()) {
                    partsToRemove.add(part);
                }
            }
            if (part instanceof MissingEquipmentPart) {
                ((MissingEquipmentPart) part).restore();
                if (null == ((MissingEquipmentPart) part).getType()) {
                    partsToRemove.add(part);
                }
            }
        }

        for (Part remove : partsToRemove) {
            if (remove.getUnit() != null) {
                unitsToCheck.add(remove.getUnit());
            }
            getWarehouse().removePart(remove);
        }

        for (Unit unit : getUnits()) {
            if (null != unit.getEntity()) {
                unit.getEntity().setOwner(player);
                unit.getEntity().setGame(game);
                unit.getEntity().restore();

                // Aerospace parts have changed after 0.45.4. Reinitialize parts for Small Craft and up
                if (unit.getEntity().hasETypeFlag(Entity.ETYPE_JUMPSHIP)
                        || unit.getEntity().hasETypeFlag(Entity.ETYPE_SMALL_CRAFT)) {
                    unitsToCheck.add(unit);
                }
            }

            unit.resetEngineer();
        }

        for (Unit u : unitsToCheck) {
            u.initializeParts(true);
            u.runDiagnostic(false);
        }

        shoppingList.restore();

        if (getCampaignOptions().getUseAtB()) {
            RandomFactionGenerator.getInstance().startup(this);

            int loops = 0;
            while (!RandomUnitGenerator.getInstance().isInitialized()) {
                try {
                    Thread.sleep(50);
                    if (++loops > 20) {
                        // Wait for up to a second
                        break;
                    }
                } catch (InterruptedException ignore) {
                }
            }
        }
    }

    /**
     * Cleans incongruent data present in the campaign
     */
    public void cleanUp() {
        // Cleans non-existing spouses
        for (Person p : personnel.values()) {
            if (p.getGenealogy().hasSpouse()) {
                if (!personnel.containsKey(p.getGenealogy().getSpouse().getId())) {
                    p.getGenealogy().setSpouse(null);
                    if (!getCampaignOptions().getKeepMarriedNameUponSpouseDeath()
                            && (p.getMaidenName() != null)) {
                        p.setSurname(p.getMaidenName());
                    }
                    p.setMaidenName(null);
                }
            }
        }

        // clean up non-existent unit references in force unit lists
        for (Force force : forceIds.values()) {
            List<UUID> orphanForceUnitIDs = new ArrayList<>();

            for (UUID unitID : force.getUnits()) {
                if (getHangar().getUnit(unitID) == null) {
                    orphanForceUnitIDs.add(unitID);
                }
            }

            for (UUID unitID : orphanForceUnitIDs) {
                force.removeUnit(unitID);
            }
        }

        // clean up units that are assigned to non-existing scenarios
        for (Unit unit : this.getUnits()) {
            if (this.getScenario(unit.getScenarioId()) == null) {
                unit.setScenarioId(Scenario.S_DEFAULT_ID);
            }
        }
    }

    public boolean isOvertimeAllowed() {
        return overtime;
    }

    public void setOvertime(boolean b) {
        this.overtime = b;
        MekHQ.triggerEvent(new OvertimeModeEvent(b));
    }

    public boolean isGM() {
        return gmMode;
    }

    public void setGMMode(boolean b) {
        this.gmMode = b;
        MekHQ.triggerEvent(new GMModeEvent(b));
    }

    public Faction getFaction() {
        return Factions.getInstance().getFaction(factionCode);
    }

    public String getFactionName() {
        return getFaction().getFullName(getGameYear());
    }

    public void setFactionCode(String i) {
        this.factionCode = i;
        updateTechFactionCode();
    }

    public String getFactionCode() {
        return factionCode;
    }

    public String getRetainerEmployerCode() {
        return retainerEmployerCode;
    }

    public void setRetainerEmployerCode(String code) {
        retainerEmployerCode = code;
    }

    private void addInMemoryLogHistory(LogEntry le) {
        if (inMemoryLogHistory.size() != 0) {
            while (ChronoUnit.DAYS.between(inMemoryLogHistory.get(0).getDate(), le.getDate()) > MekHqConstants.MAX_HISTORICAL_LOG_DAYS) {
                //we've hit the max size for the in-memory based on the UI display limit prune the oldest entry
                inMemoryLogHistory.remove(0);
            }
        }
        inMemoryLogHistory.add(le);
    }

    /**
     * Starts a new day for the daily log
     * @param r - the report String
     */
    public void beginReport(String r) {
        if (MekHQ.getMekHQOptions().getHistoricalDailyLog()) {
            //add the new items to our in-memory cache
            addInMemoryLogHistory(new HistoricalLogEntry(getLocalDate(), ""));
        }
        addReportInternal(r);
    }

    /**
     * Adds a report to the daily log
     * @param r - the report String
     */
    public void addReport(String r) {
        if (MekHQ.getMekHQOptions().getHistoricalDailyLog()) {
            addInMemoryLogHistory(new HistoricalLogEntry(getLocalDate(), r));
        }
        addReportInternal(r);
    }

    private void addReportInternal(String r) {
        currentReport.add(r);
        if ( currentReportHTML.length() > 0 ) {
            currentReportHTML = currentReportHTML + REPORT_LINEBREAK + r;
            newReports.add(REPORT_LINEBREAK);
        } else {
            currentReportHTML = r;
        }
        newReports.add(r);
        MekHQ.triggerEvent(new ReportEvent(this, r));
    }

    public void addReports(ArrayList<String> reports) {
        for (String r : reports) {
            addReport(r);
        }
    }

    public Camouflage getCamouflage() {
        return camouflage;
    }

    public void setCamouflage(Camouflage camouflage) {
        this.camouflage = camouflage;
    }

    public PlayerColour getColour() {
        return colour;
    }

    public void setColour(PlayerColour colour) {
        this.colour = Objects.requireNonNull(colour, "Colour cannot be set to null");
    }

    public String getIconCategory() {
        return iconCategory;
    }

    public void setIconCategory(String s) {
        this.iconCategory = s;
    }

    public String getIconFileName() {
        return iconFileName;
    }

    public void setIconFileName(String s) {
        this.iconFileName = s;
    }

    public void addFunds(Money quantity) {
        addFunds(quantity, "Rich Uncle", Transaction.C_MISC);
    }

    public void addFunds(Money quantity, String description, int category) {
        if (description == null || description.isEmpty()) {
            description = "Rich Uncle";
        }
        if (category == -1) {
            category = Transaction.C_MISC;
        }
        finances.credit(quantity, category, description, getLocalDate());
        String quantityString = quantity.toAmountAndSymbolString();
        addReport("Funds added : " + quantityString + " (" + description + ")");
    }

    public CampaignOptions getCampaignOptions() {
        return campaignOptions;
    }

    public void setCampaignOptions(CampaignOptions options) {
        campaignOptions = options;
    }

    public void writeToXml(PrintWriter pw1) {
        int indent = 1;

        // File header
        pw1.println("<?xml version=\"1.0\" encoding=\"UTF-8\"?>");

        ResourceBundle resourceMap = ResourceBundle.getBundle("mekhq.resources.MekHQ");
        // Start the XML root.
        pw1.println("<campaign version=\"" + resourceMap.getString("Application.version") + "\">");

        //region Basic Campaign Info
        MekHqXmlUtil.writeSimpleXMLOpenIndentedLine(pw1, indent, "info");

        MekHqXmlUtil.writeSimpleXmlTag(pw1, indent + 1, "id", id.toString());
        MekHqXmlUtil.writeSimpleXmlTag(pw1, indent + 1, "name", name);
        MekHqXmlUtil.writeSimpleXmlTag(pw1, indent + 1, "faction", factionCode);
        if (retainerEmployerCode != null) {
            MekHqXmlUtil.writeSimpleXmlTag(pw1, indent + 1, "retainerEmployerCode", retainerEmployerCode);
        }

        // Ranks
        ranks.writeToXml(pw1, indent + 1);

        MekHqXmlUtil.writeSimpleXmlTag(pw1, indent + 1, "nameGen",
                RandomNameGenerator.getInstance().getChosenFaction());
        MekHqXmlUtil.writeSimpleXmlTag(pw1, indent + 1, "percentFemale",
                RandomGenderGenerator.getPercentFemale());
        MekHqXmlUtil.writeSimpleXmlTag(pw1, indent + 1, "overtime", overtime);
        MekHqXmlUtil.writeSimpleXmlTag(pw1, indent + 1, "gmMode", gmMode);
        MekHqXmlUtil.writeSimpleXmlTag(pw1, indent + 1, "astechPool", astechPool);
        MekHqXmlUtil.writeSimpleXmlTag(pw1, indent + 1, "astechPoolMinutes",
                astechPoolMinutes);
        MekHqXmlUtil.writeSimpleXmlTag(pw1, indent + 1, "astechPoolOvertime",
                astechPoolOvertime);
        MekHqXmlUtil.writeSimpleXmlTag(pw1, indent + 1, "medicPool", medicPool);
        if (!getCamouflage().hasDefaultCategory()) {
            MekHqXmlUtil.writeSimpleXmlTag(pw1, indent + 1, "camoCategory", getCamouflage().getCategory());
        }
        if (!getCamouflage().hasDefaultFilename()) {
            MekHqXmlUtil.writeSimpleXmlTag(pw1, indent + 1, "camoFileName", getCamouflage().getFilename());
        }
        MekHqXmlUtil.writeSimpleXmlTag(pw1, indent + 1, "iconCategory", iconCategory);
        MekHqXmlUtil.writeSimpleXmlTag(pw1, indent + 1, "iconFileName", iconFileName);
        MekHqXmlUtil.writeSimpleXmlTag(pw1, indent + 1, "colour", getColour().name());
        MekHqXmlUtil.writeSimpleXmlTag(pw1, indent + 1, "lastForceId", lastForceId);
        MekHqXmlUtil.writeSimpleXmlTag(pw1, indent + 1, "lastMissionId", lastMissionId);
        MekHqXmlUtil.writeSimpleXmlTag(pw1, indent + 1, "lastScenarioId", lastScenarioId);
        MekHqXmlUtil.writeSimpleXmlTag(pw1, indent + 1, "calendar",
                MegaMekXmlUtil.saveFormattedDate(getLocalDate()));
        MekHqXmlUtil.writeSimpleXmlTag(pw1, indent + 1, "fatigueLevel", fatigueLevel);

        MekHqXmlUtil.writeSimpleXMLOpenIndentedLine(pw1, indent + 1, "nameGen");
        MekHqXmlUtil.writeSimpleXmlTag(pw1, indent + 2, "faction", RandomNameGenerator.getInstance().getChosenFaction());
        MekHqXmlUtil.writeSimpleXmlTag(pw1, indent + 2, "percentFemale", RandomGenderGenerator.getPercentFemale());
        MekHqXmlUtil.writeSimpleXMLCloseIndentedLine(pw1, indent + 1, "nameGen");

        MekHqXmlUtil.writeSimpleXMLOpenIndentedLine(pw1, indent + 1, "currentReport");
        for (String s : currentReport) {
            // This cannot use the MekHQXMLUtil as it cannot be escaped
            pw1.println(MekHqXmlUtil.indentStr(indent + 2) + "<reportLine><![CDATA[" + s + "]]></reportLine>");
        }
        MekHqXmlUtil.writeSimpleXMLCloseIndentedLine(pw1, indent + 1, "currentReport");

        MekHqXmlUtil.writeSimpleXMLCloseIndentedLine(pw1, indent, "info");
        //endregion Basic Campaign Info

        //region Campaign Options
        if (getCampaignOptions() != null) {
            getCampaignOptions().writeToXml(pw1, indent);
        }
        //endregion Campaign Options

        // Lists of objects:
        units.writeToXml(pw1, indent, "units"); // Units
        writeMapToXml(pw1, indent, "personnel", personnel); // Personnel
        writeMapToXml(pw1, indent, "missions", missions); // Missions
        // the forces structure is hierarchical, but that should be handled
        // internally from with writeToXML function for Force
        MekHqXmlUtil.writeSimpleXMLOpenIndentedLine(pw1, indent, "forces");
        forces.writeToXml(pw1, indent + 1);
        MekHqXmlUtil.writeSimpleXMLCloseIndentedLine(pw1, indent, "forces");
        finances.writeToXml(pw1, indent);
        location.writeToXml(pw1, indent);
        shoppingList.writeToXml(pw1, indent);

        MekHqXmlUtil.writeSimpleXMLOpenIndentedLine(pw1, indent, "kills");
        for (List<Kill> kills : kills.values()) {
            for (Kill k : kills) {
                k.writeToXml(pw1, indent + 1);
            }
        }
        MekHqXmlUtil.writeSimpleXMLCloseIndentedLine(pw1, indent, "kills");
        MekHqXmlUtil.writeSimpleXMLOpenIndentedLine(pw1, indent, "skillTypes");
        for (String name : SkillType.skillList) {
            SkillType type = SkillType.getType(name);
            if (null != type) {
                type.writeToXml(pw1, indent + 1);
            }
        }
        MekHqXmlUtil.writeSimpleXMLCloseIndentedLine(pw1, indent, "skillTypes");
        MekHqXmlUtil.writeSimpleXMLOpenIndentedLine(pw1, indent, "specialAbilities");
        for (String key : SpecialAbility.getAllSpecialAbilities().keySet()) {
            SpecialAbility.getAbility(key).writeToXml(pw1, indent + 1);
        }
        MekHqXmlUtil.writeSimpleXMLCloseIndentedLine(pw1, indent, "specialAbilities");
        rskillPrefs.writeToXml(pw1, indent);
        // parts is the biggest so it goes last
        parts.writeToXml(pw1, indent, "parts"); // Parts

        writeGameOptions(pw1);

        // Personnel Market
        personnelMarket.writeToXml(pw1, indent);

        // Against the Bot
        if (getCampaignOptions().getUseAtB()) {
            // CAW: implicit DEPENDS-ON to the <missions> node, do not move this above it
            contractMarket.writeToXml(pw1, indent);

            unitMarket.writeToXml(pw1, indent);
            if (lances.size() > 0)   {
                MekHqXmlUtil.writeSimpleXMLOpenIndentedLine(pw1, indent, "lances");
                for (Lance l : lances.values()) {
                    if (forceIds.containsKey(l.getForceId())) {
                        l.writeToXml(pw1, indent + 1);
                    }
                }
                MekHqXmlUtil.writeSimpleXMLCloseIndentedLine(pw1, indent, "lances");
            }
            retirementDefectionTracker.writeToXml(pw1, indent);
            if (shipSearchStart != null) {
                MekHqXmlUtil.writeSimpleXmlTag(pw1, indent, "shipSearchStart",
                        MekHqXmlUtil.saveFormattedDate(getShipSearchStart()));
            }
            MekHqXmlUtil.writeSimpleXmlTag(pw1, indent, "shipSearchType", shipSearchType);
            MekHqXmlUtil.writeSimpleXmlTag(pw1, indent, "shipSearchResult", shipSearchResult);
            if (shipSearchExpiration != null) {
                MekHqXmlUtil.writeSimpleXmlTag(pw1, indent, "shipSearchExpiration",
                        MekHqXmlUtil.saveFormattedDate(getShipSearchExpiration()));
            }
        }

        // Customised planetary events
        MekHqXmlUtil.writeSimpleXMLOpenIndentedLine(pw1, indent, "customPlanetaryEvents");
        for (PlanetarySystem psystem : Systems.getInstance().getSystems().values()) {
            //first check for system-wide events
            List<PlanetarySystem.PlanetarySystemEvent> customSysEvents = new ArrayList<>();
            for (PlanetarySystem.PlanetarySystemEvent event : psystem.getEvents()) {
                if (event.custom) {
                    customSysEvents.add(event);
                }
            }
            boolean startedSystem = false;
            if (!customSysEvents.isEmpty()) {
                MekHqXmlUtil.writeSimpleXMLOpenIndentedLine(pw1, indent + 1, "system");
                MekHqXmlUtil.writeSimpleXmlTag(pw1, indent + 2, "id", psystem.getId());
                for (PlanetarySystem.PlanetarySystemEvent event : customSysEvents) {
                    Systems.getInstance().writePlanetarySystemEvent(pw1, event);
                    pw1.println();
                }
                startedSystem = true;
            }
            //now check for planetary events
            for (Planet p : psystem.getPlanets()) {
                List<Planet.PlanetaryEvent> customEvents = p.getCustomEvents();
                if (!customEvents.isEmpty()) {
                    if (!startedSystem) {
                        //only write this if we haven't already started the system
                        MekHqXmlUtil.writeSimpleXMLOpenIndentedLine(pw1, indent + 1, "system");
                        MekHqXmlUtil.writeSimpleXmlTag(pw1, indent + 2, "id", psystem.getId());
                    }
                    MekHqXmlUtil.writeSimpleXMLOpenIndentedLine(pw1, indent + 2, "planet");
                    MekHqXmlUtil.writeSimpleXmlTag(pw1, indent + 3, "sysPos", p.getSystemPosition());
                    for (Planet.PlanetaryEvent event : customEvents) {
                        Systems.getInstance().writePlanetaryEvent(pw1, event);
                        pw1.println();
                    }
                    MekHqXmlUtil.writeSimpleXMLCloseIndentedLine(pw1, indent + 2, "planet");
                    startedSystem = true;
                }
            }
            if (startedSystem) {
                //close the system
                MekHqXmlUtil.writeSimpleXMLCloseIndentedLine(pw1, indent + 1, "system");
            }
        }
        MekHqXmlUtil.writeSimpleXMLCloseIndentedLine(pw1, indent, "customPlanetaryEvents");

        if (MekHQ.getMekHQOptions().getWriteCustomsToXML()) {
            writeCustoms(pw1);
        }

        // Okay, we're done.
        // Close everything out and be done with it.
        MekHqXmlUtil.writeSimpleXMLCloseIndentedLine(pw1, indent - 1, "campaign");
    }

    public void writeGameOptions(PrintWriter pw1) {
        pw1.println("\t<gameOptions>");
        for (IBasicOption option : getGameOptionsVector()) {
            pw1.println("\t\t<gameoption>"); //$NON-NLS-1$
            MekHqXmlUtil.writeSimpleXmlTag(pw1, 3, "name", option.getName());
            MekHqXmlUtil.writeSimpleXmlTag(pw1, 3, "value", option.getValue()
                    .toString());
            pw1.println("\t\t</gameoption>"); //$NON-NLS-1$
        }
        pw1.println("\t</gameOptions>");
    }

    /**
     * A helper function to encapsulate writing the map entries out to XML.
     *
     * @param <keyType> The key type of the map.
     * @param <valueType> The object type of the map. Must implement MekHqXmlSerializable.
     * @param pw1       The PrintWriter to output XML to.
     * @param indent    The indentation level to use for writing XML (purely for neatness).
     * @param tag       The name of the tag to use to encapsulate it.
     * @param map       The map of objects to write out.
     */
    private <keyType, valueType extends MekHqXmlSerializable> void writeMapToXml(PrintWriter pw1,
            int indent, String tag, Map<keyType, valueType> map) {
        pw1.println(MekHqXmlUtil.indentStr(indent) + "<" + tag + ">");

        for (Map.Entry<keyType, valueType> x : map.entrySet()) {
            x.getValue().writeToXml(pw1, indent + 1);
        }

        pw1.println(MekHqXmlUtil.indentStr(indent) + "</" + tag + ">");
    }

    private void writeCustoms(PrintWriter pw1) {
        for (String name : customs) {
            MechSummary ms = MechSummaryCache.getInstance().getMech(name);
            if (ms == null) {
                continue;
            }

            MechFileParser mechFileParser = null;
            try {
                mechFileParser = new MechFileParser(ms.getSourceFile());
            } catch (EntityLoadingException ex) {
                MekHQ.getLogger().error(ex);
            }
            if (mechFileParser == null) {
                continue;
            }
            Entity en = mechFileParser.getEntity();
            pw1.println("\t<custom>");
            pw1.println("\t\t<name>" + name + "</name>");
            if (en instanceof Mech) {
                pw1.print("\t\t<mtf><![CDATA[");
                pw1.print(((Mech) en).getMtf());
                pw1.println("]]></mtf>");
            } else {
                pw1.print("\t\t<blk><![CDATA[");

                BuildingBlock blk = BLKFile.getBlock(en);
                for (String s : blk.getAllDataAsString()) {
                    if (s.isEmpty()) {
                        continue;
                    }
                    pw1.println(s);
                }
                pw1.println("]]></blk>");
            }
            pw1.println("\t</custom>");
        }
    }

    public ArrayList<PlanetarySystem> getSystems() {
        ArrayList<PlanetarySystem> systems = new ArrayList<>();
        for (String key : Systems.getInstance().getSystems().keySet()) {
            systems.add(Systems.getInstance().getSystems().get(key));
        }
        return systems;
    }

    public PlanetarySystem getSystemById(String id) {
        return Systems.getInstance().getSystemById(id);
    }

    public Vector<String> getSystemNames() {
        Vector<String> systemNames = new Vector<>();
        for (PlanetarySystem key : Systems.getInstance().getSystems().values()) {
            systemNames.add(key.getPrintableName(getLocalDate()));
        }
        return systemNames;
    }

    public PlanetarySystem getSystemByName(String name) {
        return Systems.getInstance().getSystemByName(name, getLocalDate());
    }

    public void setRanks(Ranks r) {
        ranks = r;
    }

    public Ranks getRanks() {
        return ranks;
    }

    public List<String> getAllRankNamesFor(int p) {
        List<String> retVal = new ArrayList<>();
        for (Rank rank : getRanks().getAllRanks()) {
            // Grab rank from correct profession as needed
            while (rank.getName(p).startsWith("--") && p != Ranks.RPROF_MW) {
                if (rank.getName(p).equals("--")) {
                    p = getRanks().getAlternateProfession(p);
                } else if (rank.getName(p).startsWith("--")) {
                    p = getRanks().getAlternateProfession(rank.getName(p));
                }
            }
            if (rank.getName(p).equals("-")) {
                continue;
            }

            retVal.add(rank.getName(p));
        }
        return retVal;
    }

    public ArrayList<Force> getAllForces() {
        return new ArrayList<>(forceIds.values());
    }

    public void setFinances(Finances f) {
        finances = f;
    }

    public Finances getFinances() {
        return finances;
    }

    public Accountant getAccountant() {
        return new Accountant(this);
    }

    /**
     * Use an A* algorithm to find the best path between two planets For right now, we are just going to minimize the number
     * of jumps but we could extend this to take advantage of recharge information or other variables as well Based on
     * http://www.policyalmanac.org/games/aStarTutorial.htm
     *
     * @param start
     * @param end
     * @return
     */
    public JumpPath calculateJumpPath(PlanetarySystem start, PlanetarySystem end) {
        if (null == start) {
            return null;
        }
        if ((null == end) || start.getId().equals(end.getId())) {
            JumpPath jpath = new JumpPath();
            jpath.addSystem(start);
            return jpath;
        }

        String startKey = start.getId();
        String endKey = end.getId();

        String current = startKey;
        Set<String> closed = new HashSet<>();
        Set<String> open = new HashSet<>();
        boolean found = false;
        int jumps = 0;

        // we are going to through and set up some hashes that will make our
        // work easier
        // hash of parent key
        Map<String, String> parent = new HashMap<>();
        // hash of H for each planet which will not change
        Map<String, Double> scoreH = new HashMap<>();
        // hash of G for each planet which might change
        Map<String, Double> scoreG = new HashMap<>();

        for (String key : Systems.getInstance().getSystems().keySet()) {
            scoreH.put(key, end.getDistanceTo(Systems.getInstance().getSystems().get(key)));
        }
        scoreG.put(current, 0.0);
        closed.add(current);

        while (!found && jumps < 10000) {
            jumps++;
            double currentG = scoreG.get(current) + Systems.getInstance().getSystemById(current).getRechargeTime(getLocalDate());

            final String localCurrent = current;
            Systems.getInstance().visitNearbySystems(Systems.getInstance().getSystemById(current), 30, p -> {
                if (closed.contains(p.getId())) {
                    return;
                } else if (open.contains(p.getId())) {
                    // is the current G better than the existing G
                    if (currentG < scoreG.get(p.getId())) {
                        // then change G and parent
                        scoreG.put(p.getId(), currentG);
                        parent.put(p.getId(), localCurrent);
                    }
                } else {
                    // put the current G for this one in memory
                    scoreG.put(p.getId(), currentG);
                    // put the parent in memory
                    parent.put(p.getId(), localCurrent);
                    open.add(p.getId());
                }
            });

            String bestMatch = null;
            double bestF = Double.POSITIVE_INFINITY;
            for (String possible : open) {
                // calculate F
                double currentF = scoreG.get(possible) + scoreH.get(possible);
                if (currentF < bestF) {
                    bestMatch = possible;
                    bestF = currentF;
                }
            }

            current = bestMatch;
            if (null == current) {
                // We're done - probably failed to find anything
                break;
            }

            closed.add(current);
            open.remove(current);
            if (current.equals(endKey)) {
                found = true;
            }
        }

        // now we just need to back up from the last current by parents until we
        // hit null
        List<PlanetarySystem> path = new ArrayList<>();
        String nextKey = current;
        while (null != nextKey) {
            path.add(Systems.getInstance().getSystemById(nextKey));
            // MekHQApp.logMessage(nextKey);
            nextKey = parent.get(nextKey);
        }

        // now reverse the direction
        JumpPath finalPath = new JumpPath();
        for (int i = (path.size() - 1); i >= 0; i--) {
            finalPath.addSystem(path.get(i));
        }

        return finalPath;
    }

    public List<PlanetarySystem> getAllReachableSystemsFrom(PlanetarySystem system) {
        return Systems.getInstance().getNearbySystems(system, 30);
    }

    /**
     * This method calculates the cost per jump for interstellar travel. It operates by fitting the part
     * of the force not transported in owned DropShips into a number of prototypical DropShips of a few
     * standard configurations, then adding the JumpShip charges on top. It remains fairly hacky, but
     * improves slightly on the prior implementation as far as following the rulebooks goes.
     *
     * It can be used to calculate total travel costs in the style of FM:Mercs (excludeOwnTransports
     * and campaignOpsCosts set to false), to calculate leased/rented travel costs only in the style
     * of FM:Mercs (excludeOwnTransports true, campaignOpsCosts false), or to calculate travel costs
     * for CampaignOps-style costs (excludeOwnTransports true, campaignOpsCosts true).
     *
     *  @param excludeOwnTransports If true, do not display maintenance costs in the calculated travel cost.
     * @param campaignOpsCosts If true, use the Campaign Ops method for calculating travel cost. (DropShip monthly fees
     *                         of 0.5% of purchase cost, 100,000 C-bills per collar.)
     */
    @SuppressWarnings("unused") // FIXME: Waiting for Dylan to finish re-writing
    public Money calculateCostPerJump(boolean excludeOwnTransports, boolean campaignOpsCosts) {
        HangarStatistics stats = getHangarStatistics();
        CargoStatistics cargoStats = getCargoStatistics();

        Money collarCost = Money.of(campaignOpsCosts ? 100000 : 50000);

        // first we need to get the total number of units by type
        int nMech = stats.getNumberOfUnitsByType(Entity.ETYPE_MECH);
        int nLVee = stats.getNumberOfUnitsByType(Entity.ETYPE_TANK, false, true);
        int nHVee = stats.getNumberOfUnitsByType(Entity.ETYPE_TANK);
        int nAero = stats.getNumberOfUnitsByType(Entity.ETYPE_AERO);
        int nSC = stats.getNumberOfUnitsByType(Entity.ETYPE_SMALL_CRAFT);
        int nCF = stats.getNumberOfUnitsByType(Entity.ETYPE_CONV_FIGHTER);
        int nBA = stats.getNumberOfUnitsByType(Entity.ETYPE_BATTLEARMOR);
        int nMechInf = 0;
        int nMotorInf = 0;
        int nFootInf = 0;
        int nProto = stats.getNumberOfUnitsByType(Entity.ETYPE_PROTOMECH);
        int nDropship = stats.getNumberOfUnitsByType(Entity.ETYPE_DROPSHIP);
        int nCollars = stats.getTotalDockingCollars();
        double nCargo = cargoStats.getTotalCargoCapacity(); // ignoring refrigerated/insulated/etc.

        // get cargo tonnage including parts in transit, then get mothballed unit
        // tonnage
        double carriedCargo = cargoStats.getCargoTonnage(true, false) + cargoStats.getCargoTonnage(false, true);

        // calculate the number of units left untransported
        int noMech = Math.max(nMech - stats.getOccupiedBays(Entity.ETYPE_MECH), 0);
        int noDS = Math.max(nDropship - stats.getOccupiedBays(Entity.ETYPE_DROPSHIP), 0);
        int noSC = Math.max(nSC - stats.getOccupiedBays(Entity.ETYPE_SMALL_CRAFT), 0);
        int noCF = Math.max(nCF - stats.getOccupiedBays(Entity.ETYPE_CONV_FIGHTER), 0);
        int noASF = Math.max(nAero - stats.getOccupiedBays(Entity.ETYPE_AERO), 0);
        int nolv = Math.max(nLVee - stats.getOccupiedBays(Entity.ETYPE_TANK, true), 0);
        int nohv = Math.max(nHVee - stats.getOccupiedBays(Entity.ETYPE_TANK), 0);
        int noinf = Math.max(stats.getNumberOfUnitsByType(Entity.ETYPE_INFANTRY) - stats.getOccupiedBays(Entity.ETYPE_INFANTRY), 0);
        int noBA = Math.max(nBA - stats.getOccupiedBays(Entity.ETYPE_BATTLEARMOR), 0);
        int noProto = Math.max(nProto - stats.getOccupiedBays(Entity.ETYPE_PROTOMECH), 0);
        int freehv = Math.max(stats.getTotalHeavyVehicleBays() - stats.getOccupiedBays(Entity.ETYPE_TANK), 0);
        int freeinf = Math.max(stats.getTotalInfantryBays() - stats.getOccupiedBays(Entity.ETYPE_INFANTRY), 0);
        int freeba = Math.max(stats.getTotalBattleArmorBays() - stats.getOccupiedBays(Entity.ETYPE_BATTLEARMOR), 0);
        int freeSC = Math.max(stats.getTotalSmallCraftBays() - stats.getOccupiedBays(Entity.ETYPE_SMALL_CRAFT), 0);
        int noCargo = (int) Math.ceil(Math.max(carriedCargo - nCargo, 0));

        int newNoASF = Math.max(noASF - freeSC, 0);
        int placedASF = Math.max(noASF - newNoASF, 0);
        freeSC -= placedASF;

        int newNolv = Math.max(nolv - freehv, 0);
        int placedlv = Math.max(nolv - newNolv, 0);
        freehv -= placedlv;
        int noVehicles = (nohv + newNolv);

        Money dropshipCost;
        // The cost-figuring process: using prototypical dropships, figure out how
        // many collars are required. Charge for the prototypical dropships and
        // the docking collar, based on the rules selected. Allow prototypical
        // dropships to be leased in 1/2 increments; designs of roughly 1/2
        // size exist for all of the prototypical variants chosen.

        // DropShip costs are for the duration of the trip for FM:Mercs rules,
        // and per month for Campaign Ops. The prior implementation here assumed
        // the FM:Mercs costs were per jump, which seems reasonable. To avoid having
        // to add a bunch of code to remember the total length of the current
        // jump path, CamOps costs are normalized to per-jump, using 175 hours charge
        // time as a baseline.

        // Roughly an Overlord
        int largeDropshipMechCapacity = 36;
        int largeMechDropshipASFCapacity = 6;
        int largeMechDropshipCargoCapacity = 120;
        Money largeMechDropshipCost = Money.of(campaignOpsCosts ? (1750000.0 / 4.2) : 400000);

        // Roughly a Union
        int averageDropshipMechCapacity = 12;
        int mechDropshipASFCapacity = 2;
        int mechDropshipCargoCapacity = 75;
        Money mechDropshipCost = Money.of(campaignOpsCosts ? (1450000.0 / 4.2) : 150000);

        // Roughly a Leopard CV
        int averageDropshipASFCapacity = 6;
        int asfDropshipCargoCapacity = 90;
        Money asfDropshipCost = Money.of(campaignOpsCosts ? (900000.0 / 4.2) : 80000);

        // Roughly a Triumph
        int largeDropshipVehicleCapacity = 50;
        int largeVehicleDropshipCargoCapacity = 750;
        Money largeVehicleDropshipCost = Money.of(campaignOpsCosts ? (1750000.0 / 4.2) : 430000);

        // Roughly a Gazelle
        int averageDropshipVehicleCapacity = 15;
        int vehicleDropshipCargoCapacity = 65;
        Money vehicleDropshipCost = Money.of(campaignOpsCosts ? (900000.0 / 4.2): 40000);

        // Roughly a Mule
        int largeDropshipCargoCapacity = 8000;
        Money largeCargoDropshipCost = Money.of(campaignOpsCosts ? (750000.0 / 4.2) : 800000);

        // Roughly a Buccaneer
        int averageDropshipCargoCapacity = 2300;
        Money cargoDropshipCost = Money.of(campaignOpsCosts ? (550000.0 / 4.2) : 250000);

        int mechCollars = 0;
        double leasedLargeMechDropships = 0;
        double leasedAverageMechDropships = 0;

        int asfCollars = 0;
        double leasedAverageASFDropships = 0;

        int vehicleCollars = 0;
        double leasedLargeVehicleDropships = 0;
        double leasedAverageVehicleDropships = 0;

        int cargoCollars = 0;
        double leasedLargeCargoDropships = 0;
        double leasedAverageCargoDropships = 0;

        int leasedASFCapacity = 0;
        int leasedCargoCapacity = 0;

        // For each type we're concerned with, calculate the number of dropships needed
        // to transport the force. Smaller dropships are represented by half-dropships.

        // If we're transporting more than a company, Overlord analogues are more efficient.
        if (noMech > 12) {
            leasedLargeMechDropships = noMech / (double) largeDropshipMechCapacity;
            noMech -= leasedLargeMechDropships * largeDropshipMechCapacity;
            mechCollars += (int) Math.ceil(leasedLargeMechDropships);

            // If there's more than a company left over, lease another Overlord. Otherwise
            // fall through and get a Union.
            if (noMech > 12) {
                leasedLargeMechDropships += 1;
                noMech -= largeDropshipMechCapacity;
                mechCollars += 1;
            }

            leasedASFCapacity += (int) Math.floor(leasedLargeMechDropships * largeMechDropshipASFCapacity);
            leasedCargoCapacity += (int) Math.floor(largeMechDropshipCargoCapacity);
        }

        // Unions
        if (noMech > 0) {
            leasedAverageMechDropships = noMech / (double) averageDropshipMechCapacity;
            noMech -= leasedAverageMechDropships * averageDropshipMechCapacity;
            mechCollars += (int) Math.ceil(leasedAverageMechDropships);

            // If we can fit in a smaller DropShip, lease one of those instead.
            if ((noMech > 0) && (noMech < (averageDropshipMechCapacity / 2))) {
                leasedAverageMechDropships += 0.5;
                mechCollars += 1;
            } else if (noMech > 0) {
                leasedAverageMechDropships += 1;
                mechCollars += 1;
            }

            // Our Union-ish DropShip can carry some ASFs and cargo.
            leasedASFCapacity += (int) Math.floor(leasedAverageMechDropships * mechDropshipASFCapacity);
            leasedCargoCapacity += (int) Math.floor(leasedAverageMechDropships * mechDropshipCargoCapacity);
        }

        // Leopard CVs
        if (noASF > leasedASFCapacity) {
            noASF -= leasedASFCapacity;

            if (noASF > 0) {
                leasedAverageASFDropships = noASF / (double) averageDropshipASFCapacity;
                noASF -= leasedAverageASFDropships * averageDropshipASFCapacity;
                asfCollars += (int) Math.ceil(leasedAverageASFDropships);

                if ((noASF > 0) && (noASF < (averageDropshipASFCapacity / 2))) {
                    leasedAverageASFDropships += 0.5;
                    asfCollars += 1;
                } else if (noASF > 0) {
                    leasedAverageASFDropships += 1;
                    asfCollars += 1;
                }
            }

            // Our Leopard-ish DropShip can carry some cargo.
            leasedCargoCapacity += (int) Math.floor(asfDropshipCargoCapacity * leasedAverageASFDropships);
        }

        // Triumphs
        if (noVehicles > averageDropshipVehicleCapacity) {
            leasedLargeVehicleDropships = noVehicles / (double) largeDropshipVehicleCapacity;
            noVehicles -= leasedLargeVehicleDropships * largeDropshipVehicleCapacity;
            vehicleCollars += (int) Math.ceil(leasedLargeVehicleDropships);

            if (noVehicles > averageDropshipVehicleCapacity) {
                leasedLargeVehicleDropships += 1;
                noVehicles -= largeDropshipVehicleCapacity;
                vehicleCollars += 1;
            }

            leasedCargoCapacity += (int) Math.floor(leasedLargeVehicleDropships * largeVehicleDropshipCargoCapacity);
        }

        // Gazelles
        if (noVehicles > 0) {
            leasedAverageVehicleDropships = (nohv + newNolv) / (double) averageDropshipVehicleCapacity;
            noVehicles = (int) ((nohv + newNolv) - leasedAverageVehicleDropships * averageDropshipVehicleCapacity);
            vehicleCollars += (int) Math.ceil(leasedAverageVehicleDropships);

            // Gazelles are pretty minimal, so no half-measures.
            if (noVehicles > 0) {
                leasedAverageVehicleDropships += 1;
                noVehicles -= averageDropshipVehicleCapacity;
                vehicleCollars += 1;
            }

            // Our Gazelle-ish DropShip can carry some cargo.
            leasedCargoCapacity += (int) Math.floor(vehicleDropshipCargoCapacity * leasedAverageVehicleDropships);
        }

        // Do we have any leftover cargo?
        noCargo -= leasedCargoCapacity;

        // Mules
        if (noCargo > averageDropshipCargoCapacity) {
            leasedLargeCargoDropships = noCargo / (double) largeDropshipCargoCapacity;
            noCargo -= leasedLargeCargoDropships * largeDropshipCargoCapacity;
            cargoCollars += (int) Math.ceil(leasedLargeCargoDropships);

            if (noCargo > averageDropshipCargoCapacity) {
                leasedLargeCargoDropships += 1;
                noCargo -= largeDropshipCargoCapacity;
                cargoCollars += 1;
            }
        }

        // Buccaneers
        if (noCargo > 0) {
            leasedAverageCargoDropships = noCargo / (double) averageDropshipCargoCapacity;
            cargoCollars += (int) Math.ceil(leasedAverageCargoDropships);
            noCargo -= leasedAverageCargoDropships * averageDropshipCargoCapacity;

            if (noCargo > 0 && noCargo < (averageDropshipCargoCapacity / 2)) {
                leasedAverageCargoDropships += 0.5;
                cargoCollars += 1;
            } else if (noCargo > 0) {
                leasedAverageCargoDropships += 1;
                cargoCollars += 1;
            }
        }

        dropshipCost = mechDropshipCost.multipliedBy(leasedAverageMechDropships);
        dropshipCost = dropshipCost.plus(largeMechDropshipCost.multipliedBy(leasedLargeMechDropships ));

        dropshipCost = dropshipCost.plus(asfDropshipCost.multipliedBy(leasedAverageASFDropships));

        dropshipCost = dropshipCost.plus(vehicleDropshipCost.multipliedBy(leasedAverageVehicleDropships));
        dropshipCost = dropshipCost.plus(largeVehicleDropshipCost.multipliedBy(leasedLargeVehicleDropships));

        dropshipCost = dropshipCost.plus(cargoDropshipCost.multipliedBy(leasedAverageCargoDropships));
        dropshipCost = dropshipCost.plus(largeCargoDropshipCost.multipliedBy(leasedLargeCargoDropships));

        // Smaller/half-DropShips are cheaper to rent, but still take one collar each
        int collarsNeeded = mechCollars + asfCollars + vehicleCollars + cargoCollars;

        // add owned DropShips
        collarsNeeded += nDropship;

        // now factor in owned JumpShips
        collarsNeeded = Math.max(0, collarsNeeded - nCollars);

        Money totalCost = dropshipCost.plus(collarCost.multipliedBy(collarsNeeded));

        // FM:Mercs reimburses for owned transport (CamOps handles it in peacetime costs)
        if (!excludeOwnTransports) {
            Money ownDropshipCost = Money.zero();
            Money ownJumpshipCost = Money.zero();
            for (Unit u : getUnits()) {
                if (!u.isMothballed()) {
                    Entity e = u.getEntity();
                    if ((e.getEntityType() & Entity.ETYPE_DROPSHIP) != 0) {
                        ownDropshipCost = ownDropshipCost.plus(mechDropshipCost.multipliedBy(u.getMechCapacity()).dividedBy(averageDropshipMechCapacity));
                        ownDropshipCost = ownDropshipCost.plus(asfDropshipCost.multipliedBy(u.getASFCapacity()).dividedBy(averageDropshipASFCapacity));
                        ownDropshipCost = ownDropshipCost.plus(vehicleDropshipCost.multipliedBy(u.getHeavyVehicleCapacity() + u.getLightVehicleCapacity()).dividedBy(averageDropshipVehicleCapacity));
                        ownDropshipCost = ownDropshipCost.plus(cargoDropshipCost.multipliedBy(u.getCargoCapacity()).dividedBy(averageDropshipCargoCapacity));
                    } else if ((e.getEntityType() & Entity.ETYPE_JUMPSHIP) != 0) {
                        ownJumpshipCost = ownDropshipCost.plus(collarCost.multipliedBy(e.getDockingCollars().size()));
                    }
                }
            }

            totalCost = totalCost.plus(ownDropshipCost).plus(ownJumpshipCost);
        }

        return totalCost;
    }

    public void personUpdated(Person p) {
        Unit u = p.getUnit();
        if (null != u) {
            u.resetPilotAndEntity();
        }
        MekHQ.triggerEvent(new PersonChangedEvent(p));
    }

    public TargetRoll getTargetFor(IPartWork partWork, Person tech) {
        Skill skill = tech.getSkillForWorkingOn(partWork);
        int modePenalty = partWork.getMode().expReduction;
        if (null != partWork.getUnit() && !partWork.getUnit().isAvailable(partWork instanceof Refit)) {
            return new TargetRoll(TargetRoll.IMPOSSIBLE,
                    "This unit is not currently available!");
        }
        if ((partWork.getTech() != null) && !partWork.getTech().equals(tech)) {
            return new TargetRoll(TargetRoll.IMPOSSIBLE,
                    "Already being worked on by another team");
        }
        if (null == skill) {
            return new TargetRoll(TargetRoll.IMPOSSIBLE,
                    "Assigned tech does not have the right skills");
        }
        if (!getCampaignOptions().isDestroyByMargin()
                && partWork.getSkillMin() > (skill.getExperienceLevel() - modePenalty)) {
            return new TargetRoll(TargetRoll.IMPOSSIBLE,
                    "Task is beyond this tech's skill level");
        }
        if (partWork.getSkillMin() > SkillType.EXP_ELITE) {
            return new TargetRoll(TargetRoll.IMPOSSIBLE, "Task is impossible.");
        }
        if (!partWork.needsFixing() && !partWork.isSalvaging()) {
            return new TargetRoll(TargetRoll.IMPOSSIBLE, "Task is not needed.");
        }
        if (partWork instanceof MissingPart
                && null == ((MissingPart) partWork).findReplacement(false)) {
            return new TargetRoll(TargetRoll.IMPOSSIBLE, "Part not available.");
        }
        if (!(partWork instanceof Refit) && tech.getMinutesLeft() <= 0
                && (!isOvertimeAllowed() || tech.getOvertimeLeft() <= 0)) {
            return new TargetRoll(TargetRoll.IMPOSSIBLE, "No time left.");
        }
        String notFixable = partWork.checkFixable();
        if (null != notFixable) {
            return new TargetRoll(TargetRoll.IMPOSSIBLE, notFixable);
        }
        // if this is an infantry refit, then automatic success
        if ((partWork instanceof Refit) && (partWork.getUnit() != null)
                && partWork.getUnit().isConventionalInfantry()) {
            return new TargetRoll(TargetRoll.AUTOMATIC_SUCCESS, "infantry refit");
        }

        //if we are using the MoF rule, then we will ignore mode penalty here
        //and instead assign it as a straight penalty
        if (getCampaignOptions().isDestroyByMargin()) {
            modePenalty = 0;
        }

        // this is ugly, if the mode penalty drops you to green, you drop two
        // levels instead of two
        int value = skill.getFinalSkillValue() + modePenalty;
        if (modePenalty > 0
                && SkillType.EXP_GREEN == (skill.getExperienceLevel() - modePenalty)) {
            value++;
        }
        TargetRoll target = new TargetRoll(value,
                SkillType.getExperienceLevelName(skill.getExperienceLevel() - modePenalty));
        if (target.getValue() == TargetRoll.IMPOSSIBLE) {
            return target;
        }

        target.append(partWork.getAllMods(tech));

        if (getCampaignOptions().useEraMods()) {
            target.addModifier(getFaction().getEraMod(getGameYear()), "era");
        }

        boolean isOvertime = false;
        if (isOvertimeAllowed()
                && (tech.isTaskOvertime(partWork) || partWork.hasWorkedOvertime())) {
            target.addModifier(3, "overtime");
            isOvertime = true;
        }

        int minutes = Math.min(partWork.getTimeLeft(), tech.getMinutesLeft());
        if (isOvertimeAllowed()) {
            minutes = Math.min(minutes, tech.getMinutesLeft() + tech.getOvertimeLeft());
        }
        int helpMod;
        if (null != partWork.getUnit() && partWork.getUnit().isSelfCrewed()) {
            int hits;
            if (null != partWork.getUnit().getEntity().getCrew()) {
                hits = partWork.getUnit().getEntity().getCrew().getHits();
            } else {
                hits = 6;
            }
            helpMod = getShorthandedModForCrews(hits);
        } else {
            int helpers = getAvailableAstechs(minutes, isOvertime);
            helpMod = getShorthandedMod(helpers, false);
            // we may have just gone overtime with our helpers
            if (!isOvertime && astechPoolMinutes < (minutes * helpers)) {
                target.addModifier(3, "overtime astechs");
            }
        }
        if (partWork.getShorthandedMod() > helpMod) {
            helpMod = partWork.getShorthandedMod();
        }
        if (helpMod > 0) {
            target.addModifier(helpMod, "shorthanded");
        }
        return target;
    }

    public TargetRoll getTargetForMaintenance(IPartWork partWork, Person tech) {
        int value = 10;
        String skillLevel = "Unmaintained";
        if (null != tech) {
            Skill skill = tech.getSkillForWorkingOn(partWork);
            if (null != skill) {
                value = skill.getFinalSkillValue();
                skillLevel = SkillType.getExperienceLevelName(skill
                        .getExperienceLevel());
            }
        }

        TargetRoll target = new TargetRoll(value, skillLevel);
        if (target.getValue() == TargetRoll.IMPOSSIBLE) {
            return target;
        }

        target.append(partWork.getAllModsForMaintenance());

        if (getCampaignOptions().useEraMods()) {
            target.addModifier(getFaction().getEraMod(getGameYear()), "era");
        }

        if (null != partWork.getUnit() && null != tech) {
            // we have no official rules for what happens when a tech is only
            // assigned
            // for part of the maintenance cycle, so we will create our own
            // penalties
            if (partWork.getUnit().getMaintainedPct() < .5) {
                target.addModifier(2, "partial maintenance");
            } else if (partWork.getUnit().getMaintainedPct() < 1) {
                target.addModifier(1, "partial maintenance");
            }

            // the astech issue is crazy, because you can actually be better off
            // not maintaining
            // than going it short-handed, but that is just the way it is.
            // Still, there is also some fuzziness about what happens if you are
            // short astechs
            // for part of the cycle. We will keep keep track of the total
            // "astech days" used over
            // the cycle and take the average per day rounding down as our team
            // size
            int helpMod = 0;
            if (null != partWork.getUnit() && partWork.getUnit().isSelfCrewed()) {
                int hits = 0;
                if (null != partWork.getUnit().getEntity().getCrew()) {
                    hits = partWork.getUnit().getEntity().getCrew().getHits();
                } else {
                    hits = 6;
                }
                helpMod = getShorthandedModForCrews(hits);
            } else {
                int helpers = partWork.getUnit().getAstechsMaintained();
                helpMod = getShorthandedMod(helpers, false);
            }
            if (helpMod > 0) {
                target.addModifier(helpMod, "shorthanded");
            }
        }

        return target;
    }

    public TargetRoll getTargetForAcquisition(IAcquisitionWork acquisition,
            Person person) {
        return getTargetForAcquisition(acquisition, person, true);
    }

    public TargetRoll getTargetForAcquisition(IAcquisitionWork acquisition,
            Person person, boolean checkDaysToWait) {
        if (getCampaignOptions().getAcquisitionSkill().equals(
                CampaignOptions.S_AUTO)) {
            return new TargetRoll(TargetRoll.AUTOMATIC_SUCCESS,
                    "Automatic Success");
        }
        if (null == person) {
            return new TargetRoll(TargetRoll.IMPOSSIBLE,
                    "No one on your force is capable of acquiring parts");
        }
        Skill skill = person.getSkillForWorkingOn(
                getCampaignOptions().getAcquisitionSkill());
        if (null != getShoppingList().getShoppingItem(
                acquisition.getNewEquipment())
                && checkDaysToWait) {
            return new TargetRoll(
                    TargetRoll.AUTOMATIC_FAIL,
                    "You must wait until the new cycle to check for this part. Further attempts will be added to the shopping list.");
        }
        if (acquisition.getTechBase() == Part.T_CLAN
                && !getCampaignOptions().allowClanPurchases()) {
            return new TargetRoll(TargetRoll.IMPOSSIBLE,
                    "You cannot acquire clan parts");
        }
        if (acquisition.getTechBase() == Part.T_IS
                && !getCampaignOptions().allowISPurchases()) {
            return new TargetRoll(TargetRoll.IMPOSSIBLE,
                    "You cannot acquire inner sphere parts");
        }
        if (getCampaignOptions().getTechLevel() < Utilities
                .getSimpleTechLevel(acquisition.getTechLevel())) {
            return new TargetRoll(TargetRoll.IMPOSSIBLE,
                    "You cannot acquire parts of this tech level");
        }
        if (getCampaignOptions().limitByYear()
                && !acquisition.isIntroducedBy(getGameYear(), useClanTechBase(), getTechFaction())) {
            return new TargetRoll(TargetRoll.IMPOSSIBLE,
                    "It has not been invented yet!");
        }
        if (getCampaignOptions().disallowExtinctStuff() &&
                (acquisition.isExtinctIn(getGameYear(), useClanTechBase(), getTechFaction())
                        || acquisition.getAvailability() == EquipmentType.RATING_X)) {
            return new TargetRoll(TargetRoll.IMPOSSIBLE,
                    "It is extinct!");
        }
        if (getCampaignOptions().getUseAtB() &&
                getCampaignOptions().getRestrictPartsByMission() && acquisition instanceof Part) {
            int partAvailability = ((Part) acquisition).getAvailability();
            EquipmentType et = null;
            if (acquisition instanceof EquipmentPart) {
                et = ((EquipmentPart) acquisition).getType();
            } else if (acquisition instanceof MissingEquipmentPart) {
                et = ((MissingEquipmentPart) acquisition).getType();
            }

            StringBuilder partAvailabilityLog = new StringBuilder();
            partAvailabilityLog.append("Part Rating Level: " + partAvailability)
                                .append("(" + EquipmentType.ratingNames[partAvailability] + ")");

            /*
             * Even if we can acquire Clan parts, they have a minimum availability of F for
             * non-Clan units
             */
            if (acquisition.getTechBase() == Part.T_CLAN && !getFaction().isClan()) {
                partAvailability = Math.max(partAvailability, EquipmentType.RATING_F);
                partAvailabilityLog.append(";[clan part for non clan faction]");
            } else if (et != null) {
                /*
                 * AtB rules do not simply affect difficulty of obtaining parts, but whether
                 * they can be obtained at all. Changing the system to use availability codes
                 * can have a serious effect on game play, so we apply a few tweaks to keep some
                 * of the more basic items from becoming completely unobtainable, while applying
                 * a minimum for non-flamer energy weapons, which was the reason this rule was
                 * included in AtB to begin with.
                 */
                if (et instanceof megamek.common.weapons.lasers.EnergyWeapon
                        && !(et instanceof megamek.common.weapons.flamers.FlamerWeapon)
                        && partAvailability < EquipmentType.RATING_C) {
                    partAvailability = EquipmentType.RATING_C;
                    partAvailabilityLog.append(";(non-flamer lasers)");
                }
                if (et instanceof megamek.common.weapons.autocannons.ACWeapon) {
                    partAvailability -= 2;
                    partAvailabilityLog.append(";(autocannon): -2");
                }
                if (et instanceof megamek.common.weapons.gaussrifles.GaussWeapon
                        || et instanceof megamek.common.weapons.flamers.FlamerWeapon) {
                    partAvailability--;
                    partAvailabilityLog.append(";(gauss rifle or flamer): -1");
                }
                if (et instanceof megamek.common.AmmoType) {
                    switch (((megamek.common.AmmoType) et).getAmmoType()) {
                        case megamek.common.AmmoType.T_AC:
                            partAvailability -= 2;
                            partAvailabilityLog.append(";(autocannon ammo): -2");
                            break;
                        case megamek.common.AmmoType.T_GAUSS:
                            partAvailability -= 1;
                            partAvailabilityLog.append(";(gauss ammo): -1");
                            break;
                    }
                    if (((megamek.common.AmmoType) et).getMunitionType() == megamek.common.AmmoType.M_STANDARD) {
                        partAvailability--;
                        partAvailabilityLog.append(";(standard ammo): -1");
                    }
                }
            }

            if (((getGameYear() < 2950) || (getGameYear() > 3040))
                    && (acquisition instanceof Armor || acquisition instanceof MissingMekActuator
                            || acquisition instanceof mekhq.campaign.parts.MissingMekCockpit
                            || acquisition instanceof mekhq.campaign.parts.MissingMekLifeSupport
                            || acquisition instanceof mekhq.campaign.parts.MissingMekLocation
                            || acquisition instanceof mekhq.campaign.parts.MissingMekSensor)) {
                partAvailability--;
                partAvailabilityLog.append("(Mek part prior to 2950 or after 3040): - 1");
            }

            int AtBPartsAvailability = findAtBPartsAvailabilityLevel(acquisition, null);
            partAvailabilityLog.append("; Total part availability: " + partAvailability)
                            .append("; Current campaign availability: " + AtBPartsAvailability);
            if (partAvailability > AtBPartsAvailability) {
                return new TargetRoll(TargetRoll.IMPOSSIBLE, partAvailabilityLog.toString());
            }
        }
        TargetRoll target = new TargetRoll(skill.getFinalSkillValue(),
                SkillType.getExperienceLevelName(skill.getExperienceLevel()));// person.getTarget(Modes.MODE_NORMAL);
        target.append(acquisition.getAllAcquisitionMods());
        return target;
    }

    public AtBContract getAttachedAtBContract(Unit unit) {
        if (null != unit && null != lances.get(unit.getForceId())) {
            return lances.get(unit.getForceId()).getContract(this);
        }
        return null;
    }

    /**
     * AtB: count all available bonus parts
     * @return the total <code>int</code> number of bonus parts for all active contracts
     */
    public int totalBonusParts() {
        int retVal = 0;
        if (hasActiveContract()) {
            for (Contract c : getActiveContracts()) {
                if (c instanceof AtBContract) {
                    retVal += ((AtBContract) c).getNumBonusParts();
                }
            }
        }
        return retVal;
    }

    public void spendBonusPart(IAcquisitionWork targetWork) {
        // Can only spend from active contracts, so if there are none we can't spend a bonus part
        if (!hasActiveContract()) {
            return;
        }

        String report = targetWork.find(0);

        if (report.endsWith("0 days.")) {
            // First, try to spend from the contact the Acquisition's unit is attached to
            AtBContract contract = getAttachedAtBContract(targetWork.getUnit());

            if (contract == null) {
                // Then, just the first free one that is active
                for (Contract c : getActiveContracts()) {
                    if (((AtBContract) c).getNumBonusParts() > 0) {
                        contract = (AtBContract) c;
                        break;
                    }
                }
            }

            if (contract == null) {
                MekHQ.getLogger().error("AtB: used bonus part but no contract has bonus parts available.");
            } else {
                addReport(resources.getString("bonusPartLog.text") + " " + targetWork.getAcquisitionPart().getPartName());
                contract.useBonusPart();
            }
        }
    }

    public int findAtBPartsAvailabilityLevel(IAcquisitionWork acquisition, StringBuilder reportBuilder) {
        AtBContract contract = (acquisition != null) ? getAttachedAtBContract(acquisition.getUnit()) : null;

        /*
         * If the unit is not assigned to a contract, use the least restrictive active
         * contract. Don't restrict parts availability by contract if it has not started.
         */
        if (hasActiveContract()) {
            for (Contract c : getActiveContracts()) {
                if ((c instanceof AtBContract) &&
                        ((contract == null) ||
                        (((AtBContract) c).getPartsAvailabilityLevel() > contract.getPartsAvailabilityLevel()))) {
                    contract = (AtBContract) c;
                }
            }
        }

        // if we have a contract and it has started
        if ((null != contract) && getLocalDate().isBefore(contract.getStartDate())) {
            if (reportBuilder != null) {
                reportBuilder.append(contract.getPartsAvailabilityLevel() + " (" + contract.getType() +")");
            }
            return contract.getPartsAvailabilityLevel();
        }

        /* If contract is still null, the unit is not in a contract. */
        Person adminLog = findBestInRole(PersonnelRole.ADMINISTRATOR_LOGISTICS, SkillType.S_ADMIN);
        int adminLogExp = (adminLog == null) ? SkillType.EXP_ULTRA_GREEN
                : adminLog.getSkill(SkillType.S_ADMIN).getExperienceLevel();
        int adminMod = adminLogExp - SkillType.EXP_REGULAR;

        if (reportBuilder != null) {
            reportBuilder.append(getUnitRatingMod() + "(unit rating)");
            if (adminLog != null) {
                reportBuilder.append(adminMod + "(" + adminLog.getFullName() +", logistics admin)");
            } else {
                reportBuilder.append(adminMod + "(no logistics admin)");
            }
        }

        return getUnitRatingMod() + adminMod;
    }

    public void resetAstechMinutes() {
        astechPoolMinutes = 480 * getNumberPrimaryAstechs() + 240
                * getNumberSecondaryAstechs();
        astechPoolOvertime = 240 * getNumberPrimaryAstechs() + 120
                * getNumberSecondaryAstechs();
    }

    public void setAstechPoolMinutes(int minutes) {
        astechPoolMinutes = minutes;
    }

    public int getAstechPoolMinutes() {
        return astechPoolMinutes;
    }

    public void setAstechPoolOvertime(int overtime) {
        astechPoolOvertime = overtime;
    }

    public int getAstechPoolOvertime() {
        return astechPoolOvertime;
    }

    public int getPossibleAstechPoolMinutes() {
        return 480 * getNumberPrimaryAstechs() + 240 * getNumberSecondaryAstechs();
    }

    public int getPossibleAstechPoolOvertime() {
        return 240 * getNumberPrimaryAstechs() + 120 * getNumberSecondaryAstechs();
    }

    public void setAstechPool(int size) {
        astechPool = size;
    }

    public int getAstechPool() {
        return astechPool;
    }

    public void setMedicPool(int size) {
        medicPool = size;
    }

    public int getMedicPool() {
        return medicPool;
    }

    public int getAstechNeed() {
        return (Math.toIntExact(getActivePersonnel().stream().filter(Person::isTech).count()) * 6)
                - getNumberAstechs();
    }

    public void increaseAstechPool(int i) {
        astechPool += i;
        astechPoolMinutes += (480 * i);
        astechPoolOvertime += (240 * i);
        MekHQ.triggerEvent(new AstechPoolChangedEvent(this, i));
    }

    public void fillAstechPool() {
        final int need = getAstechNeed();
        if (need > 0) {
            increaseAstechPool(need);
        }
    }

    public void decreaseAstechPool(int i) {
        astechPool = Math.max(0, astechPool - i);
        // always assume that we fire the ones who have not yet worked
        astechPoolMinutes = Math.max(0, astechPoolMinutes - 480 * i);
        astechPoolOvertime = Math.max(0, astechPoolOvertime - 240 * i);
        MekHQ.triggerEvent(new AstechPoolChangedEvent(this, -i));
    }

    public int getNumberAstechs() {
        return getNumberPrimaryAstechs() + getNumberSecondaryAstechs();
    }

    public int getNumberPrimaryAstechs() {
        int astechs = getAstechPool();
        for (Person p : getActivePersonnel()) {
            if (p.getPrimaryRole().isAstech() && !p.isDeployed()) {
                astechs++;
            }
        }
        return astechs;
    }

    public int getNumberSecondaryAstechs() {
        int astechs = 0;
        for (Person p : getActivePersonnel()) {
            if (p.getSecondaryRole().isAstech() && !p.isDeployed()) {
                astechs++;
            }
        }
        return astechs;
    }

    public int getAvailableAstechs(int minutes, boolean alreadyOvertime) {
        int availableHelp = (int) Math.floor(((double) astechPoolMinutes)
                / minutes);
        if (isOvertimeAllowed() && availableHelp < 6) {
            // if we are less than fully staffed, then determine whether
            // we should dip into overtime or just continue as short-staffed
            int shortMod = getShorthandedMod(availableHelp, false);
            int remainingMinutes = astechPoolMinutes - availableHelp * minutes;
            int extraHelp = (remainingMinutes + astechPoolOvertime) / minutes;
            int helpNeeded = 6 - availableHelp;
            if (alreadyOvertime && shortMod > 0) {
                // then add whatever we can
                availableHelp += extraHelp;
            } else if (shortMod > 3) {
                // only dip in if we can bring ourselves up to full
                if (extraHelp >= helpNeeded) {
                    availableHelp = 6;
                }
            }
        }
        if (availableHelp > 6) {
            availableHelp = 6;
        }
        return Math.min(availableHelp, getNumberAstechs());
    }

    public int getShorthandedMod(int availableHelp, boolean medicalStaff) {
        if (medicalStaff) {
            availableHelp += 2;
        }
        int helpMod = 0;
        if (availableHelp == 0) {
            helpMod = 4;
        } else if (availableHelp == 1) {
            helpMod = 3;
        } else if (availableHelp < 4) {
            helpMod = 2;
        } else if (availableHelp < 6) {
            helpMod = 1;
        }
        return helpMod;
    }

    public int getShorthandedModForCrews(int hits) {
        int helpMod = 0;
        if (hits >= 5) {
            helpMod = 4;
        } else if (hits == 4) {
            helpMod = 3;
        } else if (hits == 3) {
            helpMod = 2;
        } else if (hits > 0) {
            helpMod = 1;
        }
        return helpMod;
    }

    public int getMedicsPerDoctor() {
        int ndocs = getDoctors().size();
        int nmedics = getNumberMedics();
        if (ndocs == 0) {
            return 0;
        }
        // TODO: figure out what to do with fractions
        return Math.min(nmedics / ndocs, 4);
    }

    /**
     * @return the number of medics in the campaign including any in the temporary medic pool
     */
    public int getNumberMedics() {
        int medics = getMedicPool(); // this uses a getter for unit testing
        for (Person p : getActivePersonnel()) {
            if ((p.getPrimaryRole().isMedic() || p.getSecondaryRole().isMedic()) && !p.isDeployed()) {
                medics++;
            }
        }
        return medics;
    }

    public int getMedicsNeed() {
        return (getDoctors().size() * 4) - getNumberMedics();
    }

    public void increaseMedicPool(int i) {
        medicPool += i;
        MekHQ.triggerEvent(new MedicPoolChangedEvent(this, i));
    }

    public void fillMedicPool() {
        final int need = getMedicsNeed();
        if (need > 0) {
            increaseMedicPool(need);
        }
    }

    public void decreaseMedicPool(int i) {
        medicPool = Math.max(0, medicPool - i);
        MekHQ.triggerEvent(new MedicPoolChangedEvent(this, -i));
    }

    public void changeRank(Person person, int rank, boolean report) {
        changeRank(person, rank, 0, report);
    }

    public void changeRank(Person person, int rank, int rankLevel, boolean report) {
        int oldRank = person.getRankNumeric();
        int oldRankLevel = person.getRankLevel();
        person.setRankNumeric(rank);
        person.setRankLevel(rankLevel);

        if (getCampaignOptions().getUseTimeInRank()) {
            if (person.getPrisonerStatus().isFree() && !person.isDependent()) {
                person.setLastRankChangeDate(getLocalDate());
            } else {
                person.setLastRankChangeDate(null);
            }
        }

        personUpdated(person);

        if (report) {
            if (rank > oldRank || ((rank == oldRank) && (rankLevel > oldRankLevel))) {
                ServiceLogger.promotedTo(person, getLocalDate());
            } else if ((rank < oldRank) || (rankLevel < oldRankLevel)) {
                ServiceLogger.demotedTo(person, getLocalDate());
            }
        }
    }

    public GameOptions getGameOptions() {
        return gameOptions;
    }

    public Vector<IBasicOption> getGameOptionsVector() {
        Vector<IBasicOption> options = new Vector<>();
        for (Enumeration<IOptionGroup> i = gameOptions.getGroups(); i.hasMoreElements(); ) {
            IOptionGroup group = i.nextElement();
            for (Enumeration<IOption> j = group.getOptions(); j.hasMoreElements(); ) {
                IOption option = j.nextElement();
                options.add(option);
            }
        }
        return options;
    }

    public void setGameOptions(GameOptions gameOptions) {
        this.gameOptions = gameOptions;
    }

    public void setGameOptions(Vector<IBasicOption> options) {
        for (IBasicOption option : options) {
            gameOptions.getOption(option.getName()).setValue(option.getValue());
        }
    }

    /**
     * Imports a {@link Kill} into a campaign.
     * @param k A {@link Kill} to import into the campaign.
     */
    public void importKill(Kill k) {
        if (!kills.containsKey(k.getPilotId())) {
            kills.put(k.getPilotId(), new ArrayList<>());
        }

        kills.get(k.getPilotId()).add(k);
    }

    public void addKill(Kill k) {
        importKill(k);

        if ((getCampaignOptions().getKillsForXP() > 0) && (getCampaignOptions().getKillXPAward() > 0)) {
            if ((getKillsFor(k.getPilotId()).size() % getCampaignOptions().getKillsForXP()) == 0) {
                Person p = getPerson(k.getPilotId());
                if (null != p) {
                    p.awardXP(getCampaignOptions().getKillXPAward());
                    MekHQ.triggerEvent(new PersonChangedEvent(p));
                }
            }
        }
    }

    public List<Kill> getKills() {
        List<Kill> flattenedKills = new ArrayList<>();
        for (List<Kill> personKills : kills.values()) {
            flattenedKills.addAll(personKills);
        }

        return Collections.unmodifiableList(flattenedKills);
    }

    public List<Kill> getKillsFor(UUID pid) {
        List<Kill> personalKills = kills.get(pid);

        if (personalKills == null) {
            return Collections.emptyList();
        }

        personalKills.sort(Comparator.comparing(Kill::getDate));
        return personalKills;
    }

    public PartsStore getPartsStore() {
        return partsStore;
    }

    public void addCustom(String name) {
        customs.add(name);
    }

    public boolean isCustom(Unit u) {
        return customs.contains(u.getEntity().getChassis() + " "
                + u.getEntity().getModel());
    }

    /**
     * borrowed from megamek.client
     */
    private synchronized void checkDuplicateNamesDuringAdd(Entity entity) {
        unitNameTracker.add(entity);
    }

    /**
     * If we remove a unit, we may need to update the duplicate identifier.
     *
     * @param entity This is the entity whose name is checked for any duplicates
     */
    private synchronized void checkDuplicateNamesDuringDelete(Entity entity) {
        unitNameTracker.remove(entity, e -> {
            // Regenerate entity names after a deletion
            e.generateShortName();
            e.generateDisplayName();
        });
    }

    public String getUnitRatingText() {
        return getUnitRating().getUnitRating();
    }

    /**
     * Against the Bot Calculates and returns dragoon rating if that is the chosen
     * method; for IOps method, returns unit reputation / 10. If the player chooses
     * not to use unit rating at all, use a default value of C. Note that the AtB
     * system is designed for use with FMMerc dragoon rating, and use of the IOps
     * Beta system may have unsatisfactory results, but we follow the options set by
     * the user here.
     */
    public int getUnitRatingMod() {
        if (!getCampaignOptions().getUnitRatingMethod().isEnabled()) {
            return IUnitRating.DRAGOON_C;
        }
        IUnitRating rating = getUnitRating();
        return getCampaignOptions().getUnitRatingMethod().isFMMR() ? rating.getUnitRatingAsInteger()
                : rating.getModifier();
    }

    /**
     * This is a better method for pairing AtB with IOpts with regards to Prisoner Capture
     */
    public int getUnitRatingAsInteger() {
        return getCampaignOptions().getUnitRatingMethod().isEnabled()
                ? getUnitRating().getUnitRatingAsInteger() : IUnitRating.DRAGOON_C;
    }

    public RandomSkillPreferences getRandomSkillPreferences() {
        return rskillPrefs;
    }

    public void setRandomSkillPreferences(RandomSkillPreferences prefs) {
        rskillPrefs = prefs;
    }

    public void setStartingSystem() {
        Map<String, PlanetarySystem> systemList = Systems.getInstance().getSystems();
        PlanetarySystem startingSystem = systemList.get(getFaction().getStartingPlanet(getLocalDate()));

        if (startingSystem == null) {
            startingSystem = systemList.get(JOptionPane.showInputDialog(
                    "This faction does not have a starting planet for this era. Please choose a planet."));
            while (startingSystem == null) {
                startingSystem = systemList.get(JOptionPane
                        .showInputDialog("This planet you entered does not exist. Please choose a valid planet."));
            }
        }
        location = new CurrentLocation(startingSystem, 0);
    }

    public void addLogEntry(Person p, LogEntry entry) {
        p.addLogEntry(entry);
    }

    /**
     * Assigns a random portrait to a {@link Person}.
     * @param p The {@link Person} who should receive a randomized portrait.
     */
    public void assignRandomPortraitFor(Person p) {
        AbstractIcon portrait = RandomPortraitGenerator.generate(getPersonnel(), p);
        if (!portrait.isDefault()) {
            p.setPortrait(portrait);
        }
    }

    /**
     * Assigns a random origin to a {@link Person}.
     * @param p The {@link Person} who should receive a randomized origin.
     */
    public void assignRandomOriginFor(Person p) {
        AbstractFactionSelector factionSelector = getFactionSelector();
        AbstractPlanetSelector planetSelector = getPlanetSelector();

        Faction faction = factionSelector.selectFaction(this);
        Planet planet = planetSelector.selectPlanet(this, faction);

        p.setOriginFaction(faction);
        p.setOriginPlanet(planet);
    }

    public void clearGameData(Entity entity) {
        for (Mounted m : entity.getEquipment()) {
            m.setUsedThisRound(false);
            m.resetJam();
        }
        entity.setDeployed(false);
        entity.setElevation(0);
        entity.setPassedThrough(new Vector<>());
        entity.resetFiringArcs();
        entity.resetBays();
        entity.setEvading(false);
        entity.setFacing(0);
        entity.setPosition(null);
        entity.setProne(false);
        entity.setHullDown(false);
        entity.heat = 0;
        entity.heatBuildup = 0;
        entity.setTransportId(Entity.NONE);
        entity.resetTransporter();
        entity.setDeployRound(0);
        entity.setSwarmAttackerId(Entity.NONE);
        entity.setSwarmTargetId(Entity.NONE);
        entity.setUnloaded(false);
        entity.setDone(false);
        entity.setLastTarget(Entity.NONE);
        entity.setNeverDeployed(true);
        entity.setStuck(false);
        entity.resetCoolantFailureAmount();
        entity.setConversionMode(0);
        entity.setDoomed(false);

        if (!entity.getSensors().isEmpty()) {
            entity.setNextSensor(entity.getSensors().firstElement());
        }

        if (entity instanceof IBomber) {
            IBomber bomber = (IBomber) entity;
            List<Mounted> mountedBombs = bomber.getBombs();
            if (mountedBombs.size() > 0) {
                //This should return an int[] filled with 0's
                int[] bombChoices = bomber.getBombChoices();
                for (Mounted m : mountedBombs) {
                    if (!(m.getType() instanceof BombType)) {
                        continue;
                    }
                    if (m.getBaseShotsLeft() == 1) {
                        bombChoices[BombType.getBombTypeFromInternalName(m.getType().getInternalName())] += 1;
                    }
                }
                bomber.setBombChoices(bombChoices);
                bomber.clearBombs();
            }
        }

        if (entity instanceof Mech) {
            Mech m = (Mech) entity;
            m.setCoolingFlawActive(false);
        } else if (entity instanceof Aero) {
            Aero a = (Aero) entity;

            if (a.isSpheroid()) {
                entity.setMovementMode(EntityMovementMode.SPHEROID);
            } else {
                entity.setMovementMode(EntityMovementMode.AERODYNE);
            }
            a.setAltitude(5);
            a.setCurrentVelocity(0);
            a.setNextVelocity(0);
        } else if (entity instanceof Tank) {
            Tank t = (Tank) entity;
            t.unjamTurret(t.getLocTurret());
            t.unjamTurret(t.getLocTurret2());
            t.resetJammedWeapons();
        }
        entity.getSecondaryPositions().clear();
        // TODO: still a lot of stuff to do here, but oh well
        entity.setOwner(player);
        entity.setGame(game);
    }

    public void refreshNetworks() {
        for (Unit unit : getUnits()) {
            // we are going to rebuild the c3, nc3 and c3i networks based on
            // the c3UUIDs
            // TODO: can we do this more efficiently?
            // this code is cribbed from megamek.server#receiveEntityAdd
            Entity entity = unit.getEntity();
            if (null != entity && (entity.hasC3() || entity.hasC3i() || entity.hasNavalC3())) {
                boolean C3iSet = false;
                boolean NC3Set = false;

                for (Entity e : game.getEntitiesVector()) {
                    // C3 Checks
                    if (entity.hasC3()) {
                        if ((entity.getC3MasterIsUUIDAsString() != null)
                                && entity.getC3MasterIsUUIDAsString().equals(e.getC3UUIDAsString())) {
                            entity.setC3Master(e, false);
                            break;
                        }
                    }
                    //Naval C3 checks
                    if (entity.hasNavalC3() && !NC3Set) {
                        entity.setC3NetIdSelf();
                        int pos = 0;
                        //Well, they're the same value of 6...
                        while (pos < Entity.MAX_C3i_NODES) {
                            // We've found a network, join it.
                            if ((entity.getNC3NextUUIDAsString(pos) != null)
                                    && (e.getC3UUIDAsString() != null)
                                    && entity.getNC3NextUUIDAsString(pos).equals(e.getC3UUIDAsString())) {
                                entity.setC3NetId(e);
                                NC3Set = true;
                                break;
                            }

                            pos++;
                        }
                    }
                    // C3i Checks
                    if (entity.hasC3i() && !C3iSet) {
                        entity.setC3NetIdSelf();
                        int pos = 0;
                        while (pos < Entity.MAX_C3i_NODES) {
                            // We've found a network, join it.
                            if ((entity.getC3iNextUUIDAsString(pos) != null)
                                    && (e.getC3UUIDAsString() != null)
                                    && entity.getC3iNextUUIDAsString(pos).equals(e.getC3UUIDAsString())) {
                                entity.setC3NetId(e);
                                C3iSet = true;
                                break;
                            }

                            pos++;
                        }
                    }
                }
            }
        }
    }

    public void disbandNetworkOf(Unit u) {
        // collect all of the other units on this network to rebuild the uuids
        Vector<Unit> networkedUnits = new Vector<>();
        for (Unit unit : getUnits()) {
            if (null != unit.getEntity().getC3NetId()
                    && unit.getEntity().getC3NetId().equals(u.getEntity().getC3NetId())) {
                networkedUnits.add(unit);
            }
        }
        for (int pos = 0; pos < Entity.MAX_C3i_NODES; pos++) {
            for (Unit nUnit : networkedUnits) {
                if (nUnit.getEntity().hasNavalC3()) {
                    nUnit.getEntity().setNC3NextUUIDAsString(pos, null);
                } else {
                    nUnit.getEntity().setC3iNextUUIDAsString(pos, null);
                }
            }
        }
        refreshNetworks();
        MekHQ.triggerEvent(new NetworkChangedEvent(networkedUnits));
    }

    public void removeUnitsFromNetwork(Vector<Unit> removedUnits) {
        // collect all of the other units on this network to rebuild the uuids
        Vector<String> uuids = new Vector<>();
        Vector<Unit> networkedUnits = new Vector<>();
        String network = removedUnits.get(0).getEntity().getC3NetId();
        for (Unit unit : getUnits()) {
            if (removedUnits.contains(unit)) {
                continue;
            }
            if (null != unit.getEntity().getC3NetId()
                    && unit.getEntity().getC3NetId().equals(network)) {
                networkedUnits.add(unit);
                uuids.add(unit.getEntity().getC3UUIDAsString());
            }
        }
        for (int pos = 0; pos < Entity.MAX_C3i_NODES; pos++) {
            for (Unit u : removedUnits) {
                if (u.getEntity().hasNavalC3()) {
                    u.getEntity().setNC3NextUUIDAsString(pos, null);
                } else {
                    u.getEntity().setC3iNextUUIDAsString(pos, null);
                }
            }
            for (Unit nUnit : networkedUnits) {
                if (pos < uuids.size()) {
                    if (nUnit.getEntity().hasNavalC3()) {
                        nUnit.getEntity().setNC3NextUUIDAsString(pos,
                                uuids.get(pos));
                    } else {
                        nUnit.getEntity().setC3iNextUUIDAsString(pos,
                                uuids.get(pos));
                    }
                } else {
                    if (nUnit.getEntity().hasNavalC3()) {
                        nUnit.getEntity().setNC3NextUUIDAsString(pos, null);
                    } else {
                        nUnit.getEntity().setC3iNextUUIDAsString(pos, null);
                    }
                }
            }
        }
        refreshNetworks();
    }

    public void addUnitsToNetwork(Vector<Unit> addedUnits, String netid) {
        // collect all of the other units on this network to rebuild the uuids
        Vector<String> uuids = new Vector<>();
        Vector<Unit> networkedUnits = new Vector<>();
        for (Unit u : addedUnits) {
            uuids.add(u.getEntity().getC3UUIDAsString());
            networkedUnits.add(u);
        }
        for (Unit unit : getUnits()) {
            if (addedUnits.contains(unit)) {
                continue;
            }
            if (null != unit.getEntity().getC3NetId()
                    && unit.getEntity().getC3NetId().equals(netid)) {
                networkedUnits.add(unit);
                uuids.add(unit.getEntity().getC3UUIDAsString());
            }
        }
        for (int pos = 0; pos < Entity.MAX_C3i_NODES; pos++) {
            for (Unit nUnit : networkedUnits) {
                if (pos < uuids.size()) {
                    if (nUnit.getEntity().hasNavalC3()) {
                        nUnit.getEntity().setNC3NextUUIDAsString(pos,
                                uuids.get(pos));
                    } else {
                        nUnit.getEntity().setC3iNextUUIDAsString(pos,
                                uuids.get(pos));
                    }
                } else {
                    if (nUnit.getEntity().hasNavalC3()) {
                        nUnit.getEntity().setNC3NextUUIDAsString(pos, null);
                    } else {
                        nUnit.getEntity().setC3iNextUUIDAsString(pos, null);
                    }
                }
            }
        }
        refreshNetworks();
        MekHQ.triggerEvent(new NetworkChangedEvent(addedUnits));
    }

    public Vector<String[]> getAvailableC3iNetworks() {
        Vector<String[]> networks = new Vector<>();
        Vector<String> networkNames = new Vector<>();

        for (Unit u : getUnits()) {

            if (u.getForceId() < 0) {
                // only units currently in the TO&E
                continue;
            }
            Entity en = u.getEntity();
            if (null == en) {
                continue;
            }
            if (en.hasC3i() && en.calculateFreeC3Nodes() < 5
                    && en.calculateFreeC3Nodes() > 0) {
                String[] network = new String[2];
                network[0] = en.getC3NetId();
                network[1] = "" + en.calculateFreeC3Nodes();
                if (!networkNames.contains(network[0])) {
                    networks.add(network);
                    networkNames.add(network[0]);
                }
            }
        }
        return networks;
    }

    /**
     * Method that returns a Vector of the unique name Strings of all Naval C3 networks that have at least 1 free node
     * Adapted from getAvailableC3iNetworks() as the two technologies have very similar workings
     * @return
     */
    public Vector<String[]> getAvailableNC3Networks() {
        Vector<String[]> networks = new Vector<>();
        Vector<String> networkNames = new Vector<>();

        for (Unit u : getUnits()) {

            if (u.getForceId() < 0) {
                // only units currently in the TO&E
                continue;
            }
            Entity en = u.getEntity();
            if (null == en) {
                continue;
            }
            if (en.hasNavalC3() && en.calculateFreeC3Nodes() < 5
                    && en.calculateFreeC3Nodes() > 0) {
                String[] network = new String[2];
                network[0] = en.getC3NetId();
                network[1] = "" + en.calculateFreeC3Nodes();
                if (!networkNames.contains(network[0])) {
                    networks.add(network);
                    networkNames.add(network[0]);
                }
            }
        }
        return networks;
    }

    public Vector<String[]> getAvailableC3MastersForSlaves() {
        Vector<String[]> networks = new Vector<>();
        Vector<String> networkNames = new Vector<>();

        for (Unit u : getUnits()) {

            if (u.getForceId() < 0) {
                // only units currently in the TO&E
                continue;
            }
            Entity en = u.getEntity();
            if (null == en) {
                continue;
            }
            // count of free c3 nodes for single company-level masters
            // will not be right so skip
            if (en.hasC3M() && !en.hasC3MM() && en.C3MasterIs(en)) {
                continue;
            }
            if (en.calculateFreeC3Nodes() > 0) {
                String[] network = new String[3];
                network[0] = en.getC3UUIDAsString();
                network[1] = "" + en.calculateFreeC3Nodes();
                network[2] = "" + en.getShortName();
                if (!networkNames.contains(network[0])) {
                    networks.add(network);
                    networkNames.add(network[0]);
                }
            }
        }

        return networks;
    }

    public Vector<String[]> getAvailableC3MastersForMasters() {
        Vector<String[]> networks = new Vector<>();
        Vector<String> networkNames = new Vector<>();

        for (Unit u : getUnits()) {

            if (u.getForceId() < 0) {
                // only units currently in the TO&E
                continue;
            }
            Entity en = u.getEntity();
            if (null == en) {
                continue;
            }
            if (en.calculateFreeC3MNodes() > 0) {
                String[] network = new String[3];
                network[0] = en.getC3UUIDAsString();
                network[1] = "" + en.calculateFreeC3MNodes();
                network[2] = "" + en.getShortName();
                if (!networkNames.contains(network[0])) {
                    networks.add(network);
                    networkNames.add(network[0]);
                }
            }
        }

        return networks;
    }

    public void removeUnitsFromC3Master(Unit master) {
        List<Unit> removed = new ArrayList<>();
        for (Unit unit : getUnits()) {
            if (null != unit.getEntity().getC3MasterIsUUIDAsString()
                    && unit.getEntity().getC3MasterIsUUIDAsString().equals(master.getEntity().getC3UUIDAsString())) {
                unit.getEntity().setC3MasterIsUUIDAsString(null);
                unit.getEntity().setC3Master(null, true);
                removed.add(unit);
            }
        }
        refreshNetworks();
        MekHQ.triggerEvent(new NetworkChangedEvent(removed));
    }

    /**
     * This function reloads the game entities into the game at the end of scenario resolution, so that entities are
     * properly updated and destroyed ones removed
     */
    public void reloadGameEntities() {
        game.reset();
        getHangar().forEachUnit(u -> {
            Entity en = u.getEntity();
            if (null != en) {
                game.addEntity(en.getId(), en);
            }
        });
    }

    public void completeMission(@Nullable Mission mission, MissionStatus status) {
        if (mission == null) {
            return;
        }
        mission.setStatus(status);
        if (mission instanceof Contract) {
            Contract contract = (Contract) mission;
            Money remainingMoney = Money.zero();
            // check for money in escrow
            // According to FMM(r) pg 179, both failure and breach lead to no
            // further payment even though this seems stupid
            if ((contract.getStatus().isSuccess())
                    && (contract.getMonthsLeft(getLocalDate()) > 0)) {
                remainingMoney = contract.getMonthlyPayOut()
                        .multipliedBy(contract.getMonthsLeft(getLocalDate()));
            }

            // If overage repayment is enabled, we first need to check if the salvage percent is
            // under 100. 100 means you cannot have a overage.
            // Then, we check if the salvage percent is less than the percent salvaged by the
            // unit in question. If it is, then they owe the assigner some cash
            if (getCampaignOptions().getOverageRepaymentInFinalPayment()
                    && (contract.getSalvagePct() < 100)) {
                Money totalSalvaged = contract.getSalvagedByEmployer().plus(contract.getSalvagedByUnit());
                double percentSalvaged = contract.getSalvagedByUnit().getAmount().doubleValue() / totalSalvaged.getAmount().doubleValue();
                double salvagePercent = contract.getSalvagePct() / 100.0;

                if (salvagePercent < percentSalvaged) {
                    Money amountToRepay = totalSalvaged.multipliedBy(percentSalvaged - salvagePercent);
                    remainingMoney = remainingMoney.minus(amountToRepay);
                    contract.subtractSalvageByUnit(amountToRepay);
                }
            }

            if (remainingMoney.isPositive()) {
                finances.credit(remainingMoney, Transaction.C_CONTRACT,
                        "Remaining payment for " + contract.getName(), getLocalDate());
                addReport("Your account has been credited for " + remainingMoney.toAmountAndSymbolString()
                        + " for the remaining payout from contract " + contract.getName());
            } else if (remainingMoney.isNegative()) {
                finances.debit(remainingMoney, Transaction.C_CONTRACT,
                        "Repaying payment overages for " + contract.getName(), getLocalDate());
                addReport("Your account has been debited for " + remainingMoney.toAmountAndSymbolString()
                        + " to replay payment overages occurred during the contract " + contract.getName());
            }

            // This relies on the mission being a Contract, and AtB to be on
            if (getCampaignOptions().getUseAtB()) {
                setHasActiveContract();
            }
        }
    }

    /***
     * Calculate transit time for supplies based on what planet they are shipping from. To prevent extra
     * computation. This method does not calculate an exact jump path but rather determines the number of jumps
     * crudely by dividing distance in light years by 30 and then rounding up. Total part time is determined by
     * several by adding the following:
     * - (number of jumps - 1) * 7 days with a minimum value of zero.
     * - transit times from current planet and planet of supply origins in cases where the supply planet is not the same as current planet.
     * - a random 1d6 days for each jump plus 1d6 to simulate all of the other logistics of delivery.
     * @param system - A <code>PlanetarySystem</code> object where the supplies are shipping from
     * @return the number of days that supplies will take to arrive.
     */
    public int calculatePartTransitTime(PlanetarySystem system) {
        //calculate number of jumps by light year distance as the crow flies divided by 30
        //the basic formula assumes 7 days per jump + system transit time on each side + random days equal
        //to (1 + number of jumps) d6
        double distance = system.getDistanceTo(getCurrentSystem());
        //calculate number of jumps by dividing by 30
        int jumps = (int) Math.ceil(distance / 30.0);
        //you need a recharge except for the first jump
        int recharges = Math.max(jumps - 1, 0);
        //if you are delivering from the same planet then no transit times
        int currentTransitTime = (distance > 0) ? (int) Math.ceil(getCurrentSystem().getTimeToJumpPoint(1.0)) : 0;
        int originTransitTime = (distance > 0) ? (int) Math.ceil(system.getTimeToJumpPoint(1.0)) : 0;
        int amazonFreeShipping = Compute.d6(1 + jumps);
        return (recharges * 7) + currentTransitTime+originTransitTime + amazonFreeShipping;
    }

    /***
     * Calculate transit times based on the margin of success from an acquisition roll. The values here
     * are all based on what the user entered for the campaign options.
     * @param mos - an integer of the margin of success of an acquisition roll
     * @return the number of days that supplies will take to arrive.
     */
    public int calculatePartTransitTime(int mos) {
        int nDice = getCampaignOptions().getNDiceTransitTime();
        int time = getCampaignOptions().getConstantTransitTime();
        if (nDice > 0) {
            time += Compute.d6(nDice);
        }
        // now step forward through the calendar
        LocalDate arrivalDate = getLocalDate();
        switch (getCampaignOptions().getUnitTransitTime()) {
            case CampaignOptions.TRANSIT_UNIT_MONTH:
                arrivalDate = arrivalDate.plusMonths(time);
                break;
            case CampaignOptions.TRANSIT_UNIT_WEEK:
                arrivalDate = arrivalDate.plusWeeks(time);
                break;
            case CampaignOptions.TRANSIT_UNIT_DAY:
            default:
                arrivalDate = arrivalDate.plusDays(time);
                break;
        }

        // now adjust for MoS and minimums
        int mosBonus = getCampaignOptions().getAcquireMosBonus() * mos;
        switch (getCampaignOptions().getAcquireMosUnit()) {
            case CampaignOptions.TRANSIT_UNIT_MONTH:
                arrivalDate = arrivalDate.minusMonths(mosBonus);
                break;
            case CampaignOptions.TRANSIT_UNIT_WEEK:
                arrivalDate = arrivalDate.minusWeeks(mosBonus);
                break;
            case CampaignOptions.TRANSIT_UNIT_DAY:
            default:
                arrivalDate = arrivalDate.minusDays(mosBonus);
                break;
        }

        // now establish minimum date and if this is before
        LocalDate minimumDate = getLocalDate();
        switch (getCampaignOptions().getAcquireMinimumTimeUnit()) {
            case CampaignOptions.TRANSIT_UNIT_MONTH:
                minimumDate = minimumDate.plusMonths(getCampaignOptions().getAcquireMinimumTime());
                break;
            case CampaignOptions.TRANSIT_UNIT_WEEK:
                minimumDate = minimumDate.plusWeeks(getCampaignOptions().getAcquireMinimumTime());
                break;
            case CampaignOptions.TRANSIT_UNIT_DAY:
            default:
                minimumDate = minimumDate.plusDays(getCampaignOptions().getAcquireMinimumTime());
                break;
        }

        if (arrivalDate.isBefore(minimumDate)) {
            return Math.toIntExact(ChronoUnit.DAYS.between(getLocalDate(), minimumDate));
        } else {
            return Math.toIntExact(ChronoUnit.DAYS.between(getLocalDate(), arrivalDate));
        }
    }

    /**
     * This returns a PartInventory object detailing the current count
     * for a part on hand, in transit, and ordered.
     *
     * @param part A part to lookup its current inventory.
     * @return A PartInventory object detailing the current counts of
     * the part on hand, in transit, and ordered.
     * @see mekhq.campaign.parts.PartInventory
     */
    public PartInventory getPartInventory(Part part) {
        PartInventory inventory = new PartInventory();

        int nSupply = 0;
        int nTransit = 0;
        for (Part p : getParts()) {
            if (!p.isSpare()) {
                continue;
            }
            if (part.isSamePartType(p)) {
                if (p.isPresent()) {
                    if (p instanceof Armor) { // ProtomekArmor and BaArmor are derived from Armor
                        nSupply += ((Armor) p).getAmount();
                    } else if (p instanceof AmmoStorage) {
                        nSupply += ((AmmoStorage) p).getShots();
                    } else {
                        nSupply += p.getQuantity();
                    }
                } else {
                    if (p instanceof Armor) { // ProtomekArmor and BaArmor are derived from Armor
                        nTransit += ((Armor) p).getAmount();
                    } else if (p instanceof AmmoStorage) {
                        nTransit += ((AmmoStorage) p).getShots();
                    } else {
                        nTransit += p.getQuantity();
                    }
                }
            }
        }

        inventory.setSupply(nSupply);
        inventory.setTransit(nTransit);

        int nOrdered = 0;
        IAcquisitionWork onOrder = getShoppingList().getShoppingItem(part);
        if (null != onOrder) {
            if (onOrder instanceof Armor) { // ProtoMech Armor and BaArmor are derived from Armor
                nOrdered += ((Armor) onOrder).getAmount();
            } else if (onOrder instanceof AmmoStorage) {
                nOrdered += ((AmmoStorage) onOrder).getShots();
            } else {
                nOrdered += onOrder.getQuantity();
            }
        }

        inventory.setOrdered(nOrdered);

        String countModifier = "";
        if (part instanceof Armor) { // ProtoMech Armor and BaArmor are derived from Armor
            countModifier = "points";
        }
        if (part instanceof AmmoStorage) {
            countModifier = "shots";
        }

        inventory.setCountModifier(countModifier);
        return inventory;
    }

    public void addLoan(Loan loan) {
        addReport("You have taken out loan " + loan.getDescription()
                + ". Your account has been credited "
                + loan.getPrincipal().toAmountAndSymbolString()
                + " for the principal amount.");
        finances.addLoan(loan);
        MekHQ.triggerEvent(new LoanNewEvent(loan));
        finances.credit(loan.getPrincipal(), Transaction.C_LOAN_PRINCIPAL,
                "loan principal for " + loan.getDescription(), getLocalDate());
    }

    public void payOffLoan(Loan loan) {
        if (finances.debit(loan.getRemainingValue(),
                Transaction.C_LOAN_PAYMENT, "loan payoff for " + loan.getDescription(), getLocalDate())) {
            addReport("You have paid off the remaining loan balance of "
                    + loan.getRemainingValue().toAmountAndSymbolString()
                    + "on " + loan.getDescription());
            finances.removeLoan(loan);
            MekHQ.triggerEvent(new LoanPaidEvent(loan));
        } else {
            addReport("<font color='red'>You do not have enough funds to pay off "
                    + loan.getDescription() + "</font>");
        }

    }

    public void setHealingTimeOptions(int newHeal, int newNaturalHeal) {
        // we need to check the current values and then if necessary change the
        // times for all
        // personnel, giving them credit for their current waiting time
        int currentHeal = getCampaignOptions().getHealingWaitingPeriod();
        int currentNaturalHeal = getCampaignOptions()
                .getNaturalHealingWaitingPeriod();

        getCampaignOptions().setHealingWaitingPeriod(newHeal);
        getCampaignOptions().setNaturalHealingWaitingPeriod(newNaturalHeal);

        int healDiff = newHeal - currentHeal;
        int naturalDiff = newNaturalHeal - currentNaturalHeal;

        if (healDiff != 0 || naturalDiff != 0) {
            for (Person p : getPersonnel()) {
                if (p.getDoctorId() != null) {
                    p.setDaysToWaitForHealing(Math.max(
                            p.getDaysToWaitForHealing() + healDiff, 1));
                } else {
                    p.setDaysToWaitForHealing(Math.max(
                            p.getDaysToWaitForHealing() + naturalDiff, 1));
                }
            }
        }
    }

    /**
     * Returns our list of potential transport ships
     * @return
     */
    public Set<Unit> getTransportShips() {
        return Collections.unmodifiableSet(transportShips);
    }

    public void doMaintenance(Unit u) {
        if (!u.requiresMaintenance() || !campaignOptions.checkMaintenance()) {
            return;
        }
        // lets start by checking times
        Person tech = u.getTech();
        int minutesUsed = u.getMaintenanceTime();
        int astechsUsed = getAvailableAstechs(minutesUsed, false);
        boolean maintained = ((tech != null) && (tech.getMinutesLeft() >= minutesUsed)
                && !tech.isMothballing());
        boolean paidMaintenance = true;
        if (maintained) {
            // use the time
            tech.setMinutesLeft(tech.getMinutesLeft() - minutesUsed);
            astechPoolMinutes -= astechsUsed * minutesUsed;
        }
        u.incrementDaysSinceMaintenance(maintained, astechsUsed);

        int ruggedMultiplier = 1;
        if (u.getEntity().hasQuirk(OptionsConstants.QUIRK_POS_RUGGED_1)) {
            ruggedMultiplier = 2;
        }

        if (u.getEntity().hasQuirk(OptionsConstants.QUIRK_POS_RUGGED_2)) {
            ruggedMultiplier = 3;
        }

        if (u.getDaysSinceMaintenance() >= (getCampaignOptions().getMaintenanceCycleDays() * ruggedMultiplier)) {
            // maybe use the money
            if (campaignOptions.payForMaintain()) {
                if (!(finances.debit(u.getMaintenanceCost(), Transaction.C_MAINTAIN, "Maintenance for "
                                + u.getName(), getLocalDate()))) {
                    addReport("<font color='red'><b>You cannot afford to pay maintenance costs for "
                            + u.getHyperlinkedName() + "!</b></font>");
                    paidMaintenance = false;
                }
            }
            // it is time for a maintenance check
            int qualityOrig = u.getQuality();
            String techName = "Nobody";
            String techNameLinked = techName;
            if (null != tech) {
                techName = tech.getFullTitle();
                techNameLinked = tech.getHyperlinkedFullTitle();
            }
            // don't do actual damage until we clear the for loop to avoid
            // concurrent mod problems
            // put it into a hash - 4 points of damage will mean destruction
            Map<Part, Integer> partsToDamage = new HashMap<>();
            StringBuilder maintenanceReport = new StringBuilder("<emph>" + techName + " performing maintenance</emph><br><br>");
            for (Part p : u.getParts()) {
                try {
                    String partReport = doMaintenanceOnUnitPart(u, p, partsToDamage, paidMaintenance);
                    if (partReport != null) {
                        maintenanceReport.append(partReport).append("<br>");
                    }
                } catch (Exception e) {
                    MekHQ.getLogger().error(String.format(
                            "Could not perform maintenance on part %s (%d) for %s (%s) due to an error",
                            p.getName(), p.getId(), u.getName(), u.getId().toString()), e);
                    addReport(String.format("ERROR: An error occurred performing maintenance on %s for unit %s, check the log",
                            p.getName(), u.getName()));
                }
            }

            int nDamage = 0;
            int nDestroy = 0;
            for (Map.Entry<Part, Integer> p : partsToDamage.entrySet()) {
                int damage = p.getValue();
                if (damage > 3) {
                    nDestroy++;
                    p.getKey().remove(false);
                } else {
                    p.getKey().doMaintenanceDamage(damage);
                    nDamage++;
                }
            }

            u.setLastMaintenanceReport(maintenanceReport.toString());

            if (getCampaignOptions().logMaintenance()) {
                MekHQ.getLogger().info(maintenanceReport.toString());
            }

            int quality = u.getQuality();
            String qualityString;
            boolean reverse = getCampaignOptions().reverseQualityNames();
            if (quality > qualityOrig) {
                qualityString = "<font color='green'>Overall quality improves from "
                        + Part.getQualityName(qualityOrig, reverse) + " to " + Part.getQualityName(quality, reverse)
                        + "</font>";
            } else if (quality < qualityOrig) {
                qualityString = "<font color='red'>Overall quality declines from "
                        + Part.getQualityName(qualityOrig, reverse) + " to " + Part.getQualityName(quality, reverse)
                        + "</font>";
            } else {
                qualityString = "Overall quality remains " + Part.getQualityName(quality, reverse);
            }
            String damageString = "";
            if (nDamage > 0) {
                damageString += nDamage + " parts were damaged. ";
            }
            if (nDestroy > 0) {
                damageString += nDestroy + " parts were destroyed.";
            }
            if (!damageString.isEmpty()) {
                damageString = "<b><font color='red'>" + damageString + "</b></font> [<a href='REPAIR|" + u.getId()
                        + "'>Repair bay</a>]";
            }
            String paidString = "";
            if (!paidMaintenance) {
                paidString = "<font color='red'>Could not afford maintenance costs, so check is at a penalty.</font>";
            }
            addReport(techNameLinked + " performs maintenance on " + u.getHyperlinkedName() + ". " + paidString
                    + qualityString + ". " + damageString + " [<a href='MAINTENANCE|" + u.getId()
                    + "'>Get details</a>]");

            u.resetDaysSinceMaintenance();
        }
    }

    private String doMaintenanceOnUnitPart(Unit u, Part p, Map<Part, Integer> partsToDamage, boolean paidMaintenance) {
        String partReport = "<b>" + p.getName() + "</b> (Quality " + p.getQualityName() + ")";
        if (!p.needsMaintenance()) {
            return null;
        }
        int oldQuality = p.getQuality();
        TargetRoll target = getTargetForMaintenance(p, u.getTech());
        if (!paidMaintenance) {
            // TODO : Make this modifier user inputtable
            target.addModifier(1, "did not pay for maintenance");
        }

        partReport += ", TN " + target.getValue() + "[" + target.getDesc() + "]";
        int roll = Compute.d6(2);
        int margin = roll - target.getValue();
        partReport += " rolled a " + roll + ", margin of " + margin;

        switch (p.getQuality()) {
            case Part.QUALITY_A: {
                if (margin >= 4) {
                    p.improveQuality();
                }
                if (!campaignOptions.useUnofficialMaintenance()) {
                    if (margin < -6) {
                        partsToDamage.put(p, 4);
                    } else if (margin < -4) {
                        partsToDamage.put(p, 3);
                    } else if (margin == -4) {
                        partsToDamage.put(p, 2);
                    } else if (margin < -1) {
                        partsToDamage.put(p, 1);
                    }
                } else if (margin < -6) {
                    partsToDamage.put(p, 1);
                }
                break;
            }
            case Part.QUALITY_B: {
                if (margin >= 4) {
                    p.improveQuality();
                } else if (margin < -5) {
                    p.decreaseQuality();
                }
                if (!campaignOptions.useUnofficialMaintenance()) {
                    if (margin < -6) {
                        partsToDamage.put(p, 2);
                    } else if (margin < -2) {
                        partsToDamage.put(p, 1);
                    }
                }
                break;
            }
            case Part.QUALITY_C: {
                if (margin < -4) {
                    p.decreaseQuality();
                } else if (margin >= 5) {
                    p.improveQuality();
                }
                if (!campaignOptions.useUnofficialMaintenance()) {
                    if (margin < -6) {
                        partsToDamage.put(p, 2);
                    } else if (margin < -3) {
                        partsToDamage.put(p, 1);
                    }
                }
                break;
            }
            case Part.QUALITY_D: {
                if (margin < -3) {
                    p.decreaseQuality();
                    if ((margin < -4) && !campaignOptions.useUnofficialMaintenance()) {
                        partsToDamage.put(p, 1);
                    }
                } else if (margin >= 5) {
                    p.improveQuality();
                }
                break;
            }
            case Part.QUALITY_E:
                if (margin < -2) {
                    p.decreaseQuality();
                    if ((margin < -5) && !campaignOptions.useUnofficialMaintenance()) {
                        partsToDamage.put(p, 1);
                    }
                } else if (margin >= 6) {
                    p.improveQuality();
                }
                break;
            case Part.QUALITY_F:
            default:
                if (margin < -2) {
                    p.decreaseQuality();
                    if (margin < -6 && !campaignOptions.useUnofficialMaintenance()) {
                        partsToDamage.put(p, 1);
                    }
                }
                // TODO: award XP point if margin >= 6 (make this optional)
                //if (margin >= 6) {
                //
                //}
                break;
        }
        if (p.getQuality() > oldQuality) {
            partReport += ": <font color='green'>new quality is " + p.getQualityName() + "</font>";
        } else if (p.getQuality() < oldQuality) {
            partReport += ": <font color='red'>new quality is " + p.getQualityName() + "</font>";
        } else {
            partReport += ": quality remains " + p.getQualityName();
        }
        if (null != partsToDamage.get(p)) {
            if (partsToDamage.get(p) > 3) {
                partReport += ", <font color='red'><b>part destroyed</b></font>";
            } else {
                partReport += ", <font color='red'><b>part damaged</b></font>";
            }
        }

        return partReport;
    }

    public void initTimeInService() {
        for (Person p : getPersonnel()) {
            if (!p.isDependent() && p.getPrisonerStatus().isFree()) {
                LocalDate join = null;
                for (LogEntry e : p.getPersonnelLog()) {
                    if (join == null) {
                        // If by some nightmare there is no Joined date just use the first entry.
                        join = e.getDate();
                    }
                    if (e.getDesc().startsWith("Joined ") || e.getDesc().startsWith("Freed ")) {
                        join = e.getDate();
                        break;
                    }
                }

                p.setRecruitment((join != null) ? join : getLocalDate().minusYears(1));
            }
        }
    }

    public void initTimeInRank() {
        for (Person p : getPersonnel()) {
            if (!p.isDependent() && p.getPrisonerStatus().isFree()) {

                LocalDate join = null;
                for (LogEntry e : p.getPersonnelLog()) {
                    if (join == null) {
                        // If by some nightmare there is no date from the below, just use the first entry.
                        join = e.getDate();
                    }

                    if (e.getDesc().startsWith("Joined ") || e.getDesc().startsWith("Freed ")
                            || e.getDesc().startsWith("Promoted ") || e.getDesc().startsWith("Demoted ")) {
                        join = e.getDate();
                    }
                }

                // For that one in a billion chance the log is empty. Clone today's date and subtract a year
                p.setLastRankChangeDate((join != null) ? join : getLocalDate().minusYears(1));
            }
        }
    }

    public void initRetirementDateTracking() {
        for (Person person : getPersonnel()) {
            if (person.getStatus().isRetired()) {
                LocalDate retired = null;
                LocalDate lastLoggedDate = null;
                for (LogEntry entry : person.getPersonnelLog()) {
                    lastLoggedDate = entry.getDate();
                    if (entry.getDesc().startsWith("Retired")) {
                        retired = entry.getDate();
                    }
                }

                if (retired == null) {
                    retired = lastLoggedDate;
                }

                // For that one in a billion chance the log is empty. Clone today's date and subtract a year
                person.setRetirement((retired != null) ? retired : getLocalDate().minusYears(1));
            }
        }
    }

    public void initAtB(boolean newCampaign) {
        getRetirementDefectionTracker().setLastRetirementRoll(getLocalDate());

        if (!newCampaign) {
            /*
            * Switch all contracts to AtBContract's
            */
            for (Map.Entry<Integer, Mission> me : missions.entrySet()) {
                Mission m = me.getValue();
                if (m instanceof Contract && !(m instanceof AtBContract)) {
                    me.setValue(new AtBContract((Contract) m, this));
                }
            }

            /*
            * Go through all the personnel records and assume the earliest date is the date
            * the unit was founded.
            */
            LocalDate founding = null;
            for (Person p : getPersonnel()) {
                for (LogEntry e : p.getPersonnelLog()) {
                    if ((founding == null) || e.getDate().isBefore(founding)) {
                        founding = e.getDate();
                    }
                }
            }
            /*
            * Go through the personnel records again and assume that any person who joined
            * the unit on the founding date is one of the founding members. Also assume
            * that MWs assigned to a non-Assault 'Mech on the date they joined came with
            * that 'Mech (which is a less certain assumption)
            */
            for (Person p : getPersonnel()) {
                LocalDate join = null;
                for (LogEntry e : p.getPersonnelLog()) {
                    if (e.getDesc().startsWith("Joined ")) {
                        join = e.getDate();
                        break;
                    }
                }
                if ((join != null) && join.equals(founding)) {
                    p.setFounder(true);
                }
                if (p.getPrimaryRole().isMechWarrior()
                        || (p.getPrimaryRole().isAerospacePilot() && getCampaignOptions().getAeroRecruitsHaveUnits())
                        || p.getPrimaryRole().isProtoMechPilot()) {
                    for (LogEntry e : p.getPersonnelLog()) {
                        if (e.getDate().equals(join) && e.getDesc().startsWith("Assigned to ")) {
                            String mech = e.getDesc().substring(12);
                            MechSummary ms = MechSummaryCache.getInstance().getMech(mech);
                            if (null != ms && (p.isFounder()
                                    || ms.getWeightClass() < megamek.common.EntityWeightClass.WEIGHT_ASSAULT)) {
                                p.setOriginalUnitWeight(ms.getWeightClass());
                                if (ms.isClan()) {
                                    p.setOriginalUnitTech(Person.TECH_CLAN);
                                } else if (ms.getYear() > 3050) {
                                    // TODO : Fix this so we aren't using a hack that just assumes IS2
                                    p.setOriginalUnitTech(Person.TECH_IS2);
                                }
                                if ((null != p.getUnit())
                                        && ms.getName().equals(p.getUnit().getEntity().getShortNameRaw())) {
                                    p.setOriginalUnitId(p.getUnit().getId());
                                }
                            }
                        }
                    }
                }
            }

            addAllLances(this.forces);

            // Determine whether or not there is an active contract
            setHasActiveContract();
        }

        setAtBConfig(AtBConfiguration.loadFromXml());
        RandomFactionGenerator.getInstance().startup(this);
        getContractMarket().generateContractOffers(this, newCampaign);
        getUnitMarket().generateUnitOffers(this);
        setAtBEventProcessor(new AtBEventProcessor(this));
    }

    /**
     * Stop processing AtB events and release memory.
     */
    public void shutdownAtB() {
        RandomFactionGenerator.getInstance().dispose();
        RandomUnitGenerator.getInstance().dispose();
        atbEventProcessor.shutdown();
    }

    public boolean checkOverDueLoans() {
        Money overdueAmount = getFinances().checkOverdueLoanPayments(this);
        if (overdueAmount.isPositive()) {
            JOptionPane.showMessageDialog(
                    null,
                    "You have overdue loan payments totaling "
                            + overdueAmount.toAmountAndSymbolString()
                            + "\nYou must deal with these payments before advancing the day.\nHere are some options:\n  - Sell off equipment to generate funds.\n  - Pay off the collateral on the loan.\n  - Default on the loan.\n  - Just cheat and remove the loan via GM mode.",
                            "Overdue Loan Payments",
                            JOptionPane.WARNING_MESSAGE);
            return true;
        }
        return false;
    }

    public boolean checkRetirementDefections() {
        if (getRetirementDefectionTracker().getRetirees().size() > 0) {
            Object[] options = { "Show Payout Dialog", "Cancel" };
            return JOptionPane.YES_OPTION == JOptionPane
                    .showOptionDialog(
                            null,
                            "You have personnel who have left the unit or been killed in action but have not received their final payout.\nYou must deal with these payments before advancing the day.\nHere are some options:\n  - Sell off equipment to generate funds.\n  - Pay one or more personnel in equipment.\n  - Just cheat and use GM mode to edit the settlement.",
                            "Unresolved Final Payments",
                            JOptionPane.OK_CANCEL_OPTION,
                            JOptionPane.WARNING_MESSAGE, null, options,
                            options[0]);
        }
        return false;
    }

    public boolean checkYearlyRetirements() {
        if (getCampaignOptions().getUseAtB()
                && (ChronoUnit.DAYS.between(getRetirementDefectionTracker().getLastRetirementRoll(),
                getLocalDate()) == getRetirementDefectionTracker().getLastRetirementRoll().lengthOfYear())) {
            Object[] options = { "Show Retirement Dialog", "Not Now" };
            return JOptionPane.YES_OPTION == JOptionPane
                    .showOptionDialog(
                            null,
                            "It has been a year since the last retirement/defection roll, and it is time to do another.",
                            "Retirement/Defection roll required",
                            JOptionPane.OK_CANCEL_OPTION,
                            JOptionPane.WARNING_MESSAGE, null, options,
                            options[0]);
        }
        return false;
    }

    /**
     * Sets the type of rating method used.
     */
    public void setUnitRating(IUnitRating rating) {
        unitRating = rating;
    }

    /**
     * Returns the type of rating method as selected in the Campaign Options dialog.
     * Lazy-loaded for performance. Default is CampaignOpsReputation
     */
    public IUnitRating getUnitRating() {
        // if we switched unit rating methods,
        if (unitRating != null && (unitRating.getUnitRatingMethod() != getCampaignOptions().getUnitRatingMethod())) {
            unitRating = null;
        }

        if (unitRating == null) {
            UnitRatingMethod method = getCampaignOptions().getUnitRatingMethod();

            if (UnitRatingMethod.FLD_MAN_MERCS_REV.equals(method)) {
                unitRating = new FieldManualMercRevDragoonsRating(this);
            } else {
                unitRating = new CampaignOpsReputation(this);
            }
        }

        return unitRating;
    }

    @Override
    public int getTechIntroYear() {
        if (getCampaignOptions().limitByYear()) {
            return getGameYear();
        } else {
            return Integer.MAX_VALUE;
        }
    }

    @Override
    public int getGameYear() {
        return getLocalDate().getYear();
    }

    @Override
    public int getTechFaction() {
        return techFactionCode;
    }

    public void updateTechFactionCode() {
        if (campaignOptions.useFactionIntroDate()) {
            for (int i = 0; i < ITechnology.MM_FACTION_CODES.length; i++) {
                if (ITechnology.MM_FACTION_CODES[i].equals(factionCode)) {
                    techFactionCode = i;
                    UnitTechProgression.loadFaction(techFactionCode);
                    return;
                }
            }
            // If the tech progression data does not include the current faction,
            // use a generic.
            if (getFaction().isClan()) {
                techFactionCode = ITechnology.F_CLAN;
            } else if (getFaction().isPeriphery()) {
                techFactionCode = ITechnology.F_PER;
            } else {
                techFactionCode = ITechnology.F_IS;
            }
        } else {
            techFactionCode = ITechnology.F_NONE;
        }
        // Unit tech level will be calculated if the code has changed.
        UnitTechProgression.loadFaction(techFactionCode);
    }

    @Override
    public boolean useClanTechBase() {
        return getFaction().isClan();
    }

    @Override
    public boolean useMixedTech() {
        if (useClanTechBase()) {
            return campaignOptions.allowISPurchases();
        } else {
            return campaignOptions.allowClanPurchases();
        }
    }

    @Override
    public SimpleTechLevel getTechLevel() {
        for (SimpleTechLevel lvl : SimpleTechLevel.values()) {
            if (campaignOptions.getTechLevel() == lvl.ordinal()) {
                return lvl;
            }
        }
        return SimpleTechLevel.UNOFFICIAL;
    }

    @Override
    public boolean unofficialNoYear() {
        return false;
    }

    @Override
    public boolean useVariableTechLevel() {
        return campaignOptions.useVariableTechLevel();
    }

    @Override
    public boolean showExtinct() {
        return !campaignOptions.disallowExtinctStuff();
    }
}<|MERGE_RESOLUTION|>--- conflicted
+++ resolved
@@ -1835,10 +1835,8 @@
      * Finds the active person in a particular role with the highest level in a
      * given, with an optional secondary skill to break ties.
      *
-     * @param role
-     *            One of the PersonnelRole enum values
-     * @param primary
-     *            The skill to use for comparison.
+     * @param role One of the PersonnelRole enum values
+     * @param primary The skill to use for comparison.
      * @param secondary
      *            If not null and there is more than one person tied for the most
      *            the highest, preference will be given to the one with a higher
@@ -1922,38 +1920,15 @@
         // elites first
         if (sorted) {
             Comparator<Person> techSorter = Comparator.comparingInt(person ->
-                    person.getExperienceLevel(!person.isTechPrimary() && person.isTechSecondary()));
+                    person.getExperienceLevel(!person.getPrimaryRole().isTech()
+                            && person.getSecondaryRole().isTechSecondary()));
 
             if (eliteFirst) {
                 techSorter = techSorter.reversed().thenComparing(Comparator
                         .comparingInt(Person::getDailyAvailableTechTime).reversed());
             } else {
-<<<<<<< HEAD
-                // Otherwise, we want the highest amount of time being at the bottom of the list
-                techs.sort(Comparator.comparingInt(Person::getMinutesLeft).reversed());
-            }
-            // Then sort by the skill level, which puts Elite personnel first or last dependant on
-            // the eliteFirst value
-            techs.sort((person1, person2) -> {
-                // default to 0, which means they're equal
-                int retVal = 0;
-
-                // Set up booleans to know if the tech is secondary only
-                // this is to get the skill from getExperienceLevel(boolean) properly
-                boolean p1Secondary = !person1.getPrimaryRole().isTech() && person1.getSecondaryRole().isTechSecondary();
-                boolean p2Secondary = !person2.getPrimaryRole().isTech() && person2.getSecondaryRole().isTechSecondary();
-
-                if (person1.getExperienceLevel(p1Secondary) > person2.getExperienceLevel(p2Secondary)) {
-                    // Person 1 is better than Person 2.
-                    retVal = 1;
-                } else if (person1.getExperienceLevel(p1Secondary) < person2.getExperienceLevel(p2Secondary)) {
-                    // Person 2 is better than Person 1
-                    retVal = -1;
-                }
-=======
                 techSorter = techSorter.thenComparing(Comparator.comparingInt(Person::getMinutesLeft).reversed());
             }
->>>>>>> 05495f48
 
             techs.sort(techSorter);
         }
