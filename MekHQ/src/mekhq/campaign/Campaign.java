/*
 * Campaign.java
 *
 * Copyright (c) 2009 - Jay Lawson (jaylawson39 at yahoo.com). All Rights Reserved.
 * Copyright (c) 2022 - 2025 The MegaMek Team. All Rights Reserved.
 *
 * This file is part of MekHQ.
 *
 * MekHQ is free software: you can redistribute it and/or modify
 * it under the terms of the GNU General Public License as published by
 * the Free Software Foundation, either version 3 of the License, or
 * (at your option) any later version.
 *
 * MekHQ is distributed in the hope that it will be useful,
 * but WITHOUT ANY WARRANTY; without even the implied warranty of
 * MERCHANTABILITY or FITNESS FOR A PARTICULAR PURPOSE. See the
 * GNU General Public License for more details.
 *
 * You should have received a copy of the GNU General Public License
 * along with MekHQ. If not, see <http://www.gnu.org/licenses/>.
 */
package mekhq.campaign;

import megamek.Version;
import megamek.client.bot.princess.BehaviorSettings;
import megamek.client.bot.princess.BehaviorSettingsFactory;
import megamek.client.generator.RandomGenderGenerator;
import megamek.client.generator.RandomNameGenerator;
import megamek.client.generator.RandomUnitGenerator;
import megamek.client.ui.swing.util.PlayerColour;
import megamek.common.*;
import megamek.common.annotations.Nullable;
import megamek.common.enums.Gender;
import megamek.common.equipment.BombMounted;
import megamek.common.icons.Camouflage;
import megamek.common.icons.Portrait;
import megamek.common.loaders.BLKFile;
import megamek.common.loaders.EntityLoadingException;
import megamek.common.loaders.EntitySavingException;
import megamek.common.options.*;
import megamek.common.util.BuildingBlock;
import megamek.logging.MMLogger;
import mekhq.MHQConstants;
import mekhq.MekHQ;
import mekhq.Utilities;
import mekhq.campaign.Quartermaster.PartAcquisitionResult;
import mekhq.campaign.againstTheBot.AtBConfiguration;
import mekhq.campaign.enums.CampaignTransportType;
import mekhq.campaign.event.*;
import mekhq.campaign.finances.*;
import mekhq.campaign.finances.enums.TransactionType;
import mekhq.campaign.force.CombatTeam;
import mekhq.campaign.force.Force;
import mekhq.campaign.icons.StandardForceIcon;
import mekhq.campaign.icons.UnitIcon;
import mekhq.campaign.log.HistoricalLogEntry;
import mekhq.campaign.log.LogEntry;
import mekhq.campaign.log.ServiceLogger;
import mekhq.campaign.market.PartsStore;
import mekhq.campaign.market.PersonnelMarket;
import mekhq.campaign.market.ShoppingList;
import mekhq.campaign.market.contractMarket.AbstractContractMarket;
import mekhq.campaign.market.contractMarket.AtbMonthlyContractMarket;
import mekhq.campaign.market.unitMarket.AbstractUnitMarket;
import mekhq.campaign.market.unitMarket.DisabledUnitMarket;
import mekhq.campaign.mission.*;
import mekhq.campaign.mission.atb.AtBScenarioFactory;
import mekhq.campaign.mission.enums.CombatRole;
import mekhq.campaign.mission.enums.*;
import mekhq.campaign.mission.resupplyAndCaches.Resupply;
import mekhq.campaign.mission.resupplyAndCaches.Resupply.ResupplyType;
import mekhq.campaign.mod.am.InjuryUtil;
import mekhq.campaign.parts.*;
import mekhq.campaign.parts.enums.PartQuality;
import mekhq.campaign.parts.equipment.AmmoBin;
import mekhq.campaign.parts.equipment.EquipmentPart;
import mekhq.campaign.parts.equipment.HeatSink;
import mekhq.campaign.parts.equipment.MissingEquipmentPart;
import mekhq.campaign.personnel.*;
import mekhq.campaign.personnel.autoAwards.AutoAwardsController;
import mekhq.campaign.personnel.death.RandomDeath;
import mekhq.campaign.personnel.divorce.AbstractDivorce;
import mekhq.campaign.personnel.divorce.DisabledRandomDivorce;
import mekhq.campaign.personnel.education.Academy;
import mekhq.campaign.personnel.education.EducationController;
import mekhq.campaign.personnel.enums.PersonnelRole;
import mekhq.campaign.personnel.enums.PersonnelStatus;
import mekhq.campaign.personnel.enums.Phenotype;
import mekhq.campaign.personnel.enums.SplittingSurnameStyle;
import mekhq.campaign.personnel.familyTree.Genealogy;
import mekhq.campaign.personnel.generator.*;
import mekhq.campaign.personnel.marriage.AbstractMarriage;
import mekhq.campaign.personnel.marriage.DisabledRandomMarriage;
import mekhq.campaign.personnel.procreation.AbstractProcreation;
import mekhq.campaign.personnel.procreation.DisabledRandomProcreation;
import mekhq.campaign.personnel.ranks.RankSystem;
import mekhq.campaign.personnel.ranks.RankValidator;
import mekhq.campaign.personnel.ranks.Ranks;
import mekhq.campaign.personnel.turnoverAndRetention.Fatigue;
import mekhq.campaign.personnel.turnoverAndRetention.RetirementDefectionTracker;
import mekhq.campaign.randomEvents.GrayMonday;
import mekhq.campaign.randomEvents.RandomEventLibraries;
import mekhq.campaign.randomEvents.prisoners.PrisonerEventManager;
import mekhq.campaign.randomEvents.prisoners.RecoverMIAPersonnel;
import mekhq.campaign.randomEvents.prisoners.enums.PrisonerStatus;
import mekhq.campaign.rating.CamOpsReputation.ReputationController;
import mekhq.campaign.rating.FieldManualMercRevDragoonsRating;
import mekhq.campaign.rating.IUnitRating;
import mekhq.campaign.rating.UnitRatingMethod;
import mekhq.campaign.storyarc.StoryArc;
import mekhq.campaign.stratcon.StratconCampaignState;
import mekhq.campaign.stratcon.StratconContractInitializer;
import mekhq.campaign.stratcon.StratconRulesManager;
import mekhq.campaign.stratcon.StratconTrackState;
import mekhq.campaign.unit.CrewType;
import mekhq.campaign.unit.*;
import mekhq.campaign.unit.enums.TransporterType;
import mekhq.campaign.universe.*;
import mekhq.campaign.universe.Planet.PlanetaryEvent;
import mekhq.campaign.universe.PlanetarySystem.PlanetarySystemEvent;
import mekhq.campaign.universe.enums.HiringHallLevel;
import mekhq.campaign.universe.eras.Era;
import mekhq.campaign.universe.eras.Eras;
import mekhq.campaign.universe.fameAndInfamy.BatchallFactions;
import mekhq.campaign.universe.fameAndInfamy.FameAndInfamyController;
import mekhq.campaign.universe.selectors.factionSelectors.AbstractFactionSelector;
import mekhq.campaign.universe.selectors.factionSelectors.DefaultFactionSelector;
import mekhq.campaign.universe.selectors.factionSelectors.RangedFactionSelector;
import mekhq.campaign.universe.selectors.planetSelectors.AbstractPlanetSelector;
import mekhq.campaign.universe.selectors.planetSelectors.DefaultPlanetSelector;
import mekhq.campaign.universe.selectors.planetSelectors.RangedPlanetSelector;
import mekhq.campaign.work.IAcquisitionWork;
import mekhq.campaign.work.IPartWork;
import mekhq.gui.sorter.PersonTitleSorter;
import mekhq.module.atb.AtBEventProcessor;
import mekhq.service.AutosaveService;
import mekhq.service.IAutosaveService;
import mekhq.service.mrms.MRMSService;
import mekhq.utilities.MHQXMLUtility;
import mekhq.utilities.ReportingUtilities;

import javax.swing.*;
import java.io.PrintWriter;
import java.text.MessageFormat;
import java.time.DayOfWeek;
import java.time.LocalDate;
import java.time.Month;
import java.time.temporal.ChronoUnit;
import java.util.*;
import java.util.Map.Entry;
import java.util.stream.Collectors;

import static java.lang.Math.floor;
import static java.lang.Math.max;
import static java.lang.Math.round;
import static megamek.common.Compute.d6;
import static mekhq.campaign.CampaignOptions.TRANSIT_UNIT_MONTH;
import static mekhq.campaign.CampaignOptions.TRANSIT_UNIT_WEEK;
import static mekhq.campaign.enums.CampaignTransportType.SHIP_TRANSPORT;
import static mekhq.campaign.enums.CampaignTransportType.TACTICAL_TRANSPORT;
import static mekhq.campaign.force.CombatTeam.getStandardForceSize;
import static mekhq.campaign.force.CombatTeam.recalculateCombatTeams;
import static mekhq.campaign.market.contractMarket.ContractAutomation.performAutomatedActivation;
import static mekhq.campaign.mission.AtBContract.pickRandomCamouflage;
import static mekhq.campaign.mission.resupplyAndCaches.PerformResupply.performResupply;
import static mekhq.campaign.mission.resupplyAndCaches.Resupply.isProhibitedUnitType;
import static mekhq.campaign.mission.resupplyAndCaches.ResupplyUtilities.processAbandonedConvoy;
import static mekhq.campaign.parts.enums.PartQuality.QUALITY_A;
import static mekhq.campaign.personnel.backgrounds.BackgroundsController.randomMercenaryCompanyNameGenerator;
import static mekhq.campaign.personnel.education.EducationController.getAcademy;
import static mekhq.campaign.personnel.education.TrainingCombatTeams.processTrainingCombatTeams;
import static mekhq.campaign.personnel.turnoverAndRetention.RetirementDefectionTracker.Payout.isBreakingContract;
import static mekhq.campaign.randomEvents.GrayMonday.EVENT_DATE_CLARION_NOTE;
import static mekhq.campaign.randomEvents.GrayMonday.EVENT_DATE_GRAY_MONDAY;
import static mekhq.campaign.randomEvents.GrayMonday.isGrayMonday;
import static mekhq.campaign.randomEvents.prisoners.enums.PrisonerStatus.BONDSMAN;
import static mekhq.campaign.stratcon.SupportPointNegotiation.negotiateAdditionalSupportPoints;
import static mekhq.campaign.unit.Unit.SITE_FACILITY_BASIC;
import static mekhq.campaign.universe.Factions.getFactionLogo;
import static mekhq.utilities.ReportingUtilities.CLOSING_SPAN_TAG;
import static mekhq.utilities.ReportingUtilities.spanOpeningWithCustomColor;

/**
 * The main campaign class, keeps track of teams and units
 *
 * @author Taharqa
 */
public class Campaign implements ITechManager {
    private static final MMLogger logger = MMLogger.create(Campaign.class);

    public static final String REPORT_LINEBREAK = "<br/><br/>";

    private UUID id;
    private Version version; // this is dynamically populated on load and doesn't need to be saved

    // we have three things to track: (1) teams, (2) units, (3) repair tasks
    // we will use the same basic system (borrowed from MegaMek) for tracking
    // all three
    // OK now we have more, parts, personnel, forces, missions, and scenarios.
    // and more still - we're tracking DropShips and WarShips in a separate set so
    // that we can assign units to transports
    private final Hangar units = new Hangar();
    CampaignTransporterMap shipTransporters = new CampaignTransporterMap(this, SHIP_TRANSPORT);
    CampaignTransporterMap tacticalTransporters = new CampaignTransporterMap(this, TACTICAL_TRANSPORT);
    private final Map<UUID, Person> personnel = new LinkedHashMap<>();
    private Warehouse parts = new Warehouse();
    private final TreeMap<Integer, Force> forceIds = new TreeMap<>();
    private final TreeMap<Integer, Mission> missions = new TreeMap<>();
    private final TreeMap<Integer, Scenario> scenarios = new TreeMap<>();
    private final Map<UUID, List<Kill>> kills = new HashMap<>();

    // This maps PartInUse ToString() results to doubles, representing a mapping
    // of parts in use to their requested stock percentages to make these values persistent
    private Map<String, Double> partsInUseRequestedStockMap = new LinkedHashMap<>();

    private transient final UnitNameTracker unitNameTracker = new UnitNameTracker();

    private int astechPool;
    private int astechPoolMinutes;
    private int astechPoolOvertime;
    private int medicPool;

    private int lastForceId;
    private int lastMissionId;
    private int lastScenarioId;

    // I need to put a basic game object in campaign so that I can
    // assign it to the entities, otherwise some entity methods may get NPE
    // if they try to call up game options
    private final Game game;
    private final Player player;

    private GameOptions gameOptions;

    private String name;
    private LocalDate currentDay;
    private LocalDate campaignStartDate;

    // hierarchically structured Force object to define TO&E
    private Force forces;
    private Hashtable<Integer, CombatTeam> combatTeams; // AtB

    private Faction faction;
    private int techFactionCode;
    private String retainerEmployerCode; // AtB
    private LocalDate retainerStartDate; // AtB
    private RankSystem rankSystem;

    private final ArrayList<String> currentReport;
    private transient String currentReportHTML;
    private transient List<String> newReports;

    private Boolean fieldKitchenWithinCapacity;

    // this is updated and used per gaming session, it is enabled/disabled via the Campaign options
    // we're re-using the LogEntry class that is used to store Personnel entries
    public LinkedList<LogEntry> inMemoryLogHistory = new LinkedList<>();

    private boolean overtime;
    private boolean gmMode;
    private transient boolean overviewLoadingValue = true;

    private Camouflage camouflage = pickRandomCamouflage(3025, "Root");
    private PlayerColour colour = PlayerColour.BLUE;
    private StandardForceIcon unitIcon = new UnitIcon(null, null);

    private Finances finances;

    private CurrentLocation location;

    private final News news;

    private final PartsStore partsStore;

    private final List<String> customs;

    private CampaignOptions campaignOptions;
    private RandomSkillPreferences rskillPrefs = new RandomSkillPreferences();
    private MekHQ app;

    private ShoppingList shoppingList;

    private PersonnelMarket personnelMarket;
    private AbstractContractMarket contractMarket;
    private AbstractUnitMarket unitMarket;

    private RandomDeath randomDeath;
    private transient AbstractDivorce divorce;
    private transient AbstractMarriage marriage;
    private transient AbstractProcreation procreation;
    private List<Person> personnelWhoAdvancedInXP;

    private RetirementDefectionTracker retirementDefectionTracker;
    private List<String> turnoverRetirementInformation;

    private AtBConfiguration atbConfig; // AtB
    private AtBEventProcessor atbEventProcessor; // AtB
    private LocalDate shipSearchStart; // AtB
    private int shipSearchType;
    private String shipSearchResult; // AtB
    private LocalDate shipSearchExpiration; // AtB
    private IUnitGenerator unitGenerator; // deprecated
    private IUnitRating unitRating; // deprecated
    private ReputationController reputation;
    private int crimeRating;
    private int crimePirateModifier;
    private LocalDate dateOfLastCrime;
    private int initiativeBonus;
    private int initiativeMaxBonus;
    private final CampaignSummary campaignSummary;
    private final Quartermaster quartermaster;
    private StoryArc storyArc;
    private final FameAndInfamyController fameAndInfamy;
    private BehaviorSettings autoResolveBehaviorSettings;
    private List<Unit> automatedMothballUnits;
    private int temporaryPrisonerCapacity;

    //options relating to parts in use and restock
    private boolean ignoreMothballed;
    private boolean topUpWeekly;
    private PartQuality ignoreSparesUnderQuality;

<<<<<<< HEAD
    // Random Events
    // We deliberately don't write this data to the save file as we want it rebuilt every time the
    // campaign loads. This ensures updates can be applied and there is no risk of bugs being
    // permanently locked into the campaign file.
    Map<String, GlossaryEntry> glossaryLibrary;
    RandomEventLibraries randomEventLibraries;

=======
>>>>>>> f7cdc432
    /**
     * Represents the different types of administrative specializations.
     * Each specialization corresponds to a distinct administrative role
     * within the organization.
     *
     * <p>These specializations are used to determine administrative roles and responsibilities,
     * such as by identifying the most senior administrator for a given role.</p>
     */
    public enum AdministratorSpecialization {
        COMMAND, LOGISTICS, TRANSPORT, HR
    }

    private final transient ResourceBundle resources = ResourceBundle.getBundle("mekhq.resources.Campaign",
            MekHQ.getMHQOptions().getLocale());

    /**
     * This is used to determine if the player has an active AtB Contract, and is
     * recalculated on load
     */
    private transient boolean hasActiveContract;

    private final IAutosaveService autosaveService;

    public Campaign() {
        id = UUID.randomUUID();
        game = new Game();
        player = new Player(0, "self");
        game.addPlayer(0, player);
        currentDay = LocalDate.ofYearDay(3067, 1);
        campaignStartDate = null;
        campaignOptions = new CampaignOptions();
        setFaction(Factions.getInstance().getDefaultFaction());
        techFactionCode = ITechnology.F_MERC;
        CurrencyManager.getInstance().setCampaign(this);
        location = new CurrentLocation(Systems.getInstance().getSystems().get("Outreach"), 0);
        currentReport = new ArrayList<>();
        currentReportHTML = "";
        newReports = new ArrayList<>();
        name = randomMercenaryCompanyNameGenerator(null);
        overtime = false;
        gmMode = false;
        retainerEmployerCode = null;
        retainerStartDate = null;
        reputation = null;
        crimeRating = 0;
        crimePirateModifier = 0;
        dateOfLastCrime = null;
        initiativeBonus = 0;
        initiativeMaxBonus = 1;
        setRankSystemDirect(Ranks.getRankSystemFromCode(Ranks.DEFAULT_SYSTEM_CODE));
        forces = new Force(name);
        forceIds.put(0, forces);
        combatTeams = new Hashtable<>();
        finances = new Finances();
        astechPool = 0;
        medicPool = 0;
        resetAstechMinutes();
        partsStore = new PartsStore(this);
        gameOptions = new GameOptions();
        gameOptions.getOption(OptionsConstants.ALLOWED_YEAR).setValue(getGameYear());
        game.setOptions(gameOptions);
        customs = new ArrayList<>();
        shoppingList = new ShoppingList();
        news = new News(getGameYear(), id.getLeastSignificantBits());
        setPersonnelMarket(new PersonnelMarket());
        setContractMarket(new AtbMonthlyContractMarket());
        setUnitMarket(new DisabledUnitMarket());
        randomDeath = new RandomDeath(this);
        setDivorce(new DisabledRandomDivorce(getCampaignOptions()));
        setMarriage(new DisabledRandomMarriage(getCampaignOptions()));
        setProcreation(new DisabledRandomProcreation(getCampaignOptions()));
        personnelWhoAdvancedInXP = new ArrayList<>();
        retirementDefectionTracker = new RetirementDefectionTracker();
        turnoverRetirementInformation = new ArrayList<>();
        atbConfig = null;
        autosaveService = new AutosaveService();
        hasActiveContract = false;
        campaignSummary = new CampaignSummary(this);
        quartermaster = new Quartermaster(this);
        fieldKitchenWithinCapacity = false;
        fameAndInfamy = new FameAndInfamyController();
        autoResolveBehaviorSettings = BehaviorSettingsFactory.getInstance().DEFAULT_BEHAVIOR;
        automatedMothballUnits = new ArrayList<>();
        temporaryPrisonerCapacity = 100;
        topUpWeekly = false;
        ignoreMothballed =  false;
        ignoreSparesUnderQuality = QUALITY_A;
<<<<<<< HEAD

        // Library initialization
        // These try-catches ensures that if we fail to parse the library, for whatever reason,
        // the campaign will still successfully initialize.
        try {
            glossaryLibrary = new GlossaryLibrary().getGlossaryEntries();
        } catch (Exception e) {
            glossaryLibrary = new HashMap<>();
        }

        randomEventLibraries = new RandomEventLibraries();
=======
>>>>>>> f7cdc432
    }

    /**
     * @return the app
     */
    public MekHQ getApp() {
        return app;
    }

    /**
     * @param app the app to set
     */
    public void setApp(MekHQ app) {
        this.app = app;
    }

    /**
     * @return the overviewLoadingValue
     */
    public boolean isOverviewLoadingValue() {
        return overviewLoadingValue;
    }

    /**
     * @param overviewLoadingValue the overviewLoadingValue to set
     */
    public void setOverviewLoadingValue(boolean overviewLoadingValue) {
        this.overviewLoadingValue = overviewLoadingValue;
    }

    public Game getGame() {
        return game;
    }

    public Player getPlayer() {
        return player;
    }

    public void setId(UUID id) {
        this.id = id;
    }

    public UUID getId() {
        return id;
    }

    public void setVersion(Version version) {
        this.version = version;
    }

    public @Nullable Version getVersion() {
        return version;
    }

    public String getName() {
        return name;
    }

    public void setName(String s) {
        this.name = s;
    }

    public Era getEra() {
        return Eras.getInstance().getEra(getLocalDate());
    }

    public String getTitle() {
        return getName() + " (" + getFaction().getFullName(getGameYear()) + ')' + " - "
                + MekHQ.getMHQOptions().getLongDisplayFormattedDate(getLocalDate())
                + " (" + getEra() + ')';
    }

    public LocalDate getLocalDate() {
        return currentDay;
    }

    public void setLocalDate(LocalDate currentDay) {
        this.currentDay = currentDay;
    }

    public LocalDate getCampaignStartDate() {
        return campaignStartDate;
    }

    public void setCampaignStartDate(LocalDate campaignStartDate) {
        this.campaignStartDate = campaignStartDate;
    }

    public PlanetarySystem getCurrentSystem() {
        return location.getCurrentSystem();
    }

    /**
     * Returns the Hiring Hall level from the force's current system on the current date. If there
     * is no hiring hall present, the level is HiringHallLevel.NONE.
     *
     * @return The Hiring Hall level of the current system at the present date.
     */
    public HiringHallLevel getSystemHiringHallLevel() {
        return getCurrentSystem().getHiringHallLevel(getLocalDate());
    }

    public Money getFunds() {
        return finances.getBalance();
    }

    public void setForces(Force f) {
        forces = f;
    }

    public Force getForces() {
        return forces;
    }

    public List<Force> getAllForces() {
        return new ArrayList<>(forceIds.values());
    }

    /**
     * Adds a {@link CombatTeam} to the {@code combatTeams} {@link Hashtable} using
     * {@code forceId} as the key.
     *
     * @param combatTeam the {@link CombatTeam} to be added to the {@link Hashtable}
     */
    public void addCombatTeam(CombatTeam combatTeam) {
        combatTeams.put(combatTeam.getForceId(), combatTeam);
    }

    /**
     * Removes a {@link CombatTeam} from the {@code combatTeams} {@link Hashtable} using
     * {@code forceId} as the key.
     *
     * @param forceId the key of the {@link CombatTeam} to be removed from the {@link Hashtable}
     */
    public void removeCombatTeam(final int forceId) {
        this.combatTeams.remove(forceId);
    }

    /**
     * Returns the {@link Hashtable} using the combatTeam's {@code forceId} as the key
     * and containing all the {@link CombatTeam} objects after
     * removing the ineligible ones. Although sanitization might not be necessary, it ensures that
     * there is no need for {@code isEligible()} checks when fetching the {@link Hashtable}.
     *
     * @return the sanitized {@link Hashtable} of {@link CombatTeam} objects stored in the
     * current campaign.
     */
    public Hashtable<Integer, CombatTeam> getCombatTeamsTable() {
        // Here we sanitize the list, ensuring ineligible formations have been removed before
        // returning the hashtable. In theory, this shouldn't be necessary, however, having this
        // sanitizing step should remove the need for isEligible() checks whenever we fetch the
        // hashtable.
        for (Force force : getAllForces()) {
            int forceId = force.getId();
            if (combatTeams.containsKey(forceId)) {
                CombatTeam combatTeam = combatTeams.get(forceId);

                if (combatTeam.isEligible(this)) {
                    continue;
                }
            } else {
                CombatTeam combatTeam = new CombatTeam(forceId, this);

                if (combatTeam.isEligible(this)) {
                    combatTeams.put(forceId, combatTeam);
                    continue;
                }
            }

            combatTeams.remove(forceId);
        }

        return combatTeams;
    }

    /**
     * Returns an {@link ArrayList} of all {@link CombatTeam} objects in the
     * {@code combatTeams} {@link Hashtable}.
     * Calls the {@code getCombatTeamsTable()} method to sanitize the {@link Hashtable}
     * before conversion to {@link ArrayList}.
     *
     * @return an {@link ArrayList} of all the {@link CombatTeam} objects in the
     * {@code combatTeams} {@link Hashtable}
     */
    public ArrayList<CombatTeam> getAllCombatTeams() {
        // This call allows us to utilize the self-sanitizing feature of getCombatTeamsTable(),
        // without needing to directly include the code here, too.
        combatTeams = getCombatTeamsTable();

        return combatTeams.values().stream()
                .filter(l -> forceIds.containsKey(l.getForceId()))
                .collect(Collectors.toCollection(ArrayList::new));
    }

    public void setShoppingList(ShoppingList sl) {
        shoppingList = sl;
    }

    public ShoppingList getShoppingList() {
        return shoppingList;
    }

    // region Markets
    public PersonnelMarket getPersonnelMarket() {
        return personnelMarket;
    }

    public void setPersonnelMarket(final PersonnelMarket personnelMarket) {
        this.personnelMarket = personnelMarket;
    }

    public AbstractContractMarket getContractMarket() {
        return contractMarket;
    }

    public void setContractMarket(final AbstractContractMarket contractMarket) {
        this.contractMarket = contractMarket;
    }

    public AbstractUnitMarket getUnitMarket() {
        return unitMarket;
    }

    public void setUnitMarket(final AbstractUnitMarket unitMarket) {
        this.unitMarket = unitMarket;
    }
    // endregion Markets

    // region Personnel Modules
    public AbstractDivorce getDivorce() {
        return divorce;
    }

    public void setDivorce(final AbstractDivorce divorce) {
        this.divorce = divorce;
    }

    public AbstractMarriage getMarriage() {
        return marriage;
    }

    public void setMarriage(final AbstractMarriage marriage) {
        this.marriage = marriage;
    }

    public AbstractProcreation getProcreation() {
        return procreation;
    }

    public void setProcreation(final AbstractProcreation procreation) {
        this.procreation = procreation;
    }
    // endregion Personnel Modules

    public void setRetirementDefectionTracker(RetirementDefectionTracker rdt) {
        retirementDefectionTracker = rdt;
    }

    public RetirementDefectionTracker getRetirementDefectionTracker() {
        return retirementDefectionTracker;
    }

    /**
     * Sets the list of personnel who have advanced in experience points (XP) via vocational xp.
     *
     * @param personnelWhoAdvancedInXP a {@link List} of {@link Person} objects representing personnel
     *                                 who have gained XP.
     */
    public void setPersonnelWhoAdvancedInXP(List<Person> personnelWhoAdvancedInXP) {
        this.personnelWhoAdvancedInXP = personnelWhoAdvancedInXP;
    }

    /**
     * Retrieves the list of personnel who have advanced in experience points (XP) via vocational xp.
     *
     * @return a {@link List} of {@link Person} objects representing personnel who have gained XP.
     */
    public List<Person> getPersonnelWhoAdvancedInXP() {
        return personnelWhoAdvancedInXP;
    }

    public List<String> getTurnoverRetirementInformation() {
        return turnoverRetirementInformation;
    }

    public void setTurnoverRetirementInformation(final List<String> turnoverRetirementInformation) {
        this.turnoverRetirementInformation = turnoverRetirementInformation;
    }

    /**
     * Initializes the unit generator based on the method chosen in campaignOptions.
     * Called when the unit generator is first used or when the method has been
     * changed in campaignOptions.
     */
    public void initUnitGenerator() {
        if (unitGenerator != null && unitGenerator instanceof RATManager) {
            MekHQ.unregisterHandler(unitGenerator);
        }
        if (campaignOptions.isUseStaticRATs()) {
            RATManager rm = new RATManager();
            while (!RandomUnitGenerator.getInstance().isInitialized()) {
                try {
                    Thread.sleep(50);
                } catch (InterruptedException e) {
                    logger.error("", e);
                }
            }
            rm.setSelectedRATs(campaignOptions.getRATs());
            rm.setIgnoreRatEra(campaignOptions.isIgnoreRATEra());
            unitGenerator = rm;
        } else {
            unitGenerator = new RATGeneratorConnector(getGameYear());
        }
    }

    /**
     * @return - the class responsible for generating random units
     */
    public IUnitGenerator getUnitGenerator() {
        if (unitGenerator == null) {
            initUnitGenerator();
        }
        return unitGenerator;
    }

    public void setAtBEventProcessor(AtBEventProcessor processor) {
        atbEventProcessor = processor;
    }

    public void setAtBConfig(AtBConfiguration config) {
        atbConfig = config;
    }

    public AtBConfiguration getAtBConfig() {
        if (atbConfig == null) {
            atbConfig = AtBConfiguration.loadFromXml();
        }
        return atbConfig;
    }

    // region Ship Search
    /**
     * Sets the date a ship search was started, or null if no search is in progress.
     */
    public void setShipSearchStart(@Nullable LocalDate shipSearchStart) {
        this.shipSearchStart = shipSearchStart;
    }

    /**
     * @return The date a ship search was started, or null if none is in progress.
     */
    public LocalDate getShipSearchStart() {
        return shipSearchStart;
    }

    /**
     * Sets the lookup name of the available ship, or null if none were found.
     */
    public void setShipSearchResult(@Nullable String result) {
        shipSearchResult = result;
    }

    /**
     * @return The lookup name of the available ship, or null if none is available
     */
    public String getShipSearchResult() {
        return shipSearchResult;
    }

    /**
     * @return The date the ship is no longer available, if there is one.
     */
    public LocalDate getShipSearchExpiration() {
        return shipSearchExpiration;
    }

    public void setShipSearchExpiration(LocalDate shipSearchExpiration) {
        this.shipSearchExpiration = shipSearchExpiration;
    }

    /**
     * Sets the unit type to search for.
     */
    public void setShipSearchType(int unitType) {
        shipSearchType = unitType;
    }

    public void startShipSearch(int unitType) {
        setShipSearchStart(getLocalDate());
        setShipSearchType(unitType);
    }

    private void processShipSearch() {
        if (getShipSearchStart() == null) {
            return;
        }

        StringBuilder report = new StringBuilder();
        if (getFinances().debit(TransactionType.UNIT_PURCHASE, getLocalDate(),
                getAtBConfig().shipSearchCostPerWeek(), "Ship Search")) {
            report.append(getAtBConfig().shipSearchCostPerWeek().toAmountAndSymbolString())
                    .append(" deducted for ship search.");
        } else {
            addReport("<font color=" + MekHQ.getMHQOptions().getFontColorNegativeHexColor()
                    + ">Insufficient funds for ship search.</font>");
            setShipSearchStart(null);
            return;
        }

        long numDays = ChronoUnit.DAYS.between(getShipSearchStart(), getLocalDate());
        if (numDays > 21) {
            int roll = d6(2);
            TargetRoll target = getAtBConfig().shipSearchTargetRoll(shipSearchType, this);
            setShipSearchStart(null);
            report.append("<br/>Ship search target: ").append(target.getValueAsString()).append(" roll: ")
                    .append(roll);
            // TODO : mos zero should make ship available on retainer
            if (roll >= target.getValue()) {
                report.append("<br/>Search successful. ");

                MekSummary ms = getUnitGenerator().generate(getFactionCode(), shipSearchType, -1,
                        getGameYear(), getAtBUnitRatingMod());

                if (ms == null) {
                    ms = getAtBConfig().findShip(shipSearchType);
                }

                if (ms != null) {
                    setShipSearchResult(ms.getName());
                    setShipSearchExpiration(getLocalDate().plusDays(31));
                    report.append(getShipSearchResult()).append(" is available for purchase for ")
                            .append(Money.of(ms.getCost()).toAmountAndSymbolString())
                            .append(" until ")
                            .append(MekHQ.getMHQOptions().getDisplayFormattedDate(getShipSearchExpiration()));
                } else {
                    report.append(" <font color=").append(MekHQ.getMHQOptions().getFontColorNegativeHexColor())
                            .append(">Could not determine ship type.</font>");
                }
            } else {
                report.append("<br/>Ship search unsuccessful.");
            }
        }
        addReport(report.toString());
    }

    public void purchaseShipSearchResult() {
        MekSummary ms = MekSummaryCache.getInstance().getMek(getShipSearchResult());
        if (ms == null) {
            logger.error("Cannot find entry for {}", getShipSearchResult());
            return;
        }

        Money cost = Money.of(ms.getCost());

        if (getFunds().isLessThan(cost)) {
            addReport("<font color='" + MekHQ.getMHQOptions().getFontColorNegativeHexColor()
                    + "'><b> You cannot afford this unit. Transaction cancelled</b>.</font>");
            return;
        }

        MekFileParser mekFileParser;

        try {
            mekFileParser = new MekFileParser(ms.getSourceFile(), ms.getEntryName());
        } catch (Exception ex) {
            logger.error("Unable to load unit: {}", ms.getEntryName(), ex);
            return;
        }

        Entity en = mekFileParser.getEntity();

        int transitDays = getCampaignOptions().isInstantUnitMarketDelivery() ? 0
                : calculatePartTransitTime(en.calcYearAvailability(getGameYear(), useClanTechBase(), getTechFaction()));

        getFinances().debit(TransactionType.UNIT_PURCHASE, getLocalDate(), cost, "Purchased " + en.getShortName());
        PartQuality quality = PartQuality.QUALITY_D;

        if (campaignOptions.isUseRandomUnitQualities()) {
            quality = Unit.getRandomUnitQuality(0);
        }

        addNewUnit(en, true, transitDays, quality);

        if (!getCampaignOptions().isInstantUnitMarketDelivery()) {
            addReport("<font color='" + MekHQ.getMHQOptions().getFontColorPositiveHexColor()
                    + "'>Unit will be delivered in " + transitDays + " days.</font>");
        }
        setShipSearchResult(null);
        setShipSearchExpiration(null);
    }
    // endregion Ship Search

    /**
     * Process retirements for retired personnel, if any.
     *
     * @param totalPayout     The total retirement payout.
     * @param unitAssignments List of unit assignments.
     * @return False if there were payments AND they were unable to be processed,
     *         true otherwise.
     */
    public boolean applyRetirement(Money totalPayout, Map<UUID, UUID> unitAssignments) {
        turnoverRetirementInformation.clear();

        if ((totalPayout.isPositive()) || (null != getRetirementDefectionTracker().getRetirees())) {
            if (getFinances().debit(TransactionType.PAYOUT, getLocalDate(), totalPayout, "Final Payout")) {
                for (UUID pid : getRetirementDefectionTracker().getRetirees()) {
                    Person person = getPerson(pid);
                    boolean wasKilled = getRetirementDefectionTracker().getPayout(pid).isWasKilled();
                    boolean wasSacked = getRetirementDefectionTracker().getPayout(pid).isWasSacked();

                    if ((!wasKilled) && (!wasSacked)) {
                        if (!person.getPermanentInjuries().isEmpty()) {
                            person.changeStatus(this, getLocalDate(), PersonnelStatus.RETIRED);
                        }
                        if (isBreakingContract(person, getLocalDate(),
                                getCampaignOptions().getServiceContractDuration())) {
                            if (!getActiveContracts().isEmpty()) {
                                int roll = Compute.randomInt(20);

                                if (roll == 0) {
                                    person.changeStatus(this, getLocalDate(), PersonnelStatus.DEFECTED);
                                }
                            } else {
                                person.changeStatus(this, getLocalDate(), PersonnelStatus.RESIGNED);
                            }
                        } else if (person.getAge(getLocalDate()) >= 50) {
                            person.changeStatus(this, getLocalDate(), PersonnelStatus.RETIRED);
                        } else {
                            person.changeStatus(this, getLocalDate(), PersonnelStatus.RESIGNED);
                        }
                    }

                    if (!person.getStatus().isActive()) {
                        turnoverRetirementInformation.add(
                                String.format(person.getStatus().getReportText(), person.getHyperlinkedFullTitle()));
                    }

                    if (wasSacked) {
                        if (person.getPermanentInjuries().isEmpty()) {
                            person.changeStatus(this, getLocalDate(), PersonnelStatus.SACKED);
                        } else {
                            person.changeStatus(this, getLocalDate(), PersonnelStatus.RETIRED);
                        }
                    }

                    // civilian spouses follow their partner in departing
                    Person spouse = person.getGenealogy().getSpouse();

                    if ((spouse != null) && (spouse.getPrimaryRole().isCivilian())) {
                        addReport(spouse.getHyperlinkedFullTitle() + ' '
                                + resources.getString("turnoverJointDeparture.text"));
                        spouse.changeStatus(this, getLocalDate(), PersonnelStatus.LEFT);

                        turnoverRetirementInformation.add(spouse.getHyperlinkedFullTitle() + ' '
                                + resources.getString("turnoverJointDeparture.text"));
                    }

                    // non-civilian spouses may divorce the remaining partner
                    if ((person.getAge(getLocalDate()) >= 50) && (!campaignOptions.getRandomDivorceMethod().isNone())) {
                        if ((spouse != null) && (spouse.isDivorceable()) && (!spouse.getPrimaryRole().isCivilian())) {
                            if ((person.getStatus().isDefected()) || (Compute.randomInt(6) == 0)) {
                                getDivorce().divorce(this, getLocalDate(), person, SplittingSurnameStyle.WEIGHTED);

                                turnoverRetirementInformation.add(String.format(resources.getString("divorce.text"),
                                        person.getHyperlinkedFullTitle(), spouse.getHyperlinkedFullTitle()));
                            }
                        }
                    }

                    // This ensures children have a chance of following their parent into departure
                    // This needs to be after spouses, to ensure joint-departure spouses are
                    // factored in
                    for (Person child : person.getGenealogy().getChildren()) {
                        if ((child.isChild(getLocalDate())) && (!child.getStatus().isDepartedUnit())) {
                            boolean hasRemainingParent = child.getGenealogy().getParents().stream()
                                    .anyMatch(parent -> (!parent.getStatus().isDepartedUnit())
                                            && (!parent.getStatus().isAbsent()));

                            // if there is a remaining parent, there is a 50/50 chance the child departs
                            if ((hasRemainingParent) && (Compute.randomInt(2) == 0)) {
                                addReport(child.getHyperlinkedFullTitle() + ' '
                                        + resources.getString("turnoverJointDepartureChild.text"));
                                child.changeStatus(this, getLocalDate(), PersonnelStatus.LEFT);

                                turnoverRetirementInformation.add(child.getHyperlinkedFullTitle() + ' '
                                        + resources.getString("turnoverJointDepartureChild.text"));
                            }

                            // if there is no remaining parent, the child will always depart, unless the
                            // parents are dead
                            if ((!hasRemainingParent) && (child.getGenealogy().hasLivingParents())) {
                                addReport(child.getHyperlinkedFullTitle() + ' '
                                        + resources.getString("turnoverJointDepartureChild.text"));
                                child.changeStatus(this, getLocalDate(), PersonnelStatus.LEFT);

                                turnoverRetirementInformation.add(child.getHyperlinkedFullTitle() + ' '
                                        + resources.getString("turnoverJointDepartureChild.text"));
                            } else if (!child.getGenealogy().hasLivingParents()) {
                                addReport(child.getHyperlinkedFullTitle() + ' ' + resources.getString("orphaned.text"));

                                turnoverRetirementInformation.add(
                                        child.getHyperlinkedFullTitle() + ' ' + resources.getString("orphaned.text"));
                                ServiceLogger.orphaned(person, getLocalDate());
                            }
                        }
                    }

                    if (unitAssignments.containsKey(pid)) {
                        removeUnit(unitAssignments.get(pid));
                    }
                }
                getRetirementDefectionTracker().resolveAllContracts();
                return true;
            }
        } else {
            addReport("<font color='" + MekHQ.getMHQOptions().getFontColorNegativeHexColor()
                    + "'>You cannot afford to make the final payments.</font>");
            return false;
        }

        return true;
    }

    public CampaignSummary getCampaignSummary() {
        return campaignSummary;
    }

    public News getNews() {
        return news;
    }

    /**
     * Add force to an existing superforce. This method will also assign the force
     * an id and place it in the forceId hash
     *
     * @param force      - the Force to add
     * @param superForce - the superforce to add the new force to
     */
    public void addForce(Force force, Force superForce) {
        int id = lastForceId + 1;
        force.setId(id);
        superForce.addSubForce(force, true);
        force.setScenarioId(superForce.getScenarioId(), this);
        forceIds.put(id, force);
        lastForceId = id;

        force.updateCommander(this);

        if (campaignOptions.isUseAtB()) {
            recalculateCombatTeams(this);
        }
    }

    public void moveForce(Force force, Force superForce) {
        Force parentForce = force.getParentForce();

        if (null != parentForce) {
            parentForce.removeSubForce(force.getId());
        }

        superForce.addSubForce(force, true);
        force.setScenarioId(superForce.getScenarioId(), this);

        // repopulate formation levels across the TO&E
        Force.populateFormationLevelsFromOrigin(this);
    }

    /**
     * This is used by the XML loader. The id should already be set for this force
     * so dont increment
     *
     * @param force
     */
    public void importForce(Force force) {
        lastForceId = max(lastForceId, force.getId());
        forceIds.put(force.getId(), force);
    }

    /**
     * This is used by the XML loader. The id should already be set for this
     * scenario so dont increment
     *
     * @param scenario
     */
    public void importScenario(Scenario scenario) {
        lastScenarioId = max(lastScenarioId, scenario.getId());
        scenarios.put(scenario.getId(), scenario);
    }

    public void addUnitToForce(final @Nullable Unit unit, final Force force) {
        addUnitToForce(unit, force.getId());
    }

    /**
     * Add unit to an existing force. This method will also assign that force's id
     * to the unit.
     *
     * @param u
     * @param id
     */
    public void addUnitToForce(@Nullable Unit u, int id) {
        if (u == null) {
            return;
        }

        Force force = forceIds.get(id);
        Force prevForce = forceIds.get(u.getForceId());
        boolean useTransfers = false;
        boolean transferLog = !getCampaignOptions().isUseTransfers();

        if (null != prevForce) {
            if (null != prevForce.getTechID()) {
                u.removeTech();
            }
            // We log removal if we don't use transfers or if it can't be assigned to a new
            // force
            prevForce.removeUnit(this, u.getId(), transferLog || (force == null));
            useTransfers = !transferLog;
            MekHQ.triggerEvent(new OrganizationChangedEvent(this, prevForce, u));
        }

        if (null != force) {
            u.setForceId(id);
            u.setScenarioId(force.getScenarioId());
            if (null != force.getTechID()) {
                Person forceTech = getPerson(force.getTechID());
                if (forceTech.canTech(u.getEntity())) {
                    if (null != u.getTech()) {
                        u.removeTech();
                    }

                    u.setTech(forceTech);
                } else {
                    String cantTech = forceTech.getFullName() + " cannot maintain " + u.getName() + '\n'
                            + "You will need to assign a tech manually.";
                    JOptionPane.showMessageDialog(null, cantTech, "Warning", JOptionPane.WARNING_MESSAGE);
                }
            }
            force.addUnit(this, u.getId(), useTransfers, prevForce);
            MekHQ.triggerEvent(new OrganizationChangedEvent(this, force, u));
        }

        if (campaignOptions.isUseAtB()) {
            recalculateCombatTeams(this);
        }
    }

    /**
     * Adds force and all its subforces to the Combat Teams table
     */
    private void addAllCombatTeams(Force force) {
        recalculateCombatTeams(this);

        for (Force subForce : force.getSubForces()) {
            addAllCombatTeams(subForce);
        }
    }

    // region Missions/Contracts
    /**
     * Add a mission to the campaign
     *
     * @param mission The mission to be added
     */
    public void addMission(Mission mission) {
        int missionID = lastMissionId + 1;
        mission.setId(missionID);
        missions.put(missionID, mission);
        lastMissionId = missionID;
        MekHQ.triggerEvent(new MissionNewEvent(mission));
    }

    /**
     * Imports a {@link Mission} into a campaign.
     *
     * @param mission Mission to import into the campaign.
     */
    public void importMission(final Mission mission) {
        mission.getScenarios().forEach(this::importScenario);
        addMissionWithoutId(mission);
        StratconContractInitializer.restoreTransientStratconInformation(mission, this);
    }

    private void addMissionWithoutId(Mission m) {
        lastMissionId = max(lastMissionId, m.getId());
        missions.put(m.getId(), m);
        MekHQ.triggerEvent(new MissionNewEvent(m));
    }

    /**
     * @param id the mission's id
     * @return the mission in question
     */
    public @Nullable Mission getMission(int id) {
        return missions.get(id);
    }

    /**
     * @return an <code>Collection</code> of missions in the campaign
     */
    public Collection<Mission> getMissions() {
        return missions.values();
    }

    /**
     * @return missions List sorted with complete missions at the bottom
     */
    public List<Mission> getSortedMissions() {
        return getMissions().stream()
                .sorted(Comparator.comparing(Mission::getStatus)
                        .thenComparing(m -> (m instanceof Contract) ? ((Contract) m).getStartDate() : LocalDate.now()))
                .collect(Collectors.toList());
    }

    public List<Mission> getActiveMissions(final boolean excludeEndDateCheck) {
        return getMissions().stream()
                .filter(m -> m.isActiveOn(getLocalDate(), excludeEndDateCheck))
                .collect(Collectors.toList());
    }

    public List<Mission> getCompletedMissions() {
        return getMissions().stream()
                .filter(m -> m.getStatus().isCompleted())
                .collect(Collectors.toList());
    }

    /**
     * @return a list of all currently active contracts
     */
    public List<Contract> getActiveContracts() {
        return getMissions().stream()
                .filter(c -> (c instanceof Contract) && c.isActiveOn(getLocalDate()))
                .map(c -> (Contract) c)
                .collect(Collectors.toList());
    }

    public List<AtBContract> getAtBContracts() {
        return getMissions().stream()
                .filter(c -> c instanceof AtBContract)
                .map(c -> (AtBContract) c)
                .collect(Collectors.toList());
    }

    /**
     * Determines whether there is an active AtB (Against the Bot) contract.
     * This method checks if there are contracts currently active. Optionally,
     * it can also consider future contracts that have been accepted but have
     * not yet started.
     *
     * @param includeFutureContracts a boolean indicating whether contracts that
     *                               have been accepted but have not yet started
     *                               should also be considered as active.
     * @return {@code true} if there is any currently active AtB contract, or if
     *         {@code includeFutureContracts} is {@code true} and there are future
     *         contracts starting after the current date. Otherwise, {@code false}.
     * @see #hasFutureAtBContract()
     */
    public boolean hasActiveAtBContract(boolean includeFutureContracts) {
        if (!getActiveAtBContracts().isEmpty()) {
            return true;
        }

        if (includeFutureContracts) {
            return hasFutureAtBContract();
        }

        return false;
    }

    /**
     * Determines whether there are any future AtB (Against the Bot) contracts.
     * A future contract is defined as a contract that has been accepted but
     * has a start date later than the current day.
     *
     * @return true if there is at least one future AtB contract (accepted but
     *         starting after the current date). Otherwise, false.
     */
    public boolean hasFutureAtBContract() {
        List<AtBContract> contracts = getAtBContracts();

        for (AtBContract contract : contracts) {
            // This catches any contracts that have been accepted, but haven't yet started
            if (contract.getStartDate().isAfter(currentDay)) {
                return true;
            }
        }

        return false;
    }

    public List<AtBContract> getActiveAtBContracts() {
        return getActiveAtBContracts(false);
    }

    public List<AtBContract> getActiveAtBContracts(boolean excludeEndDateCheck) {
        return getMissions().stream()
                .filter(c -> (c instanceof AtBContract) && c.isActiveOn(getLocalDate(), excludeEndDateCheck))
                .map(c -> (AtBContract) c)
                .collect(Collectors.toList());
    }

    public List<AtBContract> getCompletedAtBContracts() {
        return getMissions().stream()
                .filter(c -> (c instanceof AtBContract) && c.getStatus().isCompleted())
                .map(c -> (AtBContract) c)
                .collect(Collectors.toList());
    }

    /**
     * @return whether or not the current campaign has an active contract for the
     *         current date
     */
    public boolean hasActiveContract() {
        return hasActiveContract;
    }

    /**
     * This is used to check if the current campaign has one or more active
     * contacts, and sets the
     * value of hasActiveContract based on that check. This value should not be set
     * elsewhere
     */
    public void setHasActiveContract() {
        hasActiveContract = getMissions().stream()
                .anyMatch(c -> (c instanceof Contract) && c.isActiveOn(getLocalDate()));
    }
    // endregion Missions/Contracts

    /**
     * Adds scenario to existing mission, generating a report.
     */
    public void addScenario(Scenario s, Mission m) {
        addScenario(s, m, false);
    }

    /**
     * Add scenario to an existing mission. This method will also assign the
     * scenario an id, provided
     * that it is a new scenario. It then adds the scenario to the scenarioId hash.
     *
     * Scenarios with previously set ids can be sent to this mission, allowing one
     * to remove
     * and then re-add scenarios if needed. This functionality is used in the
     * <code>AtBScenarioFactory</code> class in method
     * <code>createScenariosForNewWeek</code> to
     * ensure that scenarios are generated properly.
     *
     * @param s              - the Scenario to add
     * @param m              - the mission to add the new scenario to
     * @param suppressReport - whether or not to suppress the campaign report
     */
    public void addScenario(Scenario s, Mission m, boolean suppressReport) {
        final boolean newScenario = s.getId() == Scenario.S_DEFAULT_ID;
        final int id = newScenario ? ++lastScenarioId : s.getId();
        s.setId(id);
        m.addScenario(s);
        scenarios.put(id, s);

        if (newScenario && !suppressReport) {
            addReport(MessageFormat.format(
                    resources.getString("newAtBScenario.format"),
                    s.getName(), MekHQ.getMHQOptions().getDisplayFormattedDate(s.getDate())));
        }

        MekHQ.triggerEvent(new ScenarioNewEvent(s));
    }

    public Scenario getScenario(int id) {
        return scenarios.get(id);
    }

    public Collection<Scenario> getScenarios() {
        return scenarios.values();
    }

    public void setLocation(CurrentLocation l) {
        location = l;
    }

    /**
     * Moves immediately to a {@link PlanetarySystem}.
     *
     * @param s The {@link PlanetarySystem} the campaign has been moved to.
     */
    public void moveToPlanetarySystem(PlanetarySystem s) {
        setLocation(new CurrentLocation(s, 0.0));
        MekHQ.triggerEvent(new LocationChangedEvent(getLocation(), false));
    }

    public CurrentLocation getLocation() {
        return location;
    }

    /**
     * Imports a {@link Unit} into a campaign.
     *
     * @param unit A {@link Unit} to import into the campaign.
     */
    public void importUnit(Unit unit) {
        Objects.requireNonNull(unit);

        logger.debug("Importing unit: ({}): {}", unit.getId(), unit.getName());

        getHangar().addUnit(unit);

        checkDuplicateNamesDuringAdd(unit.getEntity());

        unit.initializeAllTransportSpace();

        if (!unit.isMothballed()) {
            for (CampaignTransportType campaignTransportType : CampaignTransportType.values()) {
                if (!unit.getTransportCapabilities(campaignTransportType).isEmpty()) {
                    addCampaignTransport(campaignTransportType, unit);
                }
            }
        }

        // Assign an entity ID to our new unit
        if (Entity.NONE == unit.getEntity().getId()) {
            unit.getEntity().setId(game.getNextEntityId());
        }

        game.addEntity(unit.getEntity());
    }


    /**
     * Adds a transport (Unit) to the list specified transporters map.
     * This transporters map is used to store transports, the kinds of
     * transporters they have, and their remaining capacity. The
     * transporters map is meant to be utilized by the GUI.
     * @see CampaignTransporterMap
     * @param campaignTransportType Transport Type (enum) we're adding to
     * @param unit unit with transport capabilities
     */
    public void addCampaignTransport(CampaignTransportType campaignTransportType, Unit unit) {
        if (campaignTransportType.isShipTransport()) {
            shipTransporters.addTransporter(unit);
        } else if (campaignTransportType.isTacticalTransport()) {
            tacticalTransporters.addTransporter(unit);
        }
    }

    /**
     * This will update the transport in the transports list with current capacities.
     * When a unit is added or removed from a transport, that information needs updated
     * in the campaign transport map. This method takes the CampaignTransportType and
     * transport as inputs and updates the map with the current capacities of the
     * transport.
     * @param campaignTransportType type (Enum) of TransportedUnitsSummary we're interested in
     * @param transport Unit
     */
    public void updateTransportInTransports(CampaignTransportType campaignTransportType, Unit transport) {
        getCampaignTransporterMap(campaignTransportType).updateTransportInTransporterMap(transport);
    }

    /**
     * Deletes an entry from the list of specified list of transports. This gets
     * updated when the transport should no longer be in the CampaignTransporterMap,
     * such as when a Transport is mothballed or removed from the campaign.
     * @see CampaignTransporterMap
     * @param campaignTransportType Transport Type (enum) we're checking
     * @param unit - The ship we want to remove from this Set
     */
    public void removeCampaignTransporter(CampaignTransportType campaignTransportType, Unit unit) {
        if (campaignTransportType.isShipTransport()) {
            shipTransporters.removeTransport(unit);
        } else if (campaignTransportType.isTacticalTransport()) {
            tacticalTransporters.removeTransport(unit);
        }
    }

    /**
     * This is for adding a TestUnit that was previously created and had parts added
     * to
     * it. We need to do the normal stuff, but we also need to take the existing
     * parts and
     * add them to the campaign.
     *
     * @param tu
     */
    public void addTestUnit(TestUnit tu) {
        // we really just want the entity and the parts so let's just wrap that around a
        // new unit.
        Unit unit = new Unit(tu.getEntity(), this);
        getHangar().addUnit(unit);

        // we decided we like the test unit so much we are going to keep it
        unit.getEntity().setOwner(player);
        unit.getEntity().setGame(game);
        unit.getEntity().setExternalIdAsString(unit.getId().toString());
        unit.setMaintenanceMultiplier(getCampaignOptions().getDefaultMaintenanceTime());

        // now lets grab the parts from the test unit and set them up with this unit
        for (Part p : tu.getParts()) {
            unit.addPart(p);
            getQuartermaster().addPart(p, 0);
        }

        unit.resetPilotAndEntity();

        if (!unit.isRepairable()) {
            unit.setSalvage(true);
        }

        // Assign an entity ID to our new unit
        if (Entity.NONE == unit.getEntity().getId()) {
            unit.getEntity().setId(game.getNextEntityId());
        }
        game.addEntity(unit.getEntity());

        checkDuplicateNamesDuringAdd(unit.getEntity());
        addReport(unit.getHyperlinkedName() + " has been added to the unit roster.");
    }

    /**
     * Add a new unit to the campaign and set its quality to D.
     *
     * @param en             An <code>Entity</code> object that the new unit will be
     *                       wrapped around
     * @param allowNewPilots A boolean indicating whether to add new pilots for the
     *                       unit
     * @param days           The number of days for the new unit to arrive
     * @return The newly added unit
     */
    public Unit addNewUnit(Entity en, boolean allowNewPilots, int days) {
        return addNewUnit(en, allowNewPilots, days, PartQuality.QUALITY_D);
    }

    /**
     * Add a new unit to the campaign and set its quality.
     *
     * @param en             An <code>Entity</code> object that the new unit will be
     *                       wrapped around
     * @param allowNewPilots A boolean indicating whether to add new pilots for the
     *                       unit
     * @param days           The number of days for the new unit to arrive
     * @param quality        The quality of the new unit (0-5)
     * @return The newly added unit
     * @throws IllegalArgumentException If the quality is not within the valid range
     *                                  (0-5)
     */
    public Unit addNewUnit(Entity en, boolean allowNewPilots, int days, PartQuality quality) {
        Unit unit = new Unit(en, this);
        unit.setMaintenanceMultiplier(getCampaignOptions().getDefaultMaintenanceTime());
        getHangar().addUnit(unit);

        // reset the game object
        en.setOwner(player);
        en.setGame(game);
        en.setExternalIdAsString(unit.getId().toString());

        unit.initializeAllTransportSpace();
        // Added to avoid the 'default force bug' when calculating cargo
        removeUnitFromForce(unit);

        if (!unit.isMothballed()) {
            for (CampaignTransportType campaignTransportType : CampaignTransportType.values()) {
                if (!unit.getTransportCapabilities(campaignTransportType).isEmpty()) {
                    addCampaignTransport(campaignTransportType, unit);
                }
            }
        }

        unit.initializeParts(true);
        unit.runDiagnostic(false);
        if (!unit.isRepairable()) {
            unit.setSalvage(true);
        }

        unit.setDaysToArrival(days);

        if (allowNewPilots) {
            Map<CrewType, Collection<Person>> newCrew = Utilities
                    .genRandomCrewWithCombinedSkill(this, unit, getFactionCode());
            newCrew.forEach((type, personnel) -> personnel.forEach(p -> type.getAddMethod().accept(unit, p)));
        }

        unit.resetPilotAndEntity();

        unit.setQuality(quality);

        // Assign an entity ID to our new unit
        if (Entity.NONE == en.getId()) {
            en.setId(game.getNextEntityId());
        }
        game.addEntity(en);

        checkDuplicateNamesDuringAdd(en);
        addReport(unit.getHyperlinkedName() + " has been added to the unit roster.");
        MekHQ.triggerEvent(new UnitNewEvent(unit));

        return unit;
    }

    /**
     * @return the current hangar containing the player's units.
     */
    public Hangar getHangar() {
        return units;
    }

    /**
     * Gets statistics related to units in the hangar.
     */
    public HangarStatistics getHangarStatistics() {
        return new HangarStatistics(getHangar());
    }

    /**
     * Gets statistics related to cargo in the hangar.
     */
    public CargoStatistics getCargoStatistics() {
        return new CargoStatistics(this);
    }

    public Collection<Unit> getUnits() {
        return getHangar().getUnits();
    }

    /**
     * Retrieves a collection of units that are not mothballed or being salvaged.
     *
     * @return a collection of active units
     */
    public Collection<Unit> getActiveUnits() {
        return getHangar().getUnits().stream()
                .filter(unit -> !unit.isMothballed() && !unit.isSalvage())
                .toList();
    }

    public Collection<Unit> getLargeCraftAndWarShips() {
        return getHangar().getUnits().stream()
                .filter(unit -> (unit.getEntity().isLargeCraft()) || (unit.getEntity().isWarShip()))
                .collect(Collectors.toList());
    }

    public List<Entity> getEntities() {
        return getUnits().stream()
                .map(Unit::getEntity)
                .collect(Collectors.toList());
    }

    public Unit getUnit(UUID id) {
        return getHangar().getUnit(id);
    }

    // region Personnel
    // region Person Creation
    /**
     * Creates a new dependent with given gender. The origin faction and planet are set to null.
     *
     * @param gender The {@link Gender} of the new dependent.
     * @return Return a {@link Person} object representing the new dependent.
     */
    public Person newDependent(Gender gender) {
        return newDependent(gender, null, null);
    }

    /**
     * Creates a new dependent with given gender, origin faction and origin planet.
     *
     * @param gender The {@link Gender} of the new dependent.
     * @param originFaction The {@link Faction} that represents the origin faction for the new dependent.
     *                      This can be null, suggesting the faction will be chosen based on campaign options.
     * @param originPlanet The {@link Planet} that represents the origin planet for the new dependent.
     *                     This can be null, suggesting the planet will be chosen based on campaign options.
     * @return Return a {@link Person} object representing the new dependent.
     */
    public Person newDependent(Gender gender, @Nullable Faction originFaction,
                               @Nullable Planet originPlanet) {
        return newPerson(PersonnelRole.DEPENDENT,
            PersonnelRole.NONE,
            new DefaultFactionSelector(getCampaignOptions().getRandomOriginOptions(), originFaction),
            new DefaultPlanetSelector(getCampaignOptions().getRandomOriginOptions(), originPlanet),
            gender);
    }

    /**
     * Generate a new Person of the given role using whatever randomization options
     * have been given
     * in the CampaignOptions
     *
     * @param role The primary role
     * @return A new {@link Person}.
     */
    public Person newPerson(final PersonnelRole role) {
        return newPerson(role, PersonnelRole.NONE);
    }

    /**
     * Generate a new Person of the given role using whatever randomization options
     * have been given
     * in the CampaignOptions
     *
     * @param primaryRole   The primary role
     * @param secondaryRole A secondary role
     * @return A new {@link Person}.
     */
    public Person newPerson(final PersonnelRole primaryRole, final PersonnelRole secondaryRole) {
        return newPerson(primaryRole, secondaryRole, getFactionSelector(), getPlanetSelector(),
                Gender.RANDOMIZE);
    }

    /**
     * Generate a new Person of the given role using whatever randomization options
     * have been given
     * in the CampaignOptions
     *
     * @param primaryRole The primary role
     * @param factionCode The code for the faction this person is to be generated
     *                    from
     * @param gender      The gender of the person to be generated, or a randomize
     *                    it value
     * @return A new {@link Person}.
     */
    public Person newPerson(final PersonnelRole primaryRole, final String factionCode,
            final Gender gender) {
        return newPerson(primaryRole, PersonnelRole.NONE,
                new DefaultFactionSelector(getCampaignOptions().getRandomOriginOptions(),
                        (factionCode == null) ? null : Factions.getInstance().getFaction(factionCode)),
                getPlanetSelector(), gender);
    }

    /**
     * Generate a new Person of the given role using whatever randomization options
     * have been given
     * in the CampaignOptions
     *
     * @param primaryRole     The primary role
     * @param secondaryRole   A secondary role
     * @param factionSelector The faction selector to use for the person.
     * @param planetSelector  The planet selector for the person.
     * @param gender          The gender of the person to be generated, or a
     *                        randomize it value
     * @return A new {@link Person}.
     */
    public Person newPerson(final PersonnelRole primaryRole, final PersonnelRole secondaryRole,
            final AbstractFactionSelector factionSelector,
            final AbstractPlanetSelector planetSelector, final Gender gender) {
        return newPerson(primaryRole, secondaryRole,
                getPersonnelGenerator(factionSelector, planetSelector), gender);
    }

    /**
     * Generate a new {@link Person} of the given role, using the supplied
     * {@link AbstractPersonnelGenerator}
     *
     * @param primaryRole        The primary role of the {@link Person}.
     * @param personnelGenerator The {@link AbstractPersonnelGenerator} to use when
     *                           creating the {@link Person}.
     * @return A new {@link Person} configured using {@code personnelGenerator}.
     */
    public Person newPerson(final PersonnelRole primaryRole,
            final AbstractPersonnelGenerator personnelGenerator) {
        return newPerson(primaryRole, PersonnelRole.NONE, personnelGenerator, Gender.RANDOMIZE);
    }

    /**
     * Generate a new {@link Person} of the given role, using the supplied
     * {@link AbstractPersonnelGenerator}
     *
     * @param primaryRole        The primary role of the {@link Person}.
     * @param secondaryRole      The secondary role of the {@link Person}.
     * @param personnelGenerator The {@link AbstractPersonnelGenerator} to use when
     *                           creating the {@link Person}.
     * @param gender             The gender of the person to be generated, or a
     *                           randomize it value
     * @return A new {@link Person} configured using {@code personnelGenerator}.
     */
    public Person newPerson(final PersonnelRole primaryRole, final PersonnelRole secondaryRole,
            final AbstractPersonnelGenerator personnelGenerator,
            final Gender gender) {
        final Person person = personnelGenerator.generate(this, primaryRole, secondaryRole, gender);

        // Assign a random portrait after we generate a new person
        if (getCampaignOptions().isUsePortraitForRole(primaryRole)) {
            assignRandomPortraitFor(person);
        }

        return person;
    }

    public Boolean getFieldKitchenWithinCapacity() {
        return fieldKitchenWithinCapacity;
    }

    public void setFieldKitchenWithinCapacity(final Boolean fieldKitchenWithinCapacity) {
        this.fieldKitchenWithinCapacity = fieldKitchenWithinCapacity;
    }
    // endregion Person Creation

    // region Personnel Recruitment
    /**
     * @param p         the person being added
     * @return          true, if the person is hired successfully, otherwise false
     */
    public boolean recruitPerson(Person p) {
        return recruitPerson(p, p.getPrisonerStatus(), false, true);
    }

    /**
     * @param p     the person being added
     * @param gmAdd false means that they need to pay to hire this person, provided
     *              that
     *              the campaign option to pay for new hires is set, while
     *              true means they are added without paying
     * @return true if the person is hired successfully, otherwise false
     */
    public boolean recruitPerson(Person p, boolean gmAdd) {
        return recruitPerson(p, p.getPrisonerStatus(), gmAdd, true);
    }

    /**
     *
     * @param p              the person being added
     * @param prisonerStatus the person's prisoner status upon recruitment
     * @return true if the person is hired successfully, otherwise false
     */
    public boolean recruitPerson(Person p, PrisonerStatus prisonerStatus) {
        return recruitPerson(p, prisonerStatus, false, true);
    }

    /**
     * @param person              the person being added
     * @param prisonerStatus the person's prisoner status upon recruitment
     * @param gmAdd          false means that they need to pay to hire this person,
     *                       true means it is added without paying
     * @param log            whether or not to write to logs
     * @return true if the person is hired successfully, otherwise false
     */
    public boolean recruitPerson(Person person, PrisonerStatus prisonerStatus, boolean gmAdd, boolean log) {
        if (person == null) {
            return false;
        }

        // Only pay if option set, they weren't GM added, and they aren't a dependent, prisoner or bondsman
        if (getCampaignOptions().isPayForRecruitment() && !person.getPrimaryRole().isDependent()
                && !gmAdd && prisonerStatus.isFree()) {
            if (!getFinances().debit(TransactionType.RECRUITMENT, getLocalDate(),
                    person.getSalary(this).multipliedBy(2), String.format(resources.getString("personnelRecruitmentFinancesReason.text"),person.getFullName()))) {
                addReport(String.format(resources.getString("personnelRecruitmentInsufficientFunds.text"), MekHQ.getMHQOptions().getFontColorNegativeHexColor(), person.getFullName()));
                return false;
            }
        }

        personnel.put(person.getId(), person);
        person.setJoinedCampaign(getLocalDate());


        String formerSurname = person.getSurname();


        if (person.getPrimaryRole().isAstech()) {
            astechPoolMinutes += Person.PRIMARY_ROLE_SUPPORT_TIME;
            astechPoolOvertime += Person.PRIMARY_ROLE_OVERTIME_SUPPORT_TIME;
        } else if (person.getSecondaryRole().isAstech()) {
            astechPoolMinutes += Person.SECONDARY_ROLE_SUPPORT_TIME;
            astechPoolOvertime += Person.SECONDARY_ROLE_OVERTIME_SUPPORT_TIME;
        }

        person.setPrisonerStatus(this, prisonerStatus, log);

        if (getCampaignOptions().isUseSimulatedRelationships()) {
            if ((prisonerStatus.isFree()) && (!person.getOriginFaction().isClan()) && (!person.getPrimaryRole().isDependent())) {
                simulateRelationshipHistory(person);
            }
        }

        if (log) {
            formerSurname = person.getSurname().equals(formerSurname) ? "" : ' ' + String.format(resources.getString("personnelRecruitmentFormerSurname.text") + ' ', formerSurname);
            String add = !prisonerStatus.isFree() ? (' ' + resources.getString(prisonerStatus.isBondsman() ? "personnelRecruitmentBondsman.text" : "personnelRecruitmentPrisoner.text"))
                : "";
            addReport(String.format(resources.getString("personnelRecruitmentAddedToRoster.text"), person.getHyperlinkedName(), formerSurname, add));
        }

        MekHQ.triggerEvent(new PersonNewEvent(person));
        return true;
    }

    private void simulateRelationshipHistory(Person person) {
        // how many weeks should the simulation run?
        LocalDate localDate = getLocalDate();
        long weeksBetween = ChronoUnit.WEEKS.between(person.getDateOfBirth().plusYears(18), localDate);

        // this means there is nothing to simulate
        if (weeksBetween == 0) {
            return;
        }

        List<Person> children = new ArrayList<>();
        Person currentSpouse = null;
        Person babysFather = null;
        Person spousesBabysFather = null;

        // run the simulation
        for (long weeksRemaining = weeksBetween; weeksRemaining >= 0; weeksRemaining--) {
            LocalDate currentDate = getLocalDate().minusWeeks(weeksRemaining);

            // first, we check for old relationships ending and new relationships beginning
            if (currentSpouse != null) {
                getDivorce().processNewWeek(this, currentDate, person, true);

                if (!person.getGenealogy().hasSpouse()) {
                    List<Person> toRemove = new ArrayList<>();

                    // there is a chance a departing spouse might take some of their children with them
                    for (Person child : children) {
                        if (child.getGenealogy().getParents().contains(currentSpouse)) {
                            if (Compute.randomInt(2) == 0) {
                                toRemove.add(child);
                            }
                        }
                    }

                    children.removeAll(toRemove);

                    currentSpouse = null;
                }
            } else {
                getMarriage().processBackgroundMarriageRolls(this, currentDate, person);

                if (person.getGenealogy().hasSpouse()) {
                    currentSpouse = person.getGenealogy().getSpouse();
                }
            }

            // then we check for children
            if ((person.getGender().isFemale()) && (!person.isPregnant())) {
                getProcreation().processRandomProcreationCheck(this, localDate.minusWeeks(weeksRemaining), person, true);

                if (person.isPregnant()) {

                    if ((currentSpouse != null) && (currentSpouse.getGender().isMale())) {
                        babysFather = currentSpouse;
                    }
                }
            }

            if ((currentSpouse != null) && (currentSpouse.getGender().isFemale()) && (!currentSpouse.isPregnant())) {
                getProcreation().processRandomProcreationCheck(this, localDate.minusWeeks(weeksRemaining), currentSpouse, true);

                if (currentSpouse.isPregnant()) {

                    if (person.getGender().isMale()) {
                        spousesBabysFather = person;
                    }
                }
            }

            if((person.isPregnant()) && (currentDate.isAfter(person.getDueDate()))) {
                children.addAll(getProcreation().birthHistoric(this, localDate, person, babysFather));
                babysFather = null;
            }

            if((currentSpouse != null) && (currentSpouse.isPregnant()) && (currentDate.isAfter(currentSpouse.getDueDate()))) {
                children.addAll(getProcreation().birthHistoric(this, localDate, currentSpouse, spousesBabysFather));
                spousesBabysFather = null;
            }
        }

        // with the simulation concluded, we add the current spouse (if any) and any remaining children to the unit
        if (currentSpouse != null) {
            recruitPerson(currentSpouse, PrisonerStatus.FREE, true, false);

            addReport(String.format(resources.getString("relativeJoinsForce.text"),
                currentSpouse.getHyperlinkedFullTitle(),
                person.getHyperlinkedFullTitle(),
                resources.getString("relativeJoinsForceSpouse.text")));

            MekHQ.triggerEvent(new PersonChangedEvent(currentSpouse));
        }

        for (Person child : children) {
            child.setOriginFaction(person.getOriginFaction());
            child.setOriginPlanet(person.getOriginPlanet());

            int age = child.getAge(localDate);

            // Limit skills by age for children and adolescents
            if (age < 16) {
                child.removeAllSkills();
            } else if (age < 18) {
                child.limitSkills(0);
            }

            // re-roll SPAs to include in any age and skill adjustments
            Enumeration<IOption> options = new PersonnelOptions().getOptions(PersonnelOptions.LVL3_ADVANTAGES);

            for (IOption option : Collections.list(options)) {
                child.getOptions().getOption(option.getName()).clearValue();
            }

            int experienceLevel = child.getExperienceLevel(this, false);

            // set loyalty
            if (experienceLevel <= 0) {
                person.setLoyalty(d6(3) + 2);
            } else if (experienceLevel == 1) {
                person.setLoyalty(d6(3) + 1);
            } else {
                person.setLoyalty(d6(3));
            }

            if (experienceLevel >= 0) {
                AbstractSpecialAbilityGenerator specialAbilityGenerator = new DefaultSpecialAbilityGenerator();
                specialAbilityGenerator.setSkillPreferences(new RandomSkillPreferences());
                specialAbilityGenerator.generateSpecialAbilities(this, child, experienceLevel);
            }

            recruitPerson(child, PrisonerStatus.FREE, true, false);

            addReport(String.format(resources.getString("relativeJoinsForce.text"),
                child.getHyperlinkedFullTitle(),
                person.getHyperlinkedFullTitle(),
                resources.getString("relativeJoinsForceChild.text")));

            MekHQ.triggerEvent(new PersonChangedEvent(child));
        }

        MekHQ.triggerEvent(new PersonChangedEvent(person));
    }
    //endregion Personnel Recruitment

    // region Bloodnames
    /**
     * If the person does not already have a bloodname, assigns a chance of having
     * one based on
     * skill and rank. If the roll indicates there should be a bloodname, one is
     * assigned as
     * appropriate to the person's phenotype and the player's faction.
     *
     * @param person     The Bloodname candidate
     * @param ignoreDice If true, skips the random roll and assigns a Bloodname automatically
     */
    public void checkBloodnameAdd(Person person, boolean ignoreDice) {
        // if person is non-clan or does not have a phenotype
        if (!person.isClanPersonnel() || person.getPhenotype().isNone()) {
            return;
        }

        // Person already has a bloodname, we open up the dialog to ask if they want to keep the
        // current bloodname or assign a new one
        if (!person.getBloodname().isEmpty()) {
            int result = JOptionPane.showConfirmDialog(null,
                    person.getFullTitle() + " already has the bloodname " + person.getBloodname()
                            + "\nDo you wish to remove that bloodname and generate a new one?",
                    "Already Has Bloodname", JOptionPane.YES_NO_OPTION, JOptionPane.QUESTION_MESSAGE);
            if (result == JOptionPane.NO_OPTION) {
                return;
            } else {
                ignoreDice = true;
            }
        }

        // Go ahead and generate a new bloodname
        int bloodnameTarget = 6;
        if (!ignoreDice) {
            switch (person.getPhenotype()) {
                case MEKWARRIOR: {
                    bloodnameTarget += person.hasSkill(SkillType.S_GUN_MEK)
                            ? person.getSkill(SkillType.S_GUN_MEK).getFinalSkillValue()
                            : TargetRoll.AUTOMATIC_FAIL;
                    bloodnameTarget += person.hasSkill(SkillType.S_PILOT_MEK)
                            ? person.getSkill(SkillType.S_PILOT_MEK).getFinalSkillValue()
                            : TargetRoll.AUTOMATIC_FAIL;
                    break;
                }
                case AEROSPACE: {
                    bloodnameTarget += person.hasSkill(SkillType.S_GUN_AERO)
                            ? person.getSkill(SkillType.S_GUN_AERO).getFinalSkillValue()
                            : TargetRoll.AUTOMATIC_FAIL;
                    bloodnameTarget += person.hasSkill(SkillType.S_PILOT_AERO)
                            ? person.getSkill(SkillType.S_PILOT_AERO).getFinalSkillValue()
                            : TargetRoll.AUTOMATIC_FAIL;
                    break;
                }
                case ELEMENTAL: {
                    bloodnameTarget += person.hasSkill(SkillType.S_GUN_BA)
                            ? person.getSkill(SkillType.S_GUN_BA).getFinalSkillValue()
                            : TargetRoll.AUTOMATIC_FAIL;
                    bloodnameTarget += person.hasSkill(SkillType.S_ANTI_MEK)
                            ? person.getSkill(SkillType.S_ANTI_MEK).getFinalSkillValue()
                            : TargetRoll.AUTOMATIC_FAIL;
                    break;
                }
                case VEHICLE: {
                    bloodnameTarget += person.hasSkill(SkillType.S_GUN_VEE)
                            ? person.getSkill(SkillType.S_GUN_VEE).getFinalSkillValue()
                            : TargetRoll.AUTOMATIC_FAIL;
                    switch (person.getPrimaryRole()) {
                        case GROUND_VEHICLE_DRIVER:
                            bloodnameTarget += person.hasSkill(SkillType.S_PILOT_GVEE)
                                    ? person.getSkill(SkillType.S_PILOT_GVEE).getFinalSkillValue()
                                    : TargetRoll.AUTOMATIC_FAIL;
                            break;
                        case NAVAL_VEHICLE_DRIVER:
                            bloodnameTarget += person.hasSkill(SkillType.S_PILOT_NVEE)
                                    ? person.getSkill(SkillType.S_PILOT_NVEE).getFinalSkillValue()
                                    : TargetRoll.AUTOMATIC_FAIL;
                            break;
                        case VTOL_PILOT:
                            bloodnameTarget += person.hasSkill(SkillType.S_PILOT_VTOL)
                                    ? person.getSkill(SkillType.S_PILOT_VTOL).getFinalSkillValue()
                                    : TargetRoll.AUTOMATIC_FAIL;
                            break;
                        default:
                            break;
                    }
                    break;
                }
                case PROTOMEK: {
                    bloodnameTarget += 2 * (person.hasSkill(SkillType.S_GUN_PROTO)
                            ? person.getSkill(SkillType.S_GUN_PROTO).getFinalSkillValue()
                            : TargetRoll.AUTOMATIC_FAIL);
                    break;
                }
                case NAVAL: {
                    switch (person.getPrimaryRole()) {
                        case VESSEL_PILOT:
                            bloodnameTarget += 2 * (person.hasSkill(SkillType.S_PILOT_SPACE)
                                    ? person.getSkill(SkillType.S_PILOT_SPACE).getFinalSkillValue()
                                    : TargetRoll.AUTOMATIC_FAIL);
                            break;
                        case VESSEL_GUNNER:
                            bloodnameTarget += 2 * (person.hasSkill(SkillType.S_GUN_SPACE)
                                    ? person.getSkill(SkillType.S_GUN_SPACE).getFinalSkillValue()
                                    : TargetRoll.AUTOMATIC_FAIL);
                            break;
                        case VESSEL_CREW:
                            bloodnameTarget += 2 * (person.hasSkill(SkillType.S_TECH_VESSEL)
                                    ? person.getSkill(SkillType.S_TECH_VESSEL).getFinalSkillValue()
                                    : TargetRoll.AUTOMATIC_FAIL);
                            break;
                        case VESSEL_NAVIGATOR:
                            bloodnameTarget += 2 * (person.hasSkill(SkillType.S_NAV)
                                    ? person.getSkill(SkillType.S_NAV).getFinalSkillValue()
                                    : TargetRoll.AUTOMATIC_FAIL);
                            break;
                        default:
                            break;
                    }
                    break;
                }
                default: {
                    break;
                }
            }
            // Higher-rated units are more likely to have Bloodnamed
            if (getCampaignOptions().getUnitRatingMethod().isEnabled()) {
                bloodnameTarget += IUnitRating.DRAGOON_C - getAtBUnitRatingMod();
            }

            // Reavings diminish the number of available Bloodrights in later eras
            int year = getGameYear();
            if (year <= 2950) {
                bloodnameTarget--;
            }

            if (year > 3055) {
                bloodnameTarget++;
            }

            if (year > 3065) {
                bloodnameTarget++;
            }

            if (year > 3080) {
                bloodnameTarget++;
            }

            // Officers have better chance; no penalty for non-officer
            bloodnameTarget += Math.min(0, getRankSystem().getOfficerCut() - person.getRankNumeric());
        }

        if (ignoreDice || (d6(2) >= bloodnameTarget)) {
            final Phenotype phenotype = person.getPhenotype().isNone() ? Phenotype.GENERAL : person.getPhenotype();

            final Bloodname bloodname = Bloodname.randomBloodname(
                    (getFaction().isClan() ? getFaction() : person.getOriginFaction()).getShortName(),
                    phenotype, getGameYear());
            if (bloodname != null) {
                person.setBloodname(bloodname.getName());
                personUpdated(person);
            }
        }
    }
    // endregion Bloodnames

    // region Other Personnel Methods
    /**
     * Imports a {@link Person} into a campaign.
     *
     * @param p A {@link Person} to import into the campaign.
     */
    public void importPerson(Person p) {
        personnel.put(p.getId(), p);
        MekHQ.triggerEvent(new PersonNewEvent(p));
    }

    public @Nullable Person getPerson(final UUID id) {
        return personnel.get(id);
    }

    public Collection<Person> getPersonnel() {
        return personnel.values();
    }

    /**
     * Retrieves a list of personnel, excluding those whose status indicates they have
     * left the unit.
     * <p>
     * This method filters the personnel collection to only include individuals who
     * are still part of the unit, as determined by their status.
     * </p>
     *
     * @return a {@code List} of {@link Person} objects who have not left the unit
     */
    public List<Person> getPersonnelFilteringOutDeparted() {
        return getPersonnel().stream()
            .filter(person -> !person.getStatus().isDepartedUnit())
            .collect(Collectors.toList());
    }

    /**
     * @deprecated Use {@link #getActivePersonnel(boolean)} instead, as this method does not
     *             provide flexibility to exclude prisoners from the result.
     *
     * <p>This method retrieves a filtered list of active personnel, but always includes prisoners
     * in the result. It is now deprecated in favor of the more flexible overloaded method that
     * accepts a parameter to specify whether prisoners should be excluded.</p>
     *
     * @return A {@link List} of {@link Person} objects containing all active personnel,
     *         including prisoners.
     */
    @Deprecated
    public List<Person> getActivePersonnel() {
        return getActivePersonnel(false);
    }

    /**
     * Retrieves a filtered list of personnel, including only those who are active. Optionally
     * excludes prisoners from the filtered result based on the provided parameter.
     *
     * <p>This method iterates over the list of all personnel and filters <b>out</b> those who are
     * not active or, if specified, those marked as prisoners. The resulting list contains only the
     * personnel that satisfy the given conditions.</p>
     *
     * @param excludePrisoners A boolean flag indicating whether to exclude prisoners.
     *                         If {@code true}, all personnel with prisoner status are removed
     *                         from the resulting list.
     * @return A {@link List} of {@link Person} objects containing only active personnel,
     *         optionally excluding prisoners if the parameter is set to {@code true}.
     */
    public List<Person> getActivePersonnel(boolean excludePrisoners) {
        List<Person> activePersonnel = new ArrayList<>();
        for (Person person : getPersonnel()) {
            if (!person.getStatus().isActive()) {
                continue;
            }

            if (excludePrisoners && person.getPrisonerStatus().isPrisoner()) {
                continue;
            }

            activePersonnel.add(person);
        }

        return activePersonnel;
    }

    /**
     * Retrieves a filtered list of personnel who have at least one combat profession.
     * <p>
     * This method filters the list of all personnel to include only those whose primary
     * or secondary role is designated as a combat role.
     * </p>
     *
     * @return a {@link List} of {@link Person} objects representing combat-capable personnel
     */
    public List<Person> getActiveCombatPersonnel() {
        return getActivePersonnel(true).stream()
            .filter(p -> p.getPrimaryRole().isCombat() || p.getSecondaryRole().isCombat())
            .collect(Collectors.toList());
    }

    /**
     * Provides a filtered list of personnel including only active Dependents.
     * @return a {@link Person} <code>List</code> containing all active personnel
     */
    public List<Person> getActiveDependents() {
        return getPersonnel().stream()
                .filter(person -> person.getPrimaryRole().isDependent())
                .filter(person -> person.getStatus().isActive())
                .collect(Collectors.toList());
    }

    /**
     * Provides a filtered list of personnel including only active prisoners.
     *
     * @return a {@link Person} <code>List</code> containing all active personnel
     */
    public List<Person> getCurrentPrisoners() {
        return getActivePersonnel().stream()
            .filter(person -> person.getPrisonerStatus().isCurrentPrisoner())
            .collect(Collectors.toList());
    }

    /**
     * Provides a filtered list of personnel including only active prisoners who are willing to defect.
     *
     * @return a {@link Person} <code>List</code> containing all active personnel
     */
    public List<Person> getPrisonerDefectors() {
        return getActivePersonnel(false).stream()
            .filter(person -> person.getPrisonerStatus().isPrisonerDefector())
            .collect(Collectors.toList());
    }

    /**
     * Provides a filtered list of personnel including only friendly PoWs.
     *
     * @return a {@link Person} <code>List</code> containing all active personnel
     */
    public List<Person> getFriendlyPrisoners() {
        return getPersonnel().stream()
                .filter(p -> p.getStatus().isPoW())
                .collect(Collectors.toList());
    }

    /**
     * Provides a filtered list of personnel including only Persons with the AWOL
     * status.
     *
     * @return a {@link Person} <code>List</code> containing all active personnel
     */
    public List<Person> getAwolPersonnel() {
        return getPersonnel().stream()
                .filter(p -> p.getStatus().isAwol())
                .collect(Collectors.toList());
    }

    /**
     * Provides a filtered list of personnel including only Persons with the Student
     * status.
     *
     * @return a {@link Person} <code>List</code> containing all active personnel
     */
    public List<Person> getStudents() {
        return getPersonnel().stream()
                .filter(p -> p.getStatus().isStudent())
                .collect(Collectors.toList());
    }
    // endregion Other Personnel Methods

    // region Personnel Selectors and Generators
    /**
     * Gets the {@link AbstractFactionSelector} to use with this campaign.
     *
     * @return An {@link AbstractFactionSelector} to use when selecting a
     *         {@link Faction}.
     */
    public AbstractFactionSelector getFactionSelector() {
        return getFactionSelector(getCampaignOptions().getRandomOriginOptions());
    }

    /**
     * Gets the {@link AbstractFactionSelector} to use
     *
     * @param options the random origin options to use
     * @return An {@link AbstractFactionSelector} to use when selecting a
     *         {@link Faction}.
     */
    public AbstractFactionSelector getFactionSelector(final RandomOriginOptions options) {
        return options.isRandomizeOrigin() ? new RangedFactionSelector(options)
                : new DefaultFactionSelector(options);
    }

    /**
     * Gets the {@link AbstractPlanetSelector} to use with this campaign.
     *
     * @return An {@link AbstractPlanetSelector} to use when selecting a
     *         {@link Planet}.
     */
    public AbstractPlanetSelector getPlanetSelector() {
        return getPlanetSelector(getCampaignOptions().getRandomOriginOptions());
    }

    /**
     * Gets the {@link AbstractPlanetSelector} to use
     *
     * @param options the random origin options to use
     * @return An {@link AbstractPlanetSelector} to use when selecting a
     *         {@link Planet}.
     */
    public AbstractPlanetSelector getPlanetSelector(final RandomOriginOptions options) {
        return options.isRandomizeOrigin() ? new RangedPlanetSelector(options)
                : new DefaultPlanetSelector(options);
    }

    /**
     * Gets the {@link AbstractPersonnelGenerator} to use with this campaign.
     *
     * @param factionSelector The {@link AbstractFactionSelector} to use when
     *                        choosing a {@link Faction}.
     * @param planetSelector  The {@link AbstractPlanetSelector} to use when
     *                        choosing a {@link Planet}.
     * @return An {@link AbstractPersonnelGenerator} to use when creating new
     *         personnel.
     */
    public AbstractPersonnelGenerator getPersonnelGenerator(
            final AbstractFactionSelector factionSelector,
            final AbstractPlanetSelector planetSelector) {
        final DefaultPersonnelGenerator generator = new DefaultPersonnelGenerator(factionSelector, planetSelector);
        generator.setNameGenerator(RandomNameGenerator.getInstance());
        generator.setSkillPreferences(getRandomSkillPreferences());
        return generator;
    }
    // endregion Personnel Selectors and Generators
    // endregion Personnel

    public List<Person> getPatients() {
        List<Person> patients = new ArrayList<>();
        for (Person p : getPersonnel()) {
            if (p.needsFixing()
                    || (getCampaignOptions().isUseAdvancedMedical() && p.hasInjuries(true)
                            && p.getStatus().isActive())) {
                patients.add(p);
            }
        }
        return patients;
    }

    /**
     * List of all units that can show up in the repair bay.
     */
    public List<Unit> getServiceableUnits() {
        List<Unit> service = new ArrayList<>();
        for (Unit u : getUnits()) {
            if (u.isAvailable() && u.isServiceable() && !StratconRulesManager.isUnitDeployedToStratCon(u)) {
                service.add(u);
            }
        }
        return service;
    }

    /**
     * Imports a collection of parts into the campaign.
     *
     * @param newParts The collection of {@link Part} instances
     *                 to import into the campaign.
     */
    public void importParts(Collection<Part> newParts) {
        Objects.requireNonNull(newParts);

        for (Part p : newParts) {
            if ((p instanceof MissingPart) && (null == p.getUnit())) {
                // Let's not import missing parts without a valid unit.
                continue;
            }

            // Track this part as part of our Campaign
            p.setCampaign(this);

            // Add the part to the campaign, but do not
            // merge it with any existing parts
            parts.addPart(p, false);
        }
    }

    /**
     * Gets the Warehouse which stores parts.
     */
    public Warehouse getWarehouse() {
        return parts;
    }

    /**
     * Sets the Warehouse which stores parts for the campaign.
     *
     * @param warehouse The warehouse in which to store parts.
     */
    public void setWarehouse(Warehouse warehouse) {
        parts = Objects.requireNonNull(warehouse);
    }

    public Quartermaster getQuartermaster() {
        return quartermaster;
    }

    /**
     * @return A collection of parts in the Warehouse.
     */
    @Deprecated
    public Collection<Part> getParts() {
        return parts.getParts();
    }

    private int getQuantity(Part p) {
        if (p instanceof Armor) {
            return ((Armor) p).getAmount();
        }
        if (p instanceof AmmoStorage) {
            return ((AmmoStorage) p).getShots();
        }
        return (p.getUnit() != null) ? 1 : p.getQuantity();
    }

    private PartInUse getPartInUse(Part part) {
        // SI isn't a proper "part"
        if (part instanceof StructuralIntegrity) {
            return null;
        }
        // Skip out on "not armor" (as in 0 point armer on men or field guns)
        if ((part instanceof Armor) && ((Armor) part).getType() == EquipmentType.T_ARMOR_UNKNOWN) {
            return null;
        }
        // Makes no sense buying those separately from the chasis
        if ((part instanceof EquipmentPart)
                && ((EquipmentPart) part).getType() != null
                && (((EquipmentPart) part).getType().hasFlag(MiscType.F_CHASSIS_MODIFICATION))) {
            return null;
        }
        // Replace a "missing" part with a corresponding "new" one.
        if (part instanceof MissingPart) {
            part = ((MissingPart) part).getNewPart();
        }
        PartInUse result = new PartInUse(part);
        result.setRequestedStock(getDefaultStockPercent(part));
        return (null != result.getPartToBuy()) ? result : null;
    }

    /**
     * Determines the default stock percentage for a given part type.
     *
     * <p>This method uses the type of the provided {@link Part} to decide which
     * default stock percentage to return. The values for each part type are
     * retrieved from the campaign options.</p>
     *
     * @param part The {@link Part} for which the default stock percentage is to
     *             be determined. The part must not be {@code null}.
     * @return An {@code int} representing the default stock percentage for the
     *         given part type, as defined in the campaign options.
     */
    private int getDefaultStockPercent(Part part) {
        if (part instanceof HeatSink) {
            return campaignOptions.getAutoLogisticsHeatSink();
        } else if (part instanceof MekLocation) {
            if (((MekLocation) part).getLoc() == Mek.LOC_HEAD) {
                return campaignOptions.getAutoLogisticsMekHead();
            }

            if (((MekLocation) part).getLoc() == Mek.LOC_CT) {
                return campaignOptions.getAutoLogisticsNonRepairableLocation();
            }

            return campaignOptions.getAutoLogisticsMekLocation();
        } else if (part instanceof TankLocation) {
            return campaignOptions.getAutoLogisticsNonRepairableLocation();
        } else if (part instanceof AmmoBin) {
            return campaignOptions.getAutoLogisticsAmmunition();
        } else if (part instanceof Armor ) {
            return campaignOptions.getAutoLogisticsArmor();
        }

        return campaignOptions.getAutoLogisticsOther();
    }

    /**
     * Add data from an actual part to a PartInUse data element
     * @param partInUse part in use record to update
     * @param incomingPart new part that needs to be added to this record
     * @param ignoreMothballedUnits don't count parts in mothballed units
     * @param ignoreSparesUnderQuality don't count spare parts lower than this quality
     */
    private void updatePartInUseData(PartInUse partInUse, Part incomingPart,
            boolean ignoreMothballedUnits, PartQuality ignoreSparesUnderQuality) {

        if (ignoreMothballedUnits && (null != incomingPart.getUnit()) && incomingPart.getUnit().isMothballed()) {
        } else if ((incomingPart.getUnit() != null) || (incomingPart instanceof MissingPart)) {
            partInUse.setUseCount(partInUse.getUseCount() + getQuantity(incomingPart));
        } else {
            if (incomingPart.isPresent()) {
                if (incomingPart.getQuality().toNumeric() < ignoreSparesUnderQuality.toNumeric()) {
                } else {
                    partInUse.setStoreCount(partInUse.getStoreCount() + getQuantity(incomingPart));
                    partInUse.addSpare(incomingPart);
                }
            } else {
                partInUse.setTransferCount(partInUse.getTransferCount() + getQuantity(incomingPart));
            }
        }
    }

    /**
     * Find all the parts that match this PartInUse and update their data
     * @param partInUse part in use record to update
     * @param ignoreMothballedUnits don't count parts in mothballed units
     * @param ignoreSparesUnderQuality don't count spare parts lower than this quality
     */
    public void updatePartInUse(PartInUse partInUse, boolean ignoreMothballedUnits,
            PartQuality ignoreSparesUnderQuality) {
        partInUse.setUseCount(0);
        partInUse.setStoreCount(0);
        partInUse.setTransferCount(0);
        partInUse.setPlannedCount(0);
        getWarehouse().forEachPart(incomingPart -> {
            PartInUse newPartInUse = getPartInUse(incomingPart);
            if (partInUse.equals(newPartInUse)) {
                updatePartInUseData(partInUse, incomingPart,
                    ignoreMothballedUnits, ignoreSparesUnderQuality);
            }
        });
        for (IAcquisitionWork maybePart : shoppingList.getPartList()) {
            PartInUse newPartInUse = getPartInUse((Part) maybePart);
            if (partInUse.equals(newPartInUse)) {
                partInUse.setPlannedCount(partInUse.getPlannedCount()
                        + getQuantity((maybePart instanceof MissingPart) ?
                            ((MissingPart) maybePart).getNewPart() :
                            (Part) maybePart) * maybePart.getQuantity());
            }
        }
    }

    /**
     * Analyzes the warehouse inventory and returns a data set that summarizes the usage state of
     * all parts, including their use counts, store counts, and planned counts, while filtering
     * based on specific conditions.
     *
     * <p>This method aggregates all parts currently in use or available as spares, while taking
     * into account constraints like ignoring mothballed units or filtering spares below a specific
     * quality. It uses a map structure to efficiently track and update parts during processing.</p>
     *
     * @param ignoreMothballedUnits If {@code true}, parts from mothballed units will not be
     *                             included in the results.
     * @param isResupply If {@code true}, specific units (e.g., prohibited unit types) are skipped
     *                  based on the current context as defined in {@code Resupply.isProhibitedUnitType()}.
     * @param ignoreSparesUnderQuality Spare parts of a lower quality than the specified value will
     *                                be excluded from the results.
     * @return A {@link Set} of {@link PartInUse} objects detailing the state of each relevant part,
     * including:
     *         <ul>
     *             <li>Use count: How many of this part are currently in use.</li>
     *             <li>Store count: How many of this part are available as spares in the warehouse.</li>
     *             <li>Planned count: The quantity of this part included in acquisition orders or
     *             planned procurement.</li>
     *             <li>Requested stock: The target or default quantity to maintain, as derived from
     *             settings or requests.</li>
     *         </ul>
     *         Only parts with non-zero counts (use, store, or planned) will be included in the
     *         result.
     */

    public Set<PartInUse> getPartsInUse(boolean ignoreMothballedUnits,
            boolean isResupply, PartQuality ignoreSparesUnderQuality) {
        // java.util.Set doesn't supply a get(Object) method, so we have to use a
        // java.util.Map
        Map<PartInUse, PartInUse> inUse = new HashMap<>();
        getWarehouse().forEachPart(incomingPart -> {
            if (isResupply) {
                Unit unit = incomingPart.getUnit();

                Entity entity = null;
                if (unit != null) {
                    entity = unit.getEntity();
                }

                if (entity != null) {
                    if (isProhibitedUnitType(entity, false)) {
                        return;
                    }
                }
            }


            PartInUse partInUse = getPartInUse(incomingPart);
            if (null == partInUse) {
                return;
            }
            if (inUse.containsKey(partInUse)) {
                partInUse = inUse.get(partInUse);
            } else {
                if (partsInUseRequestedStockMap.containsKey(partInUse.getDescription())) {
                    partInUse.setRequestedStock(partsInUseRequestedStockMap.get(partInUse.getDescription()));
                } else {
                    partInUse.setRequestedStock(getDefaultStockPercent(incomingPart));
                }
                inUse.put(partInUse, partInUse);
            }
            updatePartInUseData(partInUse, incomingPart, ignoreMothballedUnits, ignoreSparesUnderQuality);
        });
        for (IAcquisitionWork maybePart : shoppingList.getPartList()) {
            if (!(maybePart instanceof Part)) {
                continue;
            }
            PartInUse partInUse = getPartInUse((Part) maybePart);
            if (null == partInUse) {
                continue;
            }
            if (inUse.containsKey(partInUse)) {
                partInUse = inUse.get(partInUse);
            } else {
                if (partsInUseRequestedStockMap.containsKey(partInUse.getDescription())) {
                    partInUse.setRequestedStock(partsInUseRequestedStockMap.get(partInUse.getDescription()));
                } else {
                    partInUse.setRequestedStock(getDefaultStockPercent((Part) maybePart));
                }
                inUse.put(partInUse, partInUse);
            }
            partInUse.setPlannedCount(partInUse.getPlannedCount()
                    + getQuantity((maybePart instanceof MissingPart) ?
                            ((MissingPart) maybePart).getNewPart() :
                            (Part) maybePart) * maybePart.getQuantity());

        }
        return inUse.keySet().stream()
            // Hacky but otherwise we end up with zero lines when filtering things out
            .filter(p -> p.getUseCount() != 0 || p.getStoreCount() != 0 || p.getPlannedCount() != 0)
            .collect(Collectors.toSet());
    }

    @Deprecated
    public Part getPart(int id) {
        return parts.getPart(id);
    }

    @Nullable
    public Force getForce(int id) {
        return forceIds.get(id);
    }

    public List<String> getCurrentReport() {
        return currentReport;
    }

    public void setCurrentReportHTML(String html) {
        currentReportHTML = html;
    }

    public String getCurrentReportHTML() {
        return currentReportHTML;
    }

    public void setNewReports(List<String> reports) {
        newReports = reports;
    }

    public List<String> fetchAndClearNewReports() {
        List<String> oldReports = newReports;
        setNewReports(new ArrayList<>());
        return oldReports;
    }

    /**
     * Finds the active person in a particular role with the highest level in a
     * given, with an optional secondary skill to break ties.
     *
     * @param role      One of the PersonnelRole enum values
     * @param primary   The skill to use for comparison.
     * @param secondary
     *                  If not null and there is more than one person tied for the
     *                  most
     *                  the highest, preference will be given to the one with a
     *                  higher
     *                  level in the secondary skill.
     * @return The person in the designated role with the most experience.
     */
    public Person findBestInRole(PersonnelRole role, String primary, String secondary) {
        int highest = 0;
        Person retVal = null;
        for (Person p : getActivePersonnel()) {
            if (((p.getPrimaryRole() == role) || (p.getSecondaryRole() == role)) && (p.getSkill(primary) != null)) {
                if (p.getSkill(primary).getLevel() > highest) {
                    retVal = p;
                    highest = p.getSkill(primary).getLevel();
                } else if (secondary != null && p.getSkill(primary).getLevel() == highest &&
                /*
                 * If the skill level of the current person is the same as the previous highest,
                 * select the current instead under the following conditions:
                 */
                        (retVal == null || // None has been selected yet (current has level 0)
                                retVal.getSkill(secondary) == null || // Previous selection does not have secondary
                                // skill
                                (p.getSkill(secondary) != null // Current has secondary skill and it is higher than the
                                        // previous.
                                        && p.getSkill(secondary).getLevel() > retVal.getSkill(secondary).getLevel()))) {
                    retVal = p;
                }
            }
        }
        return retVal;
    }

    public Person findBestInRole(PersonnelRole role, String skill) {
        return findBestInRole(role, skill, null);
    }

    public @Nullable Person findBestAtSkill(String skill) {
        Person person = null;
        int highest = 0;
        for (Person p : getActivePersonnel()) {
            if (p.getSkill(skill) != null && p.getSkill(skill).getLevel() > highest) {
                highest = p.getSkill(skill).getLevel();
                person = p;
            }
        }
        return person;
    }

    /**
     * @return The list of all active {@link Person}s who qualify as technicians
     *         ({@link Person#isTech()}));
     */
    public List<Person> getTechs() {
        return getTechs(false);
    }

    public List<Person> getTechs(final boolean noZeroMinute) {
        return getTechs(noZeroMinute, false);
    }

    public List<Person> getTechsExpanded() {
        return getTechsExpanded(false, false, true);
    }

    public List<Person> getTechs(final boolean noZeroMinute, final boolean eliteFirst) {
        return getTechsExpanded(noZeroMinute, eliteFirst, false);
    }

    /**
     * Returns a list of active technicians.
     *
     * @param noZeroMinute If TRUE, then techs with no time remaining will be
     *                     excluded from the list.
     * @param eliteFirst   If TRUE and sorted also TRUE, then return the list sorted
     *                     from best to worst
     * @param expanded     If TRUE, then include techs with expanded roles (e.g. Tech/Vessel skill)
     * @return The list of active {@link Person}s who qualify as technicians
     *         ({@link Person#isTech()}), or who qualify as expanded technicians ({@link Person#isTechExpanded()}).
     */
    public List<Person> getTechsExpanded(final boolean noZeroMinute, final boolean eliteFirst, final boolean expanded) {
        final List<Person> techs = getActivePersonnel().stream()
                .filter(person -> (expanded ? person.isTechExpanded() : person.isTech())
                    && (!noZeroMinute || (person.getMinutesLeft() > 0)))
                .collect(Collectors.toList());

        // also need to loop through and collect engineers on self-crewed vessels
        for (final Unit unit : getUnits()) {
            if (unit.isSelfCrewed() && !(unit.getEntity() instanceof Infantry) && (unit.getEngineer() != null)) {
                techs.add(unit.getEngineer());
            }
        }

        // Return the tech collection sorted worst to best Skill Level, or reversed if
        // we want
        // elites first
        Comparator<Person> techSorter = Comparator
                .comparingInt(person -> person.getSkillLevel(this, !person.getPrimaryRole().isTech()
                        && person.getSecondaryRole().isTechSecondary()).ordinal());

        if (eliteFirst) {
            techSorter = techSorter.reversed().thenComparing(Comparator
                    .comparingInt(Person::getDailyAvailableTechTime).reversed());
        } else {
            techSorter = techSorter.thenComparing(Comparator.comparingInt(Person::getMinutesLeft).reversed());
        }

        techSorter = techSorter.thenComparing(new PersonTitleSorter());

        if (techs.size() > 1) {
            techs.subList(1, techs.size()).sort(techSorter);
        }

        return techs;
    }

    public List<Person> getAdmins() {
        List<Person> admins = new ArrayList<>();
        for (Person p : getActivePersonnel()) {
            if (p.isAdministrator()) {
                admins.add(p);
            }
        }
        return admins;
    }

    public boolean isWorkingOnRefit(Person p) {
        Objects.requireNonNull(p);

        Unit unit = getHangar().findUnit(u -> u.isRefitting() && p.equals(u.getRefit().getTech()));
        return unit != null;
    }

    public List<Person> getDoctors() {
        List<Person> docs = new ArrayList<>();
        for (Person p : getActivePersonnel()) {
            if (p.isDoctor()) {
                docs.add(p);
            }
        }
        return docs;
    }

    public int getPatientsFor(Person doctor) {
        int patients = 0;
        for (Person person : getActivePersonnel()) {
            if ((null != person.getDoctorId()) && person.getDoctorId().equals(doctor.getId())) {
                patients++;
            }
        }
        return patients;
    }

    public String healPerson(Person medWork, Person doctor) {
        if (getCampaignOptions().isUseAdvancedMedical()) {
            return "";
        }
        String report = "";
        report += doctor.getHyperlinkedFullTitle() + " attempts to heal "
                + medWork.getFullName();
        TargetRoll target = getTargetFor(medWork, doctor);
        int roll = d6(2);
        report = report + ",  needs " + target.getValueAsString()
                + " and rolls " + roll + ':';
        int xpGained = 0;
        // If we get a natural 2 that isn't an automatic success, reroll if Edge is
        // available and in use.
        if (getCampaignOptions().isUseSupportEdge()
                && doctor.getOptions().booleanOption(PersonnelOptions.EDGE_MEDICAL)) {
            if ((roll == 2) && (doctor.getCurrentEdge() > 0) && (target.getValue() != TargetRoll.AUTOMATIC_SUCCESS)) {
                doctor.changeCurrentEdge(-1);
                roll = d6(2);
                report += medWork.fail() + '\n' + doctor.getHyperlinkedFullTitle() + " uses Edge to reroll:"
                        + " rolls " + roll + ':';
            }
        }
        if (roll >= target.getValue()) {
            report = report + medWork.succeed();
            Unit u = medWork.getUnit();
            if (null != u) {
                u.resetPilotAndEntity();
            }
            if (roll == 12 && target.getValue() != TargetRoll.AUTOMATIC_SUCCESS) {
                xpGained += getCampaignOptions().getSuccessXP();
            }
            if (target.getValue() != TargetRoll.AUTOMATIC_SUCCESS) {
                doctor.setNTasks(doctor.getNTasks() + 1);
            }
            if (doctor.getNTasks() >= getCampaignOptions().getNTasksXP()) {
                xpGained += getCampaignOptions().getTaskXP();
                doctor.setNTasks(0);
            }
        } else {
            report = report + medWork.fail();
            if (roll == 2 && target.getValue() != TargetRoll.AUTOMATIC_FAIL) {
                xpGained += getCampaignOptions().getMistakeXP();
            }
        }
        if (xpGained > 0) {
            doctor.awardXP(this, xpGained);
            report += " (" + xpGained + "XP gained) ";
        }
        medWork.setDaysToWaitForHealing(getCampaignOptions()
                .getHealingWaitingPeriod());
        return report;
    }

    public TargetRoll getTargetFor(Person medWork, Person doctor) {
        Skill skill = doctor.getSkill(SkillType.S_DOCTOR);
        if (null == skill) {
            return new TargetRoll(TargetRoll.IMPOSSIBLE, doctor.getFullName()
                    + " isn't a doctor, he just plays one on TV.");
        }
        if (medWork.getDoctorId() != null
                && !medWork.getDoctorId().equals(doctor.getId())) {
            return new TargetRoll(TargetRoll.IMPOSSIBLE,
                    medWork.getFullName() + " is already being tended by another doctor");
        }
        if (!medWork.needsFixing()
                && !(getCampaignOptions().isUseAdvancedMedical() && medWork.needsAMFixing())) {
            return new TargetRoll(TargetRoll.IMPOSSIBLE,
                    medWork.getFullName() + " does not require healing.");
        }
        if (getPatientsFor(doctor) > 25) {
            return new TargetRoll(TargetRoll.IMPOSSIBLE, doctor.getFullName()
                    + " already has 25 patients.");
        }
        TargetRoll target = new TargetRoll(skill.getFinalSkillValue(), skill.getSkillLevel().toString());
        if (target.getValue() == TargetRoll.IMPOSSIBLE) {
            return target;
        }
        // understaffed mods
        int helpMod = getShorthandedMod(getMedicsPerDoctor(), true);
        if (helpMod > 0) {
            target.addModifier(helpMod, "shorthanded");
        }
        target.append(medWork.getHealingMods(this));
        return target;
    }

    public @Nullable Person getLogisticsPerson() {
        int bestSkill = -1;
        int maxAcquisitions = getCampaignOptions().getMaxAcquisitions();
        Person admin = null;
        String skill = getCampaignOptions().getAcquisitionSkill();
        if (skill.equals(CampaignOptions.S_AUTO)) {
            return null;
        } else if (skill.equals(CampaignOptions.S_TECH)) {
            for (Person p : getActivePersonnel()) {
                if (getCampaignOptions().isAcquisitionSupportStaffOnly() && !p.hasSupportRole(true)) {
                    continue;
                }
                if (maxAcquisitions > 0 && (p.getAcquisitions() >= maxAcquisitions)) {
                    continue;
                }
                if ((p.getBestTechSkill() != null) && p.getBestTechSkill().getLevel() > bestSkill) {
                    admin = p;
                    bestSkill = p.getBestTechSkill().getLevel();
                }
            }
        } else {
            for (Person p : getActivePersonnel()) {
                if (getCampaignOptions().isAcquisitionSupportStaffOnly() && !p.hasSupportRole(true)) {
                    continue;
                }
                if (maxAcquisitions > 0 && (p.getAcquisitions() >= maxAcquisitions)) {
                    continue;
                }
                if (p.hasSkill(skill) && (p.getSkill(skill).getLevel() > bestSkill)) {
                    admin = p;
                    bestSkill = p.getSkill(skill).getLevel();
                }
            }
        }
        return admin;
    }

    /**
     * Finds and returns the most senior administrator for a specific type of administrative role.
     * Seniority is determined using the {@link Person#outRanksUsingSkillTiebreaker} method when
     * there are multiple eligible administrators for the specified role.
     *
     * <p>The method evaluates both the primary and secondary roles of each administrator
     * against the provided {@link AdministratorSpecialization} type.</p>
     *
     * <p>The valid types of administrative roles are represented by the {@link AdministratorSpecialization} enum:</p>
     * <ul>
     *   <li>{@link AdministratorSpecialization#COMMAND} - Command Administrator</li>
     *   <li>{@link AdministratorSpecialization#LOGISTICS} - Logistics Administrator</li>
     *   <li>{@link AdministratorSpecialization#TRANSPORT} - Transport Administrator</li>
     *   <li>{@link AdministratorSpecialization#HR} - HR Administrator</li>
     * </ul>
     *
     * @param type the {@link AdministratorSpecialization} representing the administrative role to check for.
     *             Passing a {@code null} type will result in an {@link IllegalStateException}.
     *
     * @return the most senior {@link Person} with the specified administrative role, or {@code null}
     *         if no eligible administrator is found.
     *
     * <p><b>Behavior:</b></p>
     * <ul>
     *   <li>The method iterates through all administrators retrieved by {@link #getAdmins()}.</li>
     *   <li>For each {@link Person}, it checks if their primary or secondary role matches the specified type
     *       via utility methods like {@code AdministratorRole#isAdministratorCommand}.</li>
     *   <li>If no eligible administrators exist, the method returns {@code null}.</li>
     *   <li>If multiple administrators are eligible, the one with the highest seniority is returned.</li>
     *   <li>Seniority is determined by the {@link Person#outRanksUsingSkillTiebreaker} method,
     *       which uses a skill-based tiebreaker when necessary.</li>
     * </ul>
     *
     * @throws IllegalStateException if {@code type} is null or an unsupported value.
     */
    public @Nullable Person getSeniorAdminPerson(AdministratorSpecialization type) {
        Person seniorAdmin = null;

        for (Person person : getAdmins()) {
            boolean isEligible = switch (type) {
                case COMMAND -> person.getPrimaryRole().isAdministratorCommand()
                    || person.getSecondaryRole().isAdministratorCommand();
                case LOGISTICS -> person.getPrimaryRole().isAdministratorLogistics()
                    || person.getSecondaryRole().isAdministratorLogistics();
                case TRANSPORT -> person.getPrimaryRole().isAdministratorTransport()
                    || person.getSecondaryRole().isAdministratorTransport();
                case HR -> person.getPrimaryRole().isAdministratorHR()
                    || person.getSecondaryRole().isAdministratorHR();
            };

            if (isEligible) {
                if (seniorAdmin == null) {
                    seniorAdmin = person;
                    continue;
                }

                if (person.outRanksUsingSkillTiebreaker(this, seniorAdmin)) {
                    seniorAdmin = person;
                }
            }
        }
        return seniorAdmin;
    }

    /**
     * Gets a list of applicable logistics personnel, or an empty list
     * if acquisitions automatically succeed.
     *
     * @return A <code>List</code> of {@link Person} who can perform logistical
     *         actions.
     */
    public List<Person> getLogisticsPersonnel() {
        String skill = getCampaignOptions().getAcquisitionSkill();
        if (skill.equals(CampaignOptions.S_AUTO)) {
            return Collections.emptyList();
        } else {
            List<Person> logisticsPersonnel = new ArrayList<>();
            int maxAcquisitions = getCampaignOptions().getMaxAcquisitions();
            for (Person p : getActivePersonnel()) {
                if (getCampaignOptions().isAcquisitionSupportStaffOnly() && !p.hasSupportRole(true)) {
                    continue;
                }
                if ((maxAcquisitions > 0) && (p.getAcquisitions() >= maxAcquisitions)) {
                    continue;
                }
                if (skill.equals(CampaignOptions.S_TECH)) {
                    if (null != p.getBestTechSkill()) {
                        logisticsPersonnel.add(p);
                    }
                } else if (p.hasSkill(skill)) {
                    logisticsPersonnel.add(p);
                }
            }

            // Sort by their skill level, descending.
            logisticsPersonnel.sort((a, b) -> {
                if (skill.equals(CampaignOptions.S_TECH)) {
                    return Integer.compare(b.getBestTechSkill().getLevel(), a.getBestTechSkill().getLevel());
                } else {
                    return Integer.compare(b.getSkill(skill).getLevel(), a.getSkill(skill).getLevel());
                }
            });

            return logisticsPersonnel;
        }
    }

    /***
     * This is the main function for getting stuff (parts, units, etc.) All non-GM
     * acquisition should go through this function to ensure the campaign rules for
     * acquisition are followed.
     *
     * @param sList - A <code>ShoppingList</code> object including items that need
     *              to be purchased
     * @return A <code>ShoppingList</code> object that includes all items that were
     *         not successfully acquired
     */
    public ShoppingList goShopping(ShoppingList sList) {
        // loop through shopping items and decrement days to wait
        for (IAcquisitionWork shoppingItem : sList.getShoppingList()) {
            shoppingItem.decrementDaysToWait();
        }

        if (getCampaignOptions().getAcquisitionSkill().equals(CampaignOptions.S_AUTO)) {
            return goShoppingAutomatically(sList);
        } else if (!getCampaignOptions().isUsePlanetaryAcquisition()) {
            return goShoppingStandard(sList);
        } else {
            return goShoppingByPlanet(sList);
        }
    }

    /**
     * Shops for items on the {@link ShoppingList}, where each acquisition
     * automatically succeeds.
     *
     * @param sList The shopping list to use when shopping.
     * @return The new shopping list containing the items that were not
     *         acquired.
     */
    private ShoppingList goShoppingAutomatically(ShoppingList sList) {
        List<IAcquisitionWork> currentList = new ArrayList<>(sList.getShoppingList());

        List<IAcquisitionWork> remainingItems = new ArrayList<>(currentList.size());
        for (IAcquisitionWork shoppingItem : currentList) {
            if (shoppingItem.getDaysToWait() <= 0) {
                while (shoppingItem.getQuantity() > 0) {
                    if (!acquireEquipment(shoppingItem, null)) {
                        shoppingItem.resetDaysToWait();
                        break;
                    }
                }
            }
            if (shoppingItem.getQuantity() > 0 || shoppingItem.getDaysToWait() > 0) {
                remainingItems.add(shoppingItem);
            }
        }

        return new ShoppingList(remainingItems);
    }

    /**
     * Shops for items on the {@link ShoppingList}, where each acquisition
     * is performed by available logistics personnel.
     *
     * @param sList The shopping list to use when shopping.
     * @return The new shopping list containing the items that were not
     *         acquired.
     */
    private ShoppingList goShoppingStandard(ShoppingList sList) {
        List<Person> logisticsPersonnel = getLogisticsPersonnel();
        if (logisticsPersonnel.isEmpty()) {
            addReport("Your force has no one capable of acquiring equipment.");
            return sList;
        }

        List<IAcquisitionWork> currentList = new ArrayList<>(sList.getShoppingList());
        for (Person person : logisticsPersonnel) {
            if (currentList.isEmpty()) {
                // Nothing left to shop for!
                break;
            }

            List<IAcquisitionWork> remainingItems = new ArrayList<>(currentList.size());
            for (IAcquisitionWork shoppingItem : currentList) {
                if (shoppingItem.getDaysToWait() <= 0) {
                    while (canAcquireParts(person) && shoppingItem.getQuantity() > 0) {
                        if (!acquireEquipment(shoppingItem, person)) {
                            shoppingItem.resetDaysToWait();
                            break;
                        }
                    }
                }
                if (shoppingItem.getQuantity() > 0 || shoppingItem.getDaysToWait() > 0) {
                    remainingItems.add(shoppingItem);
                }
            }

            currentList = remainingItems;
        }

        return new ShoppingList(currentList);
    }

    /**
     * Shops for items on the {@link ShoppingList}, where each acquisition
     * is attempted on nearby planets by available logistics personnel.
     *
     * @param sList The shopping list to use when shopping.
     * @return The new shopping list containing the items that were not
     *         acquired.
     */
    private ShoppingList goShoppingByPlanet(ShoppingList sList) {
        List<Person> logisticsPersonnel = getLogisticsPersonnel();
        if (logisticsPersonnel.isEmpty()) {
            addReport("Your force has no one capable of acquiring equipment.");
            return sList;
        }

        // we are shopping by planets, so more involved
        List<IAcquisitionWork> currentList = sList.getShoppingList();
        LocalDate currentDate = getLocalDate();

        // a list of items than can be taken out of the search and put back on the
        // shopping list
        List<IAcquisitionWork> shelvedItems = new ArrayList<>();

        // find planets within a certain radius - the function will weed out dead
        // planets
        List<PlanetarySystem> systems = Systems.getInstance().getShoppingSystems(getCurrentSystem(),
                getCampaignOptions().getMaxJumpsPlanetaryAcquisition(), currentDate);

        for (Person person : logisticsPersonnel) {
            if (currentList.isEmpty()) {
                // Nothing left to shop for!
                break;
            }

            String personTitle = person.getHyperlinkedFullTitle() + ' ';

            for (PlanetarySystem system : systems) {
                if (currentList.isEmpty()) {
                    // Nothing left to shop for!
                    break;
                }

                List<IAcquisitionWork> remainingItems = new ArrayList<>();

                // loop through shopping list. If its time to check, then check as appropriate.
                // Items not
                // found get added to the remaining item list. Rotate through personnel
                boolean done = false;
                for (IAcquisitionWork shoppingItem : currentList) {
                    if (!canAcquireParts(person)) {
                        remainingItems.add(shoppingItem);
                        done = true;
                        continue;
                    }

                    if (shoppingItem.getDaysToWait() <= 0) {
                        PartAcquisitionResult result = findContactForAcquisition(shoppingItem, person, system);
                        if (result == PartAcquisitionResult.Success) {
                            int transitTime = calculatePartTransitTime(system);
                            int totalQuantity = 0;
                            while (shoppingItem.getQuantity() > 0
                                    && canAcquireParts(person)
                                    && acquireEquipment(shoppingItem, person, system, transitTime)) {
                                totalQuantity++;
                            }
                            if (totalQuantity > 0) {
                                addReport(personTitle + "<font color='"
                                        + MekHQ.getMHQOptions().getFontColorPositiveHexColor() + "'><b> found "
                                        + shoppingItem.getQuantityName(totalQuantity)
                                        + " on "
                                        + system.getPrintableName(currentDate)
                                        + ". Delivery in " + transitTime + " days.</b></font>");
                            }
                        } else if (result == PartAcquisitionResult.PartInherentFailure) {
                            shelvedItems.add(shoppingItem);
                            continue;
                        }
                    }

                    // if we didn't find everything on this planet, then add to the remaining list
                    if (shoppingItem.getQuantity() > 0 || shoppingItem.getDaysToWait() > 0) {
                        // if we can't afford it, then don't keep searching for it on other planets
                        if (!canPayFor(shoppingItem)) {
                            if (!getCampaignOptions().isPlanetAcquisitionVerbose()) {
                                addReport("<font color='" + MekHQ.getMHQOptions().getFontColorNegativeHexColor()
                                        + "'><b>You cannot afford to purchase another "
                                        + shoppingItem.getAcquisitionName() + "</b></font>");
                            }
                            shelvedItems.add(shoppingItem);
                        } else {
                            remainingItems.add(shoppingItem);
                        }
                    }
                }

                // we are done with this planet. replace our current list with the remaining
                // items
                currentList = remainingItems;

                if (done) {
                    break;
                }
            }
        }

        // add shelved items back to the currentlist
        currentList.addAll(shelvedItems);

        // loop through and reset waiting time on all items on the remaining shopping
        // list if they have no waiting time left
        for (IAcquisitionWork shoppingItem : currentList) {
            if (shoppingItem.getDaysToWait() <= 0) {
                shoppingItem.resetDaysToWait();
            }
        }

        return new ShoppingList(currentList);
    }

    /**
     * Gets a value indicating if {@code person} can acquire parts.
     *
     * @param person The {@link Person} to check if they have remaining
     *               time to perform acquisitions.
     * @return True if {@code person} could acquire another part, otherwise false.
     */
    public boolean canAcquireParts(@Nullable Person person) {
        if (person == null) {
            // CAW: in this case we're using automatic success
            // and the logistics person will be null.
            return true;
        }
        int maxAcquisitions = getCampaignOptions().getMaxAcquisitions();
        return maxAcquisitions <= 0
                || person.getAcquisitions() < maxAcquisitions;
    }

    /***
     * Checks whether the campaign can pay for a given <code>IAcquisitionWork</code>
     * item. This will check
     * both whether the campaign is required to pay for a given type of acquisition
     * by the options and
     * if so whether it has enough money to afford it.
     *
     * @param acquisition - An <code>IAcquisitionWork</code> object
     * @return true if the campaign can pay for the acquisition; false if it cannot.
     */
    public boolean canPayFor(IAcquisitionWork acquisition) {
        // SHOULD we check to see if this acquisition needs to be paid for
        if ((acquisition instanceof UnitOrder && getCampaignOptions().isPayForUnits())
                || (acquisition instanceof Part && getCampaignOptions().isPayForParts())) {
            // CAN the acquisition actually be paid for
            return getFunds().isGreaterOrEqualThan(acquisition.getBuyCost());
        }
        return true;
    }

    /**
     * Make an acquisition roll for a given planet to see if you can identify a
     * contact. Used for planetary based acquisition.
     *
     * @param acquisition - The <code> IAcquisitionWork</code> being acquired.
     * @param person      - The <code>Person</code> object attempting to do the
     *                    acquiring. may be null if no one on the force has the
     *                    skill or the user is using automatic acquisition.
     * @param system      - The <code>PlanetarySystem</code> object where the
     *                    acquisition is being attempted. This may be null if the
     *                    user is not using planetary acquisition.
     * @return true if your target roll succeeded.
     */
    public PartAcquisitionResult findContactForAcquisition(IAcquisitionWork acquisition, Person person,
            PlanetarySystem system) {
        TargetRoll target = getTargetForAcquisition(acquisition, person);

        String impossibleSentencePrefix = person == null ? "Can't search for "
                : person.getFullName() + " can't search for ";
        String failedSentencePrefix = person == null ? "No contacts available for "
                : person.getFullName() + " is unable to find contacts for ";
        String succeededSentencePrefix = person == null ? "Possible contact for "
                : person.getFullName() + " has found a contact for ";

        // if it's already impossible, don't bother with the rest
        if (target.getValue() == TargetRoll.IMPOSSIBLE) {
            if (getCampaignOptions().isPlanetAcquisitionVerbose()) {
                addReport("<font color='" + MekHQ.getMHQOptions().getFontColorNegativeHexColor() + "'><b>"
                        + impossibleSentencePrefix + acquisition.getAcquisitionName()
                        + " on " + system.getPrintableName(getLocalDate()) + " because:</b></font> "
                        + target.getDesc());
            }
            return PartAcquisitionResult.PartInherentFailure;
        }

        target = system.getPrimaryPlanet().getAcquisitionMods(target, getLocalDate(), getCampaignOptions(),
                getFaction(),
                acquisition.getTechBase() == Part.T_CLAN);

        if (target.getValue() == TargetRoll.IMPOSSIBLE) {
            if (getCampaignOptions().isPlanetAcquisitionVerbose()) {
                addReport("<font color='" + MekHQ.getMHQOptions().getFontColorNegativeHexColor() + "'><b>"
                        + impossibleSentencePrefix + acquisition.getAcquisitionName()
                        + " on " + system.getPrintableName(getLocalDate()) + " because:</b></font> "
                        + target.getDesc());
            }
            return PartAcquisitionResult.PlanetSpecificFailure;
        }
        if (d6(2) < target.getValue()) {
            // no contacts on this planet, move along
            if (getCampaignOptions().isPlanetAcquisitionVerbose()) {
                addReport("<font color='" + MekHQ.getMHQOptions().getFontColorNegativeHexColor() + "'><b>"
                        + failedSentencePrefix + acquisition.getAcquisitionName()
                        + " on " + system.getPrintableName(getLocalDate()) + "</b></font>");
            }
            return PartAcquisitionResult.PlanetSpecificFailure;
        } else {
            if (getCampaignOptions().isPlanetAcquisitionVerbose()) {
                addReport("<font color='" + MekHQ.getMHQOptions().getFontColorPositiveHexColor() + "'>"
                        + succeededSentencePrefix + acquisition.getAcquisitionName()
                        + " on " + system.getPrintableName(getLocalDate()) + "</font>");
            }
            return PartAcquisitionResult.Success;
        }
    }

    /***
     * Attempt to acquire a given <code>IAcquisitionWork</code> object.
     * This is the default method used by for non-planetary based acquisition.
     *
     * @param acquisition - The <code> IAcquisitionWork</code> being acquired.
     * @param person      - The <code>Person</code> object attempting to do the
     *                    acquiring. may be null if no one on the force has the
     *                    skill or the user is using automatic acquisition.
     * @return a boolean indicating whether the attempt to acquire equipment was
     *         successful.
     */
    public boolean acquireEquipment(IAcquisitionWork acquisition, Person person) {
        return acquireEquipment(acquisition, person, null, -1);
    }

    /***
     * Attempt to acquire a given <code>IAcquisitionWork</code> object.
     *
     * @param acquisition - The <code> IAcquisitionWork</code> being acquired.
     * @param person      - The <code>Person</code> object attempting to do the
     *                    acquiring. may be null if no one on the force has the
     *                    skill or the user is using automatic acquisition.
     * @param system      - The <code>PlanetarySystem</code> object where the
     *                    acquisition is being attempted. This may be null if the
     *                    user is not using planetary acquisition.
     * @param transitDays - The number of days that the part should take to be
     *                    delivered. If this value is entered as -1, then this
     *                    method will determine transit time based on the users
     *                    campaign options.
     * @return a boolean indicating whether the attempt to acquire equipment was
     *         successful.
     */
    private boolean acquireEquipment(IAcquisitionWork acquisition, Person person, PlanetarySystem system,
            int transitDays) {
        boolean found = false;
        String report = "";

        if (null != person) {
            report += person.getHyperlinkedFullTitle() + ' ';
        }

        TargetRoll target = getTargetForAcquisition(acquisition, person);

        // check on funds
        if (!canPayFor(acquisition)) {
            target.addModifier(TargetRoll.IMPOSSIBLE, "Cannot afford this purchase");
        }

        if (null != system) {
            target = system.getPrimaryPlanet().getAcquisitionMods(target, getLocalDate(),
                    getCampaignOptions(), getFaction(), acquisition.getTechBase() == Part.T_CLAN);
        }
        report += "attempts to find " + acquisition.getAcquisitionName();

        // if impossible, then return
        if (target.getValue() == TargetRoll.IMPOSSIBLE) {
            report += ":<font color='" + MekHQ.getMHQOptions().getFontColorNegativeHexColor() + "'><b> "
                    + target.getDesc() + "</b></font>";
            if (!getCampaignOptions().isUsePlanetaryAcquisition()
                    || getCampaignOptions().isPlanetAcquisitionVerbose()) {
                addReport(report);
            }
            return false;
        }

        int roll = d6(2);
        report += "  needs " + target.getValueAsString();
        report += " and rolls " + roll + ':';
        // Edge reroll, if applicable
        if (getCampaignOptions().isUseSupportEdge() && (roll < target.getValue()) && (person != null)
                && person.getOptions().booleanOption(PersonnelOptions.EDGE_ADMIN_ACQUIRE_FAIL)
                && (person.getCurrentEdge() > 0)) {
            person.changeCurrentEdge(-1);
            roll = d6(2);
            report += " <b>failed!</b> but uses Edge to reroll...getting a " + roll + ": ";
        }
        int xpGained = 0;
        if (roll >= target.getValue()) {
            if (transitDays < 0) {
                transitDays = calculatePartTransitTime(acquisition.getAvailability());
            }
            report = report + acquisition.find(transitDays);
            found = true;
            if (person != null) {
                if (roll == 12
                        && target.getValue() != TargetRoll.AUTOMATIC_SUCCESS) {
                    xpGained += getCampaignOptions().getSuccessXP();
                }
                if (target.getValue() != TargetRoll.AUTOMATIC_SUCCESS) {
                    person.setNTasks(person.getNTasks() + 1);
                }
                if (person.getNTasks() >= getCampaignOptions().getNTasksXP()) {
                    xpGained += getCampaignOptions().getTaskXP();
                    person.setNTasks(0);
                }
            }
        } else {
            report = report + acquisition.failToFind();
            if (person != null && roll == 2
                    && target.getValue() != TargetRoll.AUTOMATIC_FAIL) {
                xpGained += getCampaignOptions().getMistakeXP();
            }
        }

        if (null != person) {
            // The person should have their acquisitions incremented
            person.incrementAcquisition();

            if (xpGained > 0) {
                person.awardXP(this, xpGained);
                report += " (" + xpGained + "XP gained) ";
            }
        }

        if (found) {
            acquisition.decrementQuantity();
            MekHQ.triggerEvent(new AcquisitionEvent(acquisition));
        }
        if (!getCampaignOptions().isUsePlanetaryAcquisition() || getCampaignOptions().isPlanetAcquisitionVerbose()) {
            addReport(report);
        }
        return found;
    }

    /**
     * Performs work to either mothball or activate a unit.
     *
     * @param u The unit to either work towards mothballing or activation.
     */
    public void workOnMothballingOrActivation(Unit u) {
        if (u.isMothballed()) {
            activate(u);
        } else {
            mothball(u);
        }
    }

    /**
     * Performs work to mothball a unit.
     *
     * @param u The unit on which to perform mothball work.
     */
    public void mothball(Unit u) {
        if (u.isMothballed()) {
            logger.warn("Unit is already mothballed, cannot mothball.");
            return;
        }

        Person tech = u.getTech();
        if (null == tech) {
            // uh-oh
            addReport("No tech assigned to the mothballing of " + u.getHyperlinkedName());
            return;
        }

        // don't allow overtime minutes for mothballing because its cheating
        // since you don't roll
        int minutes = Math.min(tech.getMinutesLeft(), u.getMothballTime());

        // check astech time
        if (!u.isSelfCrewed() && astechPoolMinutes < minutes * 6) {
            // uh-oh
            addReport("Not enough astechs to work on mothballing of " + u.getHyperlinkedName());
            return;
        }

        u.setMothballTime(u.getMothballTime() - minutes);

        String report = tech.getHyperlinkedFullTitle() + " spent " + minutes + " minutes mothballing "
                + u.getHyperlinkedName();
        if (!u.isMothballing()) {
            u.completeMothball();
            report += ". Mothballing complete.";
        } else {
            report += ". " + u.getMothballTime() + " minutes remaining.";
        }

        tech.setMinutesLeft(tech.getMinutesLeft() - minutes);

        if (!u.isSelfCrewed()) {
            astechPoolMinutes -= 6 * minutes;
        }

        addReport(report);
    }

    /**
     * Performs work to activate a unit.
     *
     * @param u The unit on which to perform activation work.
     */
    public void activate(Unit u) {
        if (!u.isMothballed()) {
            logger.warn("Unit is already activated, cannot activate.");
            return;
        }

        Person tech = u.getTech();
        if (null == tech) {
            // uh-oh
            addReport("No tech assigned to the activation of " + u.getHyperlinkedName());
            return;
        }

        // don't allow overtime minutes for activation because its cheating
        // since you don't roll
        int minutes = Math.min(tech.getMinutesLeft(), u.getMothballTime());

        // check astech time
        if (!u.isSelfCrewed() && astechPoolMinutes < minutes * 6) {
            // uh-oh
            addReport("Not enough astechs to work on activation of " + u.getHyperlinkedName());
            return;
        }

        u.setMothballTime(u.getMothballTime() - minutes);

        String report = tech.getHyperlinkedFullTitle() + " spent " + minutes + " minutes activating "
                + u.getHyperlinkedName();

        tech.setMinutesLeft(tech.getMinutesLeft() - minutes);
        if (!u.isSelfCrewed()) {
            astechPoolMinutes -= 6 * minutes;
        }

        if (!u.isMothballing()) {
            u.completeActivation();
            report += ". Activation complete.";
        } else {
            report += ". " + u.getMothballTime() + " minutes remaining.";
        }

        addReport(report);
    }

    public void refit(Refit theRefit) {
        Person tech = (theRefit.getUnit().getEngineer() == null) ? theRefit.getTech() : theRefit.getUnit().getEngineer();
        if (tech == null) {
            addReport("No tech is assigned to refit " + theRefit.getOriginalEntity().getShortName() + ". Refit cancelled.");
            theRefit.cancel();
            return;
        }
        TargetRoll target = getTargetFor(theRefit, tech);
        // check that all parts have arrived
        if (!theRefit.acquireParts()) {
            return;
        }
        String report = tech.getHyperlinkedFullTitle() + " works on " + theRefit.getPartName();
        int minutes = theRefit.getTimeLeft();
        // FIXME: Overtime?
        if (minutes > tech.getMinutesLeft()) {
            theRefit.addTimeSpent(tech.getMinutesLeft());
            tech.setMinutesLeft(0);
            report = report + ", " + theRefit.getTimeLeft() + " minutes left. Completion ";
            int daysLeft = (int) Math.ceil((double) theRefit.getTimeLeft() / (double) tech.getDailyAvailableTechTime());
            if (daysLeft == 1) {
                report += " tomorrow.</b>";
            } else {
                report += " in " + daysLeft + " days.</b>";
            }
        } else {
            tech.setMinutesLeft(tech.getMinutesLeft() - minutes);
            theRefit.addTimeSpent(minutes);
            if (theRefit.hasFailedCheck()) {
                report = report + ", " + theRefit.succeed();
            } else {
                int roll;
                String wrongType = "";
                if (tech.isRightTechTypeFor(theRefit)) {
                    roll = d6(2);
                } else {
                    roll = Utilities.roll3d6();
                    wrongType = " <b>Warning: wrong tech type for this refit.</b>";
                }
                report = report + ",  needs " + target.getValueAsString() + " and rolls " + roll + ": ";
                if (getCampaignOptions().isUseSupportEdge() && (roll < target.getValue())
                        && tech.getOptions().booleanOption(PersonnelOptions.EDGE_REPAIR_FAILED_REFIT)
                        && (tech.getCurrentEdge() > 0)) {
                    tech.changeCurrentEdge(-1);
                    roll = tech.isRightTechTypeFor(theRefit) ? d6(2) : Utilities.roll3d6();
                    // This is needed to update the edge values of individual crewmen
                    if (tech.isEngineer()) {
                        tech.setEdgeUsed(tech.getEdgeUsed() - 1);
                    }
                    report += " <b>failed!</b> but uses Edge to reroll...getting a " + roll + ": ";
                }

                if (roll >= target.getValue()) {
                    report += theRefit.succeed();
                } else {
                    report += theRefit.fail(SkillType.EXP_GREEN);
                    // try to refit again in case the tech has any time left
                    if (!theRefit.isBeingRefurbished()) {
                        refit(theRefit);
                        report += " Completion ";
                        int daysLeft = (int) Math.ceil((double) theRefit.getTimeLeft() / (double) tech.getDailyAvailableTechTime());
                        if (daysLeft == 1) {
                            report += " tomorrow.</b>";
                        } else {
                        report += " in " + daysLeft + " days.</b>";
                        }
                    }
                }
                report += wrongType;
            }
        }
        MekHQ.triggerEvent(new PartWorkEvent(tech, theRefit));
        addReport(report);
    }

    public Part fixWarehousePart(Part part, Person tech) {
        // get a new cloned part to work with and decrement original
        Part repairable = part.clone();
        part.decrementQuantity();

        fixPart(repairable, tech);
        if (!(repairable instanceof OmniPod)) {
            getQuartermaster().addPart(repairable, 0);
        }

        // If there is at least one remaining unit of the part
        // then we need to notify interested parties that we have
        // changed the quantity of the spare part.
        if (part.getQuantity() > 0) {
            MekHQ.triggerEvent(new PartChangedEvent(part));
        }

        return repairable;
    }

    /**
     * Attempt to fix a part, which may have all kinds of effect depending on part
     * type.
     *
     * @param partWork - the {@link IPartWork} to be fixed
     * @param tech     - the {@link Person} who will attempt to fix the part
     * @return a <code>String</code> of the report that summarizes the outcome of
     *         the attempt to fix the part
     */
    public String fixPart(IPartWork partWork, Person tech) {
        TargetRoll target = getTargetFor(partWork, tech);
        String report = "";
        String action = " fix ";

        // TODO: this should really be a method on its own class
        if (partWork instanceof AmmoBin) {
            action = " reload ";
        }
        if (partWork.isSalvaging()) {
            action = " salvage ";
        }
        if (partWork instanceof MissingPart) {
            action = " replace ";
        }
        if (partWork instanceof MekLocation) {
            if (((MekLocation) partWork).isBlownOff()) {
                action = " re-attach ";
            } else if (((MekLocation) partWork).isBreached()) {
                action = " seal ";
            }
        }
        if ((partWork instanceof Armor) && !partWork.isSalvaging()) {
            if (!((Armor) partWork).isInSupply()) {
                report += "<b>Not enough armor remaining.  Task suspended.</b>";
                addReport(report);
                return report;
            }
        }
        if ((partWork instanceof ProtoMekArmor) && !partWork.isSalvaging()) {
            if (!((ProtoMekArmor) partWork).isInSupply()) {
                report += "<b>Not enough Protomek armor remaining.  Task suspended.</b>";
                addReport(report);
                return report;
            }
        }
        if ((partWork instanceof BaArmor) && !partWork.isSalvaging()) {
            if (!((BaArmor) partWork).isInSupply()) {
                report += "<b>Not enough BA armor remaining.  Task suspended.</b>";
                addReport(report);
                return report;
            }
        }
        if (partWork instanceof SpacecraftCoolingSystem) {
            // Change the string since we're not working on the part itself
            report += tech.getHyperlinkedFullTitle() + " attempts to" + action
                    + "a heat sink";
        } else {
            report += tech.getHyperlinkedFullTitle() + " attempts to" + action
                    + partWork.getPartName();
        }
        if (null != partWork.getUnit()) {
            report += " on " + partWork.getUnit().getName();
        }

        int minutes = partWork.getTimeLeft();
        int minutesUsed = minutes;
        boolean usedOvertime = false;
        if (minutes > tech.getMinutesLeft()) {
            minutes -= tech.getMinutesLeft();
            // check for overtime first
            if (isOvertimeAllowed() && minutes <= tech.getOvertimeLeft()) {
                // we are working overtime
                usedOvertime = true;
                partWork.setWorkedOvertime(true);
                tech.setMinutesLeft(0);
                tech.setOvertimeLeft(tech.getOvertimeLeft() - minutes);
            } else {
                // we need to finish the task tomorrow
                minutesUsed = tech.getMinutesLeft();
                int overtimeUsed = 0;
                if (isOvertimeAllowed()) {
                    // Can't use more overtime than there are minutes remaining on the part
                    overtimeUsed = Math.min(minutes, tech.getOvertimeLeft());
                    minutesUsed += overtimeUsed;
                    partWork.setWorkedOvertime(true);
                    usedOvertime = true;
                }
                partWork.addTimeSpent(minutesUsed);
                tech.setMinutesLeft(0);
                tech.setOvertimeLeft(tech.getOvertimeLeft() - overtimeUsed);
                int helpMod = getShorthandedMod(
                        getAvailableAstechs(minutesUsed, usedOvertime), false);
                if ((null != partWork.getUnit())
                        && ((partWork.getUnit().getEntity() instanceof Dropship)
                                || (partWork.getUnit().getEntity() instanceof Jumpship))) {
                    helpMod = 0;
                }
                if (partWork.getShorthandedMod() < helpMod) {
                    partWork.setShorthandedMod(helpMod);
                }
                partWork.setTech(tech);
                partWork.reservePart();
                report += " - <b>";
                report += partWork.getTimeLeft();
                report += " minutes left. Work";
                if ((minutesUsed > 0) && (tech.getDailyAvailableTechTime() > 0)) {
                    report += " will be finished ";
                    int daysLeft = (int) Math.ceil((double) partWork.getTimeLeft() / (double)tech.getDailyAvailableTechTime());
                    if (daysLeft == 1) {
                        report += " tomorrow.</b>";
                    } else {
                        report += " in " + daysLeft + " days.</b>";
                    }
                } else {
                    report += " cannot be finished because there was no time left after maintenance tasks.</b>";
                    partWork.resetTimeSpent();
                    partWork.resetOvertime();
                    partWork.setTech(null);
                    partWork.cancelReservation();
                }
                MekHQ.triggerEvent(new PartWorkEvent(tech, partWork));
                addReport(report);
                return report;
            }
        } else {
            tech.setMinutesLeft(tech.getMinutesLeft() - minutes);
        }
        int astechMinutesUsed = minutesUsed
                * getAvailableAstechs(minutesUsed, usedOvertime);
        if (astechPoolMinutes < astechMinutesUsed) {
            astechMinutesUsed -= astechPoolMinutes;
            astechPoolMinutes = 0;
            astechPoolOvertime -= astechMinutesUsed;
        } else {
            astechPoolMinutes -= astechMinutesUsed;
        }
        // check for the type
        int roll;
        String wrongType = "";
        if (tech.isRightTechTypeFor(partWork)) {
            roll = d6(2);
        } else {
            roll = Utilities.roll3d6();
            wrongType = " <b>Warning: wrong tech type for this repair.</b>";
        }
        report = report + ",  needs " + target.getValueAsString()
                + " and rolls " + roll + ':';
        int xpGained = 0;
        // if we fail and would break a part, here's a chance to use Edge for a
        // reroll...
        if (getCampaignOptions().isUseSupportEdge()
                && tech.getOptions().booleanOption(PersonnelOptions.EDGE_REPAIR_BREAK_PART)
                && (tech.getCurrentEdge() > 0)
                && (target.getValue() != TargetRoll.AUTOMATIC_SUCCESS)) {
            if ((getCampaignOptions().isDestroyByMargin()
                    && (getCampaignOptions().getDestroyMargin() <= (target.getValue() - roll)))
                    || (!getCampaignOptions().isDestroyByMargin()
                            // if an elite, primary tech and destroy by margin is NOT on
                            && ((tech.getExperienceLevel(this, false) == SkillType.EXP_ELITE)
                                    || tech.getPrimaryRole().isVehicleCrew())) // For vessel crews
                            && (roll < target.getValue())) {
                tech.changeCurrentEdge(-1);
                roll = tech.isRightTechTypeFor(partWork) ? d6(2) : Utilities.roll3d6();
                // This is needed to update the edge values of individual crewmen
                if (tech.isEngineer()) {
                    tech.setEdgeUsed(tech.getEdgeUsed() + 1);
                }
                report += " <b>failed!</b> and would destroy the part, but uses Edge to reroll...getting a " + roll
                        + ':';
            }
        }

        if (roll >= target.getValue()) {
            report = report + partWork.succeed();
            if (getCampaignOptions().isPayForRepairs()
                    && action.equals(" fix ")
                    && !(partWork instanceof Armor)) {
                Money cost = partWork.getUndamagedValue().multipliedBy(0.2);
                report += "<br>Repairs cost " +
                        cost.toAmountAndSymbolString() +
                        " worth of parts.";
                finances.debit(TransactionType.REPAIRS, getLocalDate(), cost,
                        "Repair of " + partWork.getPartName());
            }
            if ((roll == 12) && (target.getValue() != TargetRoll.AUTOMATIC_SUCCESS)) {
                xpGained += getCampaignOptions().getSuccessXP();
            }
            if (target.getValue() != TargetRoll.AUTOMATIC_SUCCESS) {
                tech.setNTasks(tech.getNTasks() + 1);
            }
            if (tech.getNTasks() >= getCampaignOptions().getNTasksXP()) {
                xpGained += getCampaignOptions().getTaskXP();
                tech.setNTasks(0);
            }
        } else {
            int modePenalty = partWork.getMode().expReduction;
            int effectiveSkillLvl = tech.getSkillForWorkingOn(partWork).getExperienceLevel() - modePenalty;
            if (getCampaignOptions().isDestroyByMargin()) {
                if (getCampaignOptions().getDestroyMargin() > (target.getValue() - roll)) {
                    // not destroyed - set the effective level as low as
                    // possible
                    effectiveSkillLvl = SkillType.EXP_ULTRA_GREEN;
                } else {
                    // destroyed - set the effective level to elite
                    effectiveSkillLvl = SkillType.EXP_ELITE;
                }
            }
            report = report + partWork.fail(effectiveSkillLvl);

            if ((roll == 2) && (target.getValue() != TargetRoll.AUTOMATIC_FAIL)) {
                xpGained += getCampaignOptions().getMistakeXP();
            }
        }

        if (xpGained > 0) {
            tech.awardXP(this, xpGained);
            report += " (" + xpGained + "XP gained) ";
        }
        report += wrongType;
        partWork.resetTimeSpent();
        partWork.resetOvertime();
        partWork.setTech(null);
        partWork.cancelReservation();
        MekHQ.triggerEvent(new PartWorkEvent(tech, partWork));
        addReport(report);
        return report;
    }

    /**
     * Parses news file and loads news items for the current year.
     */
    public void reloadNews() {
        news.loadNewsFor(getGameYear(), id.getLeastSignificantBits());
    }

    /**
     * Checks for a news item for the current date. If found, adds it to the daily
     * report.
     */
    public void readNews() {
        // read the news
        for (NewsItem article : news.fetchNewsFor(getLocalDate())) {
            addReport(article.getHeadlineForReport());
        }

        for (NewsItem article : Systems.getInstance().getPlanetaryNews(getLocalDate())) {
            addReport(article.getHeadlineForReport());
        }
    }

    /**
     * TODO : I should be part of AtBContract, not Campaign
     *
     * @param contract an active AtBContract
     * @return the current deployment deficit for the contract
     */
    public int getDeploymentDeficit(AtBContract contract) {
        if (!contract.isActiveOn(getLocalDate()) || contract.getStartDate().isEqual(getLocalDate())) {
            // Do not check for deficits if the contract has not started or
            // it is the first day of the contract, as players won't have
            // had time to assign forces to the contract yet
            return 0;
        }

        int total = -contract.getRequiredCombatTeams();
        int role = -max(1, contract.getRequiredCombatTeams() / 2);
        int minimumUnitCount = (int) ((double) getStandardForceSize(faction) / 2);

        final CombatRole requiredLanceRole = contract.getContractType().getRequiredCombatRole();
        for (CombatTeam combatTeam : combatTeams.values()) {
            CombatRole combatRole = combatTeam.getRole();

            Force force = null;
            int unitCount = 0;
            try {
                int forceId = combatTeam.getForceId();
                force = getForce(forceId);

                unitCount += force.getAllUnits(true).size();
            } catch (Exception ignored) {
                continue;
            }

            boolean isUnderStrength = unitCount < minimumUnitCount;
            boolean reportUnderStrength = false;

            if (!combatRole.isReserve() && !combatRole.isAuxiliary()) {
                if ((combatTeam.getMissionId() == contract.getId())) {
                    if (!combatRole.isTraining() || contract.getContractType().isCadreDuty()) {
                        if (isUnderStrength) {
                            reportUnderStrength = true;
                        } else {
                            total++;
                        }
                    }
                }

                if (combatRole == requiredLanceRole) {
                    if (isUnderStrength) {
                        reportUnderStrength = true;
                    } else {
                        role++;
                    }
                }
            }

            if (reportUnderStrength) {
                addReport(String.format(resources.getString("understrength.text"),
                    force.getName(), spanOpeningWithCustomColor(MekHQ.getMHQOptions().getFontColorWarningHexColor()),
                    CLOSING_SPAN_TAG, minimumUnitCount));
            }
        }

        if (total >= 0 && role >= 0) {
            return 0;
        }
        return Math.abs(Math.min(total, role));
    }

    private void processNewDayATBScenarios() {
        // First, we get the list of all active AtBContracts
        List<AtBContract> contracts = getActiveAtBContracts(true);

        // Second, we process them and any already generated scenarios
        for (AtBContract contract : contracts) {
            /*
             * Situations like a delayed start or running out of funds during transit can
             * delay arrival until after the contract start. In that case, shift the
             * starting and ending dates before making any battle rolls. We check that the
             * unit is actually on route to the planet in case the user is using a custom
             * system for transport or splitting the unit, etc.
             */
            if (!getLocation().isOnPlanet() && !getLocation().getJumpPath().isEmpty()
                    && getLocation().getJumpPath().getLastSystem().getId().equals(contract.getSystemId())) {
                // transitTime is measured in days; so we round up to the next whole day
                contract.setStartAndEndDate(getLocalDate().plusDays((int) Math.ceil(getLocation().getTransitTime())));
                addReport("The start and end dates of " + contract.getName()
                        + " have been shifted to reflect the current ETA.");

                if (campaignOptions.isUseStratCon() && contract.getMoraleLevel().isRouted()) {
                    LocalDate newRoutEndDate = contract.getStartDate()
                        .plusMonths(max(1, d6() - 3))
                        .minusDays(1);
                    contract.setRoutEndDate(newRoutEndDate);
                }

                continue;
            }

            if (getLocalDate().equals(contract.getStartDate())) {
                getUnits().forEach(unit -> unit.setSite(contract.getRepairLocation(getAtBUnitRatingMod())));
            }

            if (getLocalDate().getDayOfWeek() == DayOfWeek.MONDAY) {
                int deficit = getDeploymentDeficit(contract);
                StratconCampaignState campaignState = contract.getStratconCampaignState();

                if (campaignState != null && deficit > 0) {
                    addReport(String.format(resources.getString("contractBreach.text"),
                        contract.getName(),
                        spanOpeningWithCustomColor(MekHQ.getMHQOptions().getFontColorNegativeHexColor()),
                        CLOSING_SPAN_TAG));

                    campaignState.updateVictoryPoints(-1);
                } else if (deficit > 0) {
                    contract.addPlayerMinorBreaches(deficit);
                    addReport("Failure to meet " + contract.getName() + " requirements resulted in " + deficit
                            + ((deficit == 1) ? " minor contract breach" : " minor contract breaches"));
                }
            }

            if (Objects.equals(location.getCurrentSystem(), contract.getSystem())) {
                if (!automatedMothballUnits.isEmpty()) {
                    performAutomatedActivation(this);
                }
            }

            for (final Scenario scenario : contract.getCurrentAtBScenarios()) {
                if ((scenario.getDate() != null) && scenario.getDate().isBefore(getLocalDate())) {
                    if (getCampaignOptions().isUseStratCon() && (scenario instanceof AtBDynamicScenario)) {
                        final boolean stub = StratconRulesManager.processIgnoredScenario(
                                (AtBDynamicScenario) scenario, contract.getStratconCampaignState());

                        if (stub) {
                            ScenarioType scenarioType = scenario.getStratConScenarioType();
                            if (scenarioType.isResupply()) {
                                processAbandonedConvoy(this, contract, (AtBDynamicScenario) scenario);
                            }

                            if (scenarioType.isJailBreak()) {
                                StratconCampaignState campaignState = contract.getStratconCampaignState();
                                campaignState.changeSupportPoints(-1);
                            }

                            scenario.convertToStub(this, ScenarioStatus.REFUSED_ENGAGEMENT);
                        } else {
                            scenario.clearAllForcesAndPersonnel(this);
                        }
                    } else {
                        scenario.convertToStub(this, ScenarioStatus.REFUSED_ENGAGEMENT);
                        contract.addPlayerMinorBreach();

                        addReport("Failure to deploy for " + scenario.getName()
                                + " resulted in a minor contract breach.");
                    }
                }
            }
        }

        // Third, on Mondays we generate new scenarios for the week
        if (getLocalDate().getDayOfWeek() == DayOfWeek.MONDAY) {
            AtBScenarioFactory.createScenariosForNewWeek(this);
        }

        // Fourth, we look at deployments for pre-existing and new scenarios
        for (AtBContract contract : contracts) {
            contract.checkEvents(this);

            // If there is a standard battle set for today, deploy the lance.
            for (final AtBScenario atBScenario : contract.getCurrentAtBScenarios()) {
                if ((atBScenario.getDate() != null) && atBScenario.getDate().equals(getLocalDate())) {
                    int forceId = atBScenario.getCombatTeamId();
                    if ((combatTeams.get(forceId) != null) && !forceIds.get(forceId).isDeployed()) {
                        // If any unit in the force is under repair, don't deploy the force
                        // Merely removing the unit from deployment would break with user expectation
                        boolean forceUnderRepair = false;
                        for (UUID uid : forceIds.get(forceId).getAllUnits(true)) {
                            Unit u = getHangar().getUnit(uid);
                            if ((u != null) && u.isUnderRepair()) {
                                forceUnderRepair = true;
                                break;
                            }
                        }

                        if (!forceUnderRepair) {
                            forceIds.get(forceId).setScenarioId(atBScenario.getId(), this);
                            atBScenario.addForces(forceId);

                            addReport(MessageFormat.format(
                                    resources.getString("atbScenarioTodayWithForce.format"),
                                    atBScenario.getName(), forceIds.get(forceId).getName()));
                            MekHQ.triggerEvent(new DeploymentChangedEvent(forceIds.get(forceId), atBScenario));
                        } else {
                            if (atBScenario.getHasTrack()) {
                                addReport(MessageFormat.format(resources.getString("atbScenarioToday.stratCon"),
                                    atBScenario.getName()));
                            } else {
                                addReport(MessageFormat.format(resources.getString("atbScenarioToday.atb"),
                                    atBScenario.getName()));
                            }
                        }
                    } else {
                        if (atBScenario.getHasTrack()) {
                            addReport(MessageFormat.format(resources.getString("atbScenarioToday.stratCon"),
                                atBScenario.getName()));
                        } else {
                            addReport(MessageFormat.format(resources.getString("atbScenarioToday.atb"),
                                atBScenario.getName()));
                        }
                    }
                }
            }
        }
    }

    /**
     * Processes the new day actions for various AtB systems
     * <p>
     * It generates contract offers in the contract market,
     * updates ship search expiration and results,
     * processes ship search on Mondays,
     * awards training experience to eligible training lances on active contracts on Mondays,
     * adds or removes dependents at the start of the year if the options are enabled,
     * rolls for morale at the start of the month,
     * and processes ATB scenarios.
     */
    private void processNewDayATB() {
        contractMarket.generateContractOffers(this);

        if ((getShipSearchExpiration() != null) && !getShipSearchExpiration().isAfter(getLocalDate())) {
            setShipSearchExpiration(null);
            if (getShipSearchResult() != null) {
                addReport("Opportunity for purchase of " + getShipSearchResult() + " has expired.");
                setShipSearchResult(null);
            }
        }

        if (getLocalDate().getDayOfWeek() == DayOfWeek.MONDAY) {
            processShipSearch();
            processTrainingCombatTeams(this);
        }

        if (getLocalDate().getDayOfMonth() == 1) {
            /*
             * First of the month; roll Morale.
             */
            if (campaignOptions.getUnitRatingMethod().isFMMR()) {
                IUnitRating rating = getUnitRating();
                rating.reInitialize();
            }

            for (AtBContract contract : getActiveAtBContracts()) {
                AtBMoraleLevel oldMorale = contract.getMoraleLevel();

                contract.checkMorale(this, getLocalDate());
                AtBMoraleLevel newMorale = contract.getMoraleLevel();

                String report = "";
                if (contract.getContractType().isGarrisonDuty()) {
                    report = resources.getString("garrisonDutyRouted.text");
                } else if (oldMorale != newMorale) {
                    report = String.format(resources.getString("contractMoraleReport.text"),
                        newMorale, contract.getName(), newMorale.getToolTipText());
                }

                if (!report.isBlank()) {
                    addReport(report);
                }

                // Resupply
                if (getCampaignOptions().isUseStratCon()) {
                    boolean inLocation = location.isOnPlanet()
                        && location.getCurrentSystem().equals(contract.getSystem());

                    if (inLocation) {
                        processResupply(contract);
                    }
                }
            }
        }

        if (campaignOptions.isUseStratCon() && (currentDay.getDayOfWeek() == DayOfWeek.MONDAY)) {
            negotiateAdditionalSupportPoints(this);
        }

        processNewDayATBScenarios();

        for (AtBContract contract : getActiveAtBContracts()) {
            if (campaignOptions.isUseGenericBattleValue()) {
                if (contract.getStartDate().equals(getLocalDate())) {
                    if (getCampaignOptions().isUseGenericBattleValue()
                        && BatchallFactions.usesBatchalls(contract.getEnemyCode())) {
                        contract.setBatchallAccepted(contract.initiateBatchall(this));
                    }
                }
            }
        }
    }

    /**
     * Processes the resupply operation for a given contract.
     * <p>
     * This method checks if the contract type is not Guerrilla Warfare or if a
     * d6 roll is greater than 4. If any of these conditions is met, it calculates the maximum
     * resupply size based on the contract's required lances, creates an instance of the
     * {@link Resupply} class, and initiates a resupply action.
     *
     * @param contract The relevant {@link AtBContract}
     */
    private void processResupply(AtBContract contract) {
        boolean isGuerrilla = contract.getContractType().isGuerrillaWarfare();

        if (!isGuerrilla || d6(1) > 4) {
            ResupplyType resupplyType = isGuerrilla ? ResupplyType.RESUPPLY_SMUGGLER : ResupplyType.RESUPPLY_NORMAL;
            Resupply resupply = new Resupply(this, contract, resupplyType);
            performResupply(resupply, contract);
        }
    }

    /**
     * Processes the daily activities and updates for all personnel that haven't already left the
     * campaign.
     * <p>
     * This method iterates through all personnel and performs various daily updates, including
     * health checks, status updates, relationship events, and other daily or periodic tasks.
     * <p>
     * The following tasks are performed for each person:
     * <ul>
     *   <li><b>Death Handling:</b> If the person has died, their processing is skipped for the day.</li>
     *   <li><b>Relationship Events:</b> Processes relationship-related events, such as marriage or divorce.</li>
     *   <li><b>Reset Actions:</b> Resets the person's minutes left for work and sets acquisitions made to 0.</li>
     *   <li><b>Medical Events:</b></li>
     *       <li>- If advanced medical care is available, processes the person's daily healing.</li>
     *       <li>- If advanced medical care is unavailable, decreases the healing wait time and
     *       applies natural or doctor-assisted healing.</li>
     *   <li><b>Weekly Edge Resets:</b> Resets edge points to their purchased value weekly (applies
     *   to support personnel).</li>
     *   <li><b>Vocational XP:</b> Awards monthly vocational experience points to the person where
     *   applicable.</li>
     *   <li><b>Anniversaries:</b> Checks for birthdays or significant anniversaries and announces
     *   them as needed.</li>
     *   <li><b>autoAwards:</b> On the first day of every month, calculates and awards support
     *   points based on roles and experience levels.</li>
     * </ul>
     * <p>
     * <b>Concurrency Note:</b>
     * A separate filtered list of personnel is used to avoid concurrent modification issues during iteration.
     * <p>
     * This method relies on several helper methods to perform specific tasks for each person,
     * separating the responsibilities for modularity and readability.
     *
     * @see #getPersonnelFilteringOutDeparted() Filters out departed personnel before daily processing
     */
    public void processNewDayPersonnel() {
        RecoverMIAPersonnel recovery = new RecoverMIAPersonnel(this, faction, getAtBUnitRatingMod());

        // This list ensures we don't hit a concurrent modification error
        List<Person> personnel = getPersonnelFilteringOutDeparted();

        // Prep some data for vocational xp
        int vocationalXpRate = campaignOptions.getVocationalXP();
        if (hasActiveContract) {
            if (campaignOptions.isUseAtB()) {
                for (AtBContract contract : getActiveAtBContracts()) {
                    if (!contract.getContractType().isGarrisonType()) {
                        vocationalXpRate *= 2;
                        break;
                    }
                }
            } else {
                vocationalXpRate *= 2;
            }
        }

        // Process personnel
        for (Person person : personnel) {
            if (person.getStatus().isDepartedUnit()) {
                continue;
            }

            // Daily events
            if (person.getStatus().isMIA()) {
                recovery.attemptRescueOfPlayerCharacter(person);
            }

            if (person.getPrisonerStatus().isBecomingBondsman()) {
                // We use 'isAfter' to avoid situations where we somehow manage to miss the date.
                // This shouldn't be necessary, but a safety net never hurt
                if (currentDay.isAfter(person.getBecomingBondsmanEndDate().minusDays(1))) {
                    person.setPrisonerStatus(this, BONDSMAN, true);
                    addReport(String.format(resources.getString("becomeBondsman.text"),
                        person.getHyperlinkedName(),
                        spanOpeningWithCustomColor(MekHQ.getMHQOptions().getFontColorPositiveHexColor()),
                        CLOSING_SPAN_TAG));
                }
            }

            person.resetMinutesLeft();
            person.setAcquisition(0);

            processAdvancedMedicalEvents(person);

            processAnniversaries(person);

            // Weekly events
            if (currentDay.getDayOfWeek() == DayOfWeek.MONDAY) {
                if (!randomDeath.processNewWeek(this, getLocalDate(), person)) {
                    // If the character has died, we don't need to process relationship events
                    processWeeklyRelationshipEvents(person);
                }

                processWeeklyEdgeResets(person);
            }

            // Monthly events
            if (currentDay.getDayOfMonth() == 1) {
                processMonthlyAutoAwards(person);

                if (vocationalXpRate > 0) {
                    if (processMonthlyVocationalXp(person, vocationalXpRate)) {
                        personnelWhoAdvancedInXP.add(person);
                    }
                }
            }
        }

        if (!personnelWhoAdvancedInXP.isEmpty()) {
            addReport(String.format(resources.getString("gainedExperience.text"),
                spanOpeningWithCustomColor(MekHQ.getMHQOptions().getFontColorPositiveHexColor()),
                personnelWhoAdvancedInXP.size(), CLOSING_SPAN_TAG));
        }
    }

    /**
     * Processes advanced medical events for a person.
     *
     * @param person the {@link Person} to process advanced medical events for
     */
    private void processAdvancedMedicalEvents(Person person) {
        if (person.needsFixing() && !getCampaignOptions().isUseAdvancedMedical()) {
            person.decrementDaysToWaitForHealing();
            Person doctor = getPerson(person.getDoctorId());
            if ((doctor != null) && doctor.isDoctor()) {
                if (person.getDaysToWaitForHealing() <= 0) {
                    addReport(healPerson(person, doctor));
                }
            } else if (person.checkNaturalHealing(15)) {
                addReport(person.getHyperlinkedFullTitle() + " heals naturally!");
                Unit unit = person.getUnit();
                if (unit != null) {
                    unit.resetPilotAndEntity();
                }
            }
        }
        // TODO Advanced Medical needs to go away from here later on
        if (getCampaignOptions().isUseAdvancedMedical()) {
            InjuryUtil.resolveDailyHealing(this, person);
            Unit unit = person.getUnit();
            if (unit != null) {
                unit.resetPilotAndEntity();
            }
        }
    }

    /**
     * Process weekly Edge resets for a given person.
     *
     * @param person the person for whom weekly Edge resets will be processed
     */
    private void processWeeklyEdgeResets(Person person) {
        if ((person.hasSupportRole(true) || person.isEngineer())) {
            person.resetCurrentEdge();
        }
    }

    /**
     * Processes the monthly vocational experience (XP) gain for a given person based on their
     * eligibility and the vocational experience rules defined in campaign options.
     *
     * <p>Eligibility for receiving vocational XP is determined by checking the following conditions:
     * <ul>
     *     <li>The person must have an <b>active status</b> (e.g., not retired, deceased, or in education).</li>
     *     <li>The person must not be a <b>child</b> as of the current date.</li>
     *     <li>The person must not be categorized as a <b>dependent</b>.</li>
     *     <li>The person must not have the status of a <b>prisoner</b>.</li>
     *     <b>Note:</b> Bondsmen are exempt from this restriction and are eligible for vocational XP.
     * </ul>
     *
     * @param person the {@link Person} whose monthly vocational XP is to be processed
     * @param vocationalXpRate the amount of XP awarded on a successful roll
     * @return {@code true} if XP was successfully awarded during the process, {@code false} otherwise
     */
    private boolean processMonthlyVocationalXp(Person person, int vocationalXpRate) {
        if (!person.getStatus().isActive()) {
            return false;
        }

        if (person.isChild(currentDay)) {
            return false;
        }

        if (person.isDependent()) {
            return false;
        }

        if (person.getPrisonerStatus().isCurrentPrisoner()) {
            // Prisoners can't gain vocational XP, while Bondsmen can
            return false;
        }

        int checkFrequency = campaignOptions.getVocationalXPCheckFrequency();
        int targetNumber = campaignOptions.getVocationalXPTargetNumber();

        person.setVocationalXPTimer(person.getVocationalXPTimer() + 1);
        if (person.getVocationalXPTimer() >= checkFrequency) {
            if (d6(2) >= targetNumber) {
                person.awardXP(this, vocationalXpRate);
                person.setVocationalXPTimer(0);
                return true;
            } else {
                person.setVocationalXPTimer(0);
            }
        }

        return false;
    }

    /**
     * Process weekly relationship events for a given {@link Person} on Monday.
     * This method triggers specific events related to divorce, marriage, procreation, and maternity leave.
     *
     * @param person The {@link Person} for which to process weekly relationship events
     */
    private void processWeeklyRelationshipEvents(Person person) {
        if (currentDay.getDayOfWeek() == DayOfWeek.MONDAY) {
            getDivorce().processNewWeek(this, getLocalDate(), person, false);
            getMarriage().processNewWeek(this, getLocalDate(), person, false);
            getProcreation().processNewWeek(this, getLocalDate(), person);
        }
    }

    /**
     * Process anniversaries for a given person, including birthdays and recruitment anniversaries.
     *
     * @param person The {@link Person} for whom the anniversaries will be processed
     */
    private void processAnniversaries(Person person) {
        if ((person.getRank().isOfficer()) || (!getCampaignOptions().isAnnounceOfficersOnly())) {
            if ((person.getBirthday(getGameYear()).isEqual(getLocalDate()))
                && (campaignOptions.isAnnounceBirthdays())) {
                addReport(String.format(resources.getString("anniversaryBirthday.text"),
                    person.getHyperlinkedFullTitle(),
                    ReportingUtilities.spanOpeningWithCustomColor(MekHQ.getMHQOptions().getFontColorPositiveHexColor()),
                    person.getAge(getLocalDate()),
                    CLOSING_SPAN_TAG));
            }

            LocalDate recruitmentDate = person.getRecruitment();
            if (recruitmentDate != null) {
                LocalDate recruitmentAnniversary = recruitmentDate.withYear(getGameYear());
                int yearsOfEmployment = (int) ChronoUnit.YEARS.between(recruitmentDate, currentDay);

                if ((recruitmentAnniversary.isEqual(getLocalDate()))
                    && (campaignOptions.isAnnounceRecruitmentAnniversaries())) {
                    addReport(String.format(resources.getString("anniversaryRecruitment.text"),
                        person.getHyperlinkedFullTitle(),
                        ReportingUtilities.spanOpeningWithCustomColor(MekHQ.getMHQOptions().getFontColorPositiveHexColor()),
                        yearsOfEmployment, CLOSING_SPAN_TAG, name));
                }
            }
        } else if ((person.getAge(getLocalDate()) == 18) && (campaignOptions.isAnnounceChildBirthdays())) {
            if (person.getBirthday(getGameYear()).isEqual(getLocalDate())) {
                addReport(String.format(resources.getString("anniversaryBirthday.text"),
                    person.getHyperlinkedFullTitle(),
                    ReportingUtilities.spanOpeningWithCustomColor(MekHQ.getMHQOptions().getFontColorPositiveHexColor()),
                    person.getAge(getLocalDate()),
                    CLOSING_SPAN_TAG));
            }
        }
    }

    /**
     * Process monthly auto awards for a given person based on their roles and experience level.
     *
     * @param person the person for whom the monthly auto awards are being processed
     */
    private void processMonthlyAutoAwards(Person person) {
        double multiplier = 0;

        int score = 0;

        if (person.getPrimaryRole().isSupport(true)) {
            int dice = person.getExperienceLevel(this, false);

            if (dice > 0) {
                score = d6(dice);
            }

            multiplier += 0.5;
        }

        if (person.getSecondaryRole().isSupport(true)) {
            int dice = person.getExperienceLevel(this, true);

            if (dice > 0) {
                score += d6(dice);
            }

            multiplier += 0.5;
        } else if (person.getSecondaryRole().isNone()) {
            multiplier += 0.5;
        }

        person.changeAutoAwardSupportPoints((int) (score * multiplier));
    }

    /**
     * Retrieves the date of birth of the youngest child among the provided list of children.
     *
     * @param children the list children
     * @return the date of birth of the youngest child
     */
    private LocalDate getYoungestChildDateOfBirth(List<Person> children) {
        LocalDate youngestChildBirthDate = LocalDate.MIN;

        for (Person child : children) {
            LocalDate dateOfBirth = child.getDateOfBirth();
            if (dateOfBirth.isAfter(youngestChildBirthDate)) {
                youngestChildBirthDate = dateOfBirth;
            }
        }

        return youngestChildBirthDate;
    }

    public void processNewDayUnits() {
        // need to loop through units twice, the first time to do all maintenance and
        // the second time to do whatever else. Otherwise, maintenance minutes might
        // get sucked up by other stuff. This is also a good place to ensure that a
        // unit's engineer gets reset and updated.
        for (Unit u : getUnits()) {
            // do maintenance checks
            try {
                u.resetEngineer();
                if (null != u.getEngineer()) {
                    u.getEngineer().resetMinutesLeft();
                }

                doMaintenance(u);
            } catch (Exception e) {
                logger.error(String.format(
                        "Unable to perform maintenance on %s (%s) due to an error",
                        u.getName(), u.getId().toString()), e);
                addReport(String.format("ERROR: An error occurred performing maintenance on %s, check the log",
                        u.getName()));
            }
        }

        // need to check for assigned tasks in two steps to avoid
        // concurrent modification problems
        List<Part> assignedParts = new ArrayList<>();
        List<Part> arrivedParts = new ArrayList<>();
        getWarehouse().forEachPart(part -> {
            if (part instanceof Refit) {
                return;
            }

            if (part.getTech() != null) {
                assignedParts.add(part);
            }

            // If the part is currently in-transit...
            if (!part.isPresent()) {
                // ... decrement the number of days until it arrives...
                part.setDaysToArrival(part.getDaysToArrival() - 1);

                if (part.isPresent()) {
                    // ... and mark the part as arrived if it is now here.
                    arrivedParts.add(part);
                }
            }
        });

        // arrive parts before attempting refit or parts will not get reserved that day
        for (Part part : arrivedParts) {
            getQuartermaster().arrivePart(part);
        }

        // finish up any overnight assigned tasks
        for (Part part : assignedParts) {
            Person tech;
            if ((part.getUnit() != null) && (part.getUnit().getEngineer() != null)) {
                tech = part.getUnit().getEngineer();
            } else {
                tech = part.getTech();
            }

            if (null != tech) {
                if (null != tech.getSkillForWorkingOn(part)) {
                    try {
                        fixPart(part, tech);
                    } catch (Exception e) {
                        logger.error(String.format(
                                "Could not perform overnight maintenance on %s (%d) due to an error",
                                part.getName(), part.getId()), e);
                        addReport(String.format(
                                "ERROR: an error occurred performing overnight maintenance on %s, check the log",
                                part.getName()));
                    }
                } else {
                    addReport(String.format(
                            "%s looks at %s, recalls his total lack of skill for working with such technology, then slowly puts the tools down before anybody gets hurt.",
                            tech.getHyperlinkedFullTitle(), part.getName()));
                    part.setTech(null);
                }
            } else {
                JOptionPane.showMessageDialog(null,
                        "Could not find tech for part: " + part.getName() + " on unit: "
                                + part.getUnit().getHyperlinkedName(),
                        "Invalid Auto-continue", JOptionPane.ERROR_MESSAGE);
            }

            // check to see if this part can now be combined with other spare parts
            if (part.isSpare() && (part.getQuantity() > 0)) {
                getQuartermaster().addPart(part, 0);
            }
        }

        // ok now we can check for other stuff we might need to do to units
        List<UUID> unitsToRemove = new ArrayList<>();
        for (Unit u : getUnits()) {
            if (u.isRefitting()) {
                refit(u.getRefit());
            }
            if (u.isMothballing()) {
                workOnMothballingOrActivation(u);
            }
            if (!u.isPresent()) {
                u.checkArrival();
            }
            if (!u.isRepairable() && !u.hasSalvageableParts()) {
                unitsToRemove.add(u.getId());
            }
        }
        // Remove any unrepairable, unsalvageable units
        unitsToRemove.forEach(this::removeUnit);

        // Finally, run Mass Repair Mass Salvage if desired
        if (MekHQ.getMHQOptions().getNewDayMRMS()) {
            try {
                MRMSService.mrmsAllUnits(this);
            } catch (Exception ex) {
                logger.error("Could not perform mass repair/salvage on units due to an error", ex);
                addReport("ERROR: an error occurred performing mass repair/salvage on units, check the log");
            }
        }
    }

    private void processNewDayForces() {
        // update formation levels
        Force.populateFormationLevelsFromOrigin(this);
        recalculateCombatTeams(this);

        // Update the force icons based on the end-of-day unit status if desired
        if (MekHQ.getMHQOptions().getNewDayForceIconOperationalStatus()) {
            getForces().updateForceIconOperationalStatus(this);
        }
    }

    /**
     * @return <code>true</code> if the new day arrived
     */
    public boolean newDay() {
        // clear previous retirement information
        turnoverRetirementInformation.clear();

        // Refill Automated Pools, if the options are selected
        if (MekHQ.getMHQOptions().getNewDayAstechPoolFill() && requiresAdditionalAstechs()) {
            fillAstechPool();
        }

        if (MekHQ.getMHQOptions().getNewDayMedicPoolFill() && requiresAdditionalMedics()) {
            fillMedicPool();
        }

        // Ensure we don't have anything that would prevent the new day
        if (MekHQ.triggerEvent(new DayEndingEvent(this))) {
            return false;
        }

        // Autosave based on the previous day's information
        autosaveService.requestDayAdvanceAutosave(this);

        // Advance the day by one
        final LocalDate yesterday = currentDay;
        currentDay = currentDay.plusDays(1);

        // Determine if we have an active contract or not, as this can get used
        // elsewhere before we actually hit the AtB new day (e.g., personnel market)
        if (campaignOptions.isUseAtB()) {
            setHasActiveContract();
        }

        // Clear Reports
        currentReport.clear();
        currentReportHTML="";
        newReports.clear();
        personnelWhoAdvancedInXP.clear();
        beginReport("<b>" + MekHQ.getMHQOptions().getLongDisplayFormattedDate(getLocalDate()) + "</b>");

        // New Year Changes
        if (currentDay.getDayOfYear() == 1) {
            // News is reloaded
            reloadNews();

            // Change Year Game Option
            getGameOptions().getOption(OptionsConstants.ALLOWED_YEAR).setValue(getGameYear());
        }

        readNews();

        location.newDay(this);

        // Manage the Markets
        personnelMarket.generatePersonnelForDay(this);

        // TODO : AbstractContractMarket : Uncomment
        // getContractMarket().processNewDay(this);
        unitMarket.processNewDay(this);

        // Process New Day for AtB
        if (campaignOptions.isUseAtB()) {
            processNewDayATB();
        }

        processNewDayPersonnel();

        processFatigueNewDay();

        if (campaignOptions.getUnitRatingMethod().isCampaignOperations()) {
            processReputationChanges();
        }

        if (campaignOptions.isUseEducationModule()) {
            processEducationNewDay();
        }

        if ((campaignOptions.isEnableAutoAwards()) && (currentDay.getDayOfMonth() == 1)) {
            AutoAwardsController autoAwardsController = new AutoAwardsController();
            autoAwardsController.ManualController(this, false);
        }

        if ((location.isOnPlanet()) && (currentDay.getDayOfMonth() == 1)) {
            processRandomDependents();
        }

        // Prisoner events can occur on Monday or the 1st of the month depending on the type of event
        if (currentDay.getDayOfWeek() == DayOfWeek.MONDAY || currentDay.getDayOfMonth() == 1) {
            new PrisonerEventManager(this);
        }

        resetAstechMinutes();

        processNewDayUnits();

        processNewDayForces();

        setShoppingList(goShopping(getShoppingList()));

        // check for anything in finances
        finances.newDay(this, yesterday, getLocalDate());

        // process removal of old personnel data on the first day of each month
        if ((campaignOptions.isUsePersonnelRemoval()) && (currentDay.getDayOfMonth() == 1)) {
            processPersonnelRemoval();
        }

        // this duplicates any turnover information so that it is still available on the
        // new day. otherwise, it's only available if the user inspects history records
        if (!turnoverRetirementInformation.isEmpty()) {
            for (String entry : turnoverRetirementInformation) {
                addReport(entry);
            }
        }

        if (topUpWeekly && currentDay.getDayOfWeek() == DayOfWeek.MONDAY) {
            int bought = stockUpPartsInUse(getPartsInUse(ignoreMothballed, false, ignoreSparesUnderQuality));
            addReport(String.format(resources.getString("weeklyStockCheck.text"), bought));
        }

        // Random Events
        if (currentDay.equals(EVENT_DATE_CLARION_NOTE) ||
            (currentDay.isBefore(EVENT_DATE_GRAY_MONDAY.plusDays(5)))) {
            new GrayMonday(this, currentDay);
        }

        // This must be the last step before returning true
        MekHQ.triggerEvent(new NewDayEvent(this));
        return true;
    }

    /**
     * Processes reputation changes based on various conditions.
     */
    private void processReputationChanges() {
        if (faction.isPirate()) {
            dateOfLastCrime = currentDay;
            crimePirateModifier = -100;
        }

        if (currentDay.getDayOfMonth() == 1) {
            if (dateOfLastCrime != null) {
                long yearsBetween = ChronoUnit.YEARS.between(currentDay, dateOfLastCrime);

                int remainingCrimeChange = 2;

                if (yearsBetween >= 1) {
                    if (crimePirateModifier < 0) {
                        remainingCrimeChange = max(0, 2 + crimePirateModifier);
                        changeCrimePirateModifier(2); // this is the amount of change specified by CamOps
                    }

                    if (crimeRating < 0 && remainingCrimeChange > 0) {
                        changeCrimeRating(remainingCrimeChange);
                    }
                }
            }
        }

        if (currentDay.getDayOfWeek().equals(DayOfWeek.MONDAY)) {
            reputation.initializeReputation(this);
        }
    }

    public int getInitiativeBonus() {
        return initiativeBonus;
    }

    public void setInitiativeBonus(int bonus) {
        initiativeBonus = bonus;
    }

    public void applyInitiativeBonus(int bonus) {
        if (bonus > initiativeMaxBonus) {
            initiativeMaxBonus = bonus;
        }
        if ((bonus + initiativeBonus) > initiativeMaxBonus) {
            initiativeBonus = initiativeMaxBonus;
        } else {
            initiativeBonus += bonus;
        }
    }

    public void initiativeBonusIncrement(boolean change) {
        if (change) {
            setInitiativeBonus(++initiativeBonus);
        } else {
            setInitiativeBonus(--initiativeBonus);
        }
        if (initiativeBonus > initiativeMaxBonus) {
            initiativeBonus = initiativeMaxBonus;
        }
    }

    public int getInitiativeMaxBonus() {
        return initiativeMaxBonus;
    }

    public void setInitiativeMaxBonus(int bonus) {
        initiativeMaxBonus = bonus;
    }

    /**
     * Processes the random addition and removal of dependents, adjusting the active dependents
     * list based on campaign options, active personnel, and unit rating modifiers.
     *
     * <p>This method operates in the following steps:
     * <ol>
     *     <li>Filters active personnel into dependents and non-dependents. Dependents without a family
     *     (i.e., an empty genealogy) are added to the list of active dependents, while eligible non-dependents
     *     are counted to determine the dependent capacity.</li>
     *     <li>Calculates the dependent capacity as 5% of active non-dependents, with a minimum
     *     value of 1.</li>
     *     <li>Randomly removes dependents from the active list based on campaign options and a roll
     *     compared to the unit rating modifier.</li>
     *     <li>Randomly adds new dependents, if allowed, ensuring the total number of dependents does not exceed
     *     the dependent capacity. The addition is based on a roll relative to the unit rating modifier.</li>
     * </ol>
     *
     * <p>The method ensures that the number of dependents is managed dynamically and reflects the
     * current status of the campaign, its personnel, and relevant modifiers.
     */
    private void processRandomDependents() {
        int activeNonDependents = 0;
        List<Person> activeDependents = new ArrayList<>();

        for (Person person : getActivePersonnel()) {
            if (!person.getPrisonerStatus().isFreeOrBondsman()) {
                continue;
            }
            if (person.isChild(currentDay)) {
                continue;
            }
            if (person.isDependent()) {
                if (person.getGenealogy().familyIsEmpty()) {
                    activeDependents.add(person);
                }
                continue;
            }

            activeNonDependents++;
        }

        // Prepare the data
        int dependentCapacity = max(1, (int) round(activeNonDependents * 0.05));
        Collections.shuffle(activeDependents);

        // roll for random removal
        int dependentCount = dependentsRollForRemoval(activeDependents, dependentCapacity);

        // then roll for random addition
        dependentsAddNew(dependentCount, dependentCapacity);
    }

    /**
     * Randomly removes dependents from the given list if the campaign options allow random
     * dependent removal.
     *
     * @param dependents The list of dependents.
     * @param dependentCapacity The maximum number of dependents allowed.
     * @return The updated number of dependents.
     */
    int dependentsRollForRemoval(List<Person> dependents, int dependentCapacity) {
        List<Person> dependentsToRemove = new ArrayList<>();

        if (getCampaignOptions().isUseRandomDependentRemoval()) {
            for (Person dependent : dependents) {
                if (!isRemovalEligible(dependent, currentDay)) {
                    continue;
                }

                int roll = Compute.randomInt(100);

                if (dependents.size() > dependentCapacity) {
                    roll = getLowerRandomInt(roll);
                }

                int targetNumber = 5 - getAtBUnitRatingMod();

                if (roll <= targetNumber) {
                    dependentsToRemove.add(dependent);

                    Genealogy genealogy = dependent.getGenealogy();
                    for (Person child : genealogy.getChildren()) {
                        if (child.isChild(currentDay)) {
                            dependentsToRemove.add(child);
                        }
                    }

                    Person spouse = genealogy.getSpouse();
                    if (spouse.isDependent()) {
                        dependentsToRemove.add(spouse);
                    }
                }
            }

            if (!dependentsToRemove.isEmpty()) {
                String pluralizer = dependentsToRemove.size() == 1
                    ? resources.getString("dependentLeavesForce.dependent.singular")
                    : resources.getString("dependentLeavesForce.dependent.plural");

                addReport(String.format(resources.getString("dependentLeavesForce.text"),
                    dependentsToRemove.size(), pluralizer));
            }

            for (Person dependent : dependentsToRemove) {
                dependent.changeStatus(this, currentDay, PersonnelStatus.LEFT);
            }
        }

        return dependents.size();
    }

    /**
     * @return The lower integer value between the given input and the randomly generated integer.
     *
     * @param firstRoll The input integer to compare with the randomly generated integer.
     */
    private int getLowerRandomInt(int firstRoll) {
        int secondRoll = Compute.randomInt(100);
        return Math.min(firstRoll, secondRoll);
    }

    /**
     * Checks if a dependent is eligible for removal.
     *
     * @param dependent the person to check
     * @param currentDate the current date
     * @return {@code true} if the person is eligible for removal, {@code false} otherwise
     */
    boolean isRemovalEligible(Person dependent, LocalDate currentDate) {
        boolean hasNonAdultChildren = dependent.getGenealogy().hasNonAdultChildren(currentDate);
        boolean hasSpouse = dependent.getGenealogy().hasSpouse();
        boolean isChild = dependent.isChild(currentDate);

        return !hasNonAdultChildren && !hasSpouse && !isChild;
    }

    /**
     * Randomly adds new dependents to the campaign.
     *
     * @param dependentCount the current number of dependents
     * @param dependentCapacity the maximum capacity for dependents
     */
    void dependentsAddNew(int dependentCount, int dependentCapacity) {
        if ((getCampaignOptions().isUseRandomDependentAddition()) && (dependentCount < dependentCapacity)) {
            int availableCapacity = dependentCapacity - dependentCount;
            int rollCount = (int) max(1, availableCapacity * 0.2);

            for (int i = 0; i < rollCount; i++) {
                int roll = Compute.randomInt(100);

                if (dependentCount < (dependentCapacity / 2)) {
                    roll = getLowerRandomInt(roll);
                }

                if (roll <= (getAtBUnitRatingMod() * 2)) {
                    final Person dependent = newDependent(Gender.RANDOMIZE);

                    recruitPerson(dependent, PrisonerStatus.FREE, true, false);

                    addReport(String.format(resources.getString("dependentJoinsForce.text"),
                            dependent.getHyperlinkedFullTitle()));

                    dependentCount++;
                }
            }
        }
    }

    /**
     * This method iterates through the list of personnel and deletes the records of
     * those who have left the unit and who match additional checks.
     */
    public void processPersonnelRemoval() {
        List<Person> personnelToRemove = new ArrayList<>();

        for (Person person : getPersonnel()) {
            PersonnelStatus status = person.getStatus();

            if (status.isDepartedUnit()) {
                if (shouldRemovePerson(person)) {
                    personnelToRemove.add(person);
                }
            }
        }

        for (Person person : personnelToRemove) {
            removePerson(person, false);
        }

        if (!personnelToRemove.isEmpty()) {
            addReport(resources.getString("personnelRemoval.text"));
        }
    }

    /**
     * Determines whether a person's records should be removed from the campaign
     * based on their retirement date, date of death, personnel status, and genealogy activity.
     *
     * <p>The method evaluates the following conditions in order:
     * <ul>
     *   <li>If the person has a retirement date and retirees are exempt from removal as per
     *   campaign options, the method returns {@code false}.</li>
     *   <li>If the person has a date of death, and cemeteries are exempt from removal as per
     *   campaign options, the method returns {@code false}.</li>
     *   <li>If the person has an active genealogy, the method returns {@code false}.</li>
     *   <li>If the person's retirement date is more than one month ago, the method returns {@code true}.</li>
     *   <li>If the person's date of death is more than one month ago, the method returns {@code true}.</li>
     * </ul>
     *
     * <p>If none of the above conditions are met, the method returns {@code false}.
     *
     * @param person The individual being checked.
     * @return {@code true} if the person should be removed, {@code false} otherwise.
     */

    private boolean shouldRemovePerson(Person person) {
        // We do these checks first, as they're cheaper than parsing the entire genealogy
        LocalDate retirementDate = person.getRetirement();
        if (retirementDate != null && campaignOptions.isUseRemovalExemptRetirees()) {
            return false;
        }

        LocalDate deathDate = person.getDateOfDeath();
        if (deathDate != null && campaignOptions.isUseRemovalExemptCemetery()) {
            return false;
        }

        // Do not remove if the character has an active genealogy
        Genealogy genealogy = person.getGenealogy();

        if (genealogy.isActive()) {
            return false;
        }

        // Did the departure occur more than a month ago?
        LocalDate aMonthAgo = currentDay.minusMonths(1);
        if (retirementDate != null && retirementDate.isBefore(aMonthAgo)) {
            return true;
        }
        return deathDate != null && deathDate.isBefore(aMonthAgo);
    }

    /**
     * This method checks if any students in the academy should graduate,
     * and updates their attributes and status accordingly.
     * If any students do graduate, it sends the graduation information to
     * autoAwards.
     */
    private void processEducationNewDay() {
        List<UUID> graduatingPersonnel = new ArrayList<>();
        HashMap<UUID, List<Object>> academyAttributesMap = new HashMap<>();

        for (Person person : getStudents()) {
            List<Object> individualAcademyAttributes = new ArrayList<>();

            if (EducationController.processNewDay(this, person, false)) {
                Academy academy = getAcademy(person.getEduAcademySet(), person.getEduAcademyNameInSet());

                graduatingPersonnel.add(person.getId());

                individualAcademyAttributes.add(academy.getEducationLevel(person));
                individualAcademyAttributes.add(academy.getType());
                individualAcademyAttributes.add(academy.getName());

                academyAttributesMap.put(person.getId(), individualAcademyAttributes);
            }
        }

        if (!graduatingPersonnel.isEmpty()) {
            AutoAwardsController autoAwardsController = new AutoAwardsController();
            autoAwardsController.PostGraduationController(this, graduatingPersonnel, academyAttributesMap);
        }
    }

    /**
     * This method is responsible for handling fatigue recovery and checking if the
     * field kitchen is within capacity.
     * Even if fatigue is disabled, fatigue recovery is still processed to ensure
     * that fatigued personnel are not
     * frozen in that state.
     */
    private void processFatigueNewDay() {
        // even if Fatigue is disabled, we still want to process recovery so fatigued
        // personnel aren't frozen in that state
        Fatigue.processFatigueRecovery(this);

        // we store this value, so it only needs to be checked once per day,
        // otherwise we would need to check it once for each active person in the
        // campaign
        if (campaignOptions.isUseFatigue()) {
            int personnelCount;

            if (campaignOptions.isUseFieldKitchenIgnoreNonCombatants()) {
                personnelCount = getActiveCombatPersonnel().size();
            } else {
                personnelCount = getActivePersonnel().size();
            }

            personnelCount -= getCurrentPrisoners().size();
            fieldKitchenWithinCapacity = personnelCount <= Fatigue.checkFieldKitchenCapacity(this);
        } else {
            fieldKitchenWithinCapacity = false;
        }
    }

    public @Nullable Person getFlaggedCommander() {
        return getPersonnel().stream()
                .filter(Person::isCommander)
                .findFirst()
                .orElse(null);
    }

    /**
     * return the probable commander. If we find a flagged commander, return that.
     * Otherwise, return person
     * with most senior rank. Ties go to the first in the queue.
     *
     * @return Person object of the commander
     */
    public Person getSeniorCommander() {
        Person commander = null;
        for (Person p : getActivePersonnel()) {
            if (p.isCommander()) {
                return p;
            }
            if (null == commander || p.getRankNumeric() > commander.getRankNumeric()) {
                commander = p;
            }
        }
        return commander;
    }

    public void removeUnit(UUID id) {
        Unit unit = getHangar().getUnit(id);
        if (unit == null) {
            return;
        }

        // remove all parts for this unit as well
        for (Part p : unit.getParts()) {
            getWarehouse().removePart(p);
        }

        // remove any personnel from this unit
        for (Person p : unit.getCrew()) {
            unit.remove(p, true);
        }

        Person tech = unit.getTech();
        if (null != tech) {
            unit.remove(tech, true);
        }

        // remove unit from any forces
        removeUnitFromForce(unit);

        // If this is a transport, remove it from the list of potential transports
        for (CampaignTransportType campaignTransportType : CampaignTransportType.values()) {
            if (hasTransports(campaignTransportType)) {
                removeCampaignTransporter(campaignTransportType, unit);
            }

            // If we remove a transport unit from the campaign,
            // we need to remove any transported units from it
            // and clear the transport assignments for those
            // transported units
            if (unit.getTransportedUnitsSummary(campaignTransportType).hasTransportedUnits()) {
                List<Unit> transportedUnits = new ArrayList<>(unit.getTransportedUnitsSummary(campaignTransportType).getTransportedUnits());
                for (Unit transportedUnit : transportedUnits) {
                    transportedUnit.unloadFromTransport(campaignTransportType);
                }
            }
        }

        // If this unit was assigned to a transport ship, remove it from the transport
        if (unit.hasTransportShipAssignment()) {
            unit.getTransportShipAssignment()
                    .getTransportShip()
                    .unloadFromTransportShip(unit);
        }

        // remove from automatic mothballing
        automatedMothballUnits.remove(unit);

        // finally, remove the unit
        getHangar().removeUnit(unit.getId());

        checkDuplicateNamesDuringDelete(unit.getEntity());
        addReport(unit.getName() + " has been removed from the unit roster.");
        MekHQ.triggerEvent(new UnitRemovedEvent(unit));
    }

    public void removePerson(final @Nullable Person person) {
        removePerson(person, true);
    }

    public void removePerson(final @Nullable Person person, final boolean log) {
        if (person == null) {
            return;
        }

        Force force = getForceFor(person);
        if (force != null) {
            force.updateCommander(this);
        }

        person.getGenealogy().clearGenealogyLinks();

        final Unit unit = person.getUnit();
        if (unit != null) {
            unit.remove(person, true);
        }
        removeAllPatientsFor(person);
        person.removeAllTechJobs(this);
        removeKillsFor(person.getId());
        getRetirementDefectionTracker().removePerson(person);

        if (log) {
            addReport(person.getFullTitle() + " has been removed from the personnel roster.");
        }

        personnel.remove(person.getId());

        // Deal with Astech Pool Minutes
        if (person.getPrimaryRole().isAstech()) {
            astechPoolMinutes = max(0, astechPoolMinutes - Person.PRIMARY_ROLE_SUPPORT_TIME);
            astechPoolOvertime = max(0, astechPoolOvertime - Person.PRIMARY_ROLE_OVERTIME_SUPPORT_TIME);
        } else if (person.getSecondaryRole().isAstech()) {
            astechPoolMinutes = max(0, astechPoolMinutes - Person.SECONDARY_ROLE_SUPPORT_TIME);
            astechPoolOvertime = max(0, astechPoolOvertime - Person.SECONDARY_ROLE_OVERTIME_SUPPORT_TIME);
        }
        MekHQ.triggerEvent(new PersonRemovedEvent(person));
    }

    public void removeAllPatientsFor(Person doctor) {
        for (Person p : getPersonnel()) {
            if (null != p.getDoctorId()
                    && p.getDoctorId().equals(doctor.getId())) {
                p.setDoctorId(null, getCampaignOptions()
                        .getNaturalHealingWaitingPeriod());
            }
        }
    }

    public void removeScenario(final Scenario scenario) {
        scenario.clearAllForcesAndPersonnel(this);
        final Mission mission = getMission(scenario.getMissionId());
        if (mission != null) {
            mission.getScenarios().remove(scenario);

            // run through the stratcon campaign state where applicable and remove the
            // "parent" scenario as well
            if ((mission instanceof AtBContract) &&
                    (((AtBContract) mission).getStratconCampaignState() != null) &&
                    (scenario instanceof AtBDynamicScenario)) {
                ((AtBContract) mission).getStratconCampaignState().removeStratconScenario(scenario.getId());
            }
        }
        scenarios.remove(scenario.getId());
        MekHQ.triggerEvent(new ScenarioRemovedEvent(scenario));
    }

    public void removeMission(final Mission mission) {
        // Loop through scenarios here! We need to remove them as well.
        for (Scenario scenario : mission.getScenarios()) {
            scenario.clearAllForcesAndPersonnel(this);
            scenarios.remove(scenario.getId());
        }
        mission.clearScenarios();

        missions.remove(mission.getId());
        MekHQ.triggerEvent(new MissionRemovedEvent(mission));
    }

    public void removeKill(Kill k) {
        if (kills.containsKey(k.getPilotId())) {
            kills.get(k.getPilotId()).remove(k);
        }
    }

    public void removeKillsFor(UUID personID) {
        kills.remove(personID);
    }

    public void removeForce(Force force) {
        int fid = force.getId();
        forceIds.remove(fid);
        // clear forceIds of all personnel with this force
        for (UUID uid : force.getUnits()) {
            Unit u = getHangar().getUnit(uid);
            if (null == u) {
                continue;
            }
            if (u.getForceId() == fid) {
                u.setForceId(-1);
                if (force.isDeployed()) {
                    u.setScenarioId(-1);
                }
            }
        }

        // also remove this force's id from any scenarios
        if (force.isDeployed()) {
            Scenario s = getScenario(force.getScenarioId());
            s.removeForce(fid);
        }

        if (null != force.getParentForce()) {
            force.getParentForce().removeSubForce(fid);
        }

        // clear out StratCon force assignments
        for (AtBContract contract : getActiveAtBContracts()) {
            if (contract.getStratconCampaignState() != null) {
                for (StratconTrackState track : contract.getStratconCampaignState().getTracks()) {
                    track.unassignForce(fid);
                }
            }
        }

        if (campaignOptions.isUseAtB()) {
            recalculateCombatTeams(this);
        }
    }

    public void removeUnitFromForce(Unit u) {
        Force force = getForce(u.getForceId());
        if (null != force) {
            force.removeUnit(this, u.getId(), true);
            u.setForceId(Force.FORCE_NONE);
            u.setScenarioId(-1);
            if (u.getEntity().hasNavalC3()
                    && u.getEntity().calculateFreeC3Nodes() < 5) {
                Vector<Unit> removedUnits = new Vector<>();
                removedUnits.add(u);
                removeUnitsFromNetwork(removedUnits);
                u.getEntity().setC3MasterIsUUIDAsString(null);
                u.getEntity().setC3Master(null, true);
                refreshNetworks();
            } else if (u.getEntity().hasC3i()
                    && u.getEntity().calculateFreeC3Nodes() < 5) {
                Vector<Unit> removedUnits = new Vector<>();
                removedUnits.add(u);
                removeUnitsFromNetwork(removedUnits);
                u.getEntity().setC3MasterIsUUIDAsString(null);
                u.getEntity().setC3Master(null, true);
                refreshNetworks();
            }
            if (u.getEntity().hasC3M()) {
                removeUnitsFromC3Master(u);
                u.getEntity().setC3MasterIsUUIDAsString(null);
                u.getEntity().setC3Master(null, true);
            }

            if (campaignOptions.isUseAtB() && force.getUnits().isEmpty()) {
                combatTeams.remove(force.getId());
            }
        }
    }

    public @Nullable Force getForceFor(final @Nullable Unit unit) {
        return (unit == null) ? null : getForce(unit.getForceId());
    }

    public @Nullable Force getForceFor(final Person person) {
        final Unit unit = person.getUnit();
        if (unit != null) {
            return getForceFor(unit);
        } else if (person.isTech()) {
            return forceIds.values().stream()
                    .filter(force -> person.getId().equals(force.getTechID()))
                    .findFirst().orElse(null);
        }

        return null;
    }

    public void restore() {
        // if we fail to restore equipment parts then remove them
        // and possibly re-initialize and diagnose unit
        List<Part> partsToRemove = new ArrayList<>();
        Set<Unit> unitsToCheck = new HashSet<>();

        for (Part part : getParts()) {
            if (part instanceof EquipmentPart) {
                ((EquipmentPart) part).restore();
                if (null == ((EquipmentPart) part).getType()) {
                    partsToRemove.add(part);
                }
            }

            if (part instanceof MissingEquipmentPart) {
                ((MissingEquipmentPart) part).restore();
                if (null == ((MissingEquipmentPart) part).getType()) {
                    partsToRemove.add(part);
                }
            }
        }

        for (Part remove : partsToRemove) {
            if (remove.getUnit() != null) {
                unitsToCheck.add(remove.getUnit());
            }
            getWarehouse().removePart(remove);
        }

        for (Unit unit : getUnits()) {
            if (null != unit.getEntity()) {
                unit.getEntity().setOwner(player);
                unit.getEntity().setGame(game);
                unit.getEntity().restore();

                // Aerospace parts have changed after 0.45.4. Reinitialize parts for Small Craft
                // and up
                if (unit.getEntity().hasETypeFlag(Entity.ETYPE_JUMPSHIP)
                        || unit.getEntity().hasETypeFlag(Entity.ETYPE_SMALL_CRAFT)) {
                    unitsToCheck.add(unit);
                }
            }

            unit.resetEngineer();
        }

        for (Unit u : unitsToCheck) {
            u.initializeParts(true);
            u.runDiagnostic(false);
        }

        shoppingList.restore();

        if (getCampaignOptions().isUseAtB()) {
            RandomFactionGenerator.getInstance().startup(this);

            int loops = 0;
            while (!RandomUnitGenerator.getInstance().isInitialized()) {
                try {
                    Thread.sleep(50);
                    if (++loops > 20) {
                        // Wait for up to a second
                        break;
                    }
                } catch (InterruptedException ignore) {
                }
            }
        }
    }

    /**
     * Cleans incongruent data present in the campaign
     */
    public void cleanUp() {
        // Cleans non-existing spouses
        for (Person person : personnel.values()) {
            if (person.getGenealogy().hasSpouse()) {
                if (!personnel.containsKey(person.getGenealogy().getSpouse().getId())) {
                    person.getGenealogy().setSpouse(null);
                    person.setMaidenName(null);
                }
            }
        }

        // clean up non-existent unit references in force unit lists
        for (Force force : forceIds.values()) {
            List<UUID> orphanForceUnitIDs = new ArrayList<>();

            for (UUID unitID : force.getUnits()) {
                if (getHangar().getUnit(unitID) == null) {
                    orphanForceUnitIDs.add(unitID);
                }
            }

            for (UUID unitID : orphanForceUnitIDs) {
                force.removeUnit(this, unitID, false);
            }
        }

        // clean up units that are assigned to non-existing scenarios
        for (Unit unit : this.getUnits()) {
            if (this.getScenario(unit.getScenarioId()) == null) {
                unit.setScenarioId(Scenario.S_DEFAULT_ID);
            }
        }
    }

    public boolean isOvertimeAllowed() {
        return overtime;
    }

    public void setOvertime(boolean b) {
        this.overtime = b;
        MekHQ.triggerEvent(new OvertimeModeEvent(b));
    }

    public boolean isGM() {
        return gmMode;
    }

    public void setGMMode(boolean b) {
        this.gmMode = b;
        MekHQ.triggerEvent(new GMModeEvent(b));
    }

    public Faction getFaction() {
        return faction;
    }

    public void setFaction(final Faction faction) {
        setFactionDirect(faction);
        updateTechFactionCode();
    }

    public void setFactionDirect(final Faction faction) {
        this.faction = faction;
    }

    @Deprecated // Use Campaign::getFaction::getShortName instead
    public String getFactionCode() {
        return getFaction().getShortName();
    }

    @Deprecated // Use Campaign::setFaction instead
    public void setFactionCode(final String factionCode) {
        setFaction(Factions.getInstance().getFaction(factionCode));
    }

    public Faction getRetainerEmployer() {
        return Factions.getInstance().getFaction(getRetainerEmployerCode());
    }

    public String getRetainerEmployerCode() {
        return retainerEmployerCode;
    }

    public void setRetainerEmployerCode(String code) {
        retainerEmployerCode = code;
    }

    public LocalDate getRetainerStartDate() {
        return retainerStartDate;
    }

    public void setRetainerStartDate(LocalDate retainerStartDate) {
        this.retainerStartDate = retainerStartDate;
    }

    public int getRawCrimeRating() {
        return crimeRating;
    }

    public void setCrimeRating(int crimeRating) {
        this.crimeRating = crimeRating;
    }

    /**
     * Updates the crime rating by the specified change.
     * If improving crime rating, use a positive number, otherwise negative
     *
     * @param change the change to be applied to the crime rating
     */
    public void changeCrimeRating(int change) {
        this.crimeRating = Math.min(0, crimeRating + change);
    }

    public int getCrimePirateModifier() {
        return crimePirateModifier;
    }

    public void setCrimePirateModifier(int crimePirateModifier) {
        this.crimePirateModifier = crimePirateModifier;
    }

    /**
     * Updates the crime pirate modifier by the specified change.
     * If improving the modifier, use a positive number, otherwise negative
     *
     * @param change the change to be applied to the crime modifier
     */
    public void changeCrimePirateModifier(int change) {
        this.crimePirateModifier = Math.min(0, crimePirateModifier + change);
    }

    /**
     * Calculates the adjusted crime rating by adding the crime rating
     * with the pirate modifier.
     *
     * @return The adjusted crime rating.
     */
    public int getAdjustedCrimeRating() {
        return crimeRating + crimePirateModifier;
    }

    public @Nullable LocalDate getDateOfLastCrime() {
        return dateOfLastCrime;
    }

    public void setDateOfLastCrime(LocalDate dateOfLastCrime) {
        this.dateOfLastCrime = dateOfLastCrime;
    }

    public ReputationController getReputation() {
        return reputation;
    }

    public void setReputation(ReputationController reputation) {
        this.reputation = reputation;
    }

    private void addInMemoryLogHistory(LogEntry le) {
        if (!inMemoryLogHistory.isEmpty()) {
            while (ChronoUnit.DAYS.between(inMemoryLogHistory.get(0).getDate(),
                    le.getDate()) > MHQConstants.MAX_HISTORICAL_LOG_DAYS) {
                // we've hit the max size for the in-memory based on the UI display limit prune
                // the oldest entry
                inMemoryLogHistory.remove(0);
            }
        }
        inMemoryLogHistory.add(le);
    }

    /**
     * Starts a new day for the daily log
     *
     * @param r - the report String
     */
    public void beginReport(String r) {
        if (MekHQ.getMHQOptions().getHistoricalDailyLog()) {
            // add the new items to our in-memory cache
            addInMemoryLogHistory(new HistoricalLogEntry(getLocalDate(), ""));
        }
        addReportInternal(r);
    }

    /**
     * Formats and then adds a report to the daily log
     *
     * @param format
     * @param objects
     */
    public void addReport(final String format, final Object... objects) {
        addReport(String.format(format, objects));
    }

    /**
     * Adds a report to the daily log
     *
     * @param r - the report String
     */
    public void addReport(String r) {
        if (MekHQ.getMHQOptions().getHistoricalDailyLog()) {
            addInMemoryLogHistory(new HistoricalLogEntry(getLocalDate(), r));
        }
        addReportInternal(r);
    }

    private void addReportInternal(String r) {
        currentReport.add(r);
        if (!currentReportHTML.isEmpty()) {
            currentReportHTML = currentReportHTML + REPORT_LINEBREAK + r;
            newReports.add(REPORT_LINEBREAK);
        } else {
            currentReportHTML = r;
        }
        newReports.add(r);
        MekHQ.triggerEvent(new ReportEvent(this, r));
    }

    public Camouflage getCamouflage() {
        return camouflage;
    }

    public void setCamouflage(final Camouflage camouflage) {
        this.camouflage = camouflage;
    }

    public PlayerColour getColour() {
        return colour;
    }

    public void setColour(final PlayerColour colour) {
        this.colour = Objects.requireNonNull(colour, "Colour cannot be set to null");
    }

    public StandardForceIcon getUnitIcon() {
        return unitIcon;
    }

    public void setUnitIcon(final StandardForceIcon unitIcon) {
        this.unitIcon = unitIcon;
    }

    public void addFunds(final Money quantity) {
        addFunds(TransactionType.MISCELLANEOUS, quantity, null);
    }

    public void addFunds(final TransactionType type, final Money quantity,
            @Nullable String description) {
        if ((description == null) || description.isEmpty()) {
            description = "Rich Uncle";
        }

        finances.credit(type, getLocalDate(), quantity, description);
        String quantityString = quantity.toAmountAndSymbolString();
        addReport("Funds added : " + quantityString + " (" + description + ')');
    }

    public void removeFunds(final TransactionType type, final Money quantity,
            @Nullable String description) {
        if ((description == null) || description.isEmpty()) {
            description = "Rich Uncle";
        }

        finances.debit(type, getLocalDate(), quantity, description);
        String quantityString = quantity.toAmountAndSymbolString();
        addReport("Funds removed : " + quantityString + " (" + description + ')');
    }


    /**
     * Generic method for paying Personnel (Person) in the company.
     * Debits money from the campaign and if the campaign tracks
     * total earnings it will account for that.
     * @param type TransactionType being debited
     * @param quantity total money - it's usually displayed outside of this method
     * @param description String displayed in the ledger and report
     * @param individualPayouts Map of Person to the Money they're owed
     */
    public void payPersonnel(TransactionType type, Money quantity, String description, Map<Person, Money> individualPayouts) {
        getFinances().debit(type, getLocalDate(), quantity, description,
            individualPayouts, getCampaignOptions().isTrackTotalEarnings());
        String quantityString = quantity.toAmountAndSymbolString();
        addReport("Funds removed : " + quantityString + " (" + description + ')');

    }

    public CampaignOptions getCampaignOptions() {
        return campaignOptions;
    }

    public void setCampaignOptions(CampaignOptions options) {
        campaignOptions = options;
    }

    public StoryArc getStoryArc() {
        return storyArc;
    }

    public void useStoryArc(StoryArc arc, boolean initiate) {
        arc.setCampaign(this);
        arc.initializeDataDirectories();
        this.storyArc = arc;
        if (initiate) {
            storyArc.begin();
        }
    }

    public void unloadStoryArc() {
        MekHQ.unregisterHandler(storyArc);
        storyArc = null;
    }

    public List<String> getCurrentObjectives() {
        if (null != getStoryArc()) {
            return getStoryArc().getCurrentObjectives();
        }
        return new ArrayList<>();
    }

    public FameAndInfamyController getFameAndInfamy() {
        return fameAndInfamy;
    }

    /**
     * Retrieves the list of units that are configured for automated mothballing.
     *
     * <p>Automated mothballing is a mechanism where certain units are automatically
     * placed into a mothballed state, reducing their active maintenance costs
     * and operational demands over time.</p>
     *
     * @return A {@link List} of {@link Unit} objects that are set for automated
     *         mothballing. Returns an empty list if no units are configured.
     */
    public List<Unit> getAutomatedMothballUnits() {
        return automatedMothballUnits;
    }

    /**
     * Sets the list of units that are configured for automated mothballing.
     *
     * <p>Replaces the current list of units that have undergone automated mothballing.</p>
     *
     * @param automatedMothballUnits A {@link List} of {@link Unit} objects
     *                               to configure for automated mothballing.
     */
    public void setAutomatedMothballUnits(List<Unit> automatedMothballUnits) {
        this.automatedMothballUnits = automatedMothballUnits;
    }

<<<<<<< HEAD
    public int getTemporaryPrisonerCapacity() {
        return temporaryPrisonerCapacity;
    }

    public void setTemporaryPrisonerCapacity(int temporaryPrisonerCapacity) {
        this.temporaryPrisonerCapacity = temporaryPrisonerCapacity;
    }

    public RandomEventLibraries getRandomEventLibraries() {
        return randomEventLibraries;
    }

    /**
     * Retrieves a glossary entry based on the provided key.
     *
     * @param key the unique identifier for the glossary entry to retrieve
     * @return the {@code GlossaryEntry} object corresponding to the given key,
     *         or {@code null} if no entry is found for the specified key
     */
    public @Nullable GlossaryEntry getGlossaryEntry(String key) {
        return glossaryLibrary.get(key);
    }

=======
>>>>>>> f7cdc432
    public void writeToXML(final PrintWriter pw) {
        int indent = 0;

        // File header
        pw.println("<?xml version=\"1.0\" encoding=\"UTF-8\"?>");

        // Start the XML root.
        MHQXMLUtility.writeSimpleXMLOpenTag(pw, indent++, "campaign", "version", MHQConstants.VERSION);

        // region Basic Campaign Info
        MHQXMLUtility.writeSimpleXMLOpenTag(pw, indent++, "info");

        MHQXMLUtility.writeSimpleXMLTag(pw, indent, "id", id.toString());
        MHQXMLUtility.writeSimpleXMLTag(pw, indent, "name", name);
        MHQXMLUtility.writeSimpleXMLTag(pw, indent, "faction", getFaction().getShortName());
        if (retainerEmployerCode != null) {
            MHQXMLUtility.writeSimpleXMLTag(pw, indent, "retainerEmployerCode", retainerEmployerCode);

            if (retainerStartDate == null) {
                // this handles <50.0 campaigns
                MHQXMLUtility.writeSimpleXMLTag(pw, indent, "retainerStartDate", currentDay);
            } else {
                MHQXMLUtility.writeSimpleXMLTag(pw, indent, "retainerStartDate", retainerStartDate);
            }
        }
        MHQXMLUtility.writeSimpleXMLTag(pw, indent, "crimeRating", crimeRating);
        MHQXMLUtility.writeSimpleXMLTag(pw, indent, "crimePirateModifier", crimePirateModifier);

        // this handles <50.0 campaigns
        if (dateOfLastCrime != null) {
            MHQXMLUtility.writeSimpleXMLTag(pw, indent, "dateOfLastCrime", dateOfLastCrime);
        } else if (getAdjustedCrimeRating() < 0) {
            MHQXMLUtility.writeSimpleXMLTag(pw, indent, "dateOfLastCrime", currentDay);
        }

        MHQXMLUtility.writeSimpleXMLOpenTag(pw, indent++, "reputation");
        reputation.writeReputationToXML(pw, indent);
        MHQXMLUtility.writeSimpleXMLCloseTag(pw, --indent, "reputation");

        // this handles campaigns that predate 49.20
        if (campaignStartDate == null) {
            setCampaignStartDate(getLocalDate());
        }
        MHQXMLUtility.writeSimpleXMLTag(pw, indent, "campaignStartDate", getCampaignStartDate());

        getRankSystem().writeToXML(pw, indent, false);
        MHQXMLUtility.writeSimpleXMLTag(pw, indent, "overtime", overtime);
        MHQXMLUtility.writeSimpleXMLTag(pw, indent, "gmMode", gmMode);
        MHQXMLUtility.writeSimpleXMLTag(pw, indent, "astechPool", astechPool);
        MHQXMLUtility.writeSimpleXMLTag(pw, indent, "astechPoolMinutes", astechPoolMinutes);
        MHQXMLUtility.writeSimpleXMLTag(pw, indent, "astechPoolOvertime", astechPoolOvertime);
        MHQXMLUtility.writeSimpleXMLTag(pw, indent, "medicPool", medicPool);
        getCamouflage().writeToXML(pw, indent);
        MHQXMLUtility.writeSimpleXMLTag(pw, indent, "colour", getColour().name());
        getUnitIcon().writeToXML(pw, indent);
        MHQXMLUtility.writeSimpleXMLTag(pw, indent, "lastForceId", lastForceId);
        MHQXMLUtility.writeSimpleXMLTag(pw, indent, "lastMissionId", lastMissionId);
        MHQXMLUtility.writeSimpleXMLTag(pw, indent, "lastScenarioId", lastScenarioId);
        MHQXMLUtility.writeSimpleXMLTag(pw, indent, "calendar", getLocalDate());
        MHQXMLUtility.writeSimpleXMLTag(pw, indent, "initiativeBonus", initiativeBonus);
        MHQXMLUtility.writeSimpleXMLTag(pw, indent, "initiativeMaxBonus", initiativeMaxBonus);
        MHQXMLUtility.writeSimpleXMLOpenTag(pw, indent++, "nameGen");
        MHQXMLUtility.writeSimpleXMLTag(pw, indent, "faction", RandomNameGenerator.getInstance().getChosenFaction());
        MHQXMLUtility.writeSimpleXMLTag(pw, indent, "percentFemale", RandomGenderGenerator.getPercentFemale());
        MHQXMLUtility.writeSimpleXMLCloseTag(pw, --indent, "nameGen");

        MHQXMLUtility.writeSimpleXMLOpenTag(pw, indent++, "currentReport");
        for (String s : currentReport) {
            // This cannot use the MHQXMLUtility as it cannot be escaped
            pw.println(MHQXMLUtility.indentStr(indent) + "<reportLine><![CDATA[" + s + "]]></reportLine>");
        }
        MHQXMLUtility.writeSimpleXMLCloseTag(pw, --indent, "currentReport");

        MHQXMLUtility.writeSimpleXMLCloseTag(pw, --indent, "info");
        // endregion Basic Campaign Info

        // region Campaign Options
        if (getCampaignOptions() != null) {
            getCampaignOptions().writeToXml(pw, indent);
        }
        // endregion Campaign Options

        // Lists of objects:
        units.writeToXML(pw, indent, "units"); // Units

        MHQXMLUtility.writeSimpleXMLOpenTag(pw, indent++, "personnel");
        for (final Person person : getPersonnel()) {
            person.writeToXML(pw, indent, this);
        }
        MHQXMLUtility.writeSimpleXMLCloseTag(pw, --indent, "personnel");

        MHQXMLUtility.writeSimpleXMLOpenTag(pw, indent++, "missions");
        for (final Mission mission : getMissions()) {
            mission.writeToXML(pw, indent);
        }
        MHQXMLUtility.writeSimpleXMLCloseTag(pw, --indent, "missions");

        // the forces structure is hierarchical, but that should be handled
        // internally from with writeToXML function for Force
        MHQXMLUtility.writeSimpleXMLOpenTag(pw, indent++, "forces");
        forces.writeToXML(pw, indent);
        MHQXMLUtility.writeSimpleXMLCloseTag(pw, --indent, "forces");
        finances.writeToXML(pw, indent);
        location.writeToXML(pw, indent);
        shoppingList.writeToXML(pw, indent);

        MHQXMLUtility.writeSimpleXMLOpenTag(pw, indent++, "kills");
        for (List<Kill> kills : kills.values()) {
            for (Kill k : kills) {
                k.writeToXML(pw, indent);
            }
        }
        MHQXMLUtility.writeSimpleXMLCloseTag(pw, --indent, "kills");
        MHQXMLUtility.writeSimpleXMLOpenTag(pw, indent++, "skillTypes");
        for (final String skillName : SkillType.skillList) {
            final SkillType type = SkillType.getType(skillName);
            if (type != null) {
                type.writeToXML(pw, indent);
            }
        }
        MHQXMLUtility.writeSimpleXMLCloseTag(pw, --indent, "skillTypes");
        MHQXMLUtility.writeSimpleXMLOpenTag(pw, indent++, "specialAbilities");
        for (String key : SpecialAbility.getSpecialAbilities().keySet()) {
            // <50.01 compatibility handler
            if (Objects.equals(key, "clan_tech_knowledge")) {
                continue;
            }

            SpecialAbility.getAbility(key).writeToXML(pw, indent);
        }
        MHQXMLUtility.writeSimpleXMLCloseTag(pw, --indent, "specialAbilities");
        rskillPrefs.writeToXML(pw, indent);

        // parts is the biggest so it goes last
        parts.writeToXML(pw, indent, "parts"); // Parts

        getGameOptions().writeToXML(pw, indent);

        // current story arc
        if (null != storyArc) {
            storyArc.writeToXml(pw, indent);
        }

        // Fame and Infamy
        if (fameAndInfamy != null) {
            fameAndInfamy.writeToXml(pw, indent);
        }

        // Markets
        getPersonnelMarket().writeToXML(pw, indent, this);

        // TODO : AbstractContractMarket : Uncomment
        // CAW: implicit DEPENDS-ON to the <missions> and <campaignOptions> node, do not
        // move this above it
        // getContractMarket().writeToXML(pw, indent);

        // Windchild: implicit DEPENDS-ON to the <campaignOptions> node, do not move
        // this above it
        getUnitMarket().writeToXML(pw, indent);

        // Against the Bot
        if (getCampaignOptions().isUseAtB()) {
            // TODO : AbstractContractMarket : Remove next two lines
            // CAW: implicit DEPENDS-ON to the <missions> node, do not move this above it
            contractMarket.writeToXML(pw, indent);

            if (!combatTeams.isEmpty()) {
                MHQXMLUtility.writeSimpleXMLOpenTag(pw, indent++, "combatTeams");
                for (CombatTeam combatTeam : combatTeams.values()) {
                    if (forceIds.containsKey(combatTeam.getForceId())) {
                        combatTeam.writeToXML(pw, indent);
                    }
                }
                MHQXMLUtility.writeSimpleXMLCloseTag(pw, --indent, "combatTeams");
            }
            MHQXMLUtility.writeSimpleXMLTag(pw, indent, "shipSearchStart", getShipSearchStart());
            MHQXMLUtility.writeSimpleXMLTag(pw, indent, "shipSearchType", shipSearchType);
            MHQXMLUtility.writeSimpleXMLTag(pw, indent, "shipSearchResult", shipSearchResult);
            MHQXMLUtility.writeSimpleXMLTag(pw, indent, "shipSearchExpiration", getShipSearchExpiration());
            MHQXMLUtility.writeSimpleXMLTag(pw, indent, "autoResolveBehaviorSettings", autoResolveBehaviorSettings.getDescription());
        }

        retirementDefectionTracker.writeToXML(pw, indent);

        MHQXMLUtility.writeSimpleXMLOpenTag(pw, indent++, "personnelWhoAdvancedInXP");
        for (Person person : personnelWhoAdvancedInXP) {
            MHQXMLUtility.writeSimpleXMLTag(pw, indent, "personWhoAdvancedInXP", person.getId());
        }
        MHQXMLUtility.writeSimpleXMLCloseTag(pw, --indent, "personnelWhoAdvancedInXP");

        MHQXMLUtility.writeSimpleXMLOpenTag(pw, indent++, "automatedMothballUnits");
        for (Unit unit : automatedMothballUnits) {
            if (unit == null) {
                // <50.03 compatibility handler
                continue;
            }

            MHQXMLUtility.writeSimpleXMLTag(pw, indent, "mothballedUnit", unit.getId());
        }
        MHQXMLUtility.writeSimpleXMLCloseTag(pw, --indent, "automatedMothballUnits");
        MHQXMLUtility.writeSimpleXMLTag(pw, indent, "temporaryPrisonerCapacity", temporaryPrisonerCapacity);

        // Customised planetary events
        MHQXMLUtility.writeSimpleXMLOpenTag(pw, indent++, "customPlanetaryEvents");
        for (PlanetarySystem psystem : Systems.getInstance().getSystems().values()) {
            // first check for system-wide events
            List<PlanetarySystemEvent> customSysEvents = new ArrayList<>();
            for (PlanetarySystemEvent event : psystem.getEvents()) {
                if (event.custom) {
                    customSysEvents.add(event);
                }
            }
            boolean startedSystem = false;
            if (!customSysEvents.isEmpty()) {
                MHQXMLUtility.writeSimpleXMLOpenTag(pw, indent++, "system");
                MHQXMLUtility.writeSimpleXMLTag(pw, indent, "id", psystem.getId());
                for (PlanetarySystemEvent event : customSysEvents) {
                    Systems.getInstance().writePlanetarySystemEvent(pw, event);
                    pw.println();
                }
                startedSystem = true;
            }
            // now check for planetary events
            for (Planet p : psystem.getPlanets()) {
                List<PlanetaryEvent> customEvents = p.getCustomEvents();
                if (!customEvents.isEmpty()) {
                    if (!startedSystem) {
                        // only write this if we haven't already started the system
                        MHQXMLUtility.writeSimpleXMLOpenTag(pw, indent++, "system");
                        MHQXMLUtility.writeSimpleXMLTag(pw, indent, "id", psystem.getId());
                    }
                    MHQXMLUtility.writeSimpleXMLOpenTag(pw, indent++, "planet");
                    MHQXMLUtility.writeSimpleXMLTag(pw, indent, "sysPos", p.getSystemPosition());
                    for (PlanetaryEvent event : customEvents) {
                        Systems.getInstance().writePlanetaryEvent(pw, event);
                        pw.println();
                    }
                    MHQXMLUtility.writeSimpleXMLCloseTag(pw, --indent, "planet");
                    startedSystem = true;
                }
            }

            if (startedSystem) {
                // close the system
                MHQXMLUtility.writeSimpleXMLCloseTag(pw, --indent, "system");
            }
        }
        MHQXMLUtility.writeSimpleXMLCloseTag(pw, --indent, "customPlanetaryEvents");

        MHQXMLUtility.writeSimpleXMLOpenTag(pw, ++indent, "partsInUse");
        writePartInUseToXML(pw, indent);
        MHQXMLUtility.writeSimpleXMLCloseTag(pw, --indent, "partsInUse");


        if (MekHQ.getMHQOptions().getWriteCustomsToXML()) {
            writeCustoms(pw);
        }


        // Okay, we're done.
        // Close everything out and be done with it.
        MHQXMLUtility.writeSimpleXMLCloseTag(pw, --indent, "campaign");
    }

    private void writeCustoms(PrintWriter pw1) {
        for (String name : customs) {
            MekSummary ms = MekSummaryCache.getInstance().getMek(name);
            if (ms == null) {
                continue;
            }

            MekFileParser mekFileParser = null;
            try {
                mekFileParser = new MekFileParser(ms.getSourceFile());
            } catch (EntityLoadingException ex) {
                logger.error("", ex);
            }
            if (mekFileParser == null) {
                continue;
            }
            Entity en = mekFileParser.getEntity();
            pw1.println("\t<custom>");
            pw1.println("\t\t<name>" + name + "</name>");
            if (en instanceof Mek) {
                pw1.print("\t\t<mtf><![CDATA[");
                pw1.print(((Mek) en).getMtf());
                pw1.println("]]></mtf>");
            } else {
                try {
                    BuildingBlock blk = BLKFile.getBlock(en);
                    pw1.print("\t\t<blk><![CDATA[");
                    for (String s : blk.getAllDataAsString()) {
                        if (s.isEmpty()) {
                            continue;
                        }
                        pw1.println(s);
                    }
                    pw1.println("]]></blk>");
                } catch (EntitySavingException e) {
                    logger.error("Failed to save custom entity {}", en.getDisplayName(), e);
                }
            }
            pw1.println("\t</custom>");
        }
    }

    public ArrayList<PlanetarySystem> getSystems() {
        ArrayList<PlanetarySystem> systems = new ArrayList<>();
        for (String key : Systems.getInstance().getSystems().keySet()) {
            systems.add(Systems.getInstance().getSystems().get(key));
        }
        return systems;
    }

    public PlanetarySystem getSystemById(String id) {
        return Systems.getInstance().getSystemById(id);
    }

    public Vector<String> getSystemNames() {
        Vector<String> systemNames = new Vector<>();
        for (PlanetarySystem key : Systems.getInstance().getSystems().values()) {
            systemNames.add(key.getPrintableName(getLocalDate()));
        }
        return systemNames;
    }

    public PlanetarySystem getSystemByName(String name) {
        return Systems.getInstance().getSystemByName(name, getLocalDate());
    }

    // region Ranks
    public RankSystem getRankSystem() {
        return rankSystem;
    }

    public void setRankSystem(final @Nullable RankSystem rankSystem) {
        // If they are the same object, there hasn't been a change and thus don't need
        // to process further
        if (Objects.equals(getRankSystem(), rankSystem)) {
            return;
        }

        // Then, we need to validate the rank system. Null isn't valid to be set but may
        // be the
        // result of a cancelled load. However, validation will prevent that
        final RankValidator rankValidator = new RankValidator();
        if (!rankValidator.validate(rankSystem, false)) {
            return;
        }

        // We need to know the old campaign rank system for personnel processing
        final RankSystem oldRankSystem = getRankSystem();

        // And with that, we can set the rank system
        setRankSystemDirect(rankSystem);

        // Finally, we fix all personnel ranks and ensure they are properly set
        getPersonnel().stream().filter(person -> person.getRankSystem().equals(oldRankSystem))
                .forEach(person -> person.setRankSystem(rankValidator, rankSystem));
    }

    public void setRankSystemDirect(final RankSystem rankSystem) {
        this.rankSystem = rankSystem;
    }

    /**
     * Returns the highest ranked person from the given list of personnel.
     *
     * @param personnel          the list of personnel from which to find the
     *                           highest ranked person
     * @param useSkillTiebreaker determines whether to use a experience level
     *                           tiebreaker when comparing ranks
     *                           (true - use skill tiebreaker, false - do not use
     *                           skill tiebreaker)
     * @return the highest ranked person from the list, or null if the provided
     *         personnel list is empty
     */
    public Person getHighestRankedPerson(List<Person> personnel, boolean useSkillTiebreaker) {
        Person highestRankedPerson = null;

        if (!personnel.isEmpty()) {
            for (Person person : personnel) {
                if (useSkillTiebreaker) {
                    if (person.outRanksUsingSkillTiebreaker(this, highestRankedPerson)) {
                        highestRankedPerson = person;
                    }
                } else {
                    if (person.outRanks(highestRankedPerson)) {
                        highestRankedPerson = person;
                    }
                }
            }
        }
        return highestRankedPerson;
    }
    // endregion Ranks

    public void setFinances(Finances f) {
        finances = f;
    }

    public Finances getFinances() {
        return finances;
    }

    public Accountant getAccountant() {
        return new Accountant(this);
    }

    /**
     * Use an A* algorithm to find the best path between two planets For right now,
     * we are just going to minimize the number
     * of jumps but we could extend this to take advantage of recharge information
     * or other variables as well Based on
     * http://www.policyalmanac.org/games/aStarTutorial.htm
     *
     * @param start
     * @param end
     * @return
     */
    public @Nullable JumpPath calculateJumpPath(PlanetarySystem start, PlanetarySystem end) {
        if (null == start) {
            return null;
        }
        if ((null == end) || start.getId().equals(end.getId())) {
            JumpPath jpath = new JumpPath();
            jpath.addSystem(start);
            return jpath;
        }

        String startKey = start.getId();
        String endKey = end.getId();

        String current = startKey;
        Set<String> closed = new HashSet<>();
        Set<String> open = new HashSet<>();
        boolean found = false;
        int jumps = 0;

        // we are going to through and set up some hashes that will make our
        // work easier
        // hash of parent key
        Map<String, String> parent = new HashMap<>();
        // hash of H for each planet which will not change
        Map<String, Double> scoreH = new HashMap<>();
        // hash of G for each planet which might change
        Map<String, Double> scoreG = new HashMap<>();

        for (String key : Systems.getInstance().getSystems().keySet()) {
            scoreH.put(key, end.getDistanceTo(Systems.getInstance().getSystems().get(key)));
        }
        scoreG.put(current, 0.0);
        closed.add(current);

        while (!found && jumps < 10000) {
            jumps++;
            double currentG = scoreG.get(current)
                    + Systems.getInstance().getSystemById(current).getRechargeTime(getLocalDate());

            final String localCurrent = current;
            Systems.getInstance().visitNearbySystems(Systems.getInstance().getSystemById(current), 30, p -> {
                if (closed.contains(p.getId())) {
                } else if (open.contains(p.getId())) {
                    // is the current G better than the existing G
                    if (currentG < scoreG.get(p.getId())) {
                        // then change G and parent
                        scoreG.put(p.getId(), currentG);
                        parent.put(p.getId(), localCurrent);
                    }
                } else {
                    // put the current G for this one in memory
                    scoreG.put(p.getId(), currentG);
                    // put the parent in memory
                    parent.put(p.getId(), localCurrent);
                    open.add(p.getId());
                }
            });

            String bestMatch = null;
            double bestF = Double.POSITIVE_INFINITY;
            for (String possible : open) {
                // calculate F
                double currentF = scoreG.get(possible) + scoreH.get(possible);
                if (currentF < bestF) {
                    bestMatch = possible;
                    bestF = currentF;
                }
            }

            current = bestMatch;
            if (null == current) {
                // We're done - probably failed to find anything
                break;
            }

            closed.add(current);
            open.remove(current);
            if (current.equals(endKey)) {
                found = true;
            }
        }

        // now we just need to back up from the last current by parents until we
        // hit null
        List<PlanetarySystem> path = new ArrayList<>();
        String nextKey = current;
        while (null != nextKey) {
            path.add(Systems.getInstance().getSystemById(nextKey));
            // MekHQApp.logMessage(nextKey);
            nextKey = parent.get(nextKey);
        }

        // now reverse the direction
        JumpPath finalPath = new JumpPath();
        for (int i = (path.size() - 1); i >= 0; i--) {
            finalPath.addSystem(path.get(i));
        }

        return finalPath;
    }

    /**
     * This method calculates the cost per jump for interstellar travel. It operates
     * by fitting the part
     * of the force not transported in owned DropShips into a number of prototypical
     * DropShips of a few
     * standard configurations, then adding the JumpShip charges on top. It remains
     * fairly hacky, but
     * improves slightly on the prior implementation as far as following the
     * rulebooks goes.
     *
     * It can be used to calculate total travel costs in the style of FM:Mercs
     * (excludeOwnTransports
     * and campaignOpsCosts set to false), to calculate leased/rented travel costs
     * only in the style
     * of FM:Mercs (excludeOwnTransports true, campaignOpsCosts false), or to
     * calculate travel costs
     * for CampaignOps-style costs (excludeOwnTransports true, campaignOpsCosts
     * true).
     *
     * @param excludeOwnTransports If true, do not display maintenance costs in the
     *                             calculated travel cost.
     * @param campaignOpsCosts     If true, use the Campaign Ops method for
     *                             calculating travel cost. (DropShip monthly fees
     *                             of 0.5% of purchase cost, 100,000 C-bills per
     *                             collar.)
     */
    public Money calculateCostPerJump(boolean excludeOwnTransports, boolean campaignOpsCosts) {
        HangarStatistics stats = getHangarStatistics();
        CargoStatistics cargoStats = getCargoStatistics();

        Money collarCost = Money.of(campaignOpsCosts ? 100000 : 50000);

        // first we need to get the total number of units by type
        int nMek = stats.getNumberOfUnitsByType(Entity.ETYPE_MEK);
        int nLVee = stats.getNumberOfUnitsByType(Entity.ETYPE_TANK, false, true);
        int nHVee = stats.getNumberOfUnitsByType(Entity.ETYPE_TANK);
        int nAero = stats.getNumberOfUnitsByType(Entity.ETYPE_AEROSPACEFIGHTER);
        int nSC = stats.getNumberOfUnitsByType(Entity.ETYPE_SMALL_CRAFT);
        int nCF = stats.getNumberOfUnitsByType(Entity.ETYPE_CONV_FIGHTER);
        int nBA = stats.getNumberOfUnitsByType(Entity.ETYPE_BATTLEARMOR);
        int nMekInf = 0;
        int nMotorInf = 0;
        int nFootInf = 0;
        int nProto = stats.getNumberOfUnitsByType(Entity.ETYPE_PROTOMEK);
        int nDropship = stats.getNumberOfUnitsByType(Entity.ETYPE_DROPSHIP);
        int nCollars = stats.getTotalDockingCollars();
        double nCargo = cargoStats.getTotalCargoCapacity(); // ignoring refrigerated/insulated/etc.

        // get cargo tonnage including parts in transit, then get mothballed unit
        // tonnage
        double carriedCargo = cargoStats.getCargoTonnage(true, false) + cargoStats.getCargoTonnage(false, true);

        // calculate the number of units left untransported
        int noMek = max(nMek - stats.getOccupiedBays(Entity.ETYPE_MEK), 0);
        int noDS = max(nDropship - stats.getOccupiedBays(Entity.ETYPE_DROPSHIP), 0);
        int noSC = max(nSC - stats.getOccupiedBays(Entity.ETYPE_SMALL_CRAFT), 0);
        int noCF = max(nCF - stats.getOccupiedBays(Entity.ETYPE_CONV_FIGHTER), 0);
        int noASF = max(nAero - stats.getOccupiedBays(Entity.ETYPE_AEROSPACEFIGHTER), 0);
        int nolv = max(nLVee - stats.getOccupiedBays(Entity.ETYPE_TANK, true), 0);
        int nohv = max(nHVee - stats.getOccupiedBays(Entity.ETYPE_TANK), 0);
        int noinf = max(
                stats.getNumberOfUnitsByType(Entity.ETYPE_INFANTRY) - stats.getOccupiedBays(Entity.ETYPE_INFANTRY), 0);
        int noBA = max(nBA - stats.getOccupiedBays(Entity.ETYPE_BATTLEARMOR), 0);
        int noProto = max(nProto - stats.getOccupiedBays(Entity.ETYPE_PROTOMEK), 0);
        int freehv = max(stats.getTotalHeavyVehicleBays() - stats.getOccupiedBays(Entity.ETYPE_TANK), 0);
        int freeinf = max(stats.getTotalInfantryBays() - stats.getOccupiedBays(Entity.ETYPE_INFANTRY), 0);
        int freeba = max(stats.getTotalBattleArmorBays() - stats.getOccupiedBays(Entity.ETYPE_BATTLEARMOR), 0);
        int freeSC = max(stats.getTotalSmallCraftBays() - stats.getOccupiedBays(Entity.ETYPE_SMALL_CRAFT), 0);
        int noCargo = (int) Math.ceil(max(carriedCargo - nCargo, 0));

        int newNoASF = max(noASF - freeSC, 0);
        int placedASF = max(noASF - newNoASF, 0);
        freeSC -= placedASF;

        int newNolv = max(nolv - freehv, 0);
        int placedlv = max(nolv - newNolv, 0);
        freehv -= placedlv;
        int noVehicles = (nohv + newNolv);

        Money dropshipCost;
        // The cost-figuring process: using prototypical dropships, figure out how
        // many collars are required. Charge for the prototypical dropships and
        // the docking collar, based on the rules selected. Allow prototypical
        // dropships to be leased in 1/2 increments; designs of roughly 1/2
        // size exist for all of the prototypical variants chosen.

        // DropShip costs are for the duration of the trip for FM:Mercs rules,
        // and per month for Campaign Ops. The prior implementation here assumed
        // the FM:Mercs costs were per jump, which seems reasonable. To avoid having
        // to add a bunch of code to remember the total length of the current
        // jump path, CamOps costs are normalized to per-jump, using 175 hours charge
        // time as a baseline.

        // Roughly an Overlord
        int largeDropshipMekCapacity = 36;
        int largeMekDropshipASFCapacity = 6;
        int largeMekDropshipCargoCapacity = 120;
        Money largeMekDropshipCost = Money.of(campaignOpsCosts ? (1750000.0 / 4.2) : 400000);

        // Roughly a Union
        int averageDropshipMekCapacity = 12;
        int mekDropshipASFCapacity = 2;
        int mekDropshipCargoCapacity = 75;
        Money mekDropshipCost = Money.of(campaignOpsCosts ? (1450000.0 / 4.2) : 150000);

        // Roughly a Leopard CV
        int averageDropshipASFCapacity = 6;
        int asfDropshipCargoCapacity = 90;
        Money asfDropshipCost = Money.of(campaignOpsCosts ? (900000.0 / 4.2) : 80000);

        // Roughly a Triumph
        int largeDropshipVehicleCapacity = 50;
        int largeVehicleDropshipCargoCapacity = 750;
        Money largeVehicleDropshipCost = Money.of(campaignOpsCosts ? (1750000.0 / 4.2) : 430000);

        // Roughly a Gazelle
        int averageDropshipVehicleCapacity = 15;
        int vehicleDropshipCargoCapacity = 65;
        Money vehicleDropshipCost = Money.of(campaignOpsCosts ? (900000.0 / 4.2) : 40000);

        // Roughly a Mule
        int largeDropshipCargoCapacity = 8000;
        Money largeCargoDropshipCost = Money.of(campaignOpsCosts ? (750000.0 / 4.2) : 800000);

        // Roughly a Buccaneer
        int averageDropshipCargoCapacity = 2300;
        Money cargoDropshipCost = Money.of(campaignOpsCosts ? (550000.0 / 4.2) : 250000);

        int mekCollars = 0;
        double leasedLargeMekDropships = 0;
        double leasedAverageMekDropships = 0;

        int asfCollars = 0;
        double leasedAverageASFDropships = 0;

        int vehicleCollars = 0;
        double leasedLargeVehicleDropships = 0;
        double leasedAverageVehicleDropships = 0;

        int cargoCollars = 0;
        double leasedLargeCargoDropships = 0;
        double leasedAverageCargoDropships = 0;

        int leasedASFCapacity = 0;
        int leasedCargoCapacity = 0;

        // For each type we're concerned with, calculate the number of dropships needed
        // to transport the force. Smaller dropships are represented by half-dropships.

        // If we're transporting more than a company, Overlord analogues are more
        // efficient.
        if (noMek > 12) {
            leasedLargeMekDropships = noMek / (double) largeDropshipMekCapacity;
            noMek -= (int) (leasedLargeMekDropships * largeDropshipMekCapacity);
            mekCollars += (int) Math.ceil(leasedLargeMekDropships);

            // If there's more than a company left over, lease another Overlord. Otherwise
            // fall through and get a Union.
            if (noMek > 12) {
                leasedLargeMekDropships += 1;
                noMek -= largeDropshipMekCapacity;
                mekCollars += 1;
            }

            leasedASFCapacity += (int) floor(leasedLargeMekDropships * largeMekDropshipASFCapacity);
            leasedCargoCapacity += largeMekDropshipCargoCapacity;
        }

        // Unions
        if (noMek > 0) {
            leasedAverageMekDropships = noMek / (double) averageDropshipMekCapacity;
            noMek -= (int) (leasedAverageMekDropships * averageDropshipMekCapacity);
            mekCollars += (int) Math.ceil(leasedAverageMekDropships);

            // If we can fit in a smaller DropShip, lease one of those instead.
            if ((noMek > 0) && (noMek < (averageDropshipMekCapacity / 2))) {
                leasedAverageMekDropships += 0.5;
                mekCollars += 1;
            } else if (noMek > 0) {
                leasedAverageMekDropships += 1;
                mekCollars += 1;
            }

            // Our Union-ish DropShip can carry some ASFs and cargo.
            leasedASFCapacity += (int) floor(leasedAverageMekDropships * mekDropshipASFCapacity);
            leasedCargoCapacity += (int) floor(leasedAverageMekDropships * mekDropshipCargoCapacity);
        }

        // Leopard CVs
        if (noASF > leasedASFCapacity) {
            noASF -= leasedASFCapacity;

            if (noASF > 0) {
                leasedAverageASFDropships = noASF / (double) averageDropshipASFCapacity;
                noASF -= (int) (leasedAverageASFDropships * averageDropshipASFCapacity);
                asfCollars += (int) Math.ceil(leasedAverageASFDropships);

                if ((noASF > 0) && (noASF < (averageDropshipASFCapacity / 2))) {
                    leasedAverageASFDropships += 0.5;
                    asfCollars += 1;
                } else if (noASF > 0) {
                    leasedAverageASFDropships += 1;
                    asfCollars += 1;
                }
            }

            // Our Leopard-ish DropShip can carry some cargo.
            leasedCargoCapacity += (int) floor(asfDropshipCargoCapacity * leasedAverageASFDropships);
        }

        // Triumphs
        if (noVehicles > averageDropshipVehicleCapacity) {
            leasedLargeVehicleDropships = noVehicles / (double) largeDropshipVehicleCapacity;
            noVehicles -= (int) (leasedLargeVehicleDropships * largeDropshipVehicleCapacity);
            vehicleCollars += (int) Math.ceil(leasedLargeVehicleDropships);

            if (noVehicles > averageDropshipVehicleCapacity) {
                leasedLargeVehicleDropships += 1;
                noVehicles -= largeDropshipVehicleCapacity;
                vehicleCollars += 1;
            }

            leasedCargoCapacity += (int) floor(leasedLargeVehicleDropships * largeVehicleDropshipCargoCapacity);
        }

        // Gazelles
        if (noVehicles > 0) {
            leasedAverageVehicleDropships = (nohv + newNolv) / (double) averageDropshipVehicleCapacity;
            noVehicles = (int) ((nohv + newNolv) - leasedAverageVehicleDropships * averageDropshipVehicleCapacity);
            vehicleCollars += (int) Math.ceil(leasedAverageVehicleDropships);

            // Gazelles are pretty minimal, so no half-measures.
            if (noVehicles > 0) {
                leasedAverageVehicleDropships += 1;
                noVehicles -= averageDropshipVehicleCapacity;
                vehicleCollars += 1;
            }

            // Our Gazelle-ish DropShip can carry some cargo.
            leasedCargoCapacity += (int) floor(vehicleDropshipCargoCapacity * leasedAverageVehicleDropships);
        }

        // Do we have any leftover cargo?
        noCargo -= leasedCargoCapacity;

        // Mules
        if (noCargo > averageDropshipCargoCapacity) {
            leasedLargeCargoDropships = noCargo / (double) largeDropshipCargoCapacity;
            noCargo -= (int) (leasedLargeCargoDropships * largeDropshipCargoCapacity);
            cargoCollars += (int) Math.ceil(leasedLargeCargoDropships);

            if (noCargo > averageDropshipCargoCapacity) {
                leasedLargeCargoDropships += 1;
                noCargo -= largeDropshipCargoCapacity;
                cargoCollars += 1;
            }
        }

        // Buccaneers
        if (noCargo > 0) {
            leasedAverageCargoDropships = noCargo / (double) averageDropshipCargoCapacity;
            cargoCollars += (int) Math.ceil(leasedAverageCargoDropships);
            noCargo -= (int) (leasedAverageCargoDropships * averageDropshipCargoCapacity);

            if (noCargo > 0 && noCargo < (averageDropshipCargoCapacity / 2)) {
                leasedAverageCargoDropships += 0.5;
                cargoCollars += 1;
            } else if (noCargo > 0) {
                leasedAverageCargoDropships += 1;
                cargoCollars += 1;
            }
        }

        dropshipCost = mekDropshipCost.multipliedBy(leasedAverageMekDropships);
        dropshipCost = dropshipCost.plus(largeMekDropshipCost.multipliedBy(leasedLargeMekDropships));

        dropshipCost = dropshipCost.plus(asfDropshipCost.multipliedBy(leasedAverageASFDropships));

        dropshipCost = dropshipCost.plus(vehicleDropshipCost.multipliedBy(leasedAverageVehicleDropships));
        dropshipCost = dropshipCost.plus(largeVehicleDropshipCost.multipliedBy(leasedLargeVehicleDropships));

        dropshipCost = dropshipCost.plus(cargoDropshipCost.multipliedBy(leasedAverageCargoDropships));
        dropshipCost = dropshipCost.plus(largeCargoDropshipCost.multipliedBy(leasedLargeCargoDropships));

        // Smaller/half-DropShips are cheaper to rent, but still take one collar each
        int collarsNeeded = mekCollars + asfCollars + vehicleCollars + cargoCollars;

        // add owned DropShips
        collarsNeeded += nDropship;

        // now factor in owned JumpShips
        collarsNeeded = max(0, collarsNeeded - nCollars);

        Money totalCost = dropshipCost.plus(collarCost.multipliedBy(collarsNeeded));

        // FM:Mercs reimburses for owned transport (CamOps handles it in peacetime
        // costs)
        if (!excludeOwnTransports) {
            Money ownDropshipCost = Money.zero();
            Money ownJumpshipCost = Money.zero();
            for (Unit u : getUnits()) {
                if (!u.isMothballed()) {
                    Entity e = u.getEntity();
                    if ((e.getEntityType() & Entity.ETYPE_DROPSHIP) != 0) {
                        ownDropshipCost = ownDropshipCost.plus(
                                mekDropshipCost.multipliedBy(u.getMekCapacity()).dividedBy(averageDropshipMekCapacity));
                        ownDropshipCost = ownDropshipCost.plus(
                                asfDropshipCost.multipliedBy(u.getASFCapacity()).dividedBy(averageDropshipASFCapacity));
                        ownDropshipCost = ownDropshipCost.plus(vehicleDropshipCost
                                .multipliedBy(u.getHeavyVehicleCapacity() + u.getLightVehicleCapacity())
                                .dividedBy(averageDropshipVehicleCapacity));
                        ownDropshipCost = ownDropshipCost.plus(cargoDropshipCost.multipliedBy(u.getCargoCapacity())
                                .dividedBy(averageDropshipCargoCapacity));
                    } else if ((e.getEntityType() & Entity.ETYPE_JUMPSHIP) != 0) {
                        ownJumpshipCost = ownDropshipCost.plus(collarCost.multipliedBy(e.getDockingCollars().size()));
                    }
                }
            }

            totalCost = totalCost.plus(ownDropshipCost).plus(ownJumpshipCost);
        }

        return totalCost;
    }

    /**
     * Calculates simplified travel time.
     * Travel time is calculated by dividing distance (in LY) by 20 and multiplying
     * the result by 7.
     *
     * @param destination the planetary system being traveled to
     * @return the simplified travel time in days
     */
    public int getSimplifiedTravelTime(PlanetarySystem destination) {
        if (Objects.equals(getCurrentSystem(), destination)) {
            return 0;
        } else {
            // I came to the value of 20 by eyeballing the average distance between planets
            // within the Inner Sphere.
            // It looked to be around 15-20LY, so 20LY seemed a good gauge
            return (int) ((getCurrentSystem().getDistanceTo(destination) / 20) * 7);
        }
    }

    public void personUpdated(Person p) {
        Unit u = p.getUnit();
        if (null != u) {
            u.resetPilotAndEntity();
        }

        Force force = getForceFor(p);
        if (force != null) {
            force.updateCommander(this);
        }

        MekHQ.triggerEvent(new PersonChangedEvent(p));
    }

    public TargetRoll getTargetFor(final IPartWork partWork, final Person tech) {
        final Skill skill = tech.getSkillForWorkingOn(partWork);
        int modePenalty = partWork.getMode().expReduction;

        if ((partWork.getUnit() != null) && !partWork.getUnit().isAvailable(partWork instanceof Refit)) {
            return new TargetRoll(TargetRoll.IMPOSSIBLE, "This unit is not currently available!");
        } else if ((partWork.getTech() != null) && !partWork.getTech().equals(tech)) {
            return new TargetRoll(TargetRoll.IMPOSSIBLE, "Already being worked on by another team");
        } else if (skill == null) {
            return new TargetRoll(TargetRoll.IMPOSSIBLE, "Assigned tech does not have the right skills");
        } else if (!getCampaignOptions().isDestroyByMargin()
                && (partWork.getSkillMin() > (skill.getExperienceLevel() - modePenalty))) {
            return new TargetRoll(TargetRoll.IMPOSSIBLE, "Task is beyond this tech's skill level");
        } else if (partWork.getSkillMin() > SkillType.EXP_ELITE) {
            return new TargetRoll(TargetRoll.IMPOSSIBLE, "Task is impossible.");
        } else if (!partWork.needsFixing() && !partWork.isSalvaging()) {
            return new TargetRoll(TargetRoll.IMPOSSIBLE, "Task is not needed.");
        } else if ((partWork instanceof MissingPart)
                && (((MissingPart) partWork).findReplacement(false) == null)) {
            return new TargetRoll(TargetRoll.IMPOSSIBLE, "Replacement part not available.");
        }

        final int techTime = isOvertimeAllowed() ? tech.getMinutesLeft() + tech.getOvertimeLeft()
                : tech.getMinutesLeft();
        if (!(partWork instanceof Refit) && (techTime <= 0)) {
            return new TargetRoll(TargetRoll.IMPOSSIBLE, "The tech has no time left.");
        }

        final String notFixable = partWork.checkFixable();
        if (notFixable != null) {
            return new TargetRoll(TargetRoll.IMPOSSIBLE, notFixable);
        }

        // if this is an infantry refit, then automatic success
        if ((partWork instanceof Refit) && (partWork.getUnit() != null)
                && partWork.getUnit().isConventionalInfantry()) {
            return new TargetRoll(TargetRoll.AUTOMATIC_SUCCESS, "infantry refit");
        }

        // If we are using the MoF rule, then we will ignore mode penalty here
        // and instead assign it as a straight penalty
        if (getCampaignOptions().isDestroyByMargin()) {
            modePenalty = 0;
        }

        // this is ugly, if the mode penalty drops you to green, you drop two
        // levels instead of two
        int value = skill.getFinalSkillValue() + modePenalty;
        if ((modePenalty > 0)
                && (SkillType.EXP_GREEN == (skill.getExperienceLevel() - modePenalty))) {
            value++;
        }
        final TargetRoll target = new TargetRoll(value,
                SkillType.getExperienceLevelName(skill.getExperienceLevel() - modePenalty));
        if (target.getValue() == TargetRoll.IMPOSSIBLE) {
            return target;
        }

        target.append(partWork.getAllMods(tech));

        if (getCampaignOptions().isUseEraMods()) {
            target.addModifier(getFaction().getEraMod(getGameYear()), "era");
        }

        final boolean isOvertime;
        if (isOvertimeAllowed()
                && (tech.isTaskOvertime(partWork) || partWork.hasWorkedOvertime())) {
            target.addModifier(3, "overtime");
            isOvertime = true;
        } else {
            isOvertime = false;
        }

        final int minutes = Math.min(partWork.getTimeLeft(), techTime);
        if (minutes <= 0) {
            logger.error("Attempting to get the target number for a part with zero time left.");
            return new TargetRoll(TargetRoll.AUTOMATIC_SUCCESS, "No part repair time remaining.");
        }

        int helpMod;
        if ((partWork.getUnit() != null) && partWork.getUnit().isSelfCrewed()) {
            helpMod = getShorthandedModForCrews(partWork.getUnit().getEntity().getCrew());
        } else {
            final int helpers = getAvailableAstechs(minutes, isOvertime);
            helpMod = getShorthandedMod(helpers, false);
            // we may have just gone overtime with our helpers
            if (!isOvertime && (astechPoolMinutes < (minutes * helpers))) {
                target.addModifier(3, "overtime astechs");
            }
        }

        if (partWork.getShorthandedMod() > helpMod) {
            helpMod = partWork.getShorthandedMod();
        }

        if (helpMod > 0) {
            target.addModifier(helpMod, "shorthanded");
        }
        return target;
    }

    public TargetRoll getTargetForMaintenance(IPartWork partWork, Person tech) {
        int value = 10;
        String skillLevel = "Unmaintained";
        if (null != tech) {
            Skill skill = tech.getSkillForWorkingOn(partWork);
            if (null != skill) {
                value = skill.getFinalSkillValue();
                skillLevel = skill.getSkillLevel().toString();
            }
        }

        TargetRoll target = new TargetRoll(value, skillLevel);
        if (target.getValue() == TargetRoll.IMPOSSIBLE) {
            return target;
        }

        target.append(partWork.getAllModsForMaintenance());

        if (getCampaignOptions().isUseEraMods()) {
            target.addModifier(getFaction().getEraMod(getGameYear()), "era");
        }

        if (partWork.getUnit().getSite() < SITE_FACILITY_BASIC) {
            if (getLocation().isOnPlanet() && campaignOptions.isUsePlanetaryModifiers()) {
                Planet planet = getLocation().getPlanet();
                Atmosphere atmosphere = planet.getAtmosphere(getLocalDate());
                megamek.common.planetaryconditions.Atmosphere planetaryConditions = megamek.common.planetaryconditions.Atmosphere
                        .getAtmosphere(planet.getPressure(getLocalDate()));
                int temperature = planet.getTemperature(getLocalDate());

                if (planet.getGravity() < 0.8) {
                    target.addModifier(2, "Low Gravity");
                } else if (planet.getGravity() >= 2.0) {
                    target.addModifier(4, "Very High Gravity");
                } else if (planet.getGravity() > 1.2) {
                    target.addModifier(1, "High Gravity");
                }

                if (atmosphere.isTainted() || atmosphere.isToxic()) {
                    target.addModifier(2, "Tainted or Toxic Atmosphere");
                } else if (planetaryConditions.isVacuum()) {
                    target.addModifier(2, "Vacuum");
                }

                if (planetaryConditions.isTrace() || planetaryConditions.isVeryHigh()) {
                    target.addModifier(1, "Trace or Very High Pressure Atmosphere");
                }

                if (temperature < -30 || temperature > 50) {
                    target.addModifier(1, "Extreme Temperature");
                }
            }
        }

        if (null != partWork.getUnit() && null != tech) {
            // we have no official rules for what happens when a tech is only
            // assigned
            // for part of the maintenance cycle, so we will create our own
            // penalties
            if (partWork.getUnit().getMaintainedPct() < .5) {
                target.addModifier(2, "partial maintenance");
            } else if (partWork.getUnit().getMaintainedPct() < 1) {
                target.addModifier(1, "partial maintenance");
            }

            // the astech issue is crazy, because you can actually be better off
            // not maintaining
            // than going it short-handed, but that is just the way it is.
            // Still, there is also some fuzziness about what happens if you are
            // short astechs
            // for part of the cycle. We will keep keep track of the total
            // "astech days" used over
            // the cycle and take the average per day rounding down as our team
            // size
            final int helpMod;
            if (partWork.getUnit().isSelfCrewed()) {
                helpMod = getShorthandedModForCrews(partWork.getUnit().getEntity().getCrew());
            } else {
                helpMod = getShorthandedMod(partWork.getUnit().getAstechsMaintained(), false);
            }

            if (helpMod > 0) {
                target.addModifier(helpMod, "shorthanded");
            }

            // like repairs, per CamOps page 208 extra time gives a
            // reduction to the TN based on x2, x3, x4
            if (partWork.getUnit().getMaintenanceMultiplier() > 1) {
                target.addModifier(-(partWork.getUnit().getMaintenanceMultiplier() - 1), "extra time");
            }
        }

        return target;
    }

    public TargetRoll getTargetForAcquisition(final IAcquisitionWork acquisition) {
        return getTargetForAcquisition(acquisition, getLogisticsPerson());
    }

    public TargetRoll getTargetForAcquisition(final IAcquisitionWork acquisition,
            final @Nullable Person person) {
        return getTargetForAcquisition(acquisition, person, false);
    }

    /**
     * Determines the target roll required for successfully acquiring a specific part or unit
     * based on various campaign settings, the acquisition details, and the person attempting the
     * acquisition.
     *
     * <p>This method evaluates multiple conditions and factors to calculate the target roll, returning
     * one of the following outcomes:
     * <ul>
     *     <li>{@code TargetRoll.AUTOMATIC_SUCCESS} if acquisitions are set to be automatic in the campaign options.</li>
     *     <li>{@code TargetRoll.IMPOSSIBLE} if the acquisition is not permitted based on campaign settings,
     *         such as missing personnel, parts restrictions, or unavailable technology.</li>
     *     <li>A calculated target roll value based on the skill of the assigned person, acquisition modifiers,
     *         and adjustments for specific campaign rules (e.g., {@code AtB} restrictions).</li>
     * </ul>
     *
     * @param acquisition the {@link IAcquisitionWork} object containing details about the requested part or supply,
     *                    such as tech base, technology level, and availability.
     * @return a {@link TargetRoll} object representing the roll required to successfully acquire the requested item,
     *         or an impossible/automatic result under specific circumstances.
     */
    public TargetRoll getTargetForAcquisition(final IAcquisitionWork acquisition,
            final @Nullable Person person,
            final boolean checkDaysToWait) {
        if (getCampaignOptions().getAcquisitionSkill().equals(CampaignOptions.S_AUTO)) {
            return new TargetRoll(TargetRoll.AUTOMATIC_SUCCESS, "Automatic Success");
        }

        if (null == person) {
            return new TargetRoll(TargetRoll.IMPOSSIBLE,
                    "No one on your force is capable of acquiring parts");
        }
        final Skill skill = person.getSkillForWorkingOn(getCampaignOptions().getAcquisitionSkill());
        if (null != getShoppingList().getShoppingItem(
                acquisition.getNewEquipment())
                && checkDaysToWait) {
            return new TargetRoll(
                    TargetRoll.AUTOMATIC_FAIL,
                    "You must wait until the new cycle to check for this part. Further" +
                        " attempts will be added to the shopping list.");
        }
        if (acquisition.getTechBase() == Part.T_CLAN
                && !getCampaignOptions().isAllowClanPurchases()) {
            return new TargetRoll(TargetRoll.IMPOSSIBLE,
                    "You cannot acquire clan parts");
        }
        if (acquisition.getTechBase() == Part.T_IS
                && !getCampaignOptions().isAllowISPurchases()) {
            return new TargetRoll(TargetRoll.IMPOSSIBLE,
                    "You cannot acquire inner sphere parts");
        }
        if (getCampaignOptions().getTechLevel() < Utilities
                .getSimpleTechLevel(acquisition.getTechLevel())) {
            return new TargetRoll(TargetRoll.IMPOSSIBLE,
                    "You cannot acquire parts of this tech level");
        }
        if (getCampaignOptions().isLimitByYear()
                && !acquisition.isIntroducedBy(getGameYear(), useClanTechBase(), getTechFaction())) {
            return new TargetRoll(TargetRoll.IMPOSSIBLE,
                    "It has not been invented yet!");
        }
        if (getCampaignOptions().isDisallowExtinctStuff() &&
                (acquisition.isExtinctIn(getGameYear(), useClanTechBase(), getTechFaction())
                        || acquisition.getAvailability() == EquipmentType.RATING_X)) {
            return new TargetRoll(TargetRoll.IMPOSSIBLE,
                    "It is extinct!");
        }

        TargetRoll target = new TargetRoll(skill.getFinalSkillValue(), skill.getSkillLevel().toString());
        target.append(acquisition.getAllAcquisitionMods());

        if (getCampaignOptions().isUseAtB() &&
                getCampaignOptions().isRestrictPartsByMission()) {
            int contractAvailability = findAtBPartsAvailabilityLevel();

            if (contractAvailability != 0) {
                target.addModifier(contractAvailability, "Contract");
            }
        }


        if (isGrayMonday(this)) {
            target.addModifier(4, "Gray Monday");
        }

        return target;
    }

    public int findAtBPartsAvailabilityLevel() {
        Integer availabilityModifier = null;
        for (AtBContract contract : getActiveAtBContracts()) {
            int contractAvailability = contract.getPartsAvailabilityLevel();

            if (availabilityModifier == null || contractAvailability < availabilityModifier) {
                availabilityModifier = contractAvailability;
            }
        }

        return Objects.requireNonNullElse(availabilityModifier, 0);
    }

    public void resetAstechMinutes() {
        astechPoolMinutes = Person.PRIMARY_ROLE_SUPPORT_TIME * getNumberPrimaryAstechs()
                + Person.PRIMARY_ROLE_OVERTIME_SUPPORT_TIME * getNumberSecondaryAstechs();
        astechPoolOvertime = Person.SECONDARY_ROLE_SUPPORT_TIME * getNumberPrimaryAstechs()
                + Person.SECONDARY_ROLE_OVERTIME_SUPPORT_TIME * getNumberSecondaryAstechs();
    }

    public void setAstechPoolMinutes(int minutes) {
        astechPoolMinutes = minutes;
    }

    public int getAstechPoolMinutes() {
        return astechPoolMinutes;
    }

    public void setAstechPoolOvertime(int overtime) {
        astechPoolOvertime = overtime;
    }

    public int getAstechPoolOvertime() {
        return astechPoolOvertime;
    }

    public int getPossibleAstechPoolMinutes() {
        return 480 * getNumberPrimaryAstechs() + 240 * getNumberSecondaryAstechs();
    }

    public int getPossibleAstechPoolOvertime() {
        return 240 * getNumberPrimaryAstechs() + 120 * getNumberSecondaryAstechs();
    }

    public void setAstechPool(int size) {
        astechPool = size;
    }

    public int getAstechPool() {
        return astechPool;
    }

    public void setMedicPool(int size) {
        medicPool = size;
    }

    public int getMedicPool() {
        return medicPool;
    }

    public boolean requiresAdditionalAstechs() {
        return getAstechNeed() > 0;
    }

    public int getAstechNeed() {
        return (Math.toIntExact(getActivePersonnel().stream().filter(Person::isTech).count()) * 6)
                - getNumberAstechs();
    }

    public void increaseAstechPool(int i) {
        astechPool += i;
        astechPoolMinutes += (480 * i);
        astechPoolOvertime += (240 * i);
        MekHQ.triggerEvent(new AstechPoolChangedEvent(this, i));
    }

    public void fillAstechPool() {
        final int need = getAstechNeed();
        if (need > 0) {
            increaseAstechPool(need);
        }
    }

    public void decreaseAstechPool(int i) {
        astechPool = max(0, astechPool - i);
        // always assume that we fire the ones who have not yet worked
        astechPoolMinutes = max(0, astechPoolMinutes - 480 * i);
        astechPoolOvertime = max(0, astechPoolOvertime - 240 * i);
        MekHQ.triggerEvent(new AstechPoolChangedEvent(this, -i));
    }

    public int getNumberAstechs() {
        return getNumberPrimaryAstechs() + getNumberSecondaryAstechs();
    }

    public int getNumberPrimaryAstechs() {
        int astechs = getAstechPool();
        for (Person p : getActivePersonnel()) {
            if (p.getPrimaryRole().isAstech() && !p.isDeployed()) {
                astechs++;
            }
        }
        return astechs;
    }

    public int getNumberSecondaryAstechs() {
        int astechs = 0;
        for (Person p : getActivePersonnel()) {
            if (p.getSecondaryRole().isAstech() && !p.isDeployed()) {
                astechs++;
            }
        }
        return astechs;
    }

    public int getAvailableAstechs(final int minutes, final boolean alreadyOvertime) {
        if (minutes == 0) {
            // If 0 Astechs are assigned to the task, return 0 minutes used
            return 0;
        }

        int availableHelp = (int) floor(((double) astechPoolMinutes) / minutes);
        if (isOvertimeAllowed() && (availableHelp < MHQConstants.ASTECH_TEAM_SIZE)) {
            // if we are less than fully staffed, then determine whether
            // we should dip into overtime or just continue as short-staffed
            final int shortMod = getShorthandedMod(availableHelp, false);
            final int remainingMinutes = astechPoolMinutes - availableHelp * minutes;
            final int extraHelp = (remainingMinutes + astechPoolOvertime) / minutes;
            final int helpNeeded = MHQConstants.ASTECH_TEAM_SIZE - availableHelp;
            if (alreadyOvertime && (shortMod > 0)) {
                // then add whatever we can
                availableHelp += extraHelp;
            } else if (shortMod > 3) {
                // only dip in if we can bring ourselves up to full
                if (extraHelp >= helpNeeded) {
                    availableHelp = MHQConstants.ASTECH_TEAM_SIZE;
                }
            }
        }
        return Math.min(Math.min(availableHelp, MHQConstants.ASTECH_TEAM_SIZE), getNumberAstechs());
    }

    public int getShorthandedMod(int availableHelp, boolean medicalStaff) {
        if (medicalStaff) {
            availableHelp += 2;
        }
        int helpMod = 0;
        if (availableHelp == 0) {
            helpMod = 4;
        } else if (availableHelp == 1) {
            helpMod = 3;
        } else if (availableHelp < 4) {
            helpMod = 2;
        } else if (availableHelp < 6) {
            helpMod = 1;
        }
        return helpMod;
    }

    public int getShorthandedModForCrews(final @Nullable Crew crew) {
        final int hits = (crew == null) ? 5 : crew.getHits();
        if (hits >= 5) {
            return 4;
        } else if (hits == 4) {
            return 3;
        } else if (hits == 3) {
            return 2;
        } else if (hits > 0) {
            return 1;
        } else {
            return 0;
        }
    }

    public int getMedicsPerDoctor() {
        int ndocs = getDoctors().size();
        int nmedics = getNumberMedics();
        if (ndocs == 0) {
            return 0;
        }
        // TODO: figure out what to do with fractions
        return Math.min(nmedics / ndocs, 4);
    }

    /**
     * @return the number of medics in the campaign including any in the temporary
     *         medic pool
     */
    public int getNumberMedics() {
        return getMedicPool()
                + Math.toIntExact(getActivePersonnel().stream()
                        .filter(p -> (p.getPrimaryRole().isMedic() || p.getSecondaryRole().isMedic())
                                && !p.isDeployed())
                        .count());
    }

    public boolean requiresAdditionalMedics() {
        return getMedicsNeed() > 0;
    }

    public int getMedicsNeed() {
        return (getDoctors().size() * 4) - getNumberMedics();
    }

    public void increaseMedicPool(int i) {
        medicPool += i;
        MekHQ.triggerEvent(new MedicPoolChangedEvent(this, i));
    }

    public void fillMedicPool() {
        final int need = getMedicsNeed();
        if (need > 0) {
            increaseMedicPool(need);
        }
    }

    public void decreaseMedicPool(int i) {
        medicPool = max(0, medicPool - i);
        MekHQ.triggerEvent(new MedicPoolChangedEvent(this, -i));
    }

    public GameOptions getGameOptions() {
        return gameOptions;
    }

    public Vector<IBasicOption> getGameOptionsVector() {
        Vector<IBasicOption> options = new Vector<>();
        for (Enumeration<IOptionGroup> i = gameOptions.getGroups(); i.hasMoreElements();) {
            IOptionGroup group = i.nextElement();
            for (Enumeration<IOption> j = group.getOptions(); j.hasMoreElements();) {
                IOption option = j.nextElement();
                options.add(option);
            }
        }
        return options;
    }

    public void setGameOptions(final GameOptions gameOptions) {
        this.gameOptions = gameOptions;
    }

    public void setGameOptions(final Vector<IBasicOption> options) {
        for (final IBasicOption option : options) {
            getGameOptions().getOption(option.getName()).setValue(option.getValue());
        }
        updateCampaignOptionsFromGameOptions();
    }

    public void updateCampaignOptionsFromGameOptions() {
        getCampaignOptions()
                .setUseTactics(getGameOptions().getOption(OptionsConstants.RPG_COMMAND_INIT).booleanValue());
        getCampaignOptions().setUseInitiativeBonus(
                getGameOptions().getOption(OptionsConstants.RPG_INDIVIDUAL_INITIATIVE).booleanValue());
        getCampaignOptions().setUseToughness(getGameOptions().getOption(OptionsConstants.RPG_TOUGHNESS).booleanValue());
        getCampaignOptions()
                .setUseArtillery(getGameOptions().getOption(OptionsConstants.RPG_ARTILLERY_SKILL).booleanValue());
        getCampaignOptions()
                .setUseAbilities(getGameOptions().getOption(OptionsConstants.RPG_PILOT_ADVANTAGES).booleanValue());
        getCampaignOptions().setUseEdge(getGameOptions().getOption(OptionsConstants.EDGE).booleanValue());
        getCampaignOptions()
                .setUseImplants(getGameOptions().getOption(OptionsConstants.RPG_MANEI_DOMINI).booleanValue());
        getCampaignOptions()
                .setQuirks(getGameOptions().getOption(OptionsConstants.ADVANCED_STRATOPS_QUIRKS).booleanValue());
        getCampaignOptions()
                .setAllowCanonOnly(getGameOptions().getOption(OptionsConstants.ALLOWED_CANON_ONLY).booleanValue());
        getCampaignOptions().setTechLevel(TechConstants
                .getSimpleLevel(getGameOptions().getOption(OptionsConstants.ALLOWED_TECHLEVEL).stringValue()));
        MekHQ.triggerEvent(new OptionsChangedEvent(this));
    }

    /**
     * Imports a {@link Kill} into a campaign.
     *
     * @param k A {@link Kill} to import into the campaign.
     */
    public void importKill(Kill k) {
        if (!kills.containsKey(k.getPilotId())) {
            kills.put(k.getPilotId(), new ArrayList<>());
        }

        kills.get(k.getPilotId()).add(k);
    }

    public void addKill(Kill k) {
        importKill(k);

        if ((getCampaignOptions().getKillsForXP() > 0) && (getCampaignOptions().getKillXPAward() > 0)) {
            if ((getKillsFor(k.getPilotId()).size() % getCampaignOptions().getKillsForXP()) == 0) {
                Person p = getPerson(k.getPilotId());
                if (null != p) {
                    p.awardXP(this, getCampaignOptions().getKillXPAward());
                    MekHQ.triggerEvent(new PersonChangedEvent(p));
                }
            }
        }
    }

    public List<Kill> getKills() {
        List<Kill> flattenedKills = new ArrayList<>();
        for (List<Kill> personKills : kills.values()) {
            flattenedKills.addAll(personKills);
        }

        return Collections.unmodifiableList(flattenedKills);
    }

    public List<Kill> getKillsFor(UUID pid) {
        List<Kill> personalKills = kills.get(pid);

        if (personalKills == null) {
            return Collections.emptyList();
        }

        personalKills.sort(Comparator.comparing(Kill::getDate));
        return personalKills;
    }

    public PartsStore getPartsStore() {
        return partsStore;
    }

    public void addCustom(String name) {
        customs.add(name);
    }

    public boolean isCustom(Unit u) {
        return customs.contains(u.getEntity().getShortNameRaw());
    }

    /**
     * borrowed from megamek.client
     */
    private synchronized void checkDuplicateNamesDuringAdd(Entity entity) {
        unitNameTracker.add(entity);
    }

    /**
     * If we remove a unit, we may need to update the duplicate identifier.
     *
     * @param entity This is the entity whose name is checked for any duplicates
     */
    private synchronized void checkDuplicateNamesDuringDelete(Entity entity) {
        unitNameTracker.remove(entity, e -> {
            // Regenerate entity names after a deletion
            e.generateShortName();
            e.generateDisplayName();
        });
    }

    /**
     * Returns the text representation of the unit rating based on the selected unit
     * rating method.
     * If the unit rating method is FMMR, the unit rating value is returned.
     * If the unit rating method is Campaign Operations, the reputation rating and
     * unit rating modification are combined and returned.
     * If the unit rating method is neither FMMR nor Campaign Operations, "N/A" is
     * returned.
     *
     * @return The text representation of the unit rating
     */
    public String getUnitRatingText() {
        UnitRatingMethod unitRatingMethod = campaignOptions.getUnitRatingMethod();

        if (unitRatingMethod.isFMMR()) {
            return getUnitRating().getUnitRating();
        } else if (unitRatingMethod.isCampaignOperations()) {
            return String.valueOf(reputation.getReputationRating());
        } else {
            return "N/A";
        }
    }

    /**
     * Retrieves the unit rating modifier based on campaign options.
     * If the unit rating method is not enabled, it returns the default value of
     * IUnitRating.DRAGOON_C. If the unit rating method uses FMMR, it returns the
     * unit rating as an integer. Otherwise, it calculates the modifier using the
     * getAtBModifier method.
     *
     * @return The unit rating modifier based on the campaign options.
     */
    public int getAtBUnitRatingMod() {
        if (!getCampaignOptions().getUnitRatingMethod().isEnabled()) {
            return IUnitRating.DRAGOON_C;
        }

        return getCampaignOptions().getUnitRatingMethod().isFMMR() ? getUnitRating().getUnitRatingAsInteger()
                : reputation.getAtbModifier();
    }

    /**
     * Returns the Strategy skill of the designated commander in the campaign.
     *
     * @return The value of the commander's strategy skill if a commander exists, otherwise 0.
     */
    public int getCommanderStrategy() {
        int cmdrStrategy = 0;
        if (getFlaggedCommander() != null &&
            getFlaggedCommander().getSkill(SkillType.S_STRATEGY) != null) {
            cmdrStrategy = getFlaggedCommander().getSkill(SkillType.S_STRATEGY).getLevel();
        }
        return cmdrStrategy;
    }

    @Deprecated
    public int getUnitRatingAsInteger() {
        return getAtBUnitRatingMod();
    }

    public RandomSkillPreferences getRandomSkillPreferences() {
        return rskillPrefs;
    }

    public void setRandomSkillPreferences(RandomSkillPreferences prefs) {
        rskillPrefs = prefs;
    }

    /**
     * @param planet the starting planet, or null to use the faction default
     */
    public void setStartingSystem(final @Nullable Planet planet) {
        PlanetarySystem startingSystem;
        if (planet == null) {
            final Map<String, PlanetarySystem> systemList = Systems.getInstance().getSystems();
            startingSystem = systemList.get(getFaction().getStartingPlanet(getLocalDate()));

            if (startingSystem == null) {
                startingSystem = systemList.get(JOptionPane.showInputDialog(
                        "This faction does not have a starting planet for this era. Please choose a planet."));
                while (startingSystem == null) {
                    startingSystem = systemList.get(JOptionPane.showInputDialog(
                            "This planet you entered does not exist. Please choose a valid planet."));
                }
            }
        } else {
            startingSystem = planet.getParentSystem();
        }
        setLocation(new CurrentLocation(startingSystem, 0));
    }

    /**
     * Assigns a random portrait to a {@link Person}.
     *
     * @param person The {@link Person} who should receive a randomized portrait.
     */
    public void assignRandomPortraitFor(final Person person) {
        final Portrait portrait = RandomPortraitGenerator.generate(getPersonnel(), person);
        if (!portrait.isDefault()) {
            person.setPortrait(portrait);
        }
    }

    /**
     * Assigns a random origin to a {@link Person}.
     *
     * @param person The {@link Person} who should receive a randomized origin.
     */
    public void assignRandomOriginFor(final Person person) {
        final Faction faction = getFactionSelector().selectFaction(this);
        if (faction != null) {
            person.setOriginFaction(faction);
        }

        final Planet planet = getPlanetSelector().selectPlanet(this, faction);
        if (planet != null) {
            person.setOriginPlanet(planet);
        }
    }

    /**
     * Clears Transient Game Data for an Entity
     *
     * @param entity the entity to clear the game data for
     */
    public void clearGameData(Entity entity) {
        // First, lets remove any improvised clubs picked up during the combat
        entity.removeMisc(EquipmentTypeLookup.LIMB_CLUB);
        entity.removeMisc(EquipmentTypeLookup.GIRDER_CLUB);
        entity.removeMisc(EquipmentTypeLookup.TREE_CLUB);

        // Then reset mounted equipment
        for (Mounted<?> m : entity.getEquipment()) {
            m.setUsedThisRound(false);
            m.resetJam();
        }

        // And clear out all the flags
        entity.setDeployed(false);
        entity.setElevation(0);
        entity.setPassedThrough(new Vector<>());
        entity.resetFiringArcs();
        entity.resetBays();
        entity.setEvading(false);
        entity.setFacing(0);
        entity.setPosition(null);
        entity.setProne(false);
        entity.setHullDown(false);
        entity.heat = 0;
        entity.heatBuildup = 0;
        entity.underwaterRounds = 0;
        entity.setTransportId(Entity.NONE);
        entity.resetTransporter();
        entity.setDeployRound(0);
        entity.setSwarmAttackerId(Entity.NONE);
        entity.setSwarmTargetId(Entity.NONE);
        entity.setUnloaded(false);
        entity.setDone(false);
        entity.setLastTarget(Entity.NONE);
        entity.setNeverDeployed(true);
        entity.setStuck(false);
        entity.resetCoolantFailureAmount();
        entity.setConversionMode(0);
        entity.setDoomed(false);
        entity.setDestroyed(false);
        entity.setHidden(false);
        entity.clearNarcAndiNarcPods();
        entity.setShutDown(false);
        entity.setSearchlightState(false);

        if (!entity.getSensors().isEmpty()) {
            if (entity.hasBAP()) {
                entity.setNextSensor(entity.getSensors().lastElement());
            } else {
                entity.setNextSensor(entity.getSensors().firstElement());
            }
        }

        if (entity instanceof IBomber bomber) {
            List<BombMounted> mountedBombs = bomber.getBombs();
            if (!mountedBombs.isEmpty()) {
                // These should return an int[] filled with 0's
                int[] intBombChoices = bomber.getIntBombChoices();
                int[] extBombChoices = bomber.getExtBombChoices();
                for (BombMounted m : mountedBombs) {
                    if (m.getBaseShotsLeft() == 1) {
                        if (m.isInternalBomb()) {
                            intBombChoices[BombType.getBombTypeFromInternalName(m.getType().getInternalName())] += 1;
                        } else {
                            extBombChoices[BombType.getBombTypeFromInternalName(m.getType().getInternalName())] += 1;
                        }
                    }
                }
                bomber.setIntBombChoices(intBombChoices);
                bomber.setExtBombChoices(extBombChoices);
                bomber.clearBombs();
            }
        }

        if (entity instanceof Mek m) {
            m.setCoolingFlawActive(false);
        } else if (entity instanceof Aero a) {

            if (a.isSpheroid()) {
                entity.setMovementMode(EntityMovementMode.SPHEROID);
            } else {
                entity.setMovementMode(EntityMovementMode.AERODYNE);
            }
            a.setAltitude(5);
            a.setCurrentVelocity(0);
            a.setNextVelocity(0);
        } else if (entity instanceof Tank t) {
            t.unjamTurret(t.getLocTurret());
            t.unjamTurret(t.getLocTurret2());
            t.resetJammedWeapons();
        }
        entity.getSecondaryPositions().clear();
        // TODO: still a lot of stuff to do here, but oh well
        entity.setOwner(player);
        entity.setGame(game);
    }

    public void refreshNetworks() {
        for (Unit unit : getUnits()) {
            // we are going to rebuild the c3, nc3 and c3i networks based on
            // the c3UUIDs
            // TODO: can we do this more efficiently?
            // this code is cribbed from megamek.server#receiveEntityAdd
            Entity entity = unit.getEntity();
            if (null != entity && (entity.hasC3() || entity.hasC3i() || entity.hasNavalC3())) {
                boolean C3iSet = false;
                boolean NC3Set = false;

                for (Entity e : game.getEntitiesVector()) {
                    // C3 Checks
                    if (entity.hasC3()) {
                        if ((entity.getC3MasterIsUUIDAsString() != null)
                                && entity.getC3MasterIsUUIDAsString().equals(e.getC3UUIDAsString())) {
                            entity.setC3Master(e, false);
                            break;
                        }
                    }
                    // Naval C3 checks
                    if (entity.hasNavalC3() && !NC3Set) {
                        entity.setC3NetIdSelf();
                        int pos = 0;
                        // Well, they're the same value of 6...
                        while (pos < Entity.MAX_C3i_NODES) {
                            // We've found a network, join it.
                            if ((entity.getNC3NextUUIDAsString(pos) != null)
                                    && (e.getC3UUIDAsString() != null)
                                    && entity.getNC3NextUUIDAsString(pos).equals(e.getC3UUIDAsString())) {
                                entity.setC3NetId(e);
                                NC3Set = true;
                                break;
                            }

                            pos++;
                        }
                    }
                    // C3i Checks
                    if (entity.hasC3i() && !C3iSet) {
                        entity.setC3NetIdSelf();
                        int pos = 0;
                        while (pos < Entity.MAX_C3i_NODES) {
                            // We've found a network, join it.
                            if ((entity.getC3iNextUUIDAsString(pos) != null)
                                    && (e.getC3UUIDAsString() != null)
                                    && entity.getC3iNextUUIDAsString(pos).equals(e.getC3UUIDAsString())) {
                                entity.setC3NetId(e);
                                C3iSet = true;
                                break;
                            }

                            pos++;
                        }
                    }
                }
            }
        }
    }

    public void disbandNetworkOf(Unit u) {
        // collect all of the other units on this network to rebuild the uuids
        Vector<Unit> networkedUnits = new Vector<>();
        for (Unit unit : getUnits()) {
            if (null != unit.getEntity().getC3NetId()
                    && unit.getEntity().getC3NetId().equals(u.getEntity().getC3NetId())) {
                networkedUnits.add(unit);
            }
        }
        for (int pos = 0; pos < Entity.MAX_C3i_NODES; pos++) {
            for (Unit nUnit : networkedUnits) {
                if (nUnit.getEntity().hasNavalC3()) {
                    nUnit.getEntity().setNC3NextUUIDAsString(pos, null);
                } else {
                    nUnit.getEntity().setC3iNextUUIDAsString(pos, null);
                }
            }
        }
        refreshNetworks();
        MekHQ.triggerEvent(new NetworkChangedEvent(networkedUnits));
    }

    public void removeUnitsFromNetwork(Vector<Unit> removedUnits) {
        // collect all of the other units on this network to rebuild the uuids
        Vector<String> uuids = new Vector<>();
        Vector<Unit> networkedUnits = new Vector<>();
        String network = removedUnits.get(0).getEntity().getC3NetId();
        for (Unit unit : getUnits()) {
            if (removedUnits.contains(unit)) {
                continue;
            }
            if (null != unit.getEntity().getC3NetId()
                    && unit.getEntity().getC3NetId().equals(network)) {
                networkedUnits.add(unit);
                uuids.add(unit.getEntity().getC3UUIDAsString());
            }
        }
        for (int pos = 0; pos < Entity.MAX_C3i_NODES; pos++) {
            for (Unit u : removedUnits) {
                if (u.getEntity().hasNavalC3()) {
                    u.getEntity().setNC3NextUUIDAsString(pos, null);
                } else {
                    u.getEntity().setC3iNextUUIDAsString(pos, null);
                }
            }
            for (Unit nUnit : networkedUnits) {
                if (pos < uuids.size()) {
                    if (nUnit.getEntity().hasNavalC3()) {
                        nUnit.getEntity().setNC3NextUUIDAsString(pos,
                                uuids.get(pos));
                    } else {
                        nUnit.getEntity().setC3iNextUUIDAsString(pos,
                                uuids.get(pos));
                    }
                } else {
                    if (nUnit.getEntity().hasNavalC3()) {
                        nUnit.getEntity().setNC3NextUUIDAsString(pos, null);
                    } else {
                        nUnit.getEntity().setC3iNextUUIDAsString(pos, null);
                    }
                }
            }
        }
        refreshNetworks();
    }

    public void addUnitsToNetwork(Vector<Unit> addedUnits, String netid) {
        // collect all of the other units on this network to rebuild the uuids
        Vector<String> uuids = new Vector<>();
        Vector<Unit> networkedUnits = new Vector<>();
        for (Unit u : addedUnits) {
            uuids.add(u.getEntity().getC3UUIDAsString());
            networkedUnits.add(u);
        }
        for (Unit unit : getUnits()) {
            if (addedUnits.contains(unit)) {
                continue;
            }
            if (null != unit.getEntity().getC3NetId()
                    && unit.getEntity().getC3NetId().equals(netid)) {
                networkedUnits.add(unit);
                uuids.add(unit.getEntity().getC3UUIDAsString());
            }
        }
        for (int pos = 0; pos < Entity.MAX_C3i_NODES; pos++) {
            for (Unit nUnit : networkedUnits) {
                if (pos < uuids.size()) {
                    if (nUnit.getEntity().hasNavalC3()) {
                        nUnit.getEntity().setNC3NextUUIDAsString(pos,
                                uuids.get(pos));
                    } else {
                        nUnit.getEntity().setC3iNextUUIDAsString(pos,
                                uuids.get(pos));
                    }
                } else {
                    if (nUnit.getEntity().hasNavalC3()) {
                        nUnit.getEntity().setNC3NextUUIDAsString(pos, null);
                    } else {
                        nUnit.getEntity().setC3iNextUUIDAsString(pos, null);
                    }
                }
            }
        }
        refreshNetworks();
        MekHQ.triggerEvent(new NetworkChangedEvent(addedUnits));
    }

    public Vector<String[]> getAvailableC3iNetworks() {
        Vector<String[]> networks = new Vector<>();
        Vector<String> networkNames = new Vector<>();

        for (Unit u : getUnits()) {

            if (u.getForceId() < 0) {
                // only units currently in the TO&E
                continue;
            }
            Entity en = u.getEntity();
            if (null == en) {
                continue;
            }
            if (en.hasC3i() && en.calculateFreeC3Nodes() < 5
                    && en.calculateFreeC3Nodes() > 0) {
                String[] network = new String[2];
                network[0] = en.getC3NetId();
                network[1] = "" + en.calculateFreeC3Nodes();
                if (!networkNames.contains(network[0])) {
                    networks.add(network);
                    networkNames.add(network[0]);
                }
            }
        }
        return networks;
    }

    /**
     * Method that returns a Vector of the unique name Strings of all Naval C3
     * networks that have at least 1 free node
     * Adapted from getAvailableC3iNetworks() as the two technologies have very
     * similar workings
     *
     * @return
     */
    public Vector<String[]> getAvailableNC3Networks() {
        Vector<String[]> networks = new Vector<>();
        Vector<String> networkNames = new Vector<>();

        for (Unit u : getUnits()) {

            if (u.getForceId() < 0) {
                // only units currently in the TO&E
                continue;
            }
            Entity en = u.getEntity();
            if (null == en) {
                continue;
            }
            if (en.hasNavalC3() && en.calculateFreeC3Nodes() < 5
                    && en.calculateFreeC3Nodes() > 0) {
                String[] network = new String[2];
                network[0] = en.getC3NetId();
                network[1] = "" + en.calculateFreeC3Nodes();
                if (!networkNames.contains(network[0])) {
                    networks.add(network);
                    networkNames.add(network[0]);
                }
            }
        }
        return networks;
    }

    public Vector<String[]> getAvailableC3MastersForSlaves() {
        Vector<String[]> networks = new Vector<>();
        Vector<String> networkNames = new Vector<>();

        for (Unit u : getUnits()) {

            if (u.getForceId() < 0) {
                // only units currently in the TO&E
                continue;
            }
            Entity en = u.getEntity();
            if (null == en) {
                continue;
            }
            // count of free c3 nodes for single company-level masters
            // will not be right so skip
            if (en.hasC3M() && !en.hasC3MM() && en.C3MasterIs(en)) {
                continue;
            }
            if (en.calculateFreeC3Nodes() > 0) {
                String[] network = new String[3];
                network[0] = en.getC3UUIDAsString();
                network[1] = "" + en.calculateFreeC3Nodes();
                network[2] = en.getShortName();
                if (!networkNames.contains(network[0])) {
                    networks.add(network);
                    networkNames.add(network[0]);
                }
            }
        }

        return networks;
    }

    public Vector<String[]> getAvailableC3MastersForMasters() {
        Vector<String[]> networks = new Vector<>();
        Vector<String> networkNames = new Vector<>();

        for (Unit u : getUnits()) {

            if (u.getForceId() < 0) {
                // only units currently in the TO&E
                continue;
            }
            Entity en = u.getEntity();
            if (null == en) {
                continue;
            }
            if (en.calculateFreeC3MNodes() > 0) {
                String[] network = new String[3];
                network[0] = en.getC3UUIDAsString();
                network[1] = "" + en.calculateFreeC3MNodes();
                network[2] = en.getShortName();
                if (!networkNames.contains(network[0])) {
                    networks.add(network);
                    networkNames.add(network[0]);
                }
            }
        }

        return networks;
    }

    public void removeUnitsFromC3Master(Unit master) {
        List<Unit> removed = new ArrayList<>();
        for (Unit unit : getUnits()) {
            if (null != unit.getEntity().getC3MasterIsUUIDAsString()
                    && unit.getEntity().getC3MasterIsUUIDAsString().equals(master.getEntity().getC3UUIDAsString())) {
                unit.getEntity().setC3MasterIsUUIDAsString(null);
                unit.getEntity().setC3Master(null, true);
                removed.add(unit);
            }
        }
        refreshNetworks();
        MekHQ.triggerEvent(new NetworkChangedEvent(removed));
    }

    /**
     * This function reloads the game entities into the game at the end of scenario
     * resolution, so that entities are
     * properly updated and destroyed ones removed
     */
    public void reloadGameEntities() {
        game.reset();
        getHangar().forEachUnit(u -> {
            Entity en = u.getEntity();
            if (null != en) {
                game.addEntity(en.getId(), en);
            }
        });
    }

    public void completeMission(@Nullable Mission mission, MissionStatus status) {
        if (mission == null) {
            return;
        }
        mission.setStatus(status);
        if (mission instanceof Contract contract) {
            Money remainingMoney = Money.zero();
            // check for money in escrow
            // According to FMM(r) pg 179, both failure and breach lead to no
            // further payment even though this seems foolish
            if (contract.getStatus().isSuccess()) {
                remainingMoney = contract.getMonthlyPayOut()
                    .multipliedBy(contract.getMonthsLeft(getLocalDate()));

                if (contract instanceof AtBContract) {
                    Money routedPayout = ((AtBContract) contract).getRoutedPayout();

                    remainingMoney = routedPayout == null ? remainingMoney : routedPayout;
                }
            }

            // If overage repayment is enabled, we first need to check if the salvage
            // percent is
            // under 100. 100 means you cannot have an overage.
            // Then, we check if the salvage percent is less than the percent salvaged by
            // the
            // unit in question. If it is, then they owe the assigner some cash
            if (getCampaignOptions().isOverageRepaymentInFinalPayment()
                    && (contract.getSalvagePct() < 100.0)) {
                final double salvagePercent = contract.getSalvagePct() / 100.0;
                final Money maxSalvage = contract.getSalvagedByEmployer()
                        .multipliedBy(salvagePercent / (1 - salvagePercent));
                if (contract.getSalvagedByUnit().isGreaterThan(maxSalvage)) {
                    final Money amountToRepay = contract.getSalvagedByUnit().minus(maxSalvage);
                    remainingMoney = remainingMoney.minus(amountToRepay);
                    contract.subtractSalvageByUnit(amountToRepay);
                }
            }

            if (getCampaignOptions().isUseShareSystem()) {
                ResourceBundle financeResources = ResourceBundle.getBundle("mekhq.resources.Finances",
                    MekHQ.getMHQOptions().getLocale());

                if (remainingMoney.isGreaterThan(Money.zero())) {
                    Money shares = remainingMoney.multipliedBy(contract.getSharesPercent()).dividedBy(100);
                    remainingMoney = remainingMoney.minus(shares);

                    if (getFinances().debit(TransactionType.SALARIES, getLocalDate(), shares,
                        String.format(financeResources.getString("ContractSharePayment.text"), contract.getName()))) {
                        addReport(financeResources.getString("DistributedShares.text"), shares.toAmountAndSymbolString());

                        getFinances().payOutSharesToPersonnel(this, shares);
                    }
                }
            }

            if (remainingMoney.isPositive()) {
                getFinances().credit(TransactionType.CONTRACT_PAYMENT, getLocalDate(), remainingMoney,
                        "Remaining payment for " + contract.getName());
                addReport("Your account has been credited for " + remainingMoney.toAmountAndSymbolString()
                        + " for the remaining payout from contract " + contract.getName());
            } else if (remainingMoney.isNegative()) {
                getFinances().credit(TransactionType.CONTRACT_PAYMENT, getLocalDate(), remainingMoney,
                        "Repaying payment overages for " + contract.getName());
                addReport("Your account has been debited for " + remainingMoney.absolute().toAmountAndSymbolString()
                        + " to repay payment overages occurred during the contract " + contract.getName());
            }

            // This relies on the mission being a Contract, and AtB to be on
            if (getCampaignOptions().isUseAtB()) {
                setHasActiveContract();
            }
        }
    }

    /***
     * Calculate transit time for supplies based on what planet they are shipping
     * from. To prevent extra
     * computation. This method does not calculate an exact jump path but rather
     * determines the number of jumps
     * crudely by dividing distance in light years by 30 and then rounding up. Total
     * part time is determined by
     * several by adding the following:
     * - (number of jumps - 1) * 7 days with a minimum value of zero.
     * - transit times from current planet and planet of supply origins in cases
     * where the supply planet is not the same as current planet.
     * - a random 1d6 days for each jump plus 1d6 to simulate all of the other
     * logistics of delivery.
     *
     * @param system - A <code>PlanetarySystem</code> object where the supplies are
     *               shipping from
     * @return the number of days that supplies will take to arrive.
     */
    public int calculatePartTransitTime(PlanetarySystem system) {
        // calculate number of jumps by light year distance as the crow flies divided by
        // 30
        // the basic formula assumes 7 days per jump + system transit time on each side
        // + random days equal
        // to (1 + number of jumps) d6
        double distance = system.getDistanceTo(getCurrentSystem());
        // calculate number of jumps by dividing by 30
        int jumps = (int) Math.ceil(distance / 30.0);
        // you need a recharge except for the first jump
        int recharges = max(jumps - 1, 0);
        // if you are delivering from the same planet then no transit times
        int currentTransitTime = (distance > 0) ? (int) Math.ceil(getCurrentSystem().getTimeToJumpPoint(1.0)) : 0;
        int originTransitTime = (distance > 0) ? (int) Math.ceil(system.getTimeToJumpPoint(1.0)) : 0;
        int amazonFreeShipping = d6(1 + jumps);
        return (recharges * 7) + currentTransitTime + originTransitTime + amazonFreeShipping;
    }

    /**
     * Calculates the transit time for the arrival of parts or supplies based on  the availability
     * of the item, a random roll, and campaign-specific transit time settings.
     *
     * <p>The transit time is calculated using the following factors:
     * <ul>
     *     <li>A fixed base modifier value defined by campaign rules.</li>
     *     <li>A random roll of 1d6 to add variability to the calculation.</li>
     *     <li>The availability value of the requested parts or supplies from the acquisition details.</li>
     * </ul>
     *
     * <p>The calculated duration is applied in units (days, weeks, or months) based on the campaign's
     * configuration for transit time.</p>
     *
     * @param availability the availability code of the part or unit being acquired as an integer.
     * @return the number of days required for the parts or units to arrive based on the
     * calculated transit time.
     */
    public int calculatePartTransitTime(int availability) {
        final int BASE_MODIFIER = 7; // CamOps p51
        final int roll = d6(1);
        final int total = max(1, (BASE_MODIFIER + roll + availability) / 4); // CamOps p51

        // now step forward through the calendar
        LocalDate arrivalDate = currentDay;
        arrivalDate = switch (campaignOptions.getUnitTransitTime()) {
            case TRANSIT_UNIT_MONTH -> arrivalDate.plusMonths(total);
            case TRANSIT_UNIT_WEEK -> arrivalDate.plusWeeks(total);
            default -> arrivalDate.plusDays(total);
        };

        return Math.toIntExact(ChronoUnit.DAYS.between(getLocalDate(), arrivalDate));
    }

    /**
     * This returns a PartInventory object detailing the current count
     * for a part on hand, in transit, and ordered.
     *
     * @param part A part to lookup its current inventory.
     * @return A PartInventory object detailing the current counts of
     *         the part on hand, in transit, and ordered.
     * @see PartInventory
     */
    public PartInventory getPartInventory(Part part) {
        PartInventory inventory = new PartInventory();

        int nSupply = 0;
        int nTransit = 0;
        for (Part p : getParts()) {
            if (!p.isSpare()) {
                continue;
            }
            if (part.isSamePartType(p)) {
                if (p.isPresent()) {
                    if (p instanceof Armor) { // ProtomekArmor and BaArmor are derived from Armor
                        nSupply += ((Armor) p).getAmount();
                    } else if (p instanceof AmmoStorage) {
                        nSupply += ((AmmoStorage) p).getShots();
                    } else {
                        nSupply += p.getQuantity();
                    }
                } else {
                    if (p instanceof Armor) { // ProtomekArmor and BaArmor are derived from Armor
                        nTransit += ((Armor) p).getAmount();
                    } else if (p instanceof AmmoStorage) {
                        nTransit += ((AmmoStorage) p).getShots();
                    } else {
                        nTransit += p.getQuantity();
                    }
                }
            }
        }

        inventory.setSupply(nSupply);
        inventory.setTransit(nTransit);

        int nOrdered = 0;
        IAcquisitionWork onOrder = getShoppingList().getShoppingItem(part);
        if (null != onOrder) {
            if (onOrder instanceof Armor) { // ProtoMek Armor and BaArmor are derived from Armor
                nOrdered += ((Armor) onOrder).getAmount() * ((Armor) onOrder).getQuantity();
            } else if (onOrder instanceof AmmoStorage) {
                nOrdered += ((AmmoStorage) onOrder).getShots();
            } else {
                nOrdered += onOrder.getQuantity();
            }
        }

        inventory.setOrdered(nOrdered);

        String countModifier = "";
        if (part instanceof Armor) { // ProtoMek Armor and BaArmor are derived from Armor
            countModifier = "points";
        }
        if (part instanceof AmmoStorage) {
            countModifier = "shots";
        }

        inventory.setCountModifier(countModifier);
        return inventory;
    }

    public void addLoan(Loan loan) {
        addReport("You have taken out loan " + loan
                + ". Your account has been credited "
                + loan.getPrincipal().toAmountAndSymbolString()
                + " for the principal amount.");
        finances.addLoan(loan);
        MekHQ.triggerEvent(new LoanNewEvent(loan));
        finances.credit(TransactionType.LOAN_PRINCIPAL, getLocalDate(), loan.getPrincipal(),
                "Loan principal for " + loan);
    }

    public void payOffLoan(Loan loan) {
        if (finances.debit(TransactionType.LOAN_PAYMENT, getLocalDate(), loan.determineRemainingValue(),
                "Loan payoff for " + loan)) {
            addReport("You have paid off the remaining loan balance of "
                    + loan.determineRemainingValue().toAmountAndSymbolString()
                    + " on " + loan);
            finances.removeLoan(loan);
            MekHQ.triggerEvent(new LoanPaidEvent(loan));
        } else {
            addReport("<font color='" + MekHQ.getMHQOptions().getFontColorNegativeHexColor()
                    + "'>You do not have enough funds to pay off " + loan + "</font>");
        }
    }

    public void setHealingTimeOptions(int newHeal, int newNaturalHeal) {
        // we need to check the current values and then if necessary change the
        // times for all
        // personnel, giving them credit for their current waiting time
        int currentHeal = getCampaignOptions().getHealingWaitingPeriod();
        int currentNaturalHeal = getCampaignOptions()
                .getNaturalHealingWaitingPeriod();

        getCampaignOptions().setHealingWaitingPeriod(newHeal);
        getCampaignOptions().setNaturalHealingWaitingPeriod(newNaturalHeal);

        int healDiff = newHeal - currentHeal;
        int naturalDiff = newNaturalHeal - currentNaturalHeal;

        if (healDiff != 0 || naturalDiff != 0) {
            for (Person p : getPersonnel()) {
                if (p.getDoctorId() != null) {
                    p.setDaysToWaitForHealing(max(
                            p.getDaysToWaitForHealing() + healDiff, 1));
                } else {
                    p.setDaysToWaitForHealing(max(
                            p.getDaysToWaitForHealing() + naturalDiff, 1));
                }
            }
        }
    }

    private CampaignTransporterMap getCampaignTransporterMap(CampaignTransportType campaignTransportType) {
        if (campaignTransportType.isTacticalTransport()) {
            return tacticalTransporters;
        }
        else if (campaignTransportType.isShipTransport()) {
            return shipTransporters;
        }
        return null;
    }


    /**
     * Returns a Map that maps Transporter types to another
     * Map that maps capacity (Double) to UUID of transports
     * for the specific TransportedUnitSummary type
     *
     * @param campaignTransportType type (Enum) of TransportedUnitSummary
     * @return the full map for that campaign transport type
     */
    public Map<TransporterType, Map<Double, Set<UUID>>> getTransports(CampaignTransportType campaignTransportType) {
        return getCampaignTransporterMap(campaignTransportType).getTransporters();
    }

    /**
     * Returns list of transports that have the provided
     * TransporterType and CampaignTransportType
     *
     * @param campaignTransportType type of campaign transport
     * @param transporterType type of Transporter
     * @return units that have that transport type
     */
    public Set<Unit> getTransportsByType(CampaignTransportType campaignTransportType, TransporterType transporterType) {
        return getCampaignTransporterMap(campaignTransportType).getTransportsByType(transporterType, -1.0); //include transports with no remaining capacity
    }


    /**
     * Returns list of transports for the specified
     * AbstractTransportedUnitSummary class/subclass
     * that has transport capacity for the
     * Transporter class/subclass
     * For example, getTransportsByType(SHIP_TRANSPORT, MEK_BAY, 3.0)
     * would return all transports that have 3 or more Mek Bay slots
     * open for the SHIP_TRANSPORT type of assignment.
     *
     * @param campaignTransportType type (Enum) of TransportedUnitSummary
     * @param transporterType type (Enum) of Transporter
     * @param unitSize capacity that the transport must be capable of
     * @return units that have that transport type
     */
    public Set<Unit> getTransportsByType(CampaignTransportType campaignTransportType, TransporterType transporterType, double unitSize) {
        return getCampaignTransporterMap(campaignTransportType).getTransportsByType(transporterType, unitSize);
    }

    private boolean hasTacticalTransports() {
        return tacticalTransporters.hasTransporters();
    }

    private boolean hasShipTransports() {
        return shipTransporters.hasTransporters();
    }

    /**
     * Do we have transports for the kind of transport?
     * @param campaignTransportType class of the TransportDetail
     * @return true if it has transporters, false otherwise
     */
    public boolean hasTransports(CampaignTransportType campaignTransportType) {
        if (campaignTransportType.isTacticalTransport()) {
            return hasTacticalTransports();
        }
        else if (campaignTransportType.isShipTransport()) {
            return hasShipTransports();
        }
        return false;
    }

    public void doMaintenance(Unit u) {
        if (!u.requiresMaintenance() || !campaignOptions.isCheckMaintenance()) {
            return;
        }
        // lets start by checking times
        Person tech = u.getTech();
        int minutesUsed = u.getMaintenanceTime();
        int astechsUsed = getAvailableAstechs(minutesUsed, false);
        boolean maintained = ((tech != null) && (tech.getMinutesLeft() >= minutesUsed)
                && !tech.isMothballing());
        boolean paidMaintenance = true;
        if (maintained) {
            // use the time
            tech.setMinutesLeft(tech.getMinutesLeft() - minutesUsed);
            astechPoolMinutes -= astechsUsed * minutesUsed;
        }
        u.incrementDaysSinceMaintenance(this, maintained, astechsUsed);

        int ruggedMultiplier = 1;
        if (u.getEntity().hasQuirk(OptionsConstants.QUIRK_POS_RUGGED_1)) {
            ruggedMultiplier = 2;
        }

        if (u.getEntity().hasQuirk(OptionsConstants.QUIRK_POS_RUGGED_2)) {
            ruggedMultiplier = 3;
        }

        if (u.getDaysSinceMaintenance() >= (getCampaignOptions().getMaintenanceCycleDays() * ruggedMultiplier)) {
            // maybe use the money
            if (campaignOptions.isPayForMaintain()) {
                if (!(finances.debit(TransactionType.MAINTENANCE, getLocalDate(), u.getMaintenanceCost(),
                        "Maintenance for " + u.getName()))) {
                    addReport("<font color='" + MekHQ.getMHQOptions().getFontColorNegativeHexColor()
                            + "'><b>You cannot afford to pay maintenance costs for "
                            + u.getHyperlinkedName() + "!</b></font>");
                    paidMaintenance = false;
                }
            }
            // it is time for a maintenance check
            PartQuality qualityOrig = u.getQuality();
            String techName = "Nobody";
            String techNameLinked = techName;
            if (null != tech) {
                techName = tech.getFullTitle();
                techNameLinked = tech.getHyperlinkedFullTitle();
            }
            // don't do actual damage until we clear the for loop to avoid
            // concurrent mod problems
            // put it into a hash - 4 points of damage will mean destruction
            Map<Part, Integer> partsToDamage = new HashMap<>();
            StringBuilder maintenanceReport = new StringBuilder(
                    "<emph>" + techName + " performing maintenance</emph><br><br>");
            for (Part p : u.getParts()) {
                try {
                    String partReport = doMaintenanceOnUnitPart(u, p, partsToDamage, paidMaintenance);
                    if (partReport != null) {
                        maintenanceReport.append(partReport).append("<br>");
                    }
                } catch (Exception e) {
                    logger.error(String.format(
                            "Could not perform maintenance on part %s (%d) for %s (%s) due to an error",
                            p.getName(), p.getId(), u.getName(), u.getId().toString()), e);
                    addReport(String.format(
                            "ERROR: An error occurred performing maintenance on %s for unit %s, check the log",
                            p.getName(), u.getName()));
                }
            }

            int nDamage = 0;
            int nDestroy = 0;
            for (Entry<Part, Integer> p : partsToDamage.entrySet()) {
                int damage = p.getValue();
                if (damage > 3) {
                    nDestroy++;
                    p.getKey().remove(false);
                } else {
                    p.getKey().doMaintenanceDamage(damage);
                    nDamage++;
                }
            }

            u.setLastMaintenanceReport(maintenanceReport.toString());

            if (getCampaignOptions().isLogMaintenance()) {
                logger.info(maintenanceReport.toString());
            }

            PartQuality quality = u.getQuality();
            String qualityString;
            boolean reverse = getCampaignOptions().isReverseQualityNames();
            if (quality.toNumeric() > qualityOrig.toNumeric()) {
                qualityString = ReportingUtilities.messageSurroundedBySpanWithColor(
                        MekHQ.getMHQOptions().getFontColorPositiveHexColor(),
                        "Overall quality improves from " + qualityOrig.toName(reverse)
                        + " to " + quality.toName(reverse));
            } else if (quality.toNumeric() < qualityOrig.toNumeric()) {
                qualityString = ReportingUtilities.messageSurroundedBySpanWithColor(
                    MekHQ.getMHQOptions().getFontColorNegativeHexColor(),
                    "Overall quality declines from " + qualityOrig.toName(reverse)
                    + " to " + quality.toName(reverse));
            } else {
                qualityString = "Overall quality remains " + quality.toName(reverse);
            }
            String damageString = "";
            if (nDamage > 0) {
                damageString += nDamage + " parts were damaged. ";
            }
            if (nDestroy > 0) {
                damageString += nDestroy + " parts were destroyed.";
            }
            if (!damageString.isEmpty()) {
                damageString = "<b><font color='" + MekHQ.getMHQOptions().getFontColorNegativeHexColor() + "'>"
                        + damageString + "</b></font> [<a href='REPAIR|" + u.getId()
                        + "'>Repair bay</a>]";
            }
            String paidString = "";
            if (!paidMaintenance) {
                paidString = "<font color='" + MekHQ.getMHQOptions().getFontColorNegativeHexColor()
                        + "'>Could not afford maintenance costs, so check is at a penalty.</font>";
            }
            addReport(techNameLinked + " performs maintenance on " + u.getHyperlinkedName() + ". " + paidString
                    + qualityString + ". " + damageString + " [<a href='MAINTENANCE|" + u.getId()
                    + "'>Get details</a>]");

            u.resetDaysSinceMaintenance();
        }
    }

    private String doMaintenanceOnUnitPart(Unit u, Part p, Map<Part, Integer> partsToDamage, boolean paidMaintenance) {
        String partReport = "<b>" + p.getName() + "</b> (Quality " + p.getQualityName() + ')';
        if (!p.needsMaintenance()) {
            return null;
        }
        PartQuality oldQuality = p.getQuality();
        TargetRoll target = getTargetForMaintenance(p, u.getTech());
        if (!paidMaintenance) {
            // TODO : Make this modifier user inputtable
            target.addModifier(1, "did not pay for maintenance");
        }

        partReport += ", TN " + target.getValue() + '[' + target.getDesc() + ']';
        int roll = d6(2);
        int margin = roll - target.getValue();
        partReport += " rolled a " + roll + ", margin of " + margin;

        switch (p.getQuality()) {
            case QUALITY_A: {
                if (margin >= 4) {
                    p.improveQuality();
                }
                if (!campaignOptions.isUseUnofficialMaintenance()) {
                    if (margin < -6) {
                        partsToDamage.put(p, 4);
                    } else if (margin < -4) {
                        partsToDamage.put(p, 3);
                    } else if (margin == -4) {
                        partsToDamage.put(p, 2);
                    } else if (margin < -1) {
                        partsToDamage.put(p, 1);
                    }
                } else if (margin < -6) {
                    partsToDamage.put(p, 1);
                }
                break;
            }
            case QUALITY_B: {
                if (margin >= 4) {
                    p.improveQuality();
                } else if (margin < -5) {
                    p.reduceQuality();
                }
                if (!campaignOptions.isUseUnofficialMaintenance()) {
                    if (margin < -6) {
                        partsToDamage.put(p, 2);
                    } else if (margin < -2) {
                        partsToDamage.put(p, 1);
                    }
                }
                break;
            }
            case QUALITY_C: {
                if (margin < -4) {
                    p.reduceQuality();
                } else if (margin >= 5) {
                    p.improveQuality();
                }
                if (!campaignOptions.isUseUnofficialMaintenance()) {
                    if (margin < -6) {
                        partsToDamage.put(p, 2);
                    } else if (margin < -3) {
                        partsToDamage.put(p, 1);
                    }
                }
                break;
            }
            case QUALITY_D: {
                if (margin < -3) {
                    p.reduceQuality();
                    if ((margin < -4) && !campaignOptions.isUseUnofficialMaintenance()) {
                        partsToDamage.put(p, 1);
                    }
                } else if (margin >= 5) {
                    p.improveQuality();
                }
                break;
            }
            case QUALITY_E:
                if (margin < -2) {
                    p.reduceQuality();
                    if ((margin < -5) && !campaignOptions.isUseUnofficialMaintenance()) {
                        partsToDamage.put(p, 1);
                    }
                } else if (margin >= 6) {
                    p.improveQuality();
                }
                break;
            case QUALITY_F:
            default:
                if (margin < -2) {
                    p.reduceQuality();
                    if (margin < -6 && !campaignOptions.isUseUnofficialMaintenance()) {
                        partsToDamage.put(p, 1);
                    }
                }
                // TODO: award XP point if margin >= 6 (make this optional)
                // if (margin >= 6) {
                //
                // }
                break;
        }
        if (p.getQuality().toNumeric() > oldQuality.toNumeric()) {
            partReport += ": " + ReportingUtilities.messageSurroundedBySpanWithColor(
                    MekHQ.getMHQOptions().getFontColorPositiveHexColor(),
                    "new quality is " + p.getQualityName());
        } else if (p.getQuality().toNumeric() < oldQuality.toNumeric()) {
            partReport += ": " + ReportingUtilities.messageSurroundedBySpanWithColor(
                    MekHQ.getMHQOptions().getFontColorNegativeHexColor(),
                    "new quality is " + p.getQualityName());
        } else {
            partReport += ": quality remains " + p.getQualityName();
        }
        if (null != partsToDamage.get(p)) {
            if (partsToDamage.get(p) > 3) {
                partReport += ", " + ReportingUtilities.messageSurroundedBySpanWithColor(
                        MekHQ.getMHQOptions().getFontColorNegativeHexColor(),
                        "<b>part destroyed</b>");
            } else {
                partReport += ", " + ReportingUtilities.messageSurroundedBySpanWithColor(
                        MekHQ.getMHQOptions().getFontColorNegativeHexColor(),
                        "<b>part damaged</b>");
            }
        }

        return partReport;
    }

    public void initTimeInService() {
        for (Person p : getPersonnel()) {
            if (!p.getPrimaryRole().isDependent() && p.getPrisonerStatus().isFree()) {
                LocalDate join = null;
                for (LogEntry e : p.getPersonnelLog()) {
                    if (join == null) {
                        // If by some nightmare there is no Joined date just use the first entry.
                        join = e.getDate();
                    }
                    if (e.getDesc().startsWith("Joined ") || e.getDesc().startsWith("Freed ")) {
                        join = e.getDate();
                        break;
                    }
                }

                p.setRecruitment((join != null) ? join : getLocalDate().minusYears(1));
            }
        }
    }

    public void initTimeInRank() {
        for (Person p : getPersonnel()) {
            if (!p.getPrimaryRole().isDependent() && p.getPrisonerStatus().isFree()) {
                LocalDate join = null;
                for (LogEntry e : p.getPersonnelLog()) {
                    if (join == null) {
                        // If by some nightmare there is no date from the below, just use the first entry.
                        join = e.getDate();
                    }

                    if (e.getDesc().startsWith("Joined ") || e.getDesc().startsWith("Freed ")
                            || e.getDesc().startsWith("Promoted ") || e.getDesc().startsWith("Demoted ")) {
                        join = e.getDate();
                    }
                }

                // For that one in a billion chance the log is empty. Clone today's date and subtract a year
                p.setLastRankChangeDate((join != null) ? join : getLocalDate().minusYears(1));
            }
        }
    }

    public void initTurnover() {
        getRetirementDefectionTracker().setLastRetirementRoll(getLocalDate());
    }

    public void initAtB(boolean newCampaign) {
        if (!newCampaign) {
            /*
             * Switch all contracts to AtBContract's
             */
            for (Entry<Integer, Mission> me : missions.entrySet()) {
                Mission m = me.getValue();
                if (m instanceof Contract && !(m instanceof AtBContract)) {
                    me.setValue(new AtBContract((Contract) m, this));
                }
            }

            /*
             * Go through all the personnel records and assume the earliest date is the date
             * the unit was founded.
             */
            LocalDate founding = null;
            for (Person p : getPersonnel()) {
                for (LogEntry e : p.getPersonnelLog()) {
                    if ((founding == null) || e.getDate().isBefore(founding)) {
                        founding = e.getDate();
                    }
                }
            }
            /*
             * Go through the personnel records again and assume that any person who joined
             * the unit on the founding date is one of the founding members. Also assume
             * that MWs assigned to a non-Assault 'Mek on the date they joined came with
             * that 'Mek (which is a less certain assumption)
             */
            for (Person p : getPersonnel()) {
                LocalDate join = p.getPersonnelLog().stream()
                        .filter(e -> e.getDesc().startsWith("Joined "))
                        .findFirst()
                        .map(LogEntry::getDate)
                        .orElse(null);
                if ((join != null) && join.equals(founding)) {
                    p.setFounder(true);
                }
                if (p.getPrimaryRole().isMekWarrior()
                        || (p.getPrimaryRole().isAerospacePilot() && getCampaignOptions().isAeroRecruitsHaveUnits())
                        || p.getPrimaryRole().isProtoMekPilot()) {
                    for (LogEntry e : p.getPersonnelLog()) {
                        if (e.getDate().equals(join) && e.getDesc().startsWith("Assigned to ")) {
                            String mek = e.getDesc().substring(12);
                            MekSummary ms = MekSummaryCache.getInstance().getMek(mek);
                            if (null != ms && (p.isFounder()
                                    || ms.getWeightClass() < EntityWeightClass.WEIGHT_ASSAULT)) {
                                p.setOriginalUnitWeight(ms.getWeightClass());
                                if (ms.isClan()) {
                                    p.setOriginalUnitTech(Person.TECH_CLAN);
                                } else if (ms.getYear() > 3050) {
                                    // TODO : Fix this so we aren't using a hack that just assumes IS2
                                    p.setOriginalUnitTech(Person.TECH_IS2);
                                }
                                if ((null != p.getUnit())
                                        && ms.getName().equals(p.getUnit().getEntity().getShortNameRaw())) {
                                    p.setOriginalUnitId(p.getUnit().getId());
                                }
                            }
                        }
                    }
                }
            }

            addAllCombatTeams(this.forces);

            // Determine whether or not there is an active contract
            setHasActiveContract();
        }

        setAtBConfig(AtBConfiguration.loadFromXml());
        RandomFactionGenerator.getInstance().startup(this);
        getContractMarket().generateContractOffers(this, newCampaign); // TODO : AbstractContractMarket : Remove
        setAtBEventProcessor(new AtBEventProcessor(this));
    }

    /**
     * Stop processing AtB events and release memory.
     */
    public void shutdownAtB() {
        RandomFactionGenerator.getInstance().dispose();
        atbEventProcessor.shutdown();
    }

    public boolean checkOverDueLoans() {
        Money overdueAmount = getFinances().checkOverdueLoanPayments(this);
        if (overdueAmount.isPositive()) {
            // FIXME : Localize
            JOptionPane.showMessageDialog(
                    null,
                    "You have overdue loan payments totaling "
                            + overdueAmount.toAmountAndSymbolString()
                            + "\nYou must deal with these payments before advancing the day.\nHere are some options:\n  - Sell off equipment to generate funds.\n  - Pay off the collateral on the loan.\n  - Default on the loan.\n  - Just cheat and remove the loan via GM mode.",
                    "Overdue Loan Payments",
                    JOptionPane.WARNING_MESSAGE);
            return true;
        }
        return false;
    }

    /**
     * Checks if a turnover prompt should be displayed based on campaign options and current date.
     *
     * @return An integer representing the user's choice:
     *         -1 if turnover prompt should not be displayed.
     *         0 to indicate the user selected "Employee Turnover".
     *         1 to indicate the user selected "Advance Day Regardless".
     *         2 to indicate the user selected "Cancel Advance Day".
     */
    public int checkTurnoverPrompt() {
        if (getLocalDate().isBefore(getCampaignStartDate().plusDays(6))) {
            return -1;
        }

        boolean triggerTurnoverPrompt;
        switch (campaignOptions.getTurnoverFrequency()) {
            case WEEKLY:
                triggerTurnoverPrompt = getLocalDate().getDayOfWeek().equals(DayOfWeek.MONDAY);
                break;
            case MONTHLY:
                triggerTurnoverPrompt = getLocalDate().getDayOfMonth() == getLocalDate().lengthOfMonth();
                break;
            case QUARTERLY:
                triggerTurnoverPrompt = (getLocalDate().getDayOfMonth() == getLocalDate().lengthOfMonth())
                        && (List.of(Month.MARCH, Month.JUNE, Month.SEPTEMBER, Month.DECEMBER)
                                .contains(getLocalDate().getMonth()));
                break;
            case ANNUALLY:
                triggerTurnoverPrompt = getLocalDate().getDayOfYear() == getLocalDate().lengthOfYear();
                break;
            default:
                return -1;
        }

        if (!triggerTurnoverPrompt) {
            return -1;
        }

        String dialogTitle;
        String dialogBody;

        if (getRetirementDefectionTracker().getRetirees().isEmpty()) {
            dialogTitle = resources.getString("turnoverRollRequired.text");
            dialogBody = resources.getString("turnoverDialogDescription.text");
        } else {
            dialogTitle = resources.getString("turnoverFinalPayments.text");
            dialogBody = resources.getString("turnoverPersonnelKilled.text");
        }

        Object[] options = {
                resources.getString("turnoverEmployeeTurnoverDialog.text"),
                resources.getString("turnoverAdvanceRegardless"),
                resources.getString("turnoverCancel.text")
        };

        return JOptionPane.showOptionDialog(
                null,
                dialogBody,
                dialogTitle,
                JOptionPane.YES_NO_CANCEL_OPTION,
                JOptionPane.INFORMATION_MESSAGE,
                null,
                options,
                options[0]
        );
    }

    /**
     * Checks if there are any scenarios that are due based on the current date.
     *
     * @return {@code true} if there are scenarios due, {@code false} otherwise
     */
    public boolean checkScenariosDue() {
        return getActiveMissions(true).stream()
                .flatMap(m -> m.getCurrentScenarios().stream())
                .anyMatch(s -> (s.getDate() != null) && !(s instanceof AtBScenario)
                        && !getLocalDate().isBefore(s.getDate()));
    }

    /**
     * Sets the type of rating method used.
     */
    public void setUnitRating(IUnitRating rating) {
        unitRating = rating;
    }

    /**
     * Returns the type of rating method as selected in the Campaign Options dialog.
     * Lazy-loaded for performance. Default is CampaignOpsReputation
     */
    @Deprecated
    public IUnitRating getUnitRating() {
        // if we switched unit rating methods,
        if (unitRating != null && (unitRating.getUnitRatingMethod() != getCampaignOptions().getUnitRatingMethod())) {
            unitRating = null;
        }

        if (unitRating == null) {
            UnitRatingMethod method = getCampaignOptions().getUnitRatingMethod();

            if (UnitRatingMethod.FLD_MAN_MERCS_REV.equals(method)) {
                unitRating = new FieldManualMercRevDragoonsRating(this);
            }
        }

        return unitRating;
    }

    @Override
    public int getTechIntroYear() {
        if (getCampaignOptions().isLimitByYear()) {
            return getGameYear();
        } else {
            return Integer.MAX_VALUE;
        }
    }

    @Override
    public int getGameYear() {
        return getLocalDate().getYear();
    }

    @Override
    public int getTechFaction() {
        return techFactionCode;
    }

    public void updateTechFactionCode() {
        if (campaignOptions.isFactionIntroDate()) {
            for (int i = 0; i < ITechnology.MM_FACTION_CODES.length; i++) {
                if (ITechnology.MM_FACTION_CODES[i].equals(getFaction().getShortName())) {
                    techFactionCode = i;
                    UnitTechProgression.loadFaction(techFactionCode);
                    return;
                }
            }
            // If the tech progression data does not include the current faction,
            // use a generic.
            if (getFaction().isClan()) {
                techFactionCode = ITechnology.F_CLAN;
            } else if (getFaction().isPeriphery()) {
                techFactionCode = ITechnology.F_PER;
            } else {
                techFactionCode = ITechnology.F_IS;
            }
        } else {
            techFactionCode = ITechnology.F_NONE;
        }
        // Unit tech level will be calculated if the code has changed.
        UnitTechProgression.loadFaction(techFactionCode);
    }

    @Override
    public boolean useClanTechBase() {
        return getFaction().isClan();
    }

    @Override
    public boolean useMixedTech() {
        if (useClanTechBase()) {
            return campaignOptions.isAllowISPurchases();
        } else {
            return campaignOptions.isAllowClanPurchases();
        }
    }

    @Override
    public SimpleTechLevel getTechLevel() {
        for (SimpleTechLevel lvl : SimpleTechLevel.values()) {
            if (campaignOptions.getTechLevel() == lvl.ordinal()) {
                return lvl;
            }
        }
        return SimpleTechLevel.UNOFFICIAL;
    }

    @Override
    public boolean unofficialNoYear() {
        return false;
    }

    @Override
    public boolean useVariableTechLevel() {
        return campaignOptions.isVariableTechLevel();
    }

    @Override
    public boolean showExtinct() {
        return !campaignOptions.isDisallowExtinctStuff();
    }

    public BehaviorSettings getAutoResolveBehaviorSettings() {
        return autoResolveBehaviorSettings;
    }

    public void setAutoResolveBehaviorSettings(BehaviorSettings settings) {
        autoResolveBehaviorSettings = settings;
    }

    /**
     * Retrieves the address or title for the commanding officer, either in a formal or informal format.
     *
     * <p>This method checks for the presence of a flagged commander. If no commander is found,
     * a general fallback address is returned based on the specified formality. If a commander is
     * present, it further tailors the address based on the gender of the commander (for informal styles)
     * or their rank and surname (for formal styles).</p>
     *
     * @param isInformal A boolean flag indicating whether the address should be informal
     *                   (true for informal, false for formal).
     * @return A {@link String} representing the appropriate address for the commander,
     *         either formal or informal.
     */
    public String getCommanderAddress(boolean isInformal) {
        Person commander = getFlaggedCommander();

        if (commander == null) {
            if (isInformal) {
                return resources.getString("generalFallbackAddressInformal.text");
            } else {
                return resources.getString("generalFallbackAddress.text");
            }
        }

        if (isInformal) {
            Gender commanderGender = commander.getGender();

            return switch (commanderGender) {
                case MALE -> resources.getString("informalAddressMale.text");
                case FEMALE -> resources.getString("informalAddressFemale.text");
                case OTHER_MALE, OTHER_FEMALE, RANDOMIZE ->
                    resources.getString("generalFallbackAddressInformal.text");
            };
        }

        String commanderRank = commander.getRankName();

        if (commanderRank.equalsIgnoreCase("None")
            || commanderRank.equalsIgnoreCase("-")
            || commanderRank.isBlank()) {
            return resources.getString("generalFallbackAddress.text");
        }

        return commanderRank;
    }

    public int stockUpPartsInUse(Set<PartInUse> partsInUse)  {
        int bought = 0;
        for(PartInUse partInUse : partsInUse) {
            int toBuy = findStockUpAmount(partInUse);
            if (toBuy > 0) {
                IAcquisitionWork partToBuy = partInUse.getPartToBuy();
                getShoppingList().addShoppingItem(partToBuy, toBuy, this);
                bought += 1;
            }
        }
        return bought;
    }

    public void stockUpPartsInUseGM(Set<PartInUse> partsInUse)  {
        for(PartInUse partInUse : partsInUse) {
            int toBuy = findStockUpAmount(partInUse);
            while (toBuy > 0) {
                IAcquisitionWork partToBuy = partInUse.getPartToBuy();
                getQuartermaster().addPart((Part) partToBuy.getNewEquipment(), 0);
                -- toBuy;
            }
        }
    }

    private int findStockUpAmount(PartInUse PartInUse) {
        IAcquisitionWork partToBuy = PartInUse.getPartToBuy();
        int inventory = PartInUse.getStoreCount() + PartInUse.getTransferCount() + PartInUse.getPlannedCount();
        int needed = (int)Math.ceil(PartInUse.getRequestedStock()/100.0 * PartInUse.getUseCount());
        int toBuy = needed-inventory;

        if (PartInUse.getIsBundle() == true) {
            toBuy = (int)Math.ceil((float)toBuy * PartInUse.getTonnagePerItem() / 5);
            //special case for armor only, as it's bought in 5 ton blocks. Armor is the only kind of item that's assigned isBundle()
        }

        return toBuy;
    }

    //Simple getters and setters for our stock map
    public Map<String,Double> getPartsInUseRequestedStockMap() {
        return partsInUseRequestedStockMap;
    }

    public void setPartsInUseRequestedStockMap(Map<String, Double> partsInUseRequestedStockMap) {
        this.partsInUseRequestedStockMap = partsInUseRequestedStockMap;
    }

    public boolean getIgnoreMothballed() {
        return ignoreMothballed;
    }
    public void setIgnoreMothballed(boolean ignoreMothballed) {
        this.ignoreMothballed = ignoreMothballed;
    }

    public boolean getTopUpWeekly() {
        return topUpWeekly;
    }
    public void setTopUpWeekly(boolean topUpWeekly) {
        this.topUpWeekly = topUpWeekly;
    }

    public PartQuality getIgnoreSparesUnderQuality() {
        return ignoreSparesUnderQuality;
    }
    public void setIgnoreSparesUnderQuality(PartQuality ignoreSparesUnderQuality) {
        this.ignoreSparesUnderQuality = ignoreSparesUnderQuality;
    }


    public void writePartInUseToXML(final PrintWriter pw, int indent) {
        MHQXMLUtility.writeSimpleXMLTag(pw, indent, "ignoreMothBalled", ignoreMothballed);
        MHQXMLUtility.writeSimpleXMLTag(pw, indent, "topUpWeekly", topUpWeekly);
        MHQXMLUtility.writeSimpleXMLTag(pw, indent, "ignoreSparesUnderQuality",
            ignoreSparesUnderQuality.name());
        MHQXMLUtility.writeSimpleXMLOpenTag(pw, indent++, "partInUseMap");
        writePartInUseMapToXML(pw, indent);
        MHQXMLUtility.writeSimpleXMLCloseTag(pw, --indent, "partInUseMap");
    }

    public void writePartInUseMapToXML(final PrintWriter pw, int indent) {
        for(String key : partsInUseRequestedStockMap.keySet()) {
            MHQXMLUtility.writeSimpleXMLOpenTag(pw, indent++, "partInUseMapEntry");
            MHQXMLUtility.writeSimpleXMLTag(pw, indent, "partInUseMapKey", key);
            MHQXMLUtility.writeSimpleXMLTag(pw, indent, "partInUseMapVal",
                partsInUseRequestedStockMap.get(key));
            MHQXMLUtility.writeSimpleXMLCloseTag(pw, --indent, "partInUseMapEntry");
        }
    }

    /**
     * Wipes the Parts in use map for the purpose of resetting all values to their default
     */
    public void wipePartsInUseMap() {
        this.partsInUseRequestedStockMap.clear();
    }

    /**
     * Retrieves the campaign faction icon for the specified {@link Campaign}.
     * If a custom icon is defined in the campaign's unit icon configuration, that icon is used.
     * Otherwise, a default faction logo is fetched based on the campaign's faction short name.
     *
     * @return An {@link ImageIcon} representing the faction icon for the given campaign.
     */
    public ImageIcon getCampaignFactionIcon() {
        ImageIcon icon;
        StandardForceIcon campaignIcon = getUnitIcon();

        if (campaignIcon.getFilename() == null) {
            icon = getFactionLogo(this, getFaction().getShortName(),
                true);
        } else {
            icon = new ImageIcon(campaignIcon.getFilename());
        }
        return icon;
    }

    /**
     * Checks if another active scenario has this scenarioID as it's linkedScenarioID and returns true if it finds one.
     */
    public boolean checkLinkedScenario(int scenarioID) {
        for (Scenario scenario : getScenarios()) {
            if ((scenario.getLinkedScenario() == scenarioID)
                && (getScenario(scenario.getId()).getStatus().isCurrent())) {
                return true;
            }
        }
        return false;
    }
}<|MERGE_RESOLUTION|>--- conflicted
+++ resolved
@@ -320,16 +320,12 @@
     private boolean topUpWeekly;
     private PartQuality ignoreSparesUnderQuality;
 
-<<<<<<< HEAD
-    // Random Events
+    // Libraries
     // We deliberately don't write this data to the save file as we want it rebuilt every time the
     // campaign loads. This ensures updates can be applied and there is no risk of bugs being
     // permanently locked into the campaign file.
-    Map<String, GlossaryEntry> glossaryLibrary;
     RandomEventLibraries randomEventLibraries;
 
-=======
->>>>>>> f7cdc432
     /**
      * Represents the different types of administrative specializations.
      * Each specialization corresponds to a distinct administrative role
@@ -417,20 +413,10 @@
         topUpWeekly = false;
         ignoreMothballed =  false;
         ignoreSparesUnderQuality = QUALITY_A;
-<<<<<<< HEAD
 
         // Library initialization
-        // These try-catches ensures that if we fail to parse the library, for whatever reason,
-        // the campaign will still successfully initialize.
-        try {
-            glossaryLibrary = new GlossaryLibrary().getGlossaryEntries();
-        } catch (Exception e) {
-            glossaryLibrary = new HashMap<>();
-        }
-
         randomEventLibraries = new RandomEventLibraries();
-=======
->>>>>>> f7cdc432
+
     }
 
     /**
@@ -6044,7 +6030,6 @@
         this.automatedMothballUnits = automatedMothballUnits;
     }
 
-<<<<<<< HEAD
     public int getTemporaryPrisonerCapacity() {
         return temporaryPrisonerCapacity;
     }
@@ -6057,19 +6042,6 @@
         return randomEventLibraries;
     }
 
-    /**
-     * Retrieves a glossary entry based on the provided key.
-     *
-     * @param key the unique identifier for the glossary entry to retrieve
-     * @return the {@code GlossaryEntry} object corresponding to the given key,
-     *         or {@code null} if no entry is found for the specified key
-     */
-    public @Nullable GlossaryEntry getGlossaryEntry(String key) {
-        return glossaryLibrary.get(key);
-    }
-
-=======
->>>>>>> f7cdc432
     public void writeToXML(final PrintWriter pw) {
         int indent = 0;
 
