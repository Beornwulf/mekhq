/*
 * Copyright (c) 2009 - Jay Lawson <jaylawson39 at yahoo.com>. All Rights Reserved.
 * Copyright (c) 2020-2021 - The MegaMek Team. All Rights Reserved.
 *
 * This file is part of MekHQ.
 *
 * MekHQ is free software: you can redistribute it and/or modify
 * it under the terms of the GNU General Public License as published by
 * the Free Software Foundation, either version 3 of the License, or
 * (at your option) any later version.
 *
 * MekHQ is distributed in the hope that it will be useful,
 * but WITHOUT ANY WARRANTY; without even the implied warranty of
 * MERCHANTABILITY or FITNESS FOR A PARTICULAR PURPOSE. See the
 * GNU General Public License for more details.
 *
 * You should have received a copy of the GNU General Public License
 * along with MekHQ. If not, see <http://www.gnu.org/licenses/>.
 */
package mekhq.campaign;

import megamek.Version;
import megamek.common.EquipmentType;
import megamek.common.TechConstants;
import mekhq.MekHQ;
import mekhq.MekHqXmlUtil;
import mekhq.Utilities;
import mekhq.campaign.enums.PlanetaryAcquisitionFactionLimit;
import mekhq.campaign.finances.Money;
import mekhq.campaign.finances.enums.FinancialYearDuration;
import mekhq.campaign.market.PersonnelMarket;
import mekhq.campaign.market.enums.ContractMarketMethod;
import mekhq.campaign.market.enums.UnitMarketMethod;
import mekhq.campaign.mission.enums.AtBLanceRole;
import mekhq.campaign.parts.enums.PartRepairType;
import mekhq.campaign.personnel.SkillType;
import mekhq.campaign.personnel.enums.*;
import mekhq.campaign.rating.UnitRatingMethod;
import mekhq.service.MassRepairOption;
import org.apache.commons.lang3.StringUtils;
import org.apache.logging.log4j.LogManager;
import org.w3c.dom.Node;
import org.w3c.dom.NodeList;

import java.io.PrintWriter;
import java.io.Serializable;
import java.util.*;

/**
 * @author natit
 */
public class CampaignOptions implements Serializable {
    //region Variable Declarations
    private static final long serialVersionUID = 5698008431749303602L;

    //region Magic Numbers and Constants
    public static final int TECH_INTRO = 0;
    public static final int TECH_STANDARD = 1;
    public static final int TECH_ADVANCED = 2;
    public static final int TECH_EXPERIMENTAL = 3;
    public static final int TECH_UNOFFICIAL = 4;
    // This must always be the highest tech level in order to hide parts
    // that haven't been invented yet, or that are completely extinct
    public static final int TECH_UNKNOWN = 5;

    public static final int TRANSIT_UNIT_DAY = 0;
    public static final int TRANSIT_UNIT_WEEK = 1;
    public static final int TRANSIT_UNIT_MONTH = 2;
    public static final int TRANSIT_UNIT_NUM = 3;

    public static final String S_TECH = "Tech";
    public static final String S_AUTO = "Automatic Success";

    public static final double MAXIMUM_COMBAT_EQUIPMENT_PERCENT = 5.0;
    public static final double MAXIMUM_DROPSHIP_EQUIPMENT_PERCENT = 1.0;
    public static final double MAXIMUM_JUMPSHIP_EQUIPMENT_PERCENT = 1.0;
    public static final double MAXIMUM_WARSHIP_EQUIPMENT_PERCENT = 1.0;
    //endregion Magic Numbers and Constants

    //region Unlisted Variables
    //Mass Repair/Salvage Options
    private boolean massRepairUseRepair;
    private boolean massRepairUseSalvage;
    private boolean massRepairUseExtraTime;
    private boolean massRepairUseRushJob;
    private boolean massRepairAllowCarryover;
    private boolean massRepairOptimizeToCompleteToday;
    private boolean massRepairScrapImpossible;
    private boolean massRepairUseAssignedTechsFirst;
    private boolean massRepairReplacePod;
    private List<MassRepairOption> massRepairOptions;
    //endregion Unlisted Variables

    //region General Tab
    private UnitRatingMethod unitRatingMethod;
    private int manualUnitRatingModifier;
    //endregion General Tab

    //region Repair and Maintenance Tab
    // Repair
    private boolean useEraMods;
    private boolean assignedTechFirst;
    private boolean resetToFirstTech;
    private boolean useQuirks;
    private boolean useAeroSystemHits;
    private boolean destroyByMargin;
    private int destroyMargin;
    private int destroyPartTarget;

    // Maintenance
    private boolean checkMaintenance;
    private int maintenanceCycleDays;
    private int maintenanceBonus;
    private boolean useQualityMaintenance;
    private boolean reverseQualityNames;
    private boolean useUnofficialMaintenance;
    private boolean logMaintenance;
    //endregion Repair and Maintenance Tab

    //region Supplies and Acquisition Tab
    // Acquisition
    private int waitingPeriod;
    private String acquisitionSkill;
    private boolean acquisitionSupportStaffOnly;
    private int clanAcquisitionPenalty;
    private int isAcquisitionPenalty;
    private int maxAcquisitions;

    // Delivery
    private int nDiceTransitTime;
    private int constantTransitTime;
    private int unitTransitTime;
    private int acquireMinimumTime;
    private int acquireMinimumTimeUnit;
    private int acquireMosBonus;
    private int acquireMosUnit;

    // Planetary Acquisition
    private boolean usePlanetaryAcquisition;
    private int maxJumpsPlanetaryAcquisition;
    private PlanetaryAcquisitionFactionLimit planetAcquisitionFactionLimit;
    private boolean planetAcquisitionNoClanCrossover;
    private boolean noClanPartsFromIS;
    private int penaltyClanPartsFromIS;
    private boolean planetAcquisitionVerbose;
    private int[] planetTechAcquisitionBonus;
    private int[] planetIndustryAcquisitionBonus;
    private int[] planetOutputAcquisitionBonus;
    //endregion Supplies and Acquisition Tab

    //region Tech Limits Tab
    private boolean limitByYear;
    private boolean disallowExtinctStuff;
    private boolean allowClanPurchases;
    private boolean allowISPurchases;
    private boolean allowCanonOnly;
    private boolean allowCanonRefitOnly;
    private int techLevel;
    private boolean variableTechLevel;
    private boolean factionIntroDate;
    private boolean useAmmoByType; // Unofficial
    //endregion Tech Limits Tab

    //region Personnel Tab
    // General Personnel
    private boolean useTactics;
    private boolean useInitiativeBonus;
    private boolean useToughness;
    private boolean useArtillery;
    private boolean useAbilities;
    private boolean useEdge;
    private boolean useSupportEdge;
    private boolean useImplants;
    private boolean alternativeQualityAveraging;
    private boolean useTransfers;
    private boolean useExtendedTOEForceName;
    private boolean personnelLogSkillGain;
    private boolean personnelLogAbilityGain;
    private boolean personnelLogEdgeGain;

    // Expanded Personnel Information
    private boolean useTimeInService;
    private TimeInDisplayFormat timeInServiceDisplayFormat;
    private boolean useTimeInRank;
    private TimeInDisplayFormat timeInRankDisplayFormat;
    private boolean useRetirementDateTracking;
    private boolean trackTotalEarnings;
    private boolean trackTotalXPEarnings;
    private boolean showOriginFaction;

    // Medical
    private boolean useAdvancedMedical; // Unofficial
    private int healWaitingPeriod;
    private int naturalHealingWaitingPeriod;
    private int minimumHitsForVehicles;
    private boolean useRandomHitsForVehicles;
    private boolean tougherHealing;

    // Prisoners
    private PrisonerCaptureStyle prisonerCaptureStyle;
    private PrisonerStatus defaultPrisonerStatus;
    private boolean prisonerBabyStatus;
    private boolean useAtBPrisonerDefection;
    private boolean useAtBPrisonerRansom;

    // Personnel Randomization
    private boolean useDylansRandomXP; // Unofficial
    private boolean randomizeOrigin;
    private boolean randomizeDependentOrigin;
    private int originSearchRadius;
    private boolean extraRandomOrigin;
    private double originDistanceScale;

    // Family
    private FamilialRelationshipDisplayLevel displayFamilyLevel;

    // Salary
    private double salaryCommissionMultiplier;
    private double salaryEnlistedMultiplier;
    private double salaryAntiMekMultiplier;
    private double salarySpecialistInfantryMultiplier;
    private double[] salaryXPMultipliers;
    private Money[] roleBaseSalaries;

    // Marriage
    private boolean useManualMarriages;
    private boolean useClannerMarriages;
    private boolean usePrisonerMarriages;
    private int minimumMarriageAge;
    private int checkMutualAncestorsDepth;
    private boolean logMarriageNameChanges;
    private Map<MergingSurnameStyle, Integer> marriageSurnameWeights;
    private RandomMarriageMethod randomMarriageMethod;
    private boolean useRandomSameSexMarriages;
    private boolean useRandomClannerMarriages;
    private boolean useRandomPrisonerMarriages;
    private int randomMarriageAgeRange;
    private double percentageRandomMarriageOppositeSexChance;
    private double percentageRandomMarriageSameSexChance;

    // Procreation
    private boolean useManualProcreation;
    private boolean useClannerProcreation;
    private boolean usePrisonerProcreation;
    private int multiplePregnancyOccurrences;
    private BabySurnameStyle babySurnameStyle;
    private boolean assignNonPrisonerBabiesFounderTag;
    private boolean assignChildrenOfFoundersFounderTag;
    private boolean determineFatherAtBirth;
    private boolean displayTrueDueDate;
    private boolean logProcreation;
    private RandomProcreationMethod randomProcreationMethod;
    private boolean useRelationshiplessRandomProcreation;
    private boolean useRandomClannerProcreation;
    private boolean useRandomPrisonerProcreation;
    private double percentageRandomProcreationRelationshipChance;
    private double percentageRandomProcreationRelationshiplessChance;

    // Death
    private boolean keepMarriedNameUponSpouseDeath;
    //endregion Personnel Tab

    //region Finance tab
    private boolean payForParts;
    private boolean payForRepairs;
    private boolean payForUnits;
    private boolean payForSalaries;
    private boolean payForOverhead;
    private boolean payForMaintain;
    private boolean payForTransport;
    private boolean sellUnits;
    private boolean sellParts;
    private boolean payForRecruitment;
    private boolean useLoanLimits;
    private boolean usePercentageMaint; // Unofficial
    private boolean infantryDontCount; // Unofficial
    private boolean usePeacetimeCost;
    private boolean useExtendedPartsModifier;
    private boolean showPeacetimeCost;
    private FinancialYearDuration financialYearDuration;
    private boolean newFinancialYearFinancesToCSVExport;

    // Price Multipliers
    private double commonPartPriceMultiplier;
    private double innerSphereUnitPriceMultiplier;
    private double innerSpherePartPriceMultiplier;
    private double clanUnitPriceMultiplier;
    private double clanPartPriceMultiplier;
    private double mixedTechUnitPriceMultiplier;
    private double[] usedPartPriceMultipliers;
    private double damagedPartsValueMultiplier;
    private double unrepairablePartsValueMultiplier;
    private double cancelledOrderRefundMultiplier;
    //endregion Finance Tab

    //region Mercenary Tab
    private boolean equipmentContractBase;
    private double equipmentContractPercent;
    private boolean equipmentContractSaleValue;
    private double dropshipContractPercent;
    private double jumpshipContractPercent;
    private double warshipContractPercent;
    private boolean blcSaleValue;
    private boolean overageRepaymentInFinalPayment;
    //endregion Mercenary Tab

    //region Experience Tab
    private int scenarioXP;
    private int killXPAward;
    private int killsForXP;
    private int tasksXP;
    private int nTasksXP;
    private int successXP;
    private int mistakeXP;
    private int idleXP;
    private int monthsIdleXP;
    private int targetIdleXP;
    private int contractNegotiationXP;
    private int adminXP;
    private int adminXPPeriod;
    private int edgeCost;
    //endregion Experience Tab

    //region Skills Tab
    //endregion Skills Tab

    //region Special Abilities Tab
    //endregion Special Abilities Tab

    //region Skill Randomization Tab
    private int[] phenotypeProbabilities;
    //endregion Skill Randomization Tab

    //region Rank System Tab
    //endregion Rank System Tab

    //region Name and Portrait Generation
    private boolean useOriginFactionForNames;
    private boolean[] usePortraitForRole;
    private boolean assignPortraitOnRoleChange;
    //endregion Name and Portrait Generation

    //region Markets Tab
    // Personnel Market
    private String personnelMarketName;
    private boolean personnelMarketReportRefresh;
    private int personnelMarketRandomEliteRemoval;
    private int personnelMarketRandomVeteranRemoval;
    private int personnelMarketRandomRegularRemoval;
    private int personnelMarketRandomGreenRemoval;
    private int personnelMarketRandomUltraGreenRemoval;
    private double personnelMarketDylansWeight;

    // Unit Market
    private UnitMarketMethod unitMarketMethod;
    private boolean unitMarketRegionalMechVariations;
    private boolean instantUnitMarketDelivery;
    private boolean unitMarketReportRefresh;

    // Contract Market
    private ContractMarketMethod contractMarketMethod;
    private boolean contractMarketReportRefresh;
    //endregion Markets Tab

    //region RATs Tab
    private boolean useStaticRATs;
    private String[] rats;
    private boolean ignoreRATEra;
    //endregion RATs Tab

    //region Against the Bot Tab
    private boolean useAtB;
    private boolean useStratCon;
    private int skillLevel;

    // Unit Administration
    private boolean useShareSystem;
    private boolean sharesExcludeLargeCraft;
    private boolean sharesForAll;
    private boolean aeroRecruitsHaveUnits;
    private boolean retirementRolls;
    private boolean customRetirementMods;
    private boolean foundersNeverRetire;
    private boolean atbAddDependents;
    private boolean dependentsNeverLeave;
    private boolean trackUnitFatigue;
    private boolean useLeadership;
    private boolean trackOriginalUnit;
    private boolean useAero;
    private boolean useVehicles;
    private boolean clanVehicles;

    // Contract Operations
    private int searchRadius;
    private boolean variableContractLength;
    private boolean mercSizeLimited;
    private boolean restrictPartsByMission;
    private boolean limitLanceWeight;
    private boolean limitLanceNumUnits;
    private boolean useStrategy;
    private int baseStrategyDeployment;
    private int additionalStrategyDeployment;
    private boolean adjustPaymentForStrategy;
    private int[] atbBattleChance;
    private boolean generateChases;

    // Scenarios
    private boolean doubleVehicles;
    private int opforLanceTypeMechs;
    private int opforLanceTypeMixed;
    private int opforLanceTypeVehicles;
    private boolean opforUsesVTOLs;
    private boolean allowOpforAeros;
    private int opforAeroChance;
    private boolean allowOpforLocalUnits;
    private int opforLocalUnitChance;
    private boolean adjustPlayerVehicles;
    private boolean regionalMechVariations;
    private boolean attachedPlayerCamouflage;
    private boolean playerControlsAttachedUnits;
    private boolean useDropShips;
    private boolean useWeatherConditions;
    private boolean useLightConditions;
    private boolean usePlanetaryConditions;
    private int fixedMapChance;
    //endregion Against the Bot Tab
    //endregion Variable Declarations

    //region Constructors
    public CampaignOptions() {
        // Initialize any reused variables
        final PersonnelRole[] personnelRoles = PersonnelRole.values();

        //region Unlisted Variables
        //Mass Repair/Salvage Options
        massRepairUseRepair = true;
        massRepairUseSalvage = true;
        massRepairUseExtraTime = true;
        massRepairUseRushJob = true;
        massRepairAllowCarryover = true;
        massRepairOptimizeToCompleteToday = false;
        massRepairScrapImpossible = false;
        massRepairUseAssignedTechsFirst = false;
        massRepairReplacePod = true;
        massRepairOptions = new ArrayList<>();

        for (PartRepairType type : PartRepairType.values()) {
            massRepairOptions.add(new MassRepairOption(type));
        }
        //endregion Unlisted Variables

        //region General Tab
        unitRatingMethod = UnitRatingMethod.CAMPAIGN_OPS;
        manualUnitRatingModifier = 0;
        //endregion General Tab

        //region Repair and Maintenance Tab
        // Repair
        useEraMods = false;
        assignedTechFirst = false;
        resetToFirstTech = false;
        useQuirks = false;
        useAeroSystemHits = false;
        destroyByMargin = false;
        destroyMargin = 4;
        destroyPartTarget = 10;

        // Maintenance
        checkMaintenance = true;
        maintenanceCycleDays = 7;
        maintenanceBonus = -1;
        useQualityMaintenance = true;
        reverseQualityNames = false;
        useUnofficialMaintenance = false;
        logMaintenance = false;
        //endregion Repair and Maintenance Tab

        //region Supplies and Acquisitions Tab
        // Acquisition
        waitingPeriod = 7;
        acquisitionSkill = S_TECH;
        acquisitionSupportStaffOnly = true;
        clanAcquisitionPenalty = 0;
        isAcquisitionPenalty = 0;
        maxAcquisitions = 0;

        // Delivery
        nDiceTransitTime = 1;
        constantTransitTime = 0;
        unitTransitTime = TRANSIT_UNIT_MONTH;
        acquireMinimumTime = 1;
        acquireMinimumTimeUnit = TRANSIT_UNIT_MONTH;
        acquireMosBonus = 1;
        acquireMosUnit = TRANSIT_UNIT_MONTH;

        // Planetary Acquisition
        usePlanetaryAcquisition = false;
        maxJumpsPlanetaryAcquisition = 2;
        planetAcquisitionFactionLimit = PlanetaryAcquisitionFactionLimit.NEUTRAL;
        planetAcquisitionNoClanCrossover = true;
        noClanPartsFromIS = true;
        penaltyClanPartsFromIS = 4;
        planetAcquisitionVerbose = false;
        // Planet Socio-Industrial Modifiers
        planetTechAcquisitionBonus = new int[6];
        planetTechAcquisitionBonus[EquipmentType.RATING_A] = -1;
        planetTechAcquisitionBonus[EquipmentType.RATING_B] = 0;
        planetTechAcquisitionBonus[EquipmentType.RATING_C] = 1;
        planetTechAcquisitionBonus[EquipmentType.RATING_D] = 2;
        planetTechAcquisitionBonus[EquipmentType.RATING_E] = 4;
        planetTechAcquisitionBonus[EquipmentType.RATING_F] = 8;
        planetIndustryAcquisitionBonus = new int[6];
        planetIndustryAcquisitionBonus[EquipmentType.RATING_A] = 0;
        planetIndustryAcquisitionBonus[EquipmentType.RATING_B] = 0;
        planetIndustryAcquisitionBonus[EquipmentType.RATING_C] = 0;
        planetIndustryAcquisitionBonus[EquipmentType.RATING_D] = 0;
        planetIndustryAcquisitionBonus[EquipmentType.RATING_E] = 0;
        planetIndustryAcquisitionBonus[EquipmentType.RATING_F] = 0;
        planetOutputAcquisitionBonus = new int[6];
        planetOutputAcquisitionBonus[EquipmentType.RATING_A] = -1;
        planetOutputAcquisitionBonus[EquipmentType.RATING_B] = 0;
        planetOutputAcquisitionBonus[EquipmentType.RATING_C] = 1;
        planetOutputAcquisitionBonus[EquipmentType.RATING_D] = 2;
        planetOutputAcquisitionBonus[EquipmentType.RATING_E] = 4;
        planetOutputAcquisitionBonus[EquipmentType.RATING_F] = 8;
        //endregion Supplies and Acquisitions Tab

        //region Tech Limits Tab
        limitByYear = true;
        disallowExtinctStuff = false;
        allowClanPurchases = true;
        allowISPurchases = true;
        allowCanonOnly = false;
        allowCanonRefitOnly = false;
        techLevel = TECH_EXPERIMENTAL;
        variableTechLevel = false;
        factionIntroDate = false;
        useAmmoByType = false;
        //endregion Tech Limits Tab

        //region Personnel Tab
        // General Personnel
        setUseTactics(false);
        setUseInitiativeBonus(false);
        setUseToughness(false);
        setUseArtillery(false);
        setUseAbilities(false);
        setUseEdge(false);
        setUseSupportEdge(false);
        setUseImplants(false);
        setAlternativeQualityAveraging(false);
        setUseTransfers(true);
        setUseExtendedTOEForceName(false);
        setPersonnelLogSkillGain(false);
        setPersonnelLogAbilityGain(false);
        setPersonnelLogEdgeGain(false);

        // Expanded Personnel Information
        setUseTimeInService(false);
        setTimeInServiceDisplayFormat(TimeInDisplayFormat.YEARS);
        setUseTimeInRank(false);
        setTimeInRankDisplayFormat(TimeInDisplayFormat.MONTHS_YEARS);
        setUseRetirementDateTracking(false);
        setTrackTotalEarnings(false);
        setTrackTotalXPEarnings(false);
        setShowOriginFaction(true);

        // Medical
        setUseAdvancedMedical(false);
        setHealingWaitingPeriod(1);
        setNaturalHealingWaitingPeriod(15);
        setMinimumHitsForVehicles(1);
        setUseRandomHitsForVehicles(false);
        setTougherHealing(false);

        // Prisoners
        setPrisonerCaptureStyle(PrisonerCaptureStyle.TAHARQA);
        setDefaultPrisonerStatus(PrisonerStatus.PRISONER);
        setPrisonerBabyStatus(true);
        setUseAtBPrisonerDefection(false);
        setUseAtBPrisonerRansom(false);

        // Personnel Randomization
        setUseDylansRandomXP(false);
        setRandomizeOrigin(false);
        setRandomizeDependentOrigin(false);
        setOriginSearchRadius(45);
        setExtraRandomOrigin(false);
        setOriginDistanceScale(0.6);

        // Family
        setDisplayFamilyLevel(FamilialRelationshipDisplayLevel.SPOUSE);

        // Salary
        setSalaryCommissionMultiplier(1.2);
        setSalaryEnlistedMultiplier(1.0);
        setSalaryAntiMekMultiplier(1.5);
        setSalarySpecialistInfantryMultiplier(1.0);
        setSalaryXPMultipliers(new double[5]);
        setSalaryXPMultiplier(SkillType.EXP_ULTRA_GREEN, 0.6);
        setSalaryXPMultiplier(SkillType.EXP_GREEN, 0.6);
        setSalaryXPMultiplier(SkillType.EXP_REGULAR, 1.0);
        setSalaryXPMultiplier(SkillType.EXP_VETERAN, 1.6);
        setSalaryXPMultiplier(SkillType.EXP_ELITE, 3.2);
        setRoleBaseSalaries(new Money[personnelRoles.length]);
        setRoleBaseSalary(PersonnelRole.MECHWARRIOR, 1500);
        setRoleBaseSalary(PersonnelRole.LAM_PILOT, 3000);
        setRoleBaseSalary(PersonnelRole.GROUND_VEHICLE_DRIVER, 900);
        setRoleBaseSalary(PersonnelRole.NAVAL_VEHICLE_DRIVER, 900);
        setRoleBaseSalary(PersonnelRole.VTOL_PILOT, 900);
        setRoleBaseSalary(PersonnelRole.VEHICLE_GUNNER, 900);
        setRoleBaseSalary(PersonnelRole.VEHICLE_CREW, 900);
        setRoleBaseSalary(PersonnelRole.AEROSPACE_PILOT, 1500);
        setRoleBaseSalary(PersonnelRole.CONVENTIONAL_AIRCRAFT_PILOT, 900);
        setRoleBaseSalary(PersonnelRole.PROTOMECH_PILOT, 960);
        setRoleBaseSalary(PersonnelRole.BATTLE_ARMOUR, 960);
        setRoleBaseSalary(PersonnelRole.SOLDIER, 750);
        setRoleBaseSalary(PersonnelRole.VESSEL_PILOT, 1000);
        setRoleBaseSalary(PersonnelRole.VESSEL_GUNNER, 1000);
        setRoleBaseSalary(PersonnelRole.VESSEL_CREW, 1000);
        setRoleBaseSalary(PersonnelRole.VESSEL_NAVIGATOR, 1000);
        setRoleBaseSalary(PersonnelRole.MECH_TECH, 800);
        setRoleBaseSalary(PersonnelRole.MECHANIC, 800);
        setRoleBaseSalary(PersonnelRole.AERO_TECH, 800);
        setRoleBaseSalary(PersonnelRole.BA_TECH, 800);
        setRoleBaseSalary(PersonnelRole.ASTECH, 400);
        setRoleBaseSalary(PersonnelRole.DOCTOR, 1500);
        setRoleBaseSalary(PersonnelRole.MEDIC, 400);
        setRoleBaseSalary(PersonnelRole.ADMINISTRATOR_COMMAND, 500);
        setRoleBaseSalary(PersonnelRole.ADMINISTRATOR_LOGISTICS, 500);
        setRoleBaseSalary(PersonnelRole.ADMINISTRATOR_TRANSPORT, 500);
        setRoleBaseSalary(PersonnelRole.ADMINISTRATOR_HR, 500);
        setRoleBaseSalary(PersonnelRole.DEPENDENT, 0);
        setRoleBaseSalary(PersonnelRole.NONE, 0);

        // Marriage
        setUseManualMarriages(true);
        setUseClannerMarriages(false);
        setUsePrisonerMarriages(true);
        setMinimumMarriageAge(16);
        setCheckMutualAncestorsDepth(4);
        setLogMarriageNameChanges(false);
        setMarriageSurnameWeights(new HashMap<>());
        getMarriageSurnameWeights().put(MergingSurnameStyle.NO_CHANGE, 100);
        getMarriageSurnameWeights().put(MergingSurnameStyle.YOURS, 55);
        getMarriageSurnameWeights().put(MergingSurnameStyle.SPOUSE, 55);
        getMarriageSurnameWeights().put(MergingSurnameStyle.SPACE_YOURS, 10);
        getMarriageSurnameWeights().put(MergingSurnameStyle.BOTH_SPACE_YOURS, 5);
        getMarriageSurnameWeights().put(MergingSurnameStyle.HYP_YOURS, 30);
        getMarriageSurnameWeights().put(MergingSurnameStyle.BOTH_HYP_YOURS, 20);
        getMarriageSurnameWeights().put(MergingSurnameStyle.SPACE_SPOUSE, 10);
        getMarriageSurnameWeights().put(MergingSurnameStyle.BOTH_SPACE_SPOUSE, 5);
        getMarriageSurnameWeights().put(MergingSurnameStyle.HYP_SPOUSE, 30);
        getMarriageSurnameWeights().put(MergingSurnameStyle.BOTH_HYP_SPOUSE, 20);
        getMarriageSurnameWeights().put(MergingSurnameStyle.MALE, 500);
        getMarriageSurnameWeights().put(MergingSurnameStyle.FEMALE, 160);
        setRandomMarriageMethod(RandomMarriageMethod.NONE);
        setUseRandomSameSexMarriages(false);
        setUseRandomClannerMarriages(false);
        setUseRandomPrisonerMarriages(true);
        setRandomMarriageAgeRange(10);
        setPercentageRandomMarriageOppositeSexChance(0.00025);
        setPercentageRandomMarriageSameSexChance(0.00002);

        // Procreation
        setUseManualProcreation(true);
        setUseClannerProcreation(false);
        setUsePrisonerProcreation(true);
        setMultiplePregnancyOccurrences(50); // Hellin's Law is 89, but we make it more common so it shows up more
        setBabySurnameStyle(BabySurnameStyle.MOTHERS);
        setAssignNonPrisonerBabiesFounderTag(false);
        setAssignChildrenOfFoundersFounderTag(false);
        setDetermineFatherAtBirth(false);
        setDisplayTrueDueDate(false);
        setLogProcreation(false);
        setRandomProcreationMethod(RandomProcreationMethod.NONE);
        setUseRelationshiplessRandomProcreation(false);
        setUseRandomClannerProcreation(false);
        setUseRandomPrisonerProcreation(true);
        setPercentageRandomProcreationRelationshipChance(0.0005);
        setPercentageRandomProcreationRelationshiplessChance(0.00005);

        // Death
        setKeepMarriedNameUponSpouseDeath(true);
        //endregion Personnel Tab

        //region Finances Tab
        payForParts = false;
        payForRepairs = false;
        payForUnits = false;
        payForSalaries = false;
        payForOverhead = false;
        payForMaintain = false;
        payForTransport = false;
        sellUnits = false;
        sellParts = false;
        payForRecruitment = false;
        useLoanLimits = false;
        usePercentageMaint = false;
        infantryDontCount = false;
        usePeacetimeCost = false;
        useExtendedPartsModifier = false;
        showPeacetimeCost = false;
        setFinancialYearDuration(FinancialYearDuration.ANNUAL);
        newFinancialYearFinancesToCSVExport = false;

        // Price Multipliers
        setCommonPartPriceMultiplier(1.0);
        setInnerSphereUnitPriceMultiplier(1.0);
        setInnerSpherePartPriceMultiplier(1.0);
        setClanUnitPriceMultiplier(1.0);
        setClanPartPriceMultiplier(1.0);
        setMixedTechUnitPriceMultiplier(1.0);
        setUsedPartPriceMultipliers(0.1, 0.2, 0.3, 0.5, 0.7, 0.9);
        setDamagedPartsValueMultiplier(0.33);
        setUnrepairablePartsValueMultiplier(0.1);
        setCancelledOrderRefundMultiplier(0.5);
        //endregion Finances Tab

        //region Mercenary Tab
        equipmentContractBase = false;
        equipmentContractPercent = 5.0;
        equipmentContractSaleValue = false;
        dropshipContractPercent = 1.0;
        jumpshipContractPercent = 0.0;
        warshipContractPercent = 0.0;
        blcSaleValue = false;
        overageRepaymentInFinalPayment = false;
        //endregion Mercenary Tab

        //region Experience Tab
        scenarioXP = 1;
        killXPAward = 0;
        killsForXP = 0;
        tasksXP = 1;
        nTasksXP = 25;
        successXP = 0;
        mistakeXP = 0;
        idleXP = 0;
        monthsIdleXP = 2;
        targetIdleXP = 10;
        contractNegotiationXP = 0;
        adminXP = 0;
        adminXPPeriod = 1;
        edgeCost = 10;
        //endregion Experience Tab

        //region Skills Tab
        //endregion Skills Tab

        //region Special Abilities Tab
        //endregion Special Abilities Tab

        //region Skill Randomization Tab
        phenotypeProbabilities = new int[Phenotype.getExternalPhenotypes().size()];
        phenotypeProbabilities[Phenotype.MECHWARRIOR.getIndex()] = 95;
        phenotypeProbabilities[Phenotype.ELEMENTAL.getIndex()] = 100;
        phenotypeProbabilities[Phenotype.AEROSPACE.getIndex()] = 95;
        phenotypeProbabilities[Phenotype.VEHICLE.getIndex()] = 0;
        phenotypeProbabilities[Phenotype.PROTOMECH.getIndex()] = 95;
        phenotypeProbabilities[Phenotype.NAVAL.getIndex()] = 25;
        //endregion Skill Randomization Tab

        //region Rank System Tab
        //endregion Rank System Tab

        //region Name and Portrait Generation Tab
        useOriginFactionForNames = true;
        usePortraitForRole = new boolean[personnelRoles.length];
        Arrays.fill(usePortraitForRole, false);
        usePortraitForRole[PersonnelRole.MECHWARRIOR.ordinal()] = true;
        assignPortraitOnRoleChange = false;
        //endregion Name and Portrait Generation Tab

        //region Markets Tab
        // Personnel Market
        setPersonnelMarketType(PersonnelMarket.getTypeName(PersonnelMarket.TYPE_STRAT_OPS));
        setPersonnelMarketReportRefresh(true);
        setPersonnelMarketRandomEliteRemoval(10);
        setPersonnelMarketRandomVeteranRemoval(8);
        setPersonnelMarketRandomRegularRemoval(6);
        setPersonnelMarketRandomGreenRemoval(4);
        setPersonnelMarketRandomUltraGreenRemoval(4);
        setPersonnelMarketDylansWeight(0.3);

        // Unit Market
        setUnitMarketMethod(UnitMarketMethod.NONE);
        setUnitMarketRegionalMechVariations(true);
        setInstantUnitMarketDelivery(false);
        setUnitMarketReportRefresh(true);

        // Contract Market
        setContractMarketMethod(ContractMarketMethod.NONE);
        setContractMarketReportRefresh(true);
        //endregion Markets Tab

        //region RATs Tab
        setUseStaticRATs(false);
        setRATs("Xotl", "Total Warfare");
        setIgnoreRATEra(false);
        //endregion RATs Tab

        //region Against the Bot Tab
        useAtB = false;
        useStratCon = false;
        skillLevel = 2;

        // Unit Administration
        useShareSystem = false;
        sharesExcludeLargeCraft = false;
        sharesForAll = false;
        aeroRecruitsHaveUnits = false;
        retirementRolls = true;
        customRetirementMods = false;
        foundersNeverRetire = false;
        atbAddDependents = true;
        dependentsNeverLeave = false;
        trackUnitFatigue = false;
        useLeadership = true;
        trackOriginalUnit = false;
        useAero = false;
        useVehicles = true;
        clanVehicles = false;

        // Contract Operations
        searchRadius = 800;
        variableContractLength = false;
        mercSizeLimited = false;
        restrictPartsByMission = true;
        limitLanceWeight = true;
        limitLanceNumUnits = true;
        useStrategy = true;
        baseStrategyDeployment = 3;
        additionalStrategyDeployment = 1;
        adjustPaymentForStrategy = false;
        atbBattleChance = new int[AtBLanceRole.values().length - 1];
        atbBattleChance[AtBLanceRole.FIGHTING.ordinal()] = 40;
        atbBattleChance[AtBLanceRole.DEFENCE.ordinal()] = 20;
        atbBattleChance[AtBLanceRole.SCOUTING.ordinal()] = 60;
        atbBattleChance[AtBLanceRole.TRAINING.ordinal()] = 10;
        generateChases = true;

        // Scenarios
        doubleVehicles = false;
        opforLanceTypeMechs = 1;
        opforLanceTypeMixed = 2;
        opforLanceTypeVehicles = 3;
        opforUsesVTOLs = true;
        allowOpforAeros = false;
        opforAeroChance = 5;
        allowOpforLocalUnits = false;
        opforLocalUnitChance = 5;
        setFixedMapChance(25);
        adjustPlayerVehicles = false;
        regionalMechVariations = false;
        attachedPlayerCamouflage = true;
        playerControlsAttachedUnits = false;
        useDropShips = false;
        useWeatherConditions = true;
        useLightConditions = true;
        usePlanetaryConditions = false;
        //endregion Against the Bot Tab
    }
    //endregion Constructors

    //region General Tab
    /**
     * @return the method of unit rating to use
     */
    public UnitRatingMethod getUnitRatingMethod() {
        return unitRatingMethod;
    }

    /**
     * @param method the method of unit rating to use
     */
    public void setUnitRatingMethod(UnitRatingMethod method) {
        this.unitRatingMethod = method;
    }

    public int getManualUnitRatingModifier() {
        return manualUnitRatingModifier;
    }

    public void setManualUnitRatingModifier(int manualUnitRatingModifier) {
        this.manualUnitRatingModifier = manualUnitRatingModifier;
    }
    //endregion General Tab

    //region Repair and Maintenance Tab
    //region Repair
    //endregion Repair

    //region Maintenance
    public boolean checkMaintenance() {
        return checkMaintenance;
    }

    public void setCheckMaintenance(boolean b) {
        checkMaintenance = b;
    }

    public int getMaintenanceCycleDays() {
        return maintenanceCycleDays;
    }

    public void setMaintenanceCycleDays(int d) {
        maintenanceCycleDays = d;
    }

    public int getMaintenanceBonus() {
        return maintenanceBonus;
    }

    public void setMaintenanceBonus(int d) {
        maintenanceBonus = d;
    }

    public boolean useQualityMaintenance() {
        return useQualityMaintenance;
    }

    public void setUseQualityMaintenance(boolean b) {
        useQualityMaintenance = b;
    }

    public boolean reverseQualityNames() {
        return reverseQualityNames;
    }

    public void setReverseQualityNames(boolean b) {
        reverseQualityNames = b;
    }

    public boolean useUnofficialMaintenance() {
        return useUnofficialMaintenance;
    }

    public void setUseUnofficialMaintenance(boolean b) {
        useUnofficialMaintenance = b;
    }

    public boolean logMaintenance() {
        return logMaintenance;
    }

    public void setLogMaintenance(boolean b) {
        logMaintenance = b;
    }
    //endregion Maintenance
    //endregion Repair and Maintenance Tab

    //region Supplies and Acquisitions Tab
    //endregion Supplies and Acquisitions Tab

    //region Personnel Tab
    //region General Personnel
    public boolean useTactics() {
        return useTactics;
    }

    public void setUseTactics(final boolean useTactics) {
        this.useTactics = useTactics;
    }

    public boolean useInitiativeBonus() {
        return useInitiativeBonus;
    }

    public void setUseInitiativeBonus(final boolean useInitiativeBonus) {
        this.useInitiativeBonus = useInitiativeBonus;
    }

    public boolean useToughness() {
        return useToughness;
    }

    public void setUseToughness(final boolean useToughness) {
        this.useToughness = useToughness;
    }

    public boolean useArtillery() {
        return useArtillery;
    }

    public void setUseArtillery(final boolean useArtillery) {
        this.useArtillery = useArtillery;
    }

    public boolean useAbilities() {
        return useAbilities;
    }

    public void setUseAbilities(final boolean useAbilities) {
        this.useAbilities = useAbilities;
    }

    public boolean useEdge() {
        return useEdge;
    }

    public void setUseEdge(final boolean useEdge) {
        this.useEdge = useEdge;
    }

    public boolean useSupportEdge() {
        return useSupportEdge;
    }

    public void setUseSupportEdge(final boolean useSupportEdge) {
        this.useSupportEdge = useSupportEdge;
    }

    public boolean useImplants() {
        return useImplants;
    }

    public void setUseImplants(final boolean useImplants) {
        this.useImplants = useImplants;
    }

    public boolean useAlternativeQualityAveraging() {
        return alternativeQualityAveraging;
    }

    public void setAlternativeQualityAveraging(final boolean alternativeQualityAveraging) {
        this.alternativeQualityAveraging = alternativeQualityAveraging;
    }

    public boolean useTransfers() {
        return useTransfers;
    }

    public void setUseTransfers(final boolean useTransfers) {
        this.useTransfers = useTransfers;
    }

    public boolean isUseExtendedTOEForceName() {
        return useExtendedTOEForceName;
    }

    public void setUseExtendedTOEForceName(final boolean useExtendedTOEForceName) {
        this.useExtendedTOEForceName = useExtendedTOEForceName;
    }

    public boolean isPersonnelLogSkillGain() {
        return personnelLogSkillGain;
    }

    public void setPersonnelLogSkillGain(final boolean personnelLogSkillGain) {
        this.personnelLogSkillGain = personnelLogSkillGain;
    }

    public boolean isPersonnelLogAbilityGain() {
        return personnelLogAbilityGain;
    }

    public void setPersonnelLogAbilityGain(final boolean personnelLogAbilityGain) {
        this.personnelLogAbilityGain = personnelLogAbilityGain;
    }

    public boolean isPersonnelLogEdgeGain() {
        return personnelLogEdgeGain;
    }

    public void setPersonnelLogEdgeGain(final boolean personnelLogEdgeGain) {
        this.personnelLogEdgeGain = personnelLogEdgeGain;
    }
    //endregion General Personnel

    //region Expanded Personnel Information
    /**
     * @return whether or not to use time in service
     */
    public boolean getUseTimeInService() {
        return useTimeInService;
    }

    /**
     * @param useTimeInService the new value for whether to use time in service or not
     */
    public void setUseTimeInService(final boolean useTimeInService) {
        this.useTimeInService = useTimeInService;
    }

    /**
     * @return the format to display the Time in Service in
     */
    public TimeInDisplayFormat getTimeInServiceDisplayFormat() {
        return timeInServiceDisplayFormat;
    }

    /**
     * @param timeInServiceDisplayFormat the new display format for Time in Service
     */
    public void setTimeInServiceDisplayFormat(final TimeInDisplayFormat timeInServiceDisplayFormat) {
        this.timeInServiceDisplayFormat = timeInServiceDisplayFormat;
    }

    /**
     * @return whether or not to use time in rank
     */
    public boolean getUseTimeInRank() {
        return useTimeInRank;
    }

    /**
     * @param useTimeInRank the new value for whether or not to use time in rank
     */
    public void setUseTimeInRank(final boolean useTimeInRank) {
        this.useTimeInRank = useTimeInRank;
    }

    /**
     * @return the format to display the Time in Rank in
     */
    public TimeInDisplayFormat getTimeInRankDisplayFormat() {
        return timeInRankDisplayFormat;
    }

    /**
     * @param timeInRankDisplayFormat the new display format for Time in Rank
     */
    public void setTimeInRankDisplayFormat(final TimeInDisplayFormat timeInRankDisplayFormat) {
        this.timeInRankDisplayFormat = timeInRankDisplayFormat;
    }

    /**
     * @return whether or not to track retirement dates
     */
    public boolean useRetirementDateTracking() {
        return useRetirementDateTracking;
    }

    /**
     * @param useRetirementDateTracking the new value for whether or not to track retirement dates
     */
    public void setUseRetirementDateTracking(final boolean useRetirementDateTracking) {
        this.useRetirementDateTracking = useRetirementDateTracking;
    }

    /**
     * @return whether or not to track the total earnings of personnel
     */
    public boolean isTrackTotalEarnings() {
        return trackTotalEarnings;
    }

    /**
     * @param trackTotalEarnings the new value for whether or not to track total earnings for personnel
     */
    public void setTrackTotalEarnings(final boolean trackTotalEarnings) {
        this.trackTotalEarnings = trackTotalEarnings;
    }

    /**
     * @return whether or not to track the total experience earnings of personnel
     */
    public boolean isTrackTotalXPEarnings() {
        return trackTotalXPEarnings;
    }

    /**
     * @param trackTotalXPEarnings the new value for whether or not to track total experience
     *                             earnings for personnel
     */
    public void setTrackTotalXPEarnings(final boolean trackTotalXPEarnings) {
        this.trackTotalXPEarnings = trackTotalXPEarnings;
    }

    /**
     * Gets a value indicating whether or not to show a person's origin faction when displaying
     * their details.
     */
    public boolean showOriginFaction() {
        return showOriginFaction;
    }

    /**
     * Sets a value indicating whether or not to show a person's origin faction when displaying
     * their details.
     */
    public void setShowOriginFaction(final boolean showOriginFaction) {
        this.showOriginFaction = showOriginFaction;
    }
    //endregion Expanded Personnel Information

    //region Medical
    public boolean useAdvancedMedical() {
        return useAdvancedMedical;
    }

    public void setUseAdvancedMedical(final boolean useAdvancedMedical) {
        this.useAdvancedMedical = useAdvancedMedical;
    }

    public int getHealingWaitingPeriod() {
        return healWaitingPeriod;
    }

    public void setHealingWaitingPeriod(final int healWaitingPeriod) {
        this.healWaitingPeriod = healWaitingPeriod;
    }

    public int getNaturalHealingWaitingPeriod() {
        return naturalHealingWaitingPeriod;
    }

    public void setNaturalHealingWaitingPeriod(final int naturalHealingWaitingPeriod) {
        this.naturalHealingWaitingPeriod = naturalHealingWaitingPeriod;
    }

    public int getMinimumHitsForVehicles() {
        return minimumHitsForVehicles;
    }

    public void setMinimumHitsForVehicles(final int minimumHitsForVehicles) {
        this.minimumHitsForVehicles = minimumHitsForVehicles;
    }

    public boolean useRandomHitsForVehicles() {
        return useRandomHitsForVehicles;
    }

    public void setUseRandomHitsForVehicles(final boolean useRandomHitsForVehicles) {
        this.useRandomHitsForVehicles = useRandomHitsForVehicles;
    }

    public boolean useTougherHealing() {
        return tougherHealing;
    }

    public void setTougherHealing(final boolean tougherHealing) {
        this.tougherHealing = tougherHealing;
    }
    //endregion Medical

    //region Prisoners
    public PrisonerCaptureStyle getPrisonerCaptureStyle() {
        return prisonerCaptureStyle;
    }

    public void setPrisonerCaptureStyle(final PrisonerCaptureStyle prisonerCaptureStyle) {
        this.prisonerCaptureStyle = prisonerCaptureStyle;
    }

    public PrisonerStatus getDefaultPrisonerStatus() {
        return defaultPrisonerStatus;
    }

    public void setDefaultPrisonerStatus(final PrisonerStatus defaultPrisonerStatus) {
        this.defaultPrisonerStatus = defaultPrisonerStatus;
    }

    public boolean getPrisonerBabyStatus() {
        return prisonerBabyStatus;
    }

    public void setPrisonerBabyStatus(final boolean prisonerBabyStatus) {
        this.prisonerBabyStatus = prisonerBabyStatus;
    }

    public boolean useAtBPrisonerDefection() {
        return useAtBPrisonerDefection;
    }

    public void setUseAtBPrisonerDefection(final boolean useAtBPrisonerDefection) {
        this.useAtBPrisonerDefection = useAtBPrisonerDefection;
    }

    public boolean useAtBPrisonerRansom() {
        return useAtBPrisonerRansom;
    }

    public void setUseAtBPrisonerRansom(final boolean useAtBPrisonerRansom) {
        this.useAtBPrisonerRansom = useAtBPrisonerRansom;
    }
    //endregion Prisoners

    //region Personnel Randomization
    public boolean useDylansRandomXP() {
        return useDylansRandomXP;
    }

    public void setUseDylansRandomXP(final boolean useDylansRandomXP) {
        this.useDylansRandomXP = useDylansRandomXP;
    }
    /**
     * Gets a value indicating whether or not to randomize the
     * origin of personnel.
     */
    public boolean randomizeOrigin() {
        return randomizeOrigin;
    }

    /**
     * Sets a value indicating whether or not to randomize the origin of personnel.
     * @param randomizeOrigin true for randomize, otherwise false
     */
    public void setRandomizeOrigin(final boolean randomizeOrigin) {
        this.randomizeOrigin = randomizeOrigin;
    }

    /**
     * Gets a value indicating whether or not to randomize the origin of dependents
     */
    public boolean getRandomizeDependentOrigin() {
        return randomizeDependentOrigin;
    }

    /**
     * Sets a value indicating whether or not to randomize the origin of dependents
     * @param randomizeDependentOrigin true for randomize, otherwise false
     */
    public void setRandomizeDependentOrigin(final boolean randomizeDependentOrigin) {
        this.randomizeDependentOrigin = randomizeDependentOrigin;
    }

    /**
     * Gets the search radius to use for randomizing personnel origins.
     */
    public int getOriginSearchRadius() {
        return originSearchRadius;
    }

    /**
     * Sets the search radius to use for randomizing personnel origins.
     * @param originSearchRadius The search radius.
     */
    public void setOriginSearchRadius(final int originSearchRadius) {
        this.originSearchRadius = originSearchRadius;
    }

    /**
     * Gets a value indicating whether or not to randomize origin to the planetary level, rather
     * than just the system level.
     */
    public boolean extraRandomOrigin() {
        return extraRandomOrigin;
    }

    /**
     * Sets a value indicating whether or not to randomize origin to the planetary level, rather
     * than just the system level.
     */
    public void setExtraRandomOrigin(final boolean extraRandomOrigin) {
        this.extraRandomOrigin = extraRandomOrigin;
    }

    /**
     * Gets the distance scale factor to apply when weighting random origin planets.
     */
    public double getOriginDistanceScale() {
        return originDistanceScale;
    }

    /**
     * Sets the distance scale factor to apply when weighting random origin planets
     * (should be between 0.1 and 2).
     */
    public void setOriginDistanceScale(final double originDistanceScale) {
        this.originDistanceScale = originDistanceScale;
    }
    //endregion Personnel Randomization

    //region Family
    /**
     * @return the level of familial relation to display
     */
    public FamilialRelationshipDisplayLevel getDisplayFamilyLevel() {
        return displayFamilyLevel;
    }

    /**
     * @param displayFamilyLevel the level of familial relation to display
     */
    public void setDisplayFamilyLevel(final FamilialRelationshipDisplayLevel displayFamilyLevel) {
        this.displayFamilyLevel = displayFamilyLevel;
    }
    //endregion Family

    //region Salary
    public double getSalaryCommissionMultiplier() {
        return salaryCommissionMultiplier;
    }

    public void setSalaryCommissionMultiplier(final double salaryCommissionMultiplier) {
        this.salaryCommissionMultiplier = salaryCommissionMultiplier;
    }

    public double getSalaryEnlistedMultiplier() {
        return salaryEnlistedMultiplier;
    }

    public void setSalaryEnlistedMultiplier(final double salaryEnlistedMultiplier) {
        this.salaryEnlistedMultiplier = salaryEnlistedMultiplier;
    }

    public double getSalaryAntiMekMultiplier() {
        return salaryAntiMekMultiplier;
    }

    public void setSalaryAntiMekMultiplier(final double salaryAntiMekMultiplier) {
        this.salaryAntiMekMultiplier = salaryAntiMekMultiplier;
    }

    public double getSalarySpecialistInfantryMultiplier() {
        return salarySpecialistInfantryMultiplier;
    }

    public void setSalarySpecialistInfantryMultiplier(final double salarySpecialistInfantryMultiplier) {
        this.salarySpecialistInfantryMultiplier = salarySpecialistInfantryMultiplier;
    }

    public double[] getSalaryXPMultipliers() {
        return salaryXPMultipliers;
    }

    public double getSalaryXPMultiplier(final int index) {
        return ((index < 0) || (index >= getSalaryXPMultipliers().length)) ? 1.0 : getSalaryXPMultipliers()[index];
    }

    public void setSalaryXPMultipliers(final double... salaryXPMultipliers) {
        this.salaryXPMultipliers = salaryXPMultipliers;
    }

    public void setSalaryXPMultiplier(final int index, final double multiplier) {
        if ((index < 0) || (index >= getSalaryXPMultipliers().length)) {
            return;
        }
        getSalaryXPMultipliers()[index] = multiplier;
    }

    public Money[] getRoleBaseSalaries() {
        return roleBaseSalaries;
    }

    public void setRoleBaseSalaries(final Money... roleBaseSalaries) {
        this.roleBaseSalaries = roleBaseSalaries;
    }

    public void setRoleBaseSalary(final PersonnelRole role, final double base) {
        setRoleBaseSalary(role, Money.of(base));
    }

    public void setRoleBaseSalary(final PersonnelRole role, final Money base) {
        getRoleBaseSalaries()[role.ordinal()] = base;
    }
    //endregion Salary

    //region Marriage
    /**
     * @return whether or not to use manual marriages
     */
    public boolean isUseManualMarriages() {
        return useManualMarriages;
    }

    /**
     * @param useManualMarriages whether or not to use manual marriages
     */
    public void setUseManualMarriages(final boolean useManualMarriages) {
        this.useManualMarriages = useManualMarriages;
    }

    public boolean isUseClannerMarriages() {
        return useClannerMarriages;
    }

    public void setUseClannerMarriages(final boolean useClannerMarriages) {
        this.useClannerMarriages = useClannerMarriages;
    }

    public boolean isUsePrisonerMarriages() {
        return usePrisonerMarriages;
    }

    public void setUsePrisonerMarriages(final boolean usePrisonerMarriages) {
        this.usePrisonerMarriages = usePrisonerMarriages;
    }

    /**
     * @return the minimum age a person can get married at
     */
    public int getMinimumMarriageAge() {
        return minimumMarriageAge;
    }

    /**
     * @param minimumMarriageAge the minimum age a person can get married at
     */
    public void setMinimumMarriageAge(final int minimumMarriageAge) {
        this.minimumMarriageAge = minimumMarriageAge;
    }

    /**
     * This gets the number of recursions to use when checking mutual ancestors between two personnel
     * @return the number of recursions to use
     */
    public int getCheckMutualAncestorsDepth() {
        return checkMutualAncestorsDepth;
    }

    /**
     * This sets the number of recursions to use when checking mutual ancestors between two personnel
     * @param checkMutualAncestorsDepth the number of recursions
     */
    public void setCheckMutualAncestorsDepth(final int checkMutualAncestorsDepth) {
        this.checkMutualAncestorsDepth = checkMutualAncestorsDepth;
    }

    /**
     * @return whether or not to log a name change in a marriage
     */
    public boolean isLogMarriageNameChanges() {
        return logMarriageNameChanges;
    }

    /**
     * @param logMarriageNameChanges whether to log marriage name changes or not
     */
    public void setLogMarriageNameChanges(final boolean logMarriageNameChanges) {
        this.logMarriageNameChanges = logMarriageNameChanges;
    }

    /**
     * @return the weight map of potential surname changes for weighted marriage surname generation
     */
    public Map<MergingSurnameStyle, Integer> getMarriageSurnameWeights() {
        return marriageSurnameWeights;
    }

    /**
     * @param marriageSurnameWeights the new marriage surname weight map
     */
    public void setMarriageSurnameWeights(final Map<MergingSurnameStyle, Integer> marriageSurnameWeights) {
        this.marriageSurnameWeights = marriageSurnameWeights;
    }

    public RandomMarriageMethod getRandomMarriageMethod() {
        return randomMarriageMethod;
    }

    public void setRandomMarriageMethod(final RandomMarriageMethod randomMarriageMethod) {
        this.randomMarriageMethod = randomMarriageMethod;
    }

    /**
     * @return whether or not to use random same sex marriages
     */
    public boolean isUseRandomSameSexMarriages() {
        return useRandomSameSexMarriages;
    }

    /**
     * @param useRandomSameSexMarriages whether or not to use random same sex marriages
     */
    public void setUseRandomSameSexMarriages(final boolean useRandomSameSexMarriages) {
        this.useRandomSameSexMarriages = useRandomSameSexMarriages;
    }

    public boolean isUseRandomClannerMarriages() {
        return useRandomClannerMarriages;
    }

    public void setUseRandomClannerMarriages(final boolean useRandomClannerMarriages) {
        this.useRandomClannerMarriages = useRandomClannerMarriages;
    }

    public boolean isUseRandomPrisonerMarriages() {
        return useRandomPrisonerMarriages;
    }

    public void setUseRandomPrisonerMarriages(final boolean useRandomPrisonerMarriages) {
        this.useRandomPrisonerMarriages = useRandomPrisonerMarriages;
    }

    /**
     * A random marriage can only happen between two people whose ages differ (+/-) by the returned value
     * @return the age range ages can differ (+/-)
     */
    public int getRandomMarriageAgeRange() {
        return randomMarriageAgeRange;
    }

    /**
     * A random marriage can only happen between two people whose ages differ (+/-) by this value
     * @param randomMarriageAgeRange the new maximum age range
     */
    public void setRandomMarriageAgeRange(final int randomMarriageAgeRange) {
        this.randomMarriageAgeRange = randomMarriageAgeRange;
    }

    /**
     * This gets the decimal chance (between 0 and 1) of a random opposite sex marriage occurring
     * @return the chance, with a value between 0 and 1
     */
    public double getPercentageRandomMarriageOppositeSexChance() {
        return percentageRandomMarriageOppositeSexChance;
    }

    /**
     * This sets the decimal chance (between 0 and 1) of a random opposite sex marriage occurring
     * @param percentageRandomMarriageOppositeSexChance the chance, with a value between 0 and 1
     */
    public void setPercentageRandomMarriageOppositeSexChance(final double percentageRandomMarriageOppositeSexChance) {
        this.percentageRandomMarriageOppositeSexChance = percentageRandomMarriageOppositeSexChance;
    }

    /**
     * This gets the decimal chance (between 0 and 1) of a random same sex marriage occurring
     * @return the chance, with a value between 0 and 1
     */
    public double getPercentageRandomMarriageSameSexChance() {
        return percentageRandomMarriageSameSexChance;
    }

    /**
     * This sets the decimal chance (between 0 and 1) of a random same sex marriage occurring
     * @param percentageRandomMarriageSameSexChance the chance, with a value between 0 and 1
     */
    public void setPercentageRandomMarriageSameSexChance(final double percentageRandomMarriageSameSexChance) {
        this.percentageRandomMarriageSameSexChance = percentageRandomMarriageSameSexChance;
    }
    //endregion Marriage

    //region Procreation
    public boolean isUseManualProcreation() {
        return useManualProcreation;
    }

    public void setUseManualProcreation(final boolean useManualProcreation) {
        this.useManualProcreation = useManualProcreation;
    }

    public boolean isUseClannerProcreation() {
        return useClannerProcreation;
    }

    public void setUseClannerProcreation(final boolean useClannerProcreation) {
        this.useClannerProcreation = useClannerProcreation;
    }

    public boolean isUsePrisonerProcreation() {
        return usePrisonerProcreation;
    }

    public void setUsePrisonerProcreation(final boolean usePrisonerProcreation) {
        this.usePrisonerProcreation = usePrisonerProcreation;
    }

    /**
     * @return the X occurrences for there to be a single multiple child occurrence (i.e. 1 in X)
     */
    public int getMultiplePregnancyOccurrences() {
        return multiplePregnancyOccurrences;
    }

    /**
     * @param multiplePregnancyOccurrences the number of occurrences for there to be a single
     *                                     occurrence of a multiple child pregnancy (i.e. 1 in X)
     */
    public void setMultiplePregnancyOccurrences(final int multiplePregnancyOccurrences) {
        this.multiplePregnancyOccurrences = multiplePregnancyOccurrences;
    }

    /**
     * @return what style of surname to use for a baby
     */
    public BabySurnameStyle getBabySurnameStyle() {
        return babySurnameStyle;
    }

    /**
     * @param babySurnameStyle the style of surname to use for a baby
     */
    public void setBabySurnameStyle(final BabySurnameStyle babySurnameStyle) {
        this.babySurnameStyle = babySurnameStyle;
    }

    public boolean isAssignNonPrisonerBabiesFounderTag() {
        return assignNonPrisonerBabiesFounderTag;
    }

    public void setAssignNonPrisonerBabiesFounderTag(final boolean assignNonPrisonerBabiesFounderTag) {
        this.assignNonPrisonerBabiesFounderTag = assignNonPrisonerBabiesFounderTag;
    }

    public boolean isAssignChildrenOfFoundersFounderTag() {
        return assignChildrenOfFoundersFounderTag;
    }

    public void setAssignChildrenOfFoundersFounderTag(final boolean assignChildrenOfFoundersFounderTag) {
        this.assignChildrenOfFoundersFounderTag = assignChildrenOfFoundersFounderTag;
    }

    /**
     * @return whether or not to determine the father at birth instead of at conception
     */
    public boolean isDetermineFatherAtBirth() {
        return determineFatherAtBirth;
    }

    /**
     * @param determineFatherAtBirth whether or not to determine the father at birth instead of at conception
     */
    public void setDetermineFatherAtBirth(final boolean determineFatherAtBirth) {
        this.determineFatherAtBirth = determineFatherAtBirth;
    }

    /**
     * @return whether to show the expected or actual due date for personnel
     */
    public boolean isDisplayTrueDueDate() {
        return displayTrueDueDate;
    }

    /**
     * @param displayTrueDueDate whether to show the expected or actual due date for personnel
     */
    public void setDisplayTrueDueDate(final boolean displayTrueDueDate) {
        this.displayTrueDueDate = displayTrueDueDate;
    }

    /**
     * @return whether to log procreation
     */
    public boolean isLogProcreation() {
        return logProcreation;
    }

    /**
     * @param logProcreation whether to log procreation
     */
    public void setLogProcreation(final boolean logProcreation) {
        this.logProcreation = logProcreation;
    }

    public RandomProcreationMethod getRandomProcreationMethod() {
        return randomProcreationMethod;
    }

    public void setRandomProcreationMethod(final RandomProcreationMethod randomProcreationMethod) {
        this.randomProcreationMethod = randomProcreationMethod;
    }

    /**
     * @return whether or not to use random procreation for personnel without a spouse
     */
    public boolean isUseRelationshiplessRandomProcreation() {
        return useRelationshiplessRandomProcreation;
    }

    /**
     * @param useRelationshiplessRandomProcreation whether or not to use random procreation without a spouse
     */
    public void setUseRelationshiplessRandomProcreation(final boolean useRelationshiplessRandomProcreation) {
        this.useRelationshiplessRandomProcreation = useRelationshiplessRandomProcreation;
    }

    public boolean isUseRandomClannerProcreation() {
        return useRandomClannerProcreation;
    }

    public void setUseRandomClannerProcreation(final boolean useRandomClannerProcreation) {
        this.useRandomClannerProcreation = useRandomClannerProcreation;
    }

    public boolean isUseRandomPrisonerProcreation() {
        return useRandomPrisonerProcreation;
    }

    public void setUseRandomPrisonerProcreation(final boolean useRandomPrisonerProcreation) {
        this.useRandomPrisonerProcreation = useRandomPrisonerProcreation;
    }

    /**
     * This gets the decimal chance (between 0 and 1) of random procreation occurring
     * @return the chance, with a value between 0 and 1
     */
    public double getPercentageRandomProcreationRelationshipChance() {
        return percentageRandomProcreationRelationshipChance;
    }

    /**
     * This sets the decimal chance (between 0 and 1) of random procreation occurring
     * @param percentageRandomProcreationRelationshipChance the chance, with a value between 0 and 1
     */
    public void setPercentageRandomProcreationRelationshipChance(final double percentageRandomProcreationRelationshipChance) {
        this.percentageRandomProcreationRelationshipChance = percentageRandomProcreationRelationshipChance;
    }

    /**
     * This gets the decimal chance (between 0 and 1) of random procreation occurring without a relationship
     * @return the chance, with a value between 0 and 1
     */
    public double getPercentageRandomProcreationRelationshiplessChance() {
        return percentageRandomProcreationRelationshiplessChance;
    }

    /**
     * This sets the decimal chance (between 0 and 1) of random procreation occurring without a relationship
     * @param percentageRandomProcreationRelationshiplessChance the chance, with a value between 0 and 1
     */
    public void setPercentageRandomProcreationRelationshiplessChance(final double percentageRandomProcreationRelationshiplessChance) {
        this.percentageRandomProcreationRelationshiplessChance = percentageRandomProcreationRelationshiplessChance;
    }
    //endregion Procreation

    //region Death
    /**
     * @return whether to keep ones married name upon spouse death or not
     */
    public boolean getKeepMarriedNameUponSpouseDeath() {
        return keepMarriedNameUponSpouseDeath;
    }

    /**
     * @param keepMarriedNameUponSpouseDeath whether to keep ones married name upon spouse death or not
     */
    public void setKeepMarriedNameUponSpouseDeath(final boolean keepMarriedNameUponSpouseDeath) {
        this.keepMarriedNameUponSpouseDeath = keepMarriedNameUponSpouseDeath;
    }
    //endregion Death
    //endregion Personnel Tab

    //region Finances Tab
    public boolean payForParts() {
        return payForParts;
    }

    public void setPayForParts(boolean b) {
        this.payForParts = b;
    }

    public boolean payForRepairs() {
        return payForRepairs;
    }

    public void setPayForRepairs(boolean b) {
        this.payForRepairs = b;
    }

    public boolean payForUnits() {
        return payForUnits;
    }

    public void setPayForUnits(boolean b) {
        this.payForUnits = b;
    }

    public boolean payForSalaries() {
        return payForSalaries;
    }

    public void setPayForSalaries(boolean b) {
        this.payForSalaries = b;
    }

    public boolean payForOverhead() {
        return payForOverhead;
    }

    public void setPayForOverhead(boolean b) {
        this.payForOverhead = b;
    }

    public boolean payForMaintain() {
        return payForMaintain;
    }

    public void setPayForMaintain(boolean b) {
        this.payForMaintain = b;
    }

    public boolean payForTransport() {
        return payForTransport;
    }

    public void setPayForTransport(boolean b) {
        this.payForTransport = b;
    }

    public boolean canSellUnits() {
        return sellUnits;
    }

    public void setSellUnits(boolean b) {
        this.sellUnits = b;
    }

    public boolean canSellParts() {
        return sellParts;
    }

    public void setSellParts(boolean b) {
        this.sellParts = b;
    }

    public boolean payForRecruitment() {
        return payForRecruitment;
    }

    public void setPayForRecruitment(boolean b) {
        this.payForRecruitment = b;
    }

    public boolean useLoanLimits() {
        return useLoanLimits;
    }

    public void setLoanLimits(boolean b) {
        this.useLoanLimits = b;
    }

    public boolean usePercentageMaint() {
        return usePercentageMaint;
    }

    public void setUsePercentageMaint(boolean b) {
        usePercentageMaint = b;
    }

    public boolean useInfantryDontCount() {
        return infantryDontCount;
    }

    public void setUseInfantryDontCount(boolean b) {
        infantryDontCount = b;
    }

    public boolean usePeacetimeCost() {
        return usePeacetimeCost;
    }

    public void setUsePeacetimeCost(boolean b) {
        this.usePeacetimeCost = b;
    }

    public boolean useExtendedPartsModifier() {
        return useExtendedPartsModifier;
    }

    public void setUseExtendedPartsModifier(boolean b) {
        this.useExtendedPartsModifier = b;
    }

    public boolean showPeacetimeCost() {
        return showPeacetimeCost;
    }

    public void setShowPeacetimeCost(boolean b) {
        this.showPeacetimeCost = b;
    }

    /**
     * @return the duration of a financial year
     */
    public FinancialYearDuration getFinancialYearDuration() {
        return financialYearDuration;
    }

    /**
     * @param financialYearDuration the financial year duration to set
     */
    public void setFinancialYearDuration(FinancialYearDuration financialYearDuration) {
        this.financialYearDuration = financialYearDuration;
    }

    /**
     * @return whether or not to export finances to CSV at the end of a financial year
     */
    public boolean getNewFinancialYearFinancesToCSVExport() {
        return newFinancialYearFinancesToCSVExport;
    }

    /**
     * @param b whether or not to export finances to CSV at the end of a financial year
     */
    public void setNewFinancialYearFinancesToCSVExport(boolean b) {
        newFinancialYearFinancesToCSVExport = b;
    }

    //region Price Multipliers
    public double getCommonPartPriceMultiplier() {
        return commonPartPriceMultiplier;
    }

    public void setCommonPartPriceMultiplier(final double commonPartPriceMultiplier) {
        this.commonPartPriceMultiplier = commonPartPriceMultiplier;
    }

    public double getInnerSphereUnitPriceMultiplier() {
        return innerSphereUnitPriceMultiplier;
    }

    public void setInnerSphereUnitPriceMultiplier(final double innerSphereUnitPriceMultiplier) {
        this.innerSphereUnitPriceMultiplier = innerSphereUnitPriceMultiplier;
    }

    public double getInnerSpherePartPriceMultiplier() {
        return innerSpherePartPriceMultiplier;
    }

    public void setInnerSpherePartPriceMultiplier(final double innerSpherePartPriceMultiplier) {
        this.innerSpherePartPriceMultiplier = innerSpherePartPriceMultiplier;
    }

    public double getClanUnitPriceMultiplier() {
        return clanUnitPriceMultiplier;
    }

    public void setClanUnitPriceMultiplier(final double clanUnitPriceMultiplier) {
        this.clanUnitPriceMultiplier = clanUnitPriceMultiplier;
    }

    public double getClanPartPriceMultiplier() {
        return clanPartPriceMultiplier;
    }

    public void setClanPartPriceMultiplier(final double clanPartPriceMultiplier) {
        this.clanPartPriceMultiplier = clanPartPriceMultiplier;
    }

    public double getMixedTechUnitPriceMultiplier() {
        return mixedTechUnitPriceMultiplier;
    }

    public void setMixedTechUnitPriceMultiplier(final double mixedTechUnitPriceMultiplier) {
        this.mixedTechUnitPriceMultiplier = mixedTechUnitPriceMultiplier;
    }

    public double[] getUsedPartPriceMultipliers() {
        return usedPartPriceMultipliers;
    }

    public void setUsedPartPriceMultipliers(final double... usedPartPriceMultipliers) {
        this.usedPartPriceMultipliers = usedPartPriceMultipliers;
    }

    public double getDamagedPartsValueMultiplier() {
        return damagedPartsValueMultiplier;
    }

    public void setDamagedPartsValueMultiplier(final double damagedPartsValueMultiplier) {
        this.damagedPartsValueMultiplier = damagedPartsValueMultiplier;
    }

    public double getUnrepairablePartsValueMultiplier() {
        return unrepairablePartsValueMultiplier;
    }

    public void setUnrepairablePartsValueMultiplier(final double unrepairablePartsValueMultiplier) {
        this.unrepairablePartsValueMultiplier = unrepairablePartsValueMultiplier;
    }

    public double getCancelledOrderRefundMultiplier() {
        return cancelledOrderRefundMultiplier;
    }

    public void setCancelledOrderRefundMultiplier(final double cancelledOrderRefundMultiplier) {
        this.cancelledOrderRefundMultiplier = cancelledOrderRefundMultiplier;
    }
    //endregion Price Multipliers
    //endregion Finances Tab

    //region Markets Tab
    //region Personnel Market
    public String getPersonnelMarketType() {
        return personnelMarketName;
    }

    public void setPersonnelMarketType(final String personnelMarketName) {
        this.personnelMarketName = personnelMarketName;
    }

    public boolean getPersonnelMarketReportRefresh() {
        return personnelMarketReportRefresh;
    }

    public void setPersonnelMarketReportRefresh(final boolean personnelMarketReportRefresh) {
        this.personnelMarketReportRefresh = personnelMarketReportRefresh;
    }

    public int getPersonnelMarketRandomEliteRemoval() {
        return personnelMarketRandomEliteRemoval;
    }

    public void setPersonnelMarketRandomEliteRemoval(final int personnelMarketRandomEliteRemoval) {
        this.personnelMarketRandomEliteRemoval = personnelMarketRandomEliteRemoval;
    }

    public int getPersonnelMarketRandomVeteranRemoval() {
        return personnelMarketRandomVeteranRemoval;
    }

    public void setPersonnelMarketRandomVeteranRemoval(final int personnelMarketRandomVeteranRemoval) {
        this.personnelMarketRandomVeteranRemoval = personnelMarketRandomVeteranRemoval;
    }

    public int getPersonnelMarketRandomRegularRemoval() {
        return personnelMarketRandomRegularRemoval;
    }

    public void setPersonnelMarketRandomRegularRemoval(final int personnelMarketRandomRegularRemoval) {
        this.personnelMarketRandomRegularRemoval = personnelMarketRandomRegularRemoval;
    }

    public int getPersonnelMarketRandomGreenRemoval() {
        return personnelMarketRandomGreenRemoval;
    }

    public void setPersonnelMarketRandomGreenRemoval(final int personnelMarketRandomGreenRemoval) {
        this.personnelMarketRandomGreenRemoval = personnelMarketRandomGreenRemoval;
    }

    public int getPersonnelMarketRandomUltraGreenRemoval() {
        return personnelMarketRandomUltraGreenRemoval;
    }

    public void setPersonnelMarketRandomUltraGreenRemoval(final int personnelMarketRandomUltraGreenRemoval) {
        this.personnelMarketRandomUltraGreenRemoval = personnelMarketRandomUltraGreenRemoval;
    }

    public double getPersonnelMarketDylansWeight() {
        return personnelMarketDylansWeight;
    }

    public void setPersonnelMarketDylansWeight(final double personnelMarketDylansWeight) {
        this.personnelMarketDylansWeight = personnelMarketDylansWeight;
    }
    //endregion Personnel Market

    //region Unit Market
    public UnitMarketMethod getUnitMarketMethod() {
        return unitMarketMethod;
    }

    public void setUnitMarketMethod(final UnitMarketMethod unitMarketMethod) {
        this.unitMarketMethod = unitMarketMethod;
    }

    public boolean useUnitMarketRegionalMechVariations() {
        return unitMarketRegionalMechVariations;
    }

    public void setUnitMarketRegionalMechVariations(final boolean unitMarketRegionalMechVariations) {
        this.unitMarketRegionalMechVariations = unitMarketRegionalMechVariations;
    }

    public boolean getInstantUnitMarketDelivery() {
        return instantUnitMarketDelivery;
    }

    public void setInstantUnitMarketDelivery(final boolean instantUnitMarketDelivery) {
        this.instantUnitMarketDelivery = instantUnitMarketDelivery;
    }

    public boolean getUnitMarketReportRefresh() {
        return unitMarketReportRefresh;
    }

    public void setUnitMarketReportRefresh(final boolean unitMarketReportRefresh) {
        this.unitMarketReportRefresh = unitMarketReportRefresh;
    }
    //endregion Unit Market

    //region Contract Market
    public ContractMarketMethod getContractMarketMethod() {
        return contractMarketMethod;
    }

    public void setContractMarketMethod(final ContractMarketMethod contractMarketMethod) {
        this.contractMarketMethod = contractMarketMethod;
    }

    public boolean getContractMarketReportRefresh() {
        return contractMarketReportRefresh;
    }

    public void setContractMarketReportRefresh(final boolean contractMarketReportRefresh) {
        this.contractMarketReportRefresh = contractMarketReportRefresh;
    }
    //endregion Contract Market
    //endregion Markets Tab

    //region RATs Tab
    public boolean isUseStaticRATs() {
        return useStaticRATs;
    }

    public void setUseStaticRATs(final boolean useStaticRATs) {
        this.useStaticRATs = useStaticRATs;
    }

    public String[] getRATs() {
        return rats;
    }

    public void setRATs(final String... rats) {
        this.rats = rats;
    }

    public boolean isIgnoreRATEra() {
        return ignoreRATEra;
    }

    public void setIgnoreRATEra(final boolean ignore) {
        ignoreRATEra = ignore;
    }
    //endregion RATs Tab

    public static String getTechLevelName(int lvl) {
        switch (lvl) {
            case TECH_INTRO:
                return TechConstants.T_SIMPLE_NAMES[TechConstants.T_SIMPLE_INTRO];
            case TECH_STANDARD:
                return TechConstants.T_SIMPLE_NAMES[TechConstants.T_SIMPLE_STANDARD];
            case TECH_ADVANCED:
                return TechConstants.T_SIMPLE_NAMES[TechConstants.T_SIMPLE_ADVANCED];
            case TECH_EXPERIMENTAL:
                return TechConstants.T_SIMPLE_NAMES[TechConstants.T_SIMPLE_EXPERIMENTAL];
            case TECH_UNOFFICIAL:
                return TechConstants.T_SIMPLE_NAMES[TechConstants.T_SIMPLE_UNOFFICIAL];
            default:
                return "Unknown";
        }
    }

    public static String getTransitUnitName(int unit) {
        switch (unit) {
            case TRANSIT_UNIT_DAY:
                return "Days";
            case TRANSIT_UNIT_WEEK:
                return "Weeks";
            case TRANSIT_UNIT_MONTH:
                return "Months";
            default:
                return "Unknown";
        }
    }

    public boolean useEraMods() {
        return useEraMods;
    }

    public void setEraMods(boolean b) {
        this.useEraMods = b;
    }

    public boolean useAssignedTechFirst() {
        return assignedTechFirst;
    }

    public void setAssignedTechFirst(boolean assignedTechFirst) {
        this.assignedTechFirst = assignedTechFirst;
    }

    public boolean useResetToFirstTech() {
        return resetToFirstTech;
    }

    public void setResetToFirstTech(boolean resetToFirstTech) {
        this.resetToFirstTech = resetToFirstTech;
    }

    /**
     * @return true to use the origin faction for personnel names instead of a set faction
     */
    public boolean useOriginFactionForNames() {
        return useOriginFactionForNames;
    }

    /**
     * @param useOriginFactionForNames whether to use personnel names or a set faction
     */
    public void setUseOriginFactionForNames(boolean useOriginFactionForNames) {
        this.useOriginFactionForNames = useOriginFactionForNames;
    }

    public boolean useQuirks() {
        return useQuirks;
    }

    public void setQuirks(boolean b) {
        this.useQuirks = b;
    }

    public int getScenarioXP() {
        return scenarioXP;
    }

    public void setScenarioXP(int xp) {
        scenarioXP = xp;
    }

    public int getKillsForXP() {
        return killsForXP;
    }

    public void setKillsForXP(int k) {
        killsForXP = k;
    }

    public int getKillXPAward() {
        return killXPAward;
    }

    public void setKillXPAward(int xp) {
        killXPAward = xp;
    }

    public int getNTasksXP() {
        return nTasksXP;
    }

    public void setNTasksXP(int xp) {
        nTasksXP = xp;
    }

    public int getTaskXP() {
        return tasksXP;
    }

    public void setTaskXP(int b) {
        tasksXP = b;
    }

    public int getMistakeXP() {
        return mistakeXP;
    }

    public void setMistakeXP(int b) {
        mistakeXP = b;
    }

    public int getSuccessXP() {
        return successXP;
    }

    public void setSuccessXP(int b) {
        successXP = b;
    }

    public boolean limitByYear() {
        return limitByYear;
    }

    public void setLimitByYear(boolean b) {
        limitByYear = b;
    }

    public boolean disallowExtinctStuff() {
        return disallowExtinctStuff;
    }

    public void setDisallowExtinctStuff(boolean b) {
        disallowExtinctStuff = b;
    }

    public boolean allowClanPurchases() {
        return allowClanPurchases;
    }

    public void setAllowClanPurchases(boolean b) {
        allowClanPurchases = b;
    }

    public boolean allowISPurchases() {
        return allowISPurchases;
    }

    public void setAllowISPurchases(boolean b) {
        allowISPurchases = b;
    }

    public boolean allowCanonOnly() {
        return allowCanonOnly;
    }

    public void setAllowCanonOnly(boolean b) {
        allowCanonOnly = b;
    }

    public boolean allowCanonRefitOnly() {
        return allowCanonRefitOnly;
    }

    public void setAllowCanonRefitOnly(boolean b) {
        allowCanonRefitOnly = b;
    }

    public boolean useVariableTechLevel() {
        return variableTechLevel;
    }

    public void setVariableTechLevel(boolean b) {
        variableTechLevel = b;
    }

    public void setFactionIntroDate(boolean b) {
        factionIntroDate = b;
    }

    public boolean useFactionIntroDate() {
        return factionIntroDate;
    }

    public boolean useAmmoByType() {
        return useAmmoByType;
    }

    public void setUseAmmoByType(boolean b) {
        useAmmoByType = b;
    }

    public int getTechLevel() {
        return techLevel;
    }

    public void setTechLevel(int lvl) {
        techLevel = lvl;
    }

    public int[] getPhenotypeProbabilities() {
        return phenotypeProbabilities;
    }

    public int getPhenotypeProbability(Phenotype phenotype) {
        return getPhenotypeProbabilities()[phenotype.getIndex()];
    }

    public void setPhenotypeProbability(int index, int percentage) {
        phenotypeProbabilities[index] = percentage;
    }

    public boolean[] usePortraitForRoles() {
        return usePortraitForRole;
    }

    public boolean usePortraitForRole(final PersonnelRole role) {
        return usePortraitForRoles()[role.ordinal()];
    }

    public void setUsePortraitForRole(int index, boolean b) {
        usePortraitForRole[index] = b;
    }

    public boolean getAssignPortraitOnRoleChange() {
        return assignPortraitOnRoleChange;
    }

    public void setAssignPortraitOnRoleChange(boolean b) {
        assignPortraitOnRoleChange = b;
    }

    public int getIdleXP() {
        return idleXP;
    }

    public void setIdleXP(int xp) {
        idleXP = xp;
    }

    public int getTargetIdleXP() {
        return targetIdleXP;
    }

    public void setTargetIdleXP(int xp) {
        targetIdleXP = xp;
    }

    public int getMonthsIdleXP() {
        return monthsIdleXP;
    }

    public void setMonthsIdleXP(int m) {
        monthsIdleXP = m;
    }

    public int getContractNegotiationXP() {
        return contractNegotiationXP;
    }

    public void setContractNegotiationXP(int m) {
        contractNegotiationXP = m;
    }

    public int getAdminXP() {
        return adminXP;
    }

    public void setAdminXP(int m) {
        adminXP = m;
    }

    public int getAdminXPPeriod() {
        return adminXPPeriod;
    }

    public void setAdminXPPeriod(int m) {
        adminXPPeriod = m;
    }

    public int getEdgeCost() {
        return edgeCost;
    }

    public void setEdgeCost(int b) {
        edgeCost = b;
    }

    public int getWaitingPeriod() {
        return waitingPeriod;
    }

    public void setWaitingPeriod(int d) {
        waitingPeriod = d;
    }

    public String getAcquisitionSkill() {
        return acquisitionSkill;
    }

    public void setAcquisitionSkill(String skill) {
        acquisitionSkill = skill;
    }

    public void setAcquisitionSupportStaffOnly(boolean b) {
        this.acquisitionSupportStaffOnly = b;
    }

    public boolean isAcquisitionSupportStaffOnly() {
        return acquisitionSupportStaffOnly;
    }

    public int getNDiceTransitTime() {
        return nDiceTransitTime;
    }

    public void setNDiceTransitTime(int d) {
        nDiceTransitTime = d;
    }

    public int getConstantTransitTime() {
        return constantTransitTime;
    }

    public void setConstantTransitTime(int d) {
        constantTransitTime = d;
    }

    public int getUnitTransitTime() {
        return unitTransitTime;
    }

    public void setUnitTransitTime(int d) {
        unitTransitTime = d;
    }

    public int getAcquireMosUnit() {
        return acquireMosUnit;
    }

    public void setAcquireMosUnit(int b) {
        acquireMosUnit = b;
    }

    public int getAcquireMosBonus() {
        return acquireMosBonus;
    }

    public void setAcquireMosBonus(int b) {
        acquireMosBonus = b;
    }

    public int getAcquireMinimumTimeUnit() {
        return acquireMinimumTimeUnit;
    }

    public void setAcquireMinimumTimeUnit(int b) {
        acquireMinimumTimeUnit = b;
    }

    public int getAcquireMinimumTime() {
        return acquireMinimumTime;
    }

    public void setAcquireMinimumTime(int b) {
        acquireMinimumTime = b;
    }

    public boolean usesPlanetaryAcquisition() {
        return usePlanetaryAcquisition;
    }

    public void setPlanetaryAcquisition(boolean b) {
        usePlanetaryAcquisition = b;
    }

    public PlanetaryAcquisitionFactionLimit getPlanetAcquisitionFactionLimit() {
        return planetAcquisitionFactionLimit;
    }

    public void setPlanetAcquisitionFactionLimit(final PlanetaryAcquisitionFactionLimit planetAcquisitionFactionLimit) {
        this.planetAcquisitionFactionLimit = planetAcquisitionFactionLimit;
    }

    public boolean disallowPlanetAcquisitionClanCrossover() {
        return planetAcquisitionNoClanCrossover;
    }

    public void setDisallowPlanetAcquisitionClanCrossover(boolean b) {
        planetAcquisitionNoClanCrossover = b;
    }

    public int getMaxJumpsPlanetaryAcquisition() {
        return maxJumpsPlanetaryAcquisition;
    }

    public void setMaxJumpsPlanetaryAcquisition(int m) {
        maxJumpsPlanetaryAcquisition = m;
    }

    public int getPenaltyClanPartsFroIS() {
        return penaltyClanPartsFromIS;
    }

    public void setPenaltyClanPartsFroIS(int i) {
        penaltyClanPartsFromIS = i ;
    }

    public boolean disallowClanPartsFromIS() {
        return noClanPartsFromIS;
    }

    public void setDisallowClanPartsFromIS(boolean b) {
        noClanPartsFromIS = b;
    }

    public boolean usePlanetAcquisitionVerboseReporting() {
        return planetAcquisitionVerbose;
    }

    public void setPlanetAcquisitionVerboseReporting(boolean b) {
        planetAcquisitionVerbose = b;
    }

    public double getEquipmentContractPercent() {
        return equipmentContractPercent;
    }

    public void setEquipmentContractPercent(double b) {
        equipmentContractPercent = Math.min(b, MAXIMUM_COMBAT_EQUIPMENT_PERCENT);
    }

    public boolean useEquipmentContractBase() {
        return equipmentContractBase;
    }

    public void setEquipmentContractBase(boolean b) {
        this.equipmentContractBase = b;
    }

    public boolean useEquipmentContractSaleValue() {
        return equipmentContractSaleValue;
    }

    public void setEquipmentContractSaleValue(boolean b) {
        this.equipmentContractSaleValue = b;
    }

    public double getDropshipContractPercent() {
        return dropshipContractPercent;
    }

    public void setDropshipContractPercent(double b) {
        dropshipContractPercent = Math.min(b, MAXIMUM_DROPSHIP_EQUIPMENT_PERCENT);
    }

    public double getJumpshipContractPercent() {
        return jumpshipContractPercent;
    }

    public void setJumpshipContractPercent(double b) {
        jumpshipContractPercent = Math.min(b, MAXIMUM_JUMPSHIP_EQUIPMENT_PERCENT);
    }

    public double getWarshipContractPercent() {
        return warshipContractPercent;
    }

    public void setWarshipContractPercent(double b) {
        warshipContractPercent = Math.min(b, MAXIMUM_WARSHIP_EQUIPMENT_PERCENT);
    }

    public boolean useBLCSaleValue() {
        return blcSaleValue;
    }

    public void setBLCSaleValue(boolean b) {
        this.blcSaleValue = b;
    }

    public boolean getOverageRepaymentInFinalPayment() {
        return overageRepaymentInFinalPayment;
    }

    public void setOverageRepaymentInFinalPayment(boolean overageRepaymentInFinalPayment) {
        this.overageRepaymentInFinalPayment = overageRepaymentInFinalPayment;
    }

    public int getClanAcquisitionPenalty() {
        return clanAcquisitionPenalty;
    }

    public void setClanAcquisitionPenalty(int b) {
        clanAcquisitionPenalty = b;
    }

    public int getIsAcquisitionPenalty() {
        return isAcquisitionPenalty;
    }

    public void setIsAcquisitionPenalty(int b) {
        isAcquisitionPenalty = b;
    }

    public int getPlanetTechAcquisitionBonus(int type) {
        if (type < 0 || type >= planetTechAcquisitionBonus.length) {
            return 0;
        }
        return planetTechAcquisitionBonus[type];
    }

    public void setPlanetTechAcquisitionBonus(int base, int type) {
        if (type < 0 || type >= planetTechAcquisitionBonus.length) {
            return;
        }
        this.planetTechAcquisitionBonus[type] = base;
    }

    public int getPlanetIndustryAcquisitionBonus(int type) {
        if (type < 0 || type >= planetIndustryAcquisitionBonus.length) {
            return 0;
        }
        return planetIndustryAcquisitionBonus[type];
    }

    public void setPlanetIndustryAcquisitionBonus(int base, int type) {
        if (type < 0 || type >= planetIndustryAcquisitionBonus.length) {
            return;
        }
        this.planetIndustryAcquisitionBonus[type] = base;
    }

    public int getPlanetOutputAcquisitionBonus(int type) {
        if (type < 0 || type >= planetOutputAcquisitionBonus.length) {
            return 0;
        }
        return planetOutputAcquisitionBonus[type];
    }

    public void setPlanetOutputAcquisitionBonus(int base, int type) {
        if (type < 0 || type >= planetOutputAcquisitionBonus.length) {
            return;
        }
        this.planetOutputAcquisitionBonus[type] = base;
    }

    public boolean isDestroyByMargin() {
        return destroyByMargin;
    }

    public void setDestroyByMargin(boolean b) {
        destroyByMargin = b;
    }

    public int getDestroyMargin() {
        return destroyMargin;
    }

    public void setDestroyMargin(int d) {
        destroyMargin = d;
    }

    public int getDestroyPartTarget() {
        return destroyPartTarget;
    }

    public void setDestroyPartTarget(int d) {
        destroyPartTarget = d;
    }

    public boolean useAeroSystemHits() {
        return useAeroSystemHits;
    }

    public void setUseAeroSystemHits(boolean b) {
        useAeroSystemHits = b;
    }

    public int getMaxAcquisitions() {
        return maxAcquisitions;
    }

    public void setMaxAcquisitions(int d) {
        maxAcquisitions = d;
    }

    public boolean getUseAtB() {
        return useAtB;
    }

    public void setUseAtB(boolean useAtB) {
        this.useAtB = useAtB;
    }

    public boolean getUseStratCon() {
        return useStratCon;
    }

    public void setUseStratCon(boolean useStratCon) {
        this.useStratCon = useStratCon;
    }

    public boolean getUseAero() {
        return useAero;
    }

    public void setUseAero(boolean useAero) {
        this.useAero = useAero;
    }

    public boolean getUseVehicles() {
        return useVehicles;
    }

    public void setUseVehicles(boolean useVehicles) {
        this.useVehicles = useVehicles;
    }

    public boolean getClanVehicles() {
        return clanVehicles;
    }

    public void setClanVehicles(boolean clanVehicles) {
        this.clanVehicles = clanVehicles;
    }

    public boolean getDoubleVehicles() {
        return doubleVehicles;
    }

    public void setDoubleVehicles(boolean doubleVehicles) {
        this.doubleVehicles = doubleVehicles;
    }

    public boolean getAdjustPlayerVehicles() {
        return adjustPlayerVehicles;
    }

    public int getOpforLanceTypeMechs() {
        return opforLanceTypeMechs;
    }

    public void setOpforLanceTypeMechs(int weight) {
        opforLanceTypeMechs = weight;
    }

    public int getOpforLanceTypeMixed() {
        return opforLanceTypeMixed;
    }

    public void setOpforLanceTypeMixed(int weight) {
        opforLanceTypeMixed = weight;
    }

    public int getOpforLanceTypeVehicles() {
        return opforLanceTypeVehicles;
    }

    public void setOpforLanceTypeVehicles(int weight) {
        opforLanceTypeVehicles = weight;
    }

    public boolean getOpforUsesVTOLs() {
        return opforUsesVTOLs;
    }

    public void setOpforUsesVTOLs(boolean vtol) {
        opforUsesVTOLs = vtol;
    }

    public void setAdjustPlayerVehicles(boolean adjust) {
        adjustPlayerVehicles = adjust;
    }

    public boolean getUseDropShips() {
        return useDropShips;
    }

    public void setUseDropShips(boolean useDropShips) {
        this.useDropShips = useDropShips;
    }

    public int getSkillLevel() {
        return skillLevel;
    }

    public void setSkillLevel(int level) {
        skillLevel = level;
    }

    public boolean getAeroRecruitsHaveUnits() {
        return aeroRecruitsHaveUnits;
    }

    public void setAeroRecruitsHaveUnits(boolean haveUnits) {
        aeroRecruitsHaveUnits = haveUnits;
    }

    public boolean getUseShareSystem() {
        return useShareSystem;
    }

    public boolean getSharesExcludeLargeCraft() {
        return sharesExcludeLargeCraft;
    }

    public void setSharesExcludeLargeCraft(boolean exclude) {
        sharesExcludeLargeCraft = exclude;
    }

    public boolean getSharesForAll() {
        return sharesForAll;
    }

    public void setSharesForAll(boolean set) {
        sharesForAll = set;
    }

    public boolean doRetirementRolls() {
        return retirementRolls;
    }

    public void setRetirementRolls(boolean roll) {
        retirementRolls = roll;
    }

    public boolean getCustomRetirementMods() {
        return customRetirementMods;
    }

    public void setCustomRetirementMods(boolean mods) {
        customRetirementMods = mods;
    }

    public boolean getFoundersNeverRetire() {
        return foundersNeverRetire;
    }

    public void setFoundersNeverRetire(boolean mods) {
        foundersNeverRetire = mods;
    }

    public boolean canAtBAddDependents() {
        return atbAddDependents;
    }

    public void setAtBAddDependents(boolean b) {
        atbAddDependents = b;
    }

    public boolean getDependentsNeverLeave() {
        return dependentsNeverLeave;
    }

    public void setDependentsNeverLeave(boolean b) {
        dependentsNeverLeave = b;
    }

    public boolean getTrackOriginalUnit() {
        return trackOriginalUnit;
    }

    public void setTrackOriginalUnit(boolean track) {
        trackOriginalUnit = track;
    }

    public boolean isMercSizeLimited() {
        return mercSizeLimited;
    }

    public boolean getTrackUnitFatigue() {
        return trackUnitFatigue;
    }

    public void setTrackUnitFatigue(boolean fatigue) {
        trackUnitFatigue = fatigue;
    }

    public void setMercSizeLimited(boolean limit) {
        mercSizeLimited = limit;
    }

    public void setUseShareSystem(boolean shares) {
        useShareSystem = shares;
    }

    public boolean getRegionalMechVariations() {
        return regionalMechVariations;
    }

    public void setRegionalMechVariations(boolean regionalMechVariations) {
        this.regionalMechVariations = regionalMechVariations;
    }

    public boolean getAttachedPlayerCamouflage() {
        return attachedPlayerCamouflage;
    }

    public void setAttachedPlayerCamouflage(boolean attachedPlayerCamouflage) {
        this.attachedPlayerCamouflage = attachedPlayerCamouflage;
    }

    public boolean getPlayerControlsAttachedUnits() {
        return playerControlsAttachedUnits;
    }

    public void setPlayerControlsAttachedUnits(boolean playerControlsAttachedUnits) {
        this.playerControlsAttachedUnits = playerControlsAttachedUnits;
    }

    public int getSearchRadius() {
        return searchRadius;
    }

    public void setSearchRadius(int radius) {
        searchRadius = radius;
    }

    /**
     * @param role the {@link AtBLanceRole} to get the battle chance for
     * @return the chance of having a battle for the specified role
     */
    public int getAtBBattleChance(final AtBLanceRole role) {
        return role.isUnassigned() ? 0 : atbBattleChance[role.ordinal()];
    }

    /**
     * @param role      the {@link AtBLanceRole} ordinal value
     * @param frequency the frequency to set the generation to (percent chance from 0 to 100)
     */
    public void setAtBBattleChance(int role, int frequency) {
        if (frequency < 0) {
            frequency = 0;
        } else if (frequency > 100) {
            frequency = 100;
        }

        this.atbBattleChance[role] = frequency;
    }

    public boolean generateChases() {
        return generateChases;
    }

    public void setGenerateChases(boolean generateChases) {
        this.generateChases = generateChases;
    }

    public boolean getVariableContractLength() {
        return variableContractLength;
    }

    public void setVariableContractLength(boolean variable) {
        variableContractLength = variable;
    }

    public boolean getUseWeatherConditions() {
        return useWeatherConditions;
    }

    public void setUseWeatherConditions(boolean useWeatherConditions) {
        this.useWeatherConditions = useWeatherConditions;
    }

    public boolean getUseLightConditions() {
        return useLightConditions;
    }

    public void setUseLightConditions(boolean useLightConditions) {
        this.useLightConditions = useLightConditions;
    }

    public boolean getUsePlanetaryConditions() {
        return usePlanetaryConditions;
    }

    public void setUsePlanetaryConditions(boolean usePlanetaryConditions) {
        this.usePlanetaryConditions = usePlanetaryConditions;
    }

    public boolean getUseLeadership() {
        return useLeadership;
    }

    public void setUseLeadership(boolean useLeadership) {
        this.useLeadership = useLeadership;
    }

    public boolean getUseStrategy() {
        return useStrategy;
    }

    public void setUseStrategy(boolean useStrategy) {
        this.useStrategy = useStrategy;
    }

    public int getBaseStrategyDeployment() {
        return baseStrategyDeployment;
    }

    public void setBaseStrategyDeployment(int baseStrategyDeployment) {
        this.baseStrategyDeployment = baseStrategyDeployment;
    }

    public int getAdditionalStrategyDeployment() {
        return additionalStrategyDeployment;
    }

    public void setAdditionalStrategyDeployment(int additionalStrategyDeployment) {
        this.additionalStrategyDeployment = additionalStrategyDeployment;
    }

    public boolean getAdjustPaymentForStrategy() {
        return adjustPaymentForStrategy;
    }

    public void setAdjustPaymentForStrategy(boolean adjustPaymentForStrategy) {
        this.adjustPaymentForStrategy = adjustPaymentForStrategy;
    }

    public boolean getRestrictPartsByMission() {
        return restrictPartsByMission;
    }

    public void setRestrictPartsByMission(boolean restrictPartsByMission) {
        this.restrictPartsByMission = restrictPartsByMission;
    }

    public boolean getLimitLanceWeight() {
        return limitLanceWeight;
    }

    public void setLimitLanceWeight(boolean limit) {
        limitLanceWeight = limit;
    }

    public boolean getLimitLanceNumUnits() {
        return limitLanceNumUnits;
    }

    public void setLimitLanceNumUnits(boolean limit) {
        limitLanceNumUnits = limit;
    }

    //region Mass Repair/ Mass Salvage
    public boolean massRepairUseRepair() {
        return massRepairUseRepair;
    }

    public void setMassRepairUseRepair(boolean massRepairUseRepair) {
        this.massRepairUseRepair = massRepairUseRepair;
    }

    public boolean massRepairUseSalvage() {
        return massRepairUseSalvage;
    }

    public void setMassRepairUseSalvage(boolean massRepairUseSalvage) {
        this.massRepairUseSalvage = massRepairUseSalvage;
    }

    public boolean massRepairUseExtraTime() {
        return massRepairUseExtraTime;
    }

    public void setMassRepairUseExtraTime(boolean b) {
        this.massRepairUseExtraTime = b;
    }

    public boolean massRepairUseRushJob() {
        return massRepairUseRushJob;
    }

    public void setMassRepairUseRushJob(boolean b) {
        this.massRepairUseRushJob = b;
    }

    public boolean massRepairAllowCarryover() {
        return massRepairAllowCarryover;
    }

    public void setMassRepairAllowCarryover(boolean b) {
        this.massRepairAllowCarryover = b;
    }

    public boolean massRepairOptimizeToCompleteToday() {
        return massRepairOptimizeToCompleteToday;
    }

    public void setMassRepairOptimizeToCompleteToday(boolean massRepairOptimizeToCompleteToday) {
        this.massRepairOptimizeToCompleteToday = massRepairOptimizeToCompleteToday;
    }

    public boolean massRepairScrapImpossible() {
        return massRepairScrapImpossible;
    }

    public void setMassRepairScrapImpossible(boolean b) {
        this.massRepairScrapImpossible = b;
    }

    public boolean massRepairUseAssignedTechsFirst() {
        return massRepairUseAssignedTechsFirst;
    }

    public void setMassRepairUseAssignedTechsFirst(boolean massRepairUseAssignedTechsFirst) {
        this.massRepairUseAssignedTechsFirst = massRepairUseAssignedTechsFirst;
    }

    public void setMassRepairReplacePod(boolean setMassRepairReplacePod) {
        this.massRepairReplacePod = setMassRepairReplacePod;
    }

    public boolean massRepairReplacePod() {
        return massRepairReplacePod;
    }

    public List<MassRepairOption> getMassRepairOptions() {
        return (massRepairOptions != null) ? massRepairOptions : new ArrayList<>();
    }

    public void setMassRepairOptions(List<MassRepairOption> massRepairOptions) {
        this.massRepairOptions = massRepairOptions;
    }

    public void addMassRepairOption(MassRepairOption mro) {
        if (mro.getType() == PartRepairType.UNKNOWN_LOCATION) {
            return;
        }

        getMassRepairOptions().removeIf(massRepairOption -> massRepairOption.getType() == mro.getType());
        getMassRepairOptions().add(mro);
    }
    //endregion Mass Repair/ Mass Salvage

    public void setAllowOpforAeros(boolean allowOpforAeros) {
        this.allowOpforAeros = allowOpforAeros;
    }

    public boolean getAllowOpforAeros() {
        return allowOpforAeros;
    }

    public void setAllowOpforLocalUnits(boolean allowOpforLocalUnits) {
        this.allowOpforLocalUnits = allowOpforLocalUnits;
    }

    public boolean getAllowOpforLocalUnits() {
        return allowOpforLocalUnits;
    }

    public void setOpforAeroChance(int chance) {
        this.opforAeroChance = chance;
    }

    public int getOpforAeroChance() {
        return opforAeroChance;
    }

    public void setOpforLocalUnitChance(int chance) {
        this.opforLocalUnitChance = chance;
    }

    public int getOpforLocalUnitChance() {
        return opforLocalUnitChance;
    }

    public int getFixedMapChance() {
        return fixedMapChance;
    }

    public void setFixedMapChance(int fixedMapChance) {
        this.fixedMapChance = fixedMapChance;
    }

    public void writeToXml(PrintWriter pw1, int indent) {
        pw1.println(MekHqXmlUtil.indentStr(indent) + "<campaignOptions>");
        //region General Tab
        MekHqXmlUtil.writeSimpleXmlTag(pw1, indent + 1, "manualUnitRatingModifier", getManualUnitRatingModifier());
        //endregion General Tab

        //region Repair and Maintenance Tab
        //region Maintenance
        MekHqXmlUtil.writeSimpleXmlTag(pw1, indent + 1, "logMaintenance", logMaintenance);
        //endregion Maintenance
        //endregion Repair and Maintenance Tab

        MekHqXmlUtil.writeSimpleXmlTag(pw1, indent + 1, "useFactionForNames", useOriginFactionForNames);
        MekHqXmlUtil.writeSimpleXmlTag(pw1, indent + 1, "unitRatingMethod", unitRatingMethod.name());
        MekHqXmlUtil.writeSimpleXmlTag(pw1, indent + 1, "useEraMods", useEraMods);
        MekHqXmlUtil.writeSimpleXmlTag(pw1, indent + 1, "assignedTechFirst", assignedTechFirst);
        MekHqXmlUtil.writeSimpleXmlTag(pw1, indent + 1, "resetToFirstTech", resetToFirstTech);
        MekHqXmlUtil.writeSimpleXmlTag(pw1, indent + 1, "useQuirks", useQuirks);
        MekHqXmlUtil.writeSimpleXmlTag(pw1, indent + 1, "scenarioXP", scenarioXP);
        MekHqXmlUtil.writeSimpleXmlTag(pw1, indent + 1, "killsForXP", killsForXP);
        MekHqXmlUtil.writeSimpleXmlTag(pw1, indent + 1, "killXPAward", killXPAward);
        MekHqXmlUtil.writeSimpleXmlTag(pw1, indent + 1, "nTasksXP", nTasksXP);
        MekHqXmlUtil.writeSimpleXmlTag(pw1, indent + 1, "tasksXP", tasksXP);
        MekHqXmlUtil.writeSimpleXmlTag(pw1, indent + 1, "mistakeXP", mistakeXP);
        MekHqXmlUtil.writeSimpleXmlTag(pw1, indent + 1, "successXP", successXP);
        MekHqXmlUtil.writeSimpleXmlTag(pw1, indent + 1, "idleXP", idleXP);
        MekHqXmlUtil.writeSimpleXmlTag(pw1, indent + 1, "targetIdleXP", targetIdleXP);
        MekHqXmlUtil.writeSimpleXmlTag(pw1, indent + 1, "monthsIdleXP", monthsIdleXP);
        MekHqXmlUtil.writeSimpleXmlTag(pw1, indent + 1, "contractNegotiationXP", contractNegotiationXP);
        MekHqXmlUtil.writeSimpleXmlTag(pw1, indent + 1, "adminWeeklyXP", adminXP);
        MekHqXmlUtil.writeSimpleXmlTag(pw1, indent + 1, "adminXPPeriod", adminXPPeriod);
        MekHqXmlUtil.writeSimpleXmlTag(pw1, indent + 1, "edgeCost", edgeCost);
        MekHqXmlUtil.writeSimpleXmlTag(pw1, indent + 1, "limitByYear", limitByYear);
        MekHqXmlUtil.writeSimpleXmlTag(pw1, indent + 1, "disallowExtinctStuff", disallowExtinctStuff);
        MekHqXmlUtil.writeSimpleXmlTag(pw1, indent + 1, "allowClanPurchases", allowClanPurchases);
        MekHqXmlUtil.writeSimpleXmlTag(pw1, indent + 1, "allowISPurchases", allowISPurchases);
        MekHqXmlUtil.writeSimpleXmlTag(pw1, indent + 1, "allowCanonOnly", allowCanonOnly);
        MekHqXmlUtil.writeSimpleXmlTag(pw1, indent + 1, "allowCanonRefitOnly", allowCanonRefitOnly);
        MekHqXmlUtil.writeSimpleXmlTag(pw1, indent + 1, "variableTechLevel", variableTechLevel);
        MekHqXmlUtil.writeSimpleXmlTag(pw1, indent + 1, "factionIntroDate", factionIntroDate);
        MekHqXmlUtil.writeSimpleXmlTag(pw1, indent + 1, "useAmmoByType", useAmmoByType);
        MekHqXmlUtil.writeSimpleXmlTag(pw1, indent + 1, "waitingPeriod", waitingPeriod);
        MekHqXmlUtil.writeSimpleXmlTag(pw1, indent + 1, "acquisitionSkill", acquisitionSkill);
        MekHqXmlUtil.writeSimpleXmlTag(pw1, indent + 1, "acquisitionSupportStaffOnly", acquisitionSupportStaffOnly);
        MekHqXmlUtil.writeSimpleXmlTag(pw1, indent + 1, "techLevel", techLevel);
        MekHqXmlUtil.writeSimpleXmlTag(pw1, indent + 1, "nDiceTransitTime", nDiceTransitTime);
        MekHqXmlUtil.writeSimpleXmlTag(pw1, indent + 1, "constantTransitTime", constantTransitTime);
        MekHqXmlUtil.writeSimpleXmlTag(pw1, indent + 1, "unitTransitTime", unitTransitTime);
        MekHqXmlUtil.writeSimpleXmlTag(pw1, indent + 1, "acquireMosBonus", acquireMosBonus);
        MekHqXmlUtil.writeSimpleXmlTag(pw1, indent + 1, "acquireMosUnit", acquireMosUnit);
        MekHqXmlUtil.writeSimpleXmlTag(pw1, indent + 1, "acquireMinimumTime", acquireMinimumTime);
        MekHqXmlUtil.writeSimpleXmlTag(pw1, indent + 1, "acquireMinimumTimeUnit", acquireMinimumTimeUnit);
        MekHqXmlUtil.writeSimpleXmlTag(pw1, indent + 1, "usePlanetaryAcquisition", usePlanetaryAcquisition);
        MekHqXmlUtil.writeSimpleXmlTag(pw1, indent + 1, "planetAcquisitionFactionLimit", getPlanetAcquisitionFactionLimit().name());
        MekHqXmlUtil.writeSimpleXmlTag(pw1, indent + 1, "planetAcquisitionNoClanCrossover", planetAcquisitionNoClanCrossover);
        MekHqXmlUtil.writeSimpleXmlTag(pw1, indent + 1, "noClanPartsFromIS", noClanPartsFromIS);
        MekHqXmlUtil.writeSimpleXmlTag(pw1, indent + 1, "penaltyClanPartsFromIS", penaltyClanPartsFromIS);
        MekHqXmlUtil.writeSimpleXmlTag(pw1, indent + 1, "planetAcquisitionVerbose", planetAcquisitionVerbose);
        MekHqXmlUtil.writeSimpleXmlTag(pw1, indent + 1, "maxJumpsPlanetaryAcquisition", maxJumpsPlanetaryAcquisition);
        MekHqXmlUtil.writeSimpleXmlTag(pw1, indent + 1, "equipmentContractPercent", equipmentContractPercent);
        MekHqXmlUtil.writeSimpleXmlTag(pw1, indent + 1, "dropshipContractPercent", dropshipContractPercent);
        MekHqXmlUtil.writeSimpleXmlTag(pw1, indent + 1, "jumpshipContractPercent", jumpshipContractPercent);
        MekHqXmlUtil.writeSimpleXmlTag(pw1, indent + 1, "warshipContractPercent", warshipContractPercent);
        MekHqXmlUtil.writeSimpleXmlTag(pw1, indent + 1, "equipmentContractBase", equipmentContractBase);
        MekHqXmlUtil.writeSimpleXmlTag(pw1, indent + 1, "equipmentContractSaleValue", equipmentContractSaleValue);
        MekHqXmlUtil.writeSimpleXmlTag(pw1, indent + 1, "blcSaleValue", blcSaleValue);
        MekHqXmlUtil.writeSimpleXmlTag(pw1, indent + 1, "overageRepaymentInFinalPayment", overageRepaymentInFinalPayment);
        MekHqXmlUtil.writeSimpleXmlTag(pw1, indent + 1, "clanAcquisitionPenalty", clanAcquisitionPenalty);
        MekHqXmlUtil.writeSimpleXmlTag(pw1, indent + 1, "isAcquisitionPenalty", isAcquisitionPenalty);
        MekHqXmlUtil.writeSimpleXmlTag(pw1, indent + 1, "destroyByMargin", destroyByMargin);
        MekHqXmlUtil.writeSimpleXmlTag(pw1, indent + 1, "destroyMargin", destroyMargin);
        MekHqXmlUtil.writeSimpleXmlTag(pw1, indent + 1, "destroyPartTarget", destroyPartTarget);
        MekHqXmlUtil.writeSimpleXmlTag(pw1, indent + 1, "useAeroSystemHits", useAeroSystemHits);
        MekHqXmlUtil.writeSimpleXmlTag(pw1, indent + 1, "maintenanceCycleDays", maintenanceCycleDays);
        MekHqXmlUtil.writeSimpleXmlTag(pw1, indent + 1, "maintenanceBonus", maintenanceBonus);
        MekHqXmlUtil.writeSimpleXmlTag(pw1, indent + 1, "useQualityMaintenance", useQualityMaintenance);
        MekHqXmlUtil.writeSimpleXmlTag(pw1, indent + 1, "reverseQualityNames", reverseQualityNames);
        MekHqXmlUtil.writeSimpleXmlTag(pw1, indent + 1, "useUnofficalMaintenance", useUnofficialMaintenance);
        MekHqXmlUtil.writeSimpleXmlTag(pw1, indent + 1, "checkMaintenance", checkMaintenance);
        MekHqXmlUtil.writeSimpleXmlTag(pw1, indent + 1, "maxAcquisitions", maxAcquisitions);

        //region Personnel Tab
        //region General Personnel
        MekHqXmlUtil.writeSimpleXMLTag(pw1, ++indent, "useTactics", useTactics());
        MekHqXmlUtil.writeSimpleXMLTag(pw1, indent, "useInitiativeBonus", useInitiativeBonus());
        MekHqXmlUtil.writeSimpleXMLTag(pw1, indent, "useToughness", useToughness());
        MekHqXmlUtil.writeSimpleXMLTag(pw1, indent, "useArtillery", useArtillery());
        MekHqXmlUtil.writeSimpleXMLTag(pw1, indent, "useAbilities", useAbilities());
        MekHqXmlUtil.writeSimpleXMLTag(pw1, indent, "useEdge", useEdge());
        MekHqXmlUtil.writeSimpleXMLTag(pw1, indent, "useSupportEdge", useSupportEdge());
        MekHqXmlUtil.writeSimpleXMLTag(pw1, indent, "useImplants", useImplants());
        MekHqXmlUtil.writeSimpleXMLTag(pw1, indent, "alternativeQualityAveraging", useAlternativeQualityAveraging());
        MekHqXmlUtil.writeSimpleXMLTag(pw1, indent, "useTransfers", useTransfers());
        MekHqXmlUtil.writeSimpleXMLTag(pw1, indent, "useExtendedTOEForceName", isUseExtendedTOEForceName());
        MekHqXmlUtil.writeSimpleXMLTag(pw1, indent, "personnelLogSkillGain", isPersonnelLogSkillGain());
        MekHqXmlUtil.writeSimpleXMLTag(pw1, indent, "personnelLogAbilityGain", isPersonnelLogAbilityGain());
        MekHqXmlUtil.writeSimpleXMLTag(pw1, indent, "personnelLogEdgeGain", isPersonnelLogEdgeGain());
        //endregion General Personnel

        //region Expanded Personnel Information
        MekHqXmlUtil.writeSimpleXMLTag(pw1, indent, "useTimeInService", getUseTimeInService());
        MekHqXmlUtil.writeSimpleXMLTag(pw1, indent, "timeInServiceDisplayFormat", getTimeInServiceDisplayFormat().name());
        MekHqXmlUtil.writeSimpleXMLTag(pw1, indent, "useTimeInRank", getUseTimeInRank());
        MekHqXmlUtil.writeSimpleXMLTag(pw1, indent, "timeInRankDisplayFormat", getTimeInRankDisplayFormat().name());
        MekHqXmlUtil.writeSimpleXMLTag(pw1, indent, "useRetirementDateTracking", useRetirementDateTracking());
        MekHqXmlUtil.writeSimpleXMLTag(pw1, indent, "trackTotalEarnings", isTrackTotalEarnings());
        MekHqXmlUtil.writeSimpleXMLTag(pw1, indent, "trackTotalXPEarnings", isTrackTotalXPEarnings());
        MekHqXmlUtil.writeSimpleXMLTag(pw1, indent, "showOriginFaction", showOriginFaction());
        //endregion Expanded Personnel Information

        //region Medical
        MekHqXmlUtil.writeSimpleXMLTag(pw1, indent, "useAdvancedMedical", useAdvancedMedical());
        MekHqXmlUtil.writeSimpleXMLTag(pw1, indent, "healWaitingPeriod", getHealingWaitingPeriod());
        MekHqXmlUtil.writeSimpleXMLTag(pw1, indent, "naturalHealingWaitingPeriod", getNaturalHealingWaitingPeriod());
        MekHqXmlUtil.writeSimpleXMLTag(pw1, indent, "minimumHitsForVehicles", getMinimumHitsForVehicles());
        MekHqXmlUtil.writeSimpleXMLTag(pw1, indent, "useRandomHitsForVehicles", useRandomHitsForVehicles());
        MekHqXmlUtil.writeSimpleXMLTag(pw1, indent, "tougherHealing", useTougherHealing());
        //endregion Medical

        //region Prisoners
        MekHqXmlUtil.writeSimpleXMLTag(pw1, indent, "prisonerCaptureStyle", getPrisonerCaptureStyle().name());
        MekHqXmlUtil.writeSimpleXMLTag(pw1, indent, "defaultPrisonerStatus", getDefaultPrisonerStatus().name());
        MekHqXmlUtil.writeSimpleXMLTag(pw1, indent, "prisonerBabyStatus", getPrisonerBabyStatus());
        MekHqXmlUtil.writeSimpleXMLTag(pw1, indent, "useAtBPrisonerDefection", useAtBPrisonerDefection());
        MekHqXmlUtil.writeSimpleXMLTag(pw1, indent, "useAtBPrisonerRansom", useAtBPrisonerRansom());
        //endregion Prisoners

        //region Personnel Randomization
        MekHqXmlUtil.writeSimpleXMLTag(pw1, indent, "useDylansRandomXP", useDylansRandomXP());
        MekHqXmlUtil.writeSimpleXMLTag(pw1, indent, "randomizeOrigin", randomizeOrigin());
        MekHqXmlUtil.writeSimpleXMLTag(pw1, indent, "randomizeDependentOrigin", getRandomizeDependentOrigin());
        MekHqXmlUtil.writeSimpleXMLTag(pw1, indent, "originSearchRadius", getOriginSearchRadius());
        MekHqXmlUtil.writeSimpleXMLTag(pw1, indent, "extraRandomOrigin", extraRandomOrigin());
        MekHqXmlUtil.writeSimpleXMLTag(pw1, indent, "originDistanceScale", getOriginDistanceScale());
        //endregion Personnel Randomization

        //region Family
        MekHqXmlUtil.writeSimpleXMLTag(pw1, indent, "displayFamilyLevel", getDisplayFamilyLevel().name());
        //endregion Family

        //region Salary
        MekHqXmlUtil.writeSimpleXMLTag(pw1, indent, "salaryCommissionMultiplier", getSalaryCommissionMultiplier());
        MekHqXmlUtil.writeSimpleXMLTag(pw1, indent, "salaryEnlistedMultiplier", getSalaryEnlistedMultiplier());
        MekHqXmlUtil.writeSimpleXMLTag(pw1, indent, "salaryAntiMekMultiplier", getSalaryAntiMekMultiplier());
        MekHqXmlUtil.writeSimpleXMLTag(pw1, indent, "salarySpecialistInfantryMultiplier", getSalarySpecialistInfantryMultiplier());
        MekHqXmlUtil.writeSimpleXMLTag(pw1, indent, "salaryXPMultiplier", getSalaryXPMultipliers());
        MekHqXmlUtil.writeSimpleXMLTag(pw1, indent, "salaryTypeBase", Utilities.printMoneyArray(getRoleBaseSalaries()));
        //endregion Salary

        //region Marriage
        MekHqXmlUtil.writeSimpleXMLTag(pw1, indent, "useManualMarriages", isUseManualMarriages());
        MekHqXmlUtil.writeSimpleXMLTag(pw1, indent, "useClannerMarriages", isUseClannerMarriages());
        MekHqXmlUtil.writeSimpleXMLTag(pw1, indent, "usePrisonerMarriages", isUsePrisonerMarriages());
        MekHqXmlUtil.writeSimpleXMLTag(pw1, indent, "minimumMarriageAge", getMinimumMarriageAge());
        MekHqXmlUtil.writeSimpleXMLTag(pw1, indent, "checkMutualAncestorsDepth", getCheckMutualAncestorsDepth());
        MekHqXmlUtil.writeSimpleXMLTag(pw1, indent, "logMarriageNameChanges", isLogMarriageNameChanges());
        MekHqXmlUtil.writeSimpleXMLOpenTag(pw1, indent++, "marriageSurnameWeights");
        for (final Map.Entry<MergingSurnameStyle, Integer> entry : getMarriageSurnameWeights().entrySet()) {
            MekHqXmlUtil.writeSimpleXMLTag(pw1, indent, entry.getKey().name(), entry.getValue());
        }
        MekHqXmlUtil.writeSimpleXMLCloseTag(pw1, --indent, "marriageSurnameWeights");
        MekHqXmlUtil.writeSimpleXMLTag(pw1, indent, "randomMarriageMethod", getRandomMarriageMethod().name());
        MekHqXmlUtil.writeSimpleXMLTag(pw1, indent, "useRandomSameSexMarriages", isUseRandomSameSexMarriages());
        MekHqXmlUtil.writeSimpleXMLTag(pw1, indent, "useRandomClannerMarriages", isUseRandomClannerMarriages());
        MekHqXmlUtil.writeSimpleXMLTag(pw1, indent, "useRandomPrisonerMarriages", isUseRandomPrisonerMarriages());
        MekHqXmlUtil.writeSimpleXMLTag(pw1, indent, "randomMarriageAgeRange", getRandomMarriageAgeRange());
        MekHqXmlUtil.writeSimpleXMLTag(pw1, indent, "percentageRandomMarriageOppositeSexChance", getPercentageRandomMarriageOppositeSexChance());
        MekHqXmlUtil.writeSimpleXMLTag(pw1, indent, "percentageRandomMarriageSameSexChance", getPercentageRandomMarriageSameSexChance());
        //endregion Marriage

        //region Procreation
        MekHqXmlUtil.writeSimpleXMLTag(pw1, indent, "useManualProcreation", isUseManualProcreation());
        MekHqXmlUtil.writeSimpleXMLTag(pw1, indent, "useClannerProcreation", isUseClannerProcreation());
        MekHqXmlUtil.writeSimpleXMLTag(pw1, indent, "usePrisonerProcreation", isUsePrisonerProcreation());
        MekHqXmlUtil.writeSimpleXMLTag(pw1, indent, "multiplePregnancyOccurrences", getMultiplePregnancyOccurrences());
        MekHqXmlUtil.writeSimpleXMLTag(pw1, indent, "babySurnameStyle", getBabySurnameStyle().name());
        MekHqXmlUtil.writeSimpleXMLTag(pw1, indent, "assignNonPrisonerBabiesFounderTag", isAssignNonPrisonerBabiesFounderTag());
        MekHqXmlUtil.writeSimpleXMLTag(pw1, indent, "assignChildrenOfFoundersFounderTag", isAssignChildrenOfFoundersFounderTag());
        MekHqXmlUtil.writeSimpleXMLTag(pw1, indent, "determineFatherAtBirth", isDetermineFatherAtBirth());
        MekHqXmlUtil.writeSimpleXMLTag(pw1, indent, "displayTrueDueDate", isDisplayTrueDueDate());
        MekHqXmlUtil.writeSimpleXMLTag(pw1, indent, "logProcreation", isLogProcreation());
        MekHqXmlUtil.writeSimpleXMLTag(pw1, indent, "randomProcreationMethod", getRandomProcreationMethod().name());
        MekHqXmlUtil.writeSimpleXMLTag(pw1, indent, "useRelationshiplessRandomProcreation", isUseRelationshiplessRandomProcreation());
        MekHqXmlUtil.writeSimpleXMLTag(pw1, indent, "useRandomClannerProcreation", isUseRandomClannerProcreation());
        MekHqXmlUtil.writeSimpleXMLTag(pw1, indent, "useRandomPrisonerProcreation", isUseRandomPrisonerProcreation());
        MekHqXmlUtil.writeSimpleXMLTag(pw1, indent, "percentageRandomProcreationRelationshipChance", getPercentageRandomProcreationRelationshipChance());
        MekHqXmlUtil.writeSimpleXMLTag(pw1, indent, "percentageRandomProcreationRelationshiplessChance", getPercentageRandomProcreationRelationshiplessChance());
        //endregion Procreation

        //region Death
        MekHqXmlUtil.writeSimpleXMLTag(pw1, indent, "keepMarriedNameUponSpouseDeath", getKeepMarriedNameUponSpouseDeath());
        //endregion Death
        //endregion Personnel Tab

        //region Finances Tab
        MekHqXmlUtil.writeSimpleXmlTag(pw1, indent, "payForParts", payForParts);
        MekHqXmlUtil.writeSimpleXmlTag(pw1, indent, "payForRepairs", payForRepairs);
        MekHqXmlUtil.writeSimpleXmlTag(pw1, indent, "payForUnits", payForUnits);
        MekHqXmlUtil.writeSimpleXmlTag(pw1, indent, "payForSalaries", payForSalaries);
        MekHqXmlUtil.writeSimpleXmlTag(pw1, indent, "payForOverhead", payForOverhead);
        MekHqXmlUtil.writeSimpleXmlTag(pw1, indent, "payForMaintain", payForMaintain);
        MekHqXmlUtil.writeSimpleXmlTag(pw1, indent, "payForTransport", payForTransport);
        MekHqXmlUtil.writeSimpleXmlTag(pw1, indent, "sellUnits", sellUnits);
        MekHqXmlUtil.writeSimpleXmlTag(pw1, indent, "sellParts", sellParts);
        MekHqXmlUtil.writeSimpleXmlTag(pw1, indent, "payForRecruitment", payForRecruitment);
        MekHqXmlUtil.writeSimpleXmlTag(pw1, indent, "useLoanLimits", useLoanLimits);
        MekHqXmlUtil.writeSimpleXmlTag(pw1, indent, "usePercentageMaint", usePercentageMaint);
        MekHqXmlUtil.writeSimpleXmlTag(pw1, indent, "infantryDontCount", infantryDontCount);
        MekHqXmlUtil.writeSimpleXmlTag(pw1, indent, "usePeacetimeCost", usePeacetimeCost);
        MekHqXmlUtil.writeSimpleXmlTag(pw1, indent, "useExtendedPartsModifier", useExtendedPartsModifier);
        MekHqXmlUtil.writeSimpleXmlTag(pw1, indent, "showPeacetimeCost", showPeacetimeCost);
        MekHqXmlUtil.writeSimpleXmlTag(pw1, indent, "financialYearDuration", financialYearDuration.name());
        MekHqXmlUtil.writeSimpleXmlTag(pw1, indent, "newFinancialYearFinancesToCSVExport", newFinancialYearFinancesToCSVExport);

        //region Price Multipliers
        MekHqXmlUtil.writeSimpleXmlTag(pw1, indent, "commonPartPriceMultiplier", getCommonPartPriceMultiplier());
        MekHqXmlUtil.writeSimpleXmlTag(pw1, indent, "innerSphereUnitPriceMultiplier", getInnerSphereUnitPriceMultiplier());
        MekHqXmlUtil.writeSimpleXmlTag(pw1, indent, "innerSpherePartPriceMultiplier", getInnerSpherePartPriceMultiplier());
        MekHqXmlUtil.writeSimpleXmlTag(pw1, indent, "clanUnitPriceMultiplier", getClanUnitPriceMultiplier());
        MekHqXmlUtil.writeSimpleXmlTag(pw1, indent, "clanPartPriceMultiplier", getClanPartPriceMultiplier());
        MekHqXmlUtil.writeSimpleXmlTag(pw1, indent, "mixedTechUnitPriceMultiplier", getMixedTechUnitPriceMultiplier());
        MekHqXmlUtil.writeSimpleXMLTag(pw1, indent, "usedPartPriceMultipliers", getUsedPartPriceMultipliers());
        MekHqXmlUtil.writeSimpleXmlTag(pw1, indent, "damagedPartsValueMultiplier", getDamagedPartsValueMultiplier());
        MekHqXmlUtil.writeSimpleXmlTag(pw1, indent, "unrepairablePartsValueMultiplier", getUnrepairablePartsValueMultiplier());
        MekHqXmlUtil.writeSimpleXmlTag(pw1, indent, "cancelledOrderRefundMultiplier", getCancelledOrderRefundMultiplier());
        //endregion Price Multipliers
        //endregion Finances Tab

        //region Markets Tab
        //region Personnel Market
        MekHqXmlUtil.writeSimpleXMLTag(pw1, indent, "personnelMarketName", getPersonnelMarketType());
        MekHqXmlUtil.writeSimpleXMLTag(pw1, indent, "personnelMarketReportRefresh", getPersonnelMarketReportRefresh());
        MekHqXmlUtil.writeSimpleXMLTag(pw1, indent, "personnelMarketRandomEliteRemoval", getPersonnelMarketRandomEliteRemoval());
        MekHqXmlUtil.writeSimpleXMLTag(pw1, indent, "personnelMarketRandomVeteranRemoval", getPersonnelMarketRandomVeteranRemoval());
        MekHqXmlUtil.writeSimpleXMLTag(pw1, indent, "personnelMarketRandomRegularRemoval", getPersonnelMarketRandomRegularRemoval());
        MekHqXmlUtil.writeSimpleXMLTag(pw1, indent, "personnelMarketRandomGreenRemoval", getPersonnelMarketRandomGreenRemoval());
        MekHqXmlUtil.writeSimpleXMLTag(pw1, indent, "personnelMarketRandomUltraGreenRemoval", getPersonnelMarketRandomUltraGreenRemoval());
        MekHqXmlUtil.writeSimpleXMLTag(pw1, indent, "personnelMarketDylansWeight", getPersonnelMarketDylansWeight());
        //endregion Personnel Market

        //region Unit Market
        MekHqXmlUtil.writeSimpleXMLTag(pw1, indent, "unitMarketMethod", getUnitMarketMethod().name());
        MekHqXmlUtil.writeSimpleXMLTag(pw1, indent, "unitMarketRegionalMechVariations", useUnitMarketRegionalMechVariations());
        MekHqXmlUtil.writeSimpleXMLTag(pw1, indent, "instantUnitMarketDelivery", getInstantUnitMarketDelivery());
        MekHqXmlUtil.writeSimpleXMLTag(pw1, indent, "unitMarketReportRefresh", getUnitMarketReportRefresh());
        //endregion Unit Market

        //region Contract Market
        MekHqXmlUtil.writeSimpleXMLTag(pw1, indent, "contractMarketMethod", getContractMarketMethod().name());
        MekHqXmlUtil.writeSimpleXMLTag(pw1, indent, "contractMarketReportRefresh", getContractMarketReportRefresh());
        //endregion Contract Market
        //endregion Markets Tab

        //region RATs Tab
        MekHqXmlUtil.writeSimpleXMLTag(pw1, indent, "useStaticRATs", isUseStaticRATs());
        MekHqXmlUtil.writeSimpleXMLTag(pw1, indent, "rats", getRATs());
        MekHqXmlUtil.writeSimpleXMLTag(pw1, indent--, "ignoreRATEra", isIgnoreRATEra());
        //endregion RATs Tab

        pw1.println(MekHqXmlUtil.indentStr(indent + 1)
                + "<phenotypeProbabilities>"
                + StringUtils.join(phenotypeProbabilities, ',')
                + "</phenotypeProbabilities>");
        MekHqXmlUtil.writeSimpleXmlTag(pw1, indent + 1, "useAtB", useAtB);
        MekHqXmlUtil.writeSimpleXmlTag(pw1, indent + 1, "useStratCon", useStratCon);
        MekHqXmlUtil.writeSimpleXmlTag(pw1, indent + 1, "useAero", useAero);
        MekHqXmlUtil.writeSimpleXmlTag(pw1, indent + 1, "useVehicles", useVehicles);
        MekHqXmlUtil.writeSimpleXmlTag(pw1, indent + 1, "clanVehicles", clanVehicles);
        MekHqXmlUtil.writeSimpleXmlTag(pw1, indent + 1, "doubleVehicles", doubleVehicles);
        MekHqXmlUtil.writeSimpleXmlTag(pw1, indent + 1, "adjustPlayerVehicles", adjustPlayerVehicles);
        MekHqXmlUtil.writeSimpleXmlTag(pw1, indent + 1, "opforLanceTypeMechs", opforLanceTypeMechs);
        MekHqXmlUtil.writeSimpleXmlTag(pw1, indent + 1, "opforLanceTypeMixed", opforLanceTypeMixed);
        MekHqXmlUtil.writeSimpleXmlTag(pw1, indent + 1, "opforLanceTypeVehicles", opforLanceTypeVehicles);
        MekHqXmlUtil.writeSimpleXmlTag(pw1, indent + 1, "opforUsesVTOLs", opforUsesVTOLs);
        MekHqXmlUtil.writeSimpleXmlTag(pw1, indent + 1, "useDropShips", useDropShips);
        MekHqXmlUtil.writeSimpleXmlTag(pw1, indent + 1, "skillLevel", skillLevel);
        MekHqXmlUtil.writeSimpleXmlTag(pw1, indent + 1, "aeroRecruitsHaveUnits", aeroRecruitsHaveUnits);
        MekHqXmlUtil.writeSimpleXmlTag(pw1, indent + 1, "useShareSystem", useShareSystem);
        MekHqXmlUtil.writeSimpleXmlTag(pw1, indent + 1, "sharesExcludeLargeCraft", sharesExcludeLargeCraft);
        MekHqXmlUtil.writeSimpleXmlTag(pw1, indent + 1, "sharesForAll", sharesForAll);
        MekHqXmlUtil.writeSimpleXmlTag(pw1, indent + 1, "retirementRolls", retirementRolls);
        MekHqXmlUtil.writeSimpleXmlTag(pw1, indent + 1, "customRetirementMods", customRetirementMods);
        MekHqXmlUtil.writeSimpleXmlTag(pw1, indent + 1, "foundersNeverRetire", foundersNeverRetire);
        MekHqXmlUtil.writeSimpleXmlTag(pw1, indent + 1, "atbAddDependents", atbAddDependents);
        MekHqXmlUtil.writeSimpleXmlTag(pw1, indent + 1, "dependentsNeverLeave", dependentsNeverLeave);
        MekHqXmlUtil.writeSimpleXmlTag(pw1, indent + 1, "trackUnitFatigue", trackUnitFatigue);
        MekHqXmlUtil.writeSimpleXmlTag(pw1, indent + 1, "mercSizeLimited", mercSizeLimited);
        MekHqXmlUtil.writeSimpleXmlTag(pw1, indent + 1, "trackOriginalUnit", trackOriginalUnit);
        MekHqXmlUtil.writeSimpleXmlTag(pw1, indent + 1, "regionalMechVariations", regionalMechVariations);
        MekHqXmlUtil.writeSimpleXmlTag(pw1, indent + 1, "attachedPlayerCamouflage", attachedPlayerCamouflage);
        MekHqXmlUtil.writeSimpleXmlTag(pw1, indent + 1, "playerControlsAttachedUnits", playerControlsAttachedUnits);
        MekHqXmlUtil.writeSimpleXmlTag(pw1, indent + 1, "searchRadius", searchRadius);
        pw1.println(MekHqXmlUtil.indentStr(indent + 1)
                + "<atbBattleChance>"
                + StringUtils.join(atbBattleChance, ',')
                + "</atbBattleChance>");
        MekHqXmlUtil.writeSimpleXmlTag(pw1, indent + 1, "generateChases", generateChases);
        MekHqXmlUtil.writeSimpleXmlTag(pw1, indent + 1, "variableContractLength", variableContractLength);
        MekHqXmlUtil.writeSimpleXmlTag(pw1, indent + 1, "useWeatherConditions", useWeatherConditions);
        MekHqXmlUtil.writeSimpleXmlTag(pw1, indent + 1, "useLightConditions", useLightConditions);
        MekHqXmlUtil.writeSimpleXmlTag(pw1, indent + 1, "usePlanetaryConditions", usePlanetaryConditions);
        MekHqXmlUtil.writeSimpleXmlTag(pw1, indent + 1, "useLeadership", useLeadership);
        MekHqXmlUtil.writeSimpleXmlTag(pw1, indent + 1, "useStrategy", useStrategy);
        MekHqXmlUtil.writeSimpleXmlTag(pw1, indent + 1, "baseStrategyDeployment", baseStrategyDeployment);
        MekHqXmlUtil.writeSimpleXmlTag(pw1, indent + 1, "additionalStrategyDeployment", additionalStrategyDeployment);
        MekHqXmlUtil.writeSimpleXmlTag(pw1, indent + 1, "adjustPaymentForStrategy", adjustPaymentForStrategy);
        MekHqXmlUtil.writeSimpleXmlTag(pw1, indent + 1, "restrictPartsByMission", restrictPartsByMission);
        MekHqXmlUtil.writeSimpleXmlTag(pw1, indent + 1, "limitLanceWeight", limitLanceWeight);
        MekHqXmlUtil.writeSimpleXmlTag(pw1, indent + 1, "limitLanceNumUnits", limitLanceNumUnits);
        MekHqXmlUtil.writeSimpleXmlTag(pw1, indent + 1, "assignPortraitOnRoleChange", assignPortraitOnRoleChange);
        MekHqXmlUtil.writeSimpleXmlTag(pw1, indent + 1, "allowOpforAeros", allowOpforAeros);
        MekHqXmlUtil.writeSimpleXmlTag(pw1, indent + 1, "allowOpforLocalUnits", allowOpforLocalUnits);
        MekHqXmlUtil.writeSimpleXmlTag(pw1, indent + 1, "opforAeroChance", opforAeroChance);
        MekHqXmlUtil.writeSimpleXmlTag(pw1, indent + 1, "opforLocalUnitChance", opforLocalUnitChance);
        MekHqXmlUtil.writeSimpleXmlTag(pw1, indent + 1, "fixedMapChance", fixedMapChance);

        //Mass Repair/Salvage Options
        MekHqXmlUtil.writeSimpleXmlTag(pw1, ++indent, "massRepairUseRepair", massRepairUseRepair());
        MekHqXmlUtil.writeSimpleXmlTag(pw1, indent, "massRepairUseSalvage", massRepairUseSalvage());
        MekHqXmlUtil.writeSimpleXmlTag(pw1, indent, "massRepairUseExtraTime", massRepairUseExtraTime);
        MekHqXmlUtil.writeSimpleXmlTag(pw1, indent, "massRepairUseRushJob", massRepairUseRushJob);
        MekHqXmlUtil.writeSimpleXmlTag(pw1, indent, "massRepairAllowCarryover", massRepairAllowCarryover);
        MekHqXmlUtil.writeSimpleXmlTag(pw1, indent, "massRepairOptimizeToCompleteToday", massRepairOptimizeToCompleteToday);
        MekHqXmlUtil.writeSimpleXmlTag(pw1, indent, "massRepairScrapImpossible", massRepairScrapImpossible);
        MekHqXmlUtil.writeSimpleXmlTag(pw1, indent, "massRepairUseAssignedTechsFirst", massRepairUseAssignedTechsFirst);
        MekHqXmlUtil.writeSimpleXmlTag(pw1, indent, "massRepairReplacePod", massRepairReplacePod);

        MekHqXmlUtil.writeSimpleXMLOpenIndentedLine(pw1, indent++, "massRepairOptions");
        for (MassRepairOption massRepairOption : massRepairOptions) {
            massRepairOption.writeToXML(pw1, indent);
        }
        MekHqXmlUtil.writeSimpleXMLCloseIndentedLine(pw1, --indent, "massRepairOptions");

        pw1.println(MekHqXmlUtil.indentStr(indent)
                + "<planetTechAcquisitionBonus>"
                + StringUtils.join(planetTechAcquisitionBonus, ',')
                + "</planetTechAcquisitionBonus>");
        pw1.println(MekHqXmlUtil.indentStr(indent)
                + "<planetIndustryAcquisitionBonus>"
                + StringUtils.join(planetIndustryAcquisitionBonus, ',')
                + "</planetIndustryAcquisitionBonus>");
        pw1.println(MekHqXmlUtil.indentStr(indent)
                + "<planetOutputAcquisitionBonus>"
                + StringUtils.join(planetOutputAcquisitionBonus, ',')
                + "</planetOutputAcquisitionBonus>");


        // cannot use StringUtils.join for a boolean array, so we are using this instead
        StringBuilder csv = new StringBuilder();
        for (int i = 0; i < usePortraitForRoles().length; i++) {
            csv.append(usePortraitForRoles()[i]);
            if (i < usePortraitForRoles().length - 1) {
                csv.append(",");
            }
        }

        MekHqXmlUtil.writeSimpleXmlTag(pw1, indent, "usePortraitForType", csv.toString());
        MekHqXmlUtil.writeSimpleXMLCloseIndentedLine(pw1, --indent, "campaignOptions");
    }

    public static CampaignOptions generateCampaignOptionsFromXml(Node wn, Version version) {
        LogManager.getLogger().info("Loading Campaign Options from Version " + version + " XML...");

        wn.normalize();
        CampaignOptions retVal = new CampaignOptions();
        NodeList wList = wn.getChildNodes();

        // Okay, lets iterate through the children, eh?
        for (int x = 0; x < wList.getLength(); x++) {
            Node wn2 = wList.item(x);

            // If it's not an element node, we ignore it.
            if (wn2.getNodeType() != Node.ELEMENT_NODE) {
                continue;
            }

            LogManager.getLogger().debug(String.format("%s\n\t%s", wn2.getNodeName(), wn2.getTextContent()));
            try {
                //region Repair and Maintenance Tab
                if (wn2.getNodeName().equalsIgnoreCase("checkMaintenance")) {
                    retVal.checkMaintenance = Boolean.parseBoolean(wn2.getTextContent().trim());
                } else if (wn2.getNodeName().equalsIgnoreCase("maintenanceCycleDays")) {
                    retVal.maintenanceCycleDays = Integer.parseInt(wn2.getTextContent().trim());
                } else if (wn2.getNodeName().equalsIgnoreCase("maintenanceBonus")) {
                    retVal.maintenanceBonus = Integer.parseInt(wn2.getTextContent().trim());
                } else if (wn2.getNodeName().equalsIgnoreCase("useQualityMaintenance")) {
                    retVal.useQualityMaintenance = Boolean.parseBoolean(wn2.getTextContent());
                } else if (wn2.getNodeName().equalsIgnoreCase("reverseQualityNames")) {
                    retVal.reverseQualityNames = Boolean.parseBoolean(wn2.getTextContent());
                } else if (wn2.getNodeName().equalsIgnoreCase("useUnofficalMaintenance")) {
                    retVal.useUnofficialMaintenance = Boolean.parseBoolean(wn2.getTextContent());
                } else if (wn2.getNodeName().equalsIgnoreCase("logMaintenance")) {
                    retVal.logMaintenance = Boolean.parseBoolean(wn2.getTextContent());
                //endregion Repair and Maintenance Tab

                } else if (wn2.getNodeName().equalsIgnoreCase("useFactionForNames")) {
                    retVal.setUseOriginFactionForNames(Boolean.parseBoolean(wn2.getTextContent().trim()));
                } else if (wn2.getNodeName().equalsIgnoreCase("useEraMods")) {
                    retVal.useEraMods = Boolean.parseBoolean(wn2.getTextContent());
                } else if (wn2.getNodeName().equalsIgnoreCase("assignedTechFirst")) {
                    retVal.assignedTechFirst = Boolean.parseBoolean(wn2.getTextContent());
                } else if (wn2.getNodeName().equalsIgnoreCase("resetToFirstTech")) {
                    retVal.resetToFirstTech = Boolean.parseBoolean(wn2.getTextContent());
                } else if (wn2.getNodeName().equalsIgnoreCase("useQuirks")) {
                    retVal.useQuirks = Boolean.parseBoolean(wn2.getTextContent());
                } else if (wn2.getNodeName().equalsIgnoreCase("scenarioXP")) {
                    retVal.scenarioXP = Integer.parseInt(wn2.getTextContent().trim());
                } else if (wn2.getNodeName().equalsIgnoreCase("killsForXP")) {
                    retVal.killsForXP = Integer.parseInt(wn2.getTextContent().trim());
                } else if (wn2.getNodeName().equalsIgnoreCase("killXPAward")) {
                    retVal.killXPAward = Integer.parseInt(wn2.getTextContent().trim());
                } else if (wn2.getNodeName().equalsIgnoreCase("nTasksXP")) {
                    retVal.nTasksXP = Integer.parseInt(wn2.getTextContent().trim());
                } else if (wn2.getNodeName().equalsIgnoreCase("tasksXP")) {
                    retVal.tasksXP = Integer.parseInt(wn2.getTextContent().trim());
                } else if (wn2.getNodeName().equalsIgnoreCase("successXP")) {
                    retVal.successXP = Integer.parseInt(wn2.getTextContent().trim());
                } else if (wn2.getNodeName().equalsIgnoreCase("mistakeXP")) {
                    retVal.mistakeXP = Integer.parseInt(wn2.getTextContent().trim());
                } else if (wn2.getNodeName().equalsIgnoreCase("idleXP")) {
                    retVal.idleXP = Integer.parseInt(wn2.getTextContent().trim());
                } else if (wn2.getNodeName().equalsIgnoreCase("targetIdleXP")) {
                    retVal.targetIdleXP = Integer.parseInt(wn2.getTextContent().trim());
                } else if (wn2.getNodeName().equalsIgnoreCase("monthsIdleXP")) {
                    retVal.monthsIdleXP = Integer.parseInt(wn2.getTextContent().trim());
                } else if (wn2.getNodeName().equalsIgnoreCase("contractNegotiationXP")) {
                    retVal.contractNegotiationXP = Integer.parseInt(wn2.getTextContent().trim());
                } else if (wn2.getNodeName().equalsIgnoreCase("adminWeeklyXP")) {
                    retVal.adminXP = Integer.parseInt(wn2.getTextContent().trim());
                } else if (wn2.getNodeName().equalsIgnoreCase("adminXPPeriod")) {
                    retVal.adminXPPeriod = Integer.parseInt(wn2.getTextContent().trim());
                } else if (wn2.getNodeName().equalsIgnoreCase("edgeCost")) {
                    retVal.edgeCost = Integer.parseInt(wn2.getTextContent().trim());
                } else if (wn2.getNodeName().equalsIgnoreCase("waitingPeriod")) {
                    retVal.waitingPeriod = Integer.parseInt(wn2.getTextContent().trim());
                } else if (wn2.getNodeName().equalsIgnoreCase("acquisitionSkill")) {
                    retVal.acquisitionSkill = wn2.getTextContent().trim();
                } else if (wn2.getNodeName().equalsIgnoreCase("nDiceTransitTime")) {
                    retVal.nDiceTransitTime = Integer.parseInt(wn2.getTextContent().trim());
                } else if (wn2.getNodeName().equalsIgnoreCase("constantTransitTime")) {
                    retVal.constantTransitTime = Integer.parseInt(wn2.getTextContent().trim());
                } else if (wn2.getNodeName().equalsIgnoreCase("unitTransitTime")) {
                    retVal.unitTransitTime = Integer.parseInt(wn2.getTextContent().trim());
                } else if (wn2.getNodeName().equalsIgnoreCase("acquireMosBonus")) {
                    retVal.acquireMosBonus = Integer.parseInt(wn2.getTextContent().trim());
                } else if (wn2.getNodeName().equalsIgnoreCase("acquireMosUnit")) {
                    retVal.acquireMosUnit = Integer.parseInt(wn2.getTextContent().trim());
                } else if (wn2.getNodeName().equalsIgnoreCase("acquireMinimumTime")) {
                    retVal.acquireMinimumTime = Integer.parseInt(wn2.getTextContent().trim());
                } else if (wn2.getNodeName().equalsIgnoreCase("acquireMinimumTimeUnit")) {
                    retVal.acquireMinimumTimeUnit = Integer.parseInt(wn2.getTextContent().trim());
                } else if (wn2.getNodeName().equalsIgnoreCase("clanAcquisitionPenalty")) {
                    retVal.clanAcquisitionPenalty = Integer.parseInt(wn2.getTextContent().trim());
                } else if (wn2.getNodeName().equalsIgnoreCase("isAcquisitionPenalty")) {
                    retVal.isAcquisitionPenalty = Integer.parseInt(wn2.getTextContent().trim());
                } else if (wn2.getNodeName().equalsIgnoreCase("usePlanetaryAcquisition")) {
                    retVal.usePlanetaryAcquisition = Boolean.parseBoolean(wn2.getTextContent().trim());
                } else if (wn2.getNodeName().equalsIgnoreCase("planetAcquisitionFactionLimit")) {
                    retVal.setPlanetAcquisitionFactionLimit(PlanetaryAcquisitionFactionLimit.parseFromString(wn2.getTextContent().trim()));
                } else if (wn2.getNodeName().equalsIgnoreCase("planetAcquisitionNoClanCrossover")) {
                    retVal.planetAcquisitionNoClanCrossover = Boolean.parseBoolean(wn2.getTextContent().trim());
                } else if (wn2.getNodeName().equalsIgnoreCase("noClanPartsFromIS")) {
                    retVal.noClanPartsFromIS = Boolean.parseBoolean(wn2.getTextContent().trim());
                } else if (wn2.getNodeName().equalsIgnoreCase("penaltyClanPartsFromIS")) {
                    retVal.penaltyClanPartsFromIS = Integer.parseInt(wn2.getTextContent().trim());
                } else if (wn2.getNodeName().equalsIgnoreCase("planetAcquisitionVerbose")) {
                    retVal.planetAcquisitionVerbose = Boolean.parseBoolean(wn2.getTextContent().trim());
                } else if (wn2.getNodeName().equalsIgnoreCase("maxJumpsPlanetaryAcquisition")) {
                    retVal.maxJumpsPlanetaryAcquisition = Integer.parseInt(wn2.getTextContent().trim());
                } else if (wn2.getNodeName().equalsIgnoreCase("planetTechAcquisitionBonus")) {
                    String[] values = wn2.getTextContent().split(",");
                    for (int i = 0; i < values.length; i++) {
                        retVal.planetTechAcquisitionBonus[i] = Integer.parseInt(values[i]);
                    }
                } else if (wn2.getNodeName().equalsIgnoreCase("planetIndustryAcquisitionBonus")) {
                    String[] values = wn2.getTextContent().split(",");
                    for (int i = 0; i < values.length; i++) {
                        retVal.planetIndustryAcquisitionBonus[i] = Integer.parseInt(values[i]);
                    }
                } else if (wn2.getNodeName().equalsIgnoreCase("planetOutputAcquisitionBonus")) {
                    String[] values = wn2.getTextContent().split(",");
                    for (int i = 0; i < values.length; i++) {
                        retVal.planetOutputAcquisitionBonus[i] = Integer.parseInt(values[i]);
                    }
                } else if (wn2.getNodeName().equalsIgnoreCase("equipmentContractPercent")) {
                    retVal.setEquipmentContractPercent(Double.parseDouble(wn2.getTextContent().trim()));
                } else if (wn2.getNodeName().equalsIgnoreCase("dropshipContractPercent")) {
                    retVal.setDropshipContractPercent(Double.parseDouble(wn2.getTextContent().trim()));
                } else if (wn2.getNodeName().equalsIgnoreCase("jumpshipContractPercent")) {
                    retVal.setJumpshipContractPercent(Double.parseDouble(wn2.getTextContent().trim()));
                } else if (wn2.getNodeName().equalsIgnoreCase("warshipContractPercent")) {
                    retVal.setWarshipContractPercent(Double.parseDouble(wn2.getTextContent().trim()));
                } else if (wn2.getNodeName().equalsIgnoreCase("equipmentContractBase")) {
                    retVal.equipmentContractBase = Boolean.parseBoolean(wn2.getTextContent().trim());
                } else if (wn2.getNodeName().equalsIgnoreCase("equipmentContractSaleValue")) {
                    retVal.equipmentContractSaleValue = Boolean.parseBoolean(wn2.getTextContent().trim());
                } else if (wn2.getNodeName().equalsIgnoreCase("blcSaleValue")) {
                    retVal.blcSaleValue = Boolean.parseBoolean(wn2.getTextContent().trim());
                } else if (wn2.getNodeName().equalsIgnoreCase("overageRepaymentInFinalPayment")) {
                    retVal.setOverageRepaymentInFinalPayment(Boolean.parseBoolean(wn2.getTextContent().trim()));
                } else if (wn2.getNodeName().equalsIgnoreCase("acquisitionSupportStaffOnly")) {
                    retVal.acquisitionSupportStaffOnly = Boolean.parseBoolean(wn2.getTextContent().trim());
                } else if (wn2.getNodeName().equalsIgnoreCase("limitByYear")) {
                    retVal.limitByYear = Boolean.parseBoolean(wn2.getTextContent().trim());
                } else if (wn2.getNodeName().equalsIgnoreCase("disallowExtinctStuff")) {
                    retVal.disallowExtinctStuff = Boolean.parseBoolean(wn2.getTextContent().trim());
                } else if (wn2.getNodeName().equalsIgnoreCase("allowClanPurchases")) {
                    retVal.allowClanPurchases = Boolean.parseBoolean(wn2.getTextContent().trim());
                } else if (wn2.getNodeName().equalsIgnoreCase("allowISPurchases")) {
                    retVal.allowISPurchases = Boolean.parseBoolean(wn2.getTextContent().trim());
                } else if (wn2.getNodeName().equalsIgnoreCase("allowCanonOnly")) {
                    retVal.allowCanonOnly = Boolean.parseBoolean(wn2.getTextContent().trim());
                } else if (wn2.getNodeName().equalsIgnoreCase("allowCanonRefitOnly")) {
                    retVal.allowCanonRefitOnly = Boolean.parseBoolean(wn2.getTextContent().trim());
                } else if (wn2.getNodeName().equalsIgnoreCase("useAmmoByType")) {
                    retVal.useAmmoByType = Boolean.parseBoolean(wn2.getTextContent().trim());
                } else if (wn2.getNodeName().equalsIgnoreCase("variableTechLevel")) {
                    retVal.variableTechLevel = Boolean.parseBoolean(wn2.getTextContent());
                } else if (wn2.getNodeName().equalsIgnoreCase("factionIntroDate")) {
                    retVal.factionIntroDate = Boolean.parseBoolean(wn2.getTextContent());
                } else if (wn2.getNodeName().equalsIgnoreCase("techLevel")) {
                    retVal.techLevel = Integer.parseInt(wn2.getTextContent().trim());
                } else if (wn2.getNodeName().equalsIgnoreCase("unitRatingMethod")
                        || wn2.getNodeName().equalsIgnoreCase("dragoonsRatingMethod")) {
                    retVal.setUnitRatingMethod(UnitRatingMethod.parseFromString(wn2.getTextContent().trim()));
                } else if (wn2.getNodeName().equalsIgnoreCase("manualUnitRatingModifier")) {
                    retVal.setManualUnitRatingModifier(Integer.parseInt(wn2.getTextContent()));
                } else if (wn2.getNodeName().equalsIgnoreCase("usePortraitForType")) {
                    String[] values = wn2.getTextContent().split(",");
                    if (version.isLowerThan("0.49.0")) {
                        for (int i = 0; i < values.length; i++) {
                            retVal.setUsePortraitForRole(PersonnelRole.parseFromString(String.valueOf(i)).ordinal(),
                                    Boolean.parseBoolean(values[i].trim()));
                        }
                    } else {
                        for (int i = 0; i < values.length; i++) {
                            retVal.setUsePortraitForRole(i, Boolean.parseBoolean(values[i].trim()));
                        }
                    }
                } else if (wn2.getNodeName().equalsIgnoreCase("assignPortraitOnRoleChange")) {
                    retVal.assignPortraitOnRoleChange = Boolean.parseBoolean(wn2.getTextContent().trim());
                } else if (wn2.getNodeName().equalsIgnoreCase("destroyByMargin")) {
                    retVal.destroyByMargin = Boolean.parseBoolean(wn2.getTextContent().trim());
                } else if (wn2.getNodeName().equalsIgnoreCase("destroyMargin")) {
                    retVal.destroyMargin = Integer.parseInt(wn2.getTextContent().trim());
                } else if (wn2.getNodeName().equalsIgnoreCase("destroyPartTarget")) {
                    retVal.destroyPartTarget = Integer.parseInt(wn2.getTextContent().trim());
                } else if (wn2.getNodeName().equalsIgnoreCase("useAeroSystemHits")) {
                    retVal.useAeroSystemHits = Boolean.parseBoolean(wn2.getTextContent().trim());
                } else if (wn2.getNodeName().equalsIgnoreCase("maxAcquisitions")) {
                    retVal.maxAcquisitions = Integer.parseInt(wn2.getTextContent().trim());

                //region Personnel Tab
                //region General Personnel
                } else if (wn2.getNodeName().equalsIgnoreCase("useTactics")) {
                    retVal.setUseTactics(Boolean.parseBoolean(wn2.getTextContent()));
                } else if (wn2.getNodeName().equalsIgnoreCase("useInitBonus") // Legacy - 0.49.1 Removal
                        || wn2.getNodeName().equalsIgnoreCase("useInitiativeBonus")) {
                    retVal.setUseInitiativeBonus(Boolean.parseBoolean(wn2.getTextContent()));
                } else if (wn2.getNodeName().equalsIgnoreCase("useToughness")) {
                    retVal.setUseToughness(Boolean.parseBoolean(wn2.getTextContent()));
                } else if (wn2.getNodeName().equalsIgnoreCase("useArtillery")) {
                    retVal.setUseArtillery(Boolean.parseBoolean(wn2.getTextContent()));
                } else if (wn2.getNodeName().equalsIgnoreCase("useAbilities")) {
                    retVal.setUseAbilities(Boolean.parseBoolean(wn2.getTextContent()));
                } else if (wn2.getNodeName().equalsIgnoreCase("useEdge")) {
                    retVal.setUseEdge(Boolean.parseBoolean(wn2.getTextContent()));
                } else if (wn2.getNodeName().equalsIgnoreCase("useSupportEdge")) {
                    retVal.setUseSupportEdge(Boolean.parseBoolean(wn2.getTextContent()));
                } else if (wn2.getNodeName().equalsIgnoreCase("useImplants")) {
                    retVal.setUseImplants(Boolean.parseBoolean(wn2.getTextContent()));
                } else if (wn2.getNodeName().equalsIgnoreCase("altQualityAveraging") // Legacy - 0.49.1 Removal
                        || wn2.getNodeName().equalsIgnoreCase("alternativeQualityAveraging")) {
                    retVal.setAlternativeQualityAveraging(Boolean.parseBoolean(wn2.getTextContent()));
                } else if (wn2.getNodeName().equalsIgnoreCase("useTransfers")) {
                    retVal.setUseTransfers(Boolean.parseBoolean(wn2.getTextContent().trim()));
                } else if (wn2.getNodeName().equalsIgnoreCase("useExtendedTOEForceName")) {
                    retVal.setUseExtendedTOEForceName(Boolean.parseBoolean(wn2.getTextContent().trim()));
                } else if (wn2.getNodeName().equalsIgnoreCase("personnelLogSkillGain")) {
                    retVal.setPersonnelLogSkillGain(Boolean.parseBoolean(wn2.getTextContent().trim()));
                } else if (wn2.getNodeName().equalsIgnoreCase("personnelLogAbilityGain")) {
                    retVal.setPersonnelLogAbilityGain(Boolean.parseBoolean(wn2.getTextContent().trim()));
                } else if (wn2.getNodeName().equalsIgnoreCase("personnelLogEdgeGain")) {
                    retVal.setPersonnelLogEdgeGain(Boolean.parseBoolean(wn2.getTextContent().trim()));
                //endregion General Personnel

                //region Expanded Personnel Information
                } else if (wn2.getNodeName().equalsIgnoreCase("useTimeInService")) {
                    retVal.setUseTimeInService(Boolean.parseBoolean(wn2.getTextContent().trim()));
                } else if (wn2.getNodeName().equalsIgnoreCase("timeInServiceDisplayFormat")) {
                    retVal.setTimeInServiceDisplayFormat(TimeInDisplayFormat.valueOf(wn2.getTextContent().trim()));
                } else if (wn2.getNodeName().equalsIgnoreCase("useTimeInRank")) {
                    retVal.setUseTimeInRank(Boolean.parseBoolean(wn2.getTextContent().trim()));
                } else if (wn2.getNodeName().equalsIgnoreCase("timeInRankDisplayFormat")) {
                    retVal.setTimeInRankDisplayFormat(TimeInDisplayFormat.valueOf(wn2.getTextContent().trim()));
                } else if (wn2.getNodeName().equalsIgnoreCase("useRetirementDateTracking")) {
                    retVal.setUseRetirementDateTracking(Boolean.parseBoolean(wn2.getTextContent().trim()));
                } else if (wn2.getNodeName().equalsIgnoreCase("trackTotalEarnings")) {
                    retVal.setTrackTotalEarnings(Boolean.parseBoolean(wn2.getTextContent().trim()));
                } else if (wn2.getNodeName().equalsIgnoreCase("trackTotalXPEarnings")) {
                    retVal.setTrackTotalXPEarnings(Boolean.parseBoolean(wn2.getTextContent().trim()));
                } else if (wn2.getNodeName().equalsIgnoreCase("showOriginFaction")) {
                    retVal.setShowOriginFaction(Boolean.parseBoolean(wn2.getTextContent()));
                //endregion Expanded Personnel Information

                //region Medical
                } else if (wn2.getNodeName().equalsIgnoreCase("useAdvancedMedical")) {
                    retVal.setUseAdvancedMedical(Boolean.parseBoolean(wn2.getTextContent()));
                } else if (wn2.getNodeName().equalsIgnoreCase("healWaitingPeriod")) {
                    retVal.setHealingWaitingPeriod(Integer.parseInt(wn2.getTextContent().trim()));
                } else if (wn2.getNodeName().equalsIgnoreCase("naturalHealingWaitingPeriod")) {
                    retVal.setNaturalHealingWaitingPeriod(Integer.parseInt(wn2.getTextContent().trim()));
                } else if (wn2.getNodeName().equalsIgnoreCase("minimumHitsForVees") // Legacy - 0.49.1 Removal
                        || wn2.getNodeName().equalsIgnoreCase("minimumHitsForVehicles")) {
                    retVal.setMinimumHitsForVehicles(Integer.parseInt(wn2.getTextContent().trim()));
                } else if (wn2.getNodeName().equalsIgnoreCase("useRandomHitsForVees") // Legacy - 0.49.1 Removal
                        || wn2.getNodeName().equalsIgnoreCase("useRandomHitsForVehicles")) {
                    retVal.setUseRandomHitsForVehicles(Boolean.parseBoolean(wn2.getTextContent().trim()));
                } else if (wn2.getNodeName().equalsIgnoreCase("tougherHealing")) {
                    retVal.setTougherHealing(Boolean.parseBoolean(wn2.getTextContent().trim()));
                //endregion Medical

                //region Prisoners
                } else if (wn2.getNodeName().equalsIgnoreCase("prisonerCaptureStyle")) {
                    retVal.setPrisonerCaptureStyle(PrisonerCaptureStyle.valueOf(wn2.getTextContent().trim()));
                } else if (wn2.getNodeName().equalsIgnoreCase("defaultPrisonerStatus")) {
                    // Most of this is legacy - 0.47.X Removal
                    String prisonerStatus = wn2.getTextContent().trim();

                    try {
                        prisonerStatus = String.valueOf(Integer.parseInt(prisonerStatus) + 1);
                    } catch (Exception ignored) {

                    }

                    retVal.setDefaultPrisonerStatus(PrisonerStatus.parseFromString(prisonerStatus));
                } else if (wn2.getNodeName().equalsIgnoreCase("prisonerBabyStatus")) {
                    retVal.setPrisonerBabyStatus(Boolean.parseBoolean(wn2.getTextContent().trim()));
                } else if (wn2.getNodeName().equalsIgnoreCase("useAtBPrisonerDefection")) {
                    retVal.setUseAtBPrisonerDefection(Boolean.parseBoolean(wn2.getTextContent().trim()));
                } else if (wn2.getNodeName().equalsIgnoreCase("useAtBPrisonerRansom")) {
                    retVal.setUseAtBPrisonerRansom(Boolean.parseBoolean(wn2.getTextContent().trim()));
                //endregion Prisoners

                //region Personnel Randomization
                } else if (wn2.getNodeName().equalsIgnoreCase("useDylansRandomXP")) {
                    retVal.setUseDylansRandomXP(Boolean.parseBoolean(wn2.getTextContent()));
                } else if (wn2.getNodeName().equalsIgnoreCase("randomizeOrigin")) {
                    retVal.setRandomizeOrigin(Boolean.parseBoolean(wn2.getTextContent()));
                } else if (wn2.getNodeName().equalsIgnoreCase("randomizeDependentOrigin")) {
                    retVal.setRandomizeDependentOrigin(Boolean.parseBoolean(wn2.getTextContent()));
                } else if (wn2.getNodeName().equalsIgnoreCase("originSearchRadius")) {
                    retVal.setOriginSearchRadius(Integer.parseInt(wn2.getTextContent()));
                } else if (wn2.getNodeName().equalsIgnoreCase("extraRandomOrigin")) {
                    retVal.setExtraRandomOrigin(Boolean.parseBoolean(wn2.getTextContent().trim()));
                } else if (wn2.getNodeName().equalsIgnoreCase("originDistanceScale")) {
                    retVal.setOriginDistanceScale(Double.parseDouble(wn2.getTextContent().trim()));
                //endregion Personnel Randomization

                //region Family
                } else if (wn2.getNodeName().equalsIgnoreCase("displayFamilyLevel")) {
                    retVal.setDisplayFamilyLevel(FamilialRelationshipDisplayLevel.parseFromString(wn2.getTextContent().trim()));
                //endregion Family

                //region Salary
                } else if (wn2.getNodeName().equalsIgnoreCase("salaryCommissionMultiplier")) {
                    retVal.setSalaryCommissionMultiplier(Double.parseDouble(wn2.getTextContent().trim()));
                } else if (wn2.getNodeName().equalsIgnoreCase("salaryEnlistedMultiplier")) {
                    retVal.setSalaryEnlistedMultiplier(Double.parseDouble(wn2.getTextContent().trim()));
                } else if (wn2.getNodeName().equalsIgnoreCase("salaryAntiMekMultiplier")) {
                    retVal.setSalaryAntiMekMultiplier(Double.parseDouble(wn2.getTextContent().trim()));
                } else if (wn2.getNodeName().equalsIgnoreCase("salarySpecialistInfantryMultiplier")) {
                    retVal.setSalarySpecialistInfantryMultiplier(Double.parseDouble(wn2.getTextContent().trim()));
                } else if (wn2.getNodeName().equalsIgnoreCase("salaryXPMultiplier")) {
                    String[] values = wn2.getTextContent().split(",");
                    for (int i = 0; i < values.length; i++) {
                        retVal.setSalaryXPMultiplier(i, Double.parseDouble(values[i]));
                    }
                } else if (wn2.getNodeName().equalsIgnoreCase("salaryTypeBase")) {
                    if (version.isLowerThan("0.49.0")) {
                        Money[] roleBaseSalaries = Utilities.readMoneyArray(wn2);
                        for (int i = 0; i < roleBaseSalaries.length; i++) {
                            retVal.setRoleBaseSalary(PersonnelRole.parseFromString(String.valueOf(i)), roleBaseSalaries[i]);
                        }
                    } else {
                        retVal.setRoleBaseSalaries(Utilities.readMoneyArray(wn2, retVal.getRoleBaseSalaries().length));
                    }
                //endregion Salary

                //region Marriage
                } else if (wn2.getNodeName().equalsIgnoreCase("useManualMarriages")) {
                    retVal.setUseManualMarriages(Boolean.parseBoolean(wn2.getTextContent().trim()));
                } else if (wn2.getNodeName().equalsIgnoreCase("useClannerMarriages")) {
                    retVal.setUseClannerMarriages(Boolean.parseBoolean(wn2.getTextContent().trim()));
                } else if (wn2.getNodeName().equalsIgnoreCase("usePrisonerMarriages")) {
                    retVal.setUsePrisonerMarriages(Boolean.parseBoolean(wn2.getTextContent().trim()));
                } else if (wn2.getNodeName().equalsIgnoreCase("minimumMarriageAge")) {
                    retVal.setMinimumMarriageAge(Integer.parseInt(wn2.getTextContent().trim()));
                } else if (wn2.getNodeName().equalsIgnoreCase("checkMutualAncestorsDepth")) {
                    retVal.setCheckMutualAncestorsDepth(Integer.parseInt(wn2.getTextContent().trim()));
                } else if (wn2.getNodeName().equalsIgnoreCase("logMarriageNameChanges")) {
                    retVal.setLogMarriageNameChanges(Boolean.parseBoolean(wn2.getTextContent().trim()));
                } else if (wn2.getNodeName().equalsIgnoreCase("marriageSurnameWeights")) {
                    if (!wn2.hasChildNodes()) {
                        continue;
                    }
                    final NodeList nl2 = wn2.getChildNodes();
                    for (int j = 0; j < nl2.getLength(); j++) {
                        final Node wn3 = nl2.item(j);
                        if (wn3.getNodeType() != Node.ELEMENT_NODE) {
                            continue;
                        }
<<<<<<< HEAD
                        retVal.getMarriageSurnameWeights().put(
                                MergingSurnameStyle.valueOf(wn3.getNodeName().trim()),
                                Integer.parseInt(wn3.getTextContent().trim()));
=======
                    } else if (values.length == 9) {
                        migrateMarriageSurnameWeights(retVal, values);
                    } else {
                        LogManager.getLogger().error("Unknown length of randomMarriageSurnameWeights");
>>>>>>> f8f4f0fc
                    }
                } else if (wn2.getNodeName().equalsIgnoreCase("randomMarriageMethod")) {
                    retVal.setRandomMarriageMethod(RandomMarriageMethod.valueOf(wn2.getTextContent().trim()));
                } else if (wn2.getNodeName().equalsIgnoreCase("useRandomSameSexMarriages")) {
                    retVal.setUseRandomSameSexMarriages(Boolean.parseBoolean(wn2.getTextContent().trim()));
                } else if (wn2.getNodeName().equalsIgnoreCase("useRandomClannerMarriages")) {
                    retVal.setUseRandomClannerMarriages(Boolean.parseBoolean(wn2.getTextContent().trim()));
                } else if (wn2.getNodeName().equalsIgnoreCase("useRandomPrisonerMarriages")) {
                    retVal.setUseRandomPrisonerMarriages(Boolean.parseBoolean(wn2.getTextContent().trim()));
                } else if (wn2.getNodeName().equalsIgnoreCase("randomMarriageAgeRange")) {
                    retVal.setRandomMarriageAgeRange(Integer.parseInt(wn2.getTextContent().trim()));
                } else if (wn2.getNodeName().equalsIgnoreCase("percentageRandomMarriageOppositeSexChance")) {
                    retVal.setPercentageRandomMarriageOppositeSexChance(Double.parseDouble(wn2.getTextContent().trim()));
                } else if (wn2.getNodeName().equalsIgnoreCase("percentageRandomMarriageSameSexChance")) {
                    retVal.setPercentageRandomMarriageSameSexChance(Double.parseDouble(wn2.getTextContent().trim()));
                //endregion Marriage

                //region Procreation
                } else if (wn2.getNodeName().equalsIgnoreCase("useManualProcreation")) {
                    retVal.setUseManualProcreation(Boolean.parseBoolean(wn2.getTextContent().trim()));
                } else if (wn2.getNodeName().equalsIgnoreCase("useClannerProcreation")) {
                    retVal.setUseClannerProcreation(Boolean.parseBoolean(wn2.getTextContent().trim()));
                } else if (wn2.getNodeName().equalsIgnoreCase("usePrisonerProcreation")) {
                    retVal.setUsePrisonerProcreation(Boolean.parseBoolean(wn2.getTextContent().trim()));
                } else if (wn2.getNodeName().equalsIgnoreCase("multiplePregnancyOccurrences")) {
                    retVal.setMultiplePregnancyOccurrences(Integer.parseInt(wn2.getTextContent().trim()));
                } else if (wn2.getNodeName().equalsIgnoreCase("babySurnameStyle")) {
                    retVal.setBabySurnameStyle(BabySurnameStyle.parseFromString(wn2.getTextContent().trim()));
                } else if (wn2.getNodeName().equalsIgnoreCase("assignNonPrisonerBabiesFounderTag")) {
                    retVal.setAssignNonPrisonerBabiesFounderTag(Boolean.parseBoolean(wn2.getTextContent().trim()));
                } else if (wn2.getNodeName().equalsIgnoreCase("assignChildrenOfFoundersFounderTag")) {
                    retVal.setAssignChildrenOfFoundersFounderTag(Boolean.parseBoolean(wn2.getTextContent().trim()));
                } else if (wn2.getNodeName().equalsIgnoreCase("determineFatherAtBirth")) {
                    retVal.setDetermineFatherAtBirth(Boolean.parseBoolean(wn2.getTextContent().trim()));
                } else if (wn2.getNodeName().equalsIgnoreCase("displayTrueDueDate")) {
                    retVal.setDisplayTrueDueDate(Boolean.parseBoolean(wn2.getTextContent().trim()));
                } else if (wn2.getNodeName().equalsIgnoreCase("logProcreation")) {
                    retVal.setLogProcreation(Boolean.parseBoolean(wn2.getTextContent().trim()));
                } else if (wn2.getNodeName().equalsIgnoreCase("randomProcreationMethod")) {
                    retVal.setRandomProcreationMethod(RandomProcreationMethod.valueOf(wn2.getTextContent().trim()));
                } else if (wn2.getNodeName().equalsIgnoreCase("useRelationshiplessRandomProcreation")) {
                    retVal.setUseRelationshiplessRandomProcreation(Boolean.parseBoolean(wn2.getTextContent().trim()));
                } else if (wn2.getNodeName().equalsIgnoreCase("useRandomClannerProcreation")) {
                    retVal.setUseRandomClannerProcreation(Boolean.parseBoolean(wn2.getTextContent().trim()));
                } else if (wn2.getNodeName().equalsIgnoreCase("useRandomPrisonerProcreation")) {
                    retVal.setUseRandomPrisonerProcreation(Boolean.parseBoolean(wn2.getTextContent().trim()));
                } else if (wn2.getNodeName().equalsIgnoreCase("percentageRandomProcreationRelationshipChance")) {
                    retVal.setPercentageRandomProcreationRelationshipChance(Double.parseDouble(wn2.getTextContent().trim()));
                } else if (wn2.getNodeName().equalsIgnoreCase("percentageRandomProcreationRelationshiplessChance")) {
                    retVal.setPercentageRandomProcreationRelationshiplessChance(Double.parseDouble(wn2.getTextContent().trim()));
                //endregion Procreation

                //region Death
                } else if (wn2.getNodeName().equalsIgnoreCase("keepMarriedNameUponSpouseDeath")) {
                    retVal.setKeepMarriedNameUponSpouseDeath(Boolean.parseBoolean(wn2.getTextContent().trim()));
                //endregion Death
                //endregion Personnel Tab

                //region Finances Tab
                } else if (wn2.getNodeName().equalsIgnoreCase("payForParts")) {
                    retVal.payForParts = Boolean.parseBoolean(wn2.getTextContent());
                } else if (wn2.getNodeName().equalsIgnoreCase("payForRepairs")) {
                    retVal.payForRepairs = Boolean.parseBoolean(wn2.getTextContent());
                } else if (wn2.getNodeName().equalsIgnoreCase("payForUnits")) {
                    retVal.payForUnits = Boolean.parseBoolean(wn2.getTextContent());
                } else if (wn2.getNodeName().equalsIgnoreCase("payForSalaries")) {
                    retVal.payForSalaries = Boolean.parseBoolean(wn2.getTextContent());
                } else if (wn2.getNodeName().equalsIgnoreCase("payForOverhead")) {
                    retVal.payForOverhead = Boolean.parseBoolean(wn2.getTextContent());
                } else if (wn2.getNodeName().equalsIgnoreCase("payForMaintain")) {
                    retVal.payForMaintain = Boolean.parseBoolean(wn2.getTextContent());
                } else if (wn2.getNodeName().equalsIgnoreCase("payForTransport")) {
                    retVal.payForTransport = Boolean.parseBoolean(wn2.getTextContent());
                } else if (wn2.getNodeName().equalsIgnoreCase("sellUnits")) {
                    retVal.sellUnits = Boolean.parseBoolean(wn2.getTextContent());
                } else if (wn2.getNodeName().equalsIgnoreCase("sellParts")) {
                    retVal.sellParts = Boolean.parseBoolean(wn2.getTextContent());
                } else if (wn2.getNodeName().equalsIgnoreCase("payForRecruitment")) {
                    retVal.payForRecruitment = Boolean.parseBoolean(wn2.getTextContent());
                } else if (wn2.getNodeName().equalsIgnoreCase("useLoanLimits")) {
                    retVal.useLoanLimits = Boolean.parseBoolean(wn2.getTextContent().trim());
                } else if (wn2.getNodeName().equalsIgnoreCase("usePercentageMaint")) {
                    retVal.usePercentageMaint = Boolean.parseBoolean(wn2.getTextContent().trim());
                } else if (wn2.getNodeName().equalsIgnoreCase("infantryDontCount")) {
                    retVal.infantryDontCount = Boolean.parseBoolean(wn2.getTextContent().trim());
                } else if (wn2.getNodeName().equalsIgnoreCase("usePeacetimeCost")) {
                    retVal.usePeacetimeCost = Boolean.parseBoolean(wn2.getTextContent());
                } else if (wn2.getNodeName().equalsIgnoreCase("useExtendedPartsModifier")) {
                    retVal.useExtendedPartsModifier = Boolean.parseBoolean(wn2.getTextContent());
                } else if (wn2.getNodeName().equalsIgnoreCase("showPeacetimeCost")) {
                    retVal.showPeacetimeCost = Boolean.parseBoolean(wn2.getTextContent());
                } else if (wn2.getNodeName().equalsIgnoreCase("financialYearDuration")) {
                    retVal.setFinancialYearDuration(FinancialYearDuration.parseFromString(wn2.getTextContent().trim()));
                } else if (wn2.getNodeName().equalsIgnoreCase("newFinancialYearFinancesToCSVExport")) {
                    retVal.newFinancialYearFinancesToCSVExport = Boolean.parseBoolean(wn2.getTextContent().trim());

                //region Price Multipliers
                } else if (wn2.getNodeName().equalsIgnoreCase("commonPartPriceMultiplier")) {
                    retVal.setCommonPartPriceMultiplier(Double.parseDouble(wn2.getTextContent().trim()));
                } else if (wn2.getNodeName().equalsIgnoreCase("innerSphereUnitPriceMultiplier")) {
                    retVal.setInnerSphereUnitPriceMultiplier(Double.parseDouble(wn2.getTextContent().trim()));
                } else if (wn2.getNodeName().equalsIgnoreCase("innerSpherePartPriceMultiplier")) {
                    retVal.setInnerSpherePartPriceMultiplier(Double.parseDouble(wn2.getTextContent().trim()));
                } else if (wn2.getNodeName().equalsIgnoreCase("clanUnitPriceMultiplier")) {
                    retVal.setClanUnitPriceMultiplier(Double.parseDouble(wn2.getTextContent().trim()));
                } else if (wn2.getNodeName().equalsIgnoreCase("clanPartPriceMultiplier")) {
                    retVal.setClanPartPriceMultiplier(Double.parseDouble(wn2.getTextContent().trim()));
                } else if (wn2.getNodeName().equalsIgnoreCase("mixedTechUnitPriceMultiplier")) {
                    retVal.setMixedTechUnitPriceMultiplier(Double.parseDouble(wn2.getTextContent().trim()));
                } else if (wn2.getNodeName().equalsIgnoreCase("usedPartPriceMultipliers")) {
                    final String[] values = wn2.getTextContent().split(",");
                    for (int i = 0; i < values.length; i++) {
                        try {
                            retVal.getUsedPartPriceMultipliers()[i] = Double.parseDouble(values[i]);
                        } catch (Exception ignored) {

                        }
                    }
                } else if (wn2.getNodeName().equalsIgnoreCase("damagedPartsValueMultiplier")) {
                    retVal.setDamagedPartsValueMultiplier(Double.parseDouble(wn2.getTextContent().trim()));
                } else if (wn2.getNodeName().equalsIgnoreCase("unrepairablePartsValueMultiplier")) {
                    retVal.setUnrepairablePartsValueMultiplier(Double.parseDouble(wn2.getTextContent().trim()));
                } else if (wn2.getNodeName().equalsIgnoreCase("cancelledOrderRefundMultiplier")) {
                    retVal.setCancelledOrderRefundMultiplier(Double.parseDouble(wn2.getTextContent().trim()));
                //endregion Price Multipliers
                //endregion Finances Tab

                //region Markets Tab
                //region Personnel Market
                } else if (wn2.getNodeName().equalsIgnoreCase("personnelMarketType")) { // Legacy - pre-0.48
                    retVal.setPersonnelMarketType(PersonnelMarket.getTypeName(Integer.parseInt(wn2.getTextContent().trim())));
                } else if (wn2.getNodeName().equalsIgnoreCase("personnelMarketName")) {
                    retVal.setPersonnelMarketType(wn2.getTextContent().trim());
                } else if (wn2.getNodeName().equalsIgnoreCase("personnelMarketReportRefresh")) {
                    retVal.setPersonnelMarketReportRefresh(Boolean.parseBoolean(wn2.getTextContent().trim()));
                } else if (wn2.getNodeName().equalsIgnoreCase("personnelMarketRandomEliteRemoval")) {
                    retVal.setPersonnelMarketRandomEliteRemoval(Integer.parseInt(wn2.getTextContent().trim()));
                } else if (wn2.getNodeName().equalsIgnoreCase("personnelMarketRandomVeteranRemoval")) {
                    retVal.setPersonnelMarketRandomVeteranRemoval(Integer.parseInt(wn2.getTextContent().trim()));
                } else if (wn2.getNodeName().equalsIgnoreCase("personnelMarketRandomRegularRemoval")) {
                    retVal.setPersonnelMarketRandomRegularRemoval(Integer.parseInt(wn2.getTextContent().trim()));
                } else if (wn2.getNodeName().equalsIgnoreCase("personnelMarketRandomGreenRemoval")) {
                    retVal.setPersonnelMarketRandomGreenRemoval(Integer.parseInt(wn2.getTextContent().trim()));
                } else if (wn2.getNodeName().equalsIgnoreCase("personnelMarketRandomUltraGreenRemoval")) {
                    retVal.setPersonnelMarketRandomUltraGreenRemoval(Integer.parseInt(wn2.getTextContent().trim()));
                } else if (wn2.getNodeName().equalsIgnoreCase("personnelMarketDylansWeight")) {
                    retVal.setPersonnelMarketDylansWeight(Double.parseDouble(wn2.getTextContent().trim()));
                //endregion Personnel Market

                //region Unit Market
                } else if (wn2.getNodeName().equalsIgnoreCase("unitMarketMethod")) {
                    retVal.setUnitMarketMethod(UnitMarketMethod.valueOf(wn2.getTextContent().trim()));
                } else if (wn2.getNodeName().equalsIgnoreCase("unitMarketRegionalMechVariations")) {
                    retVal.setUnitMarketRegionalMechVariations(Boolean.parseBoolean(wn2.getTextContent().trim()));
                } else if (wn2.getNodeName().equalsIgnoreCase("instantUnitMarketDelivery")) {
                    retVal.setInstantUnitMarketDelivery(Boolean.parseBoolean(wn2.getTextContent().trim()));
                } else if (wn2.getNodeName().equalsIgnoreCase("unitMarketReportRefresh")) {
                    retVal.setUnitMarketReportRefresh(Boolean.parseBoolean(wn2.getTextContent().trim()));
                //endregion Unit Market

                //region Contract Market
                } else if (wn2.getNodeName().equalsIgnoreCase("contractMarketMethod")) {
                    retVal.setContractMarketMethod(ContractMarketMethod.valueOf(wn2.getTextContent().trim()));
                } else if (wn2.getNodeName().equalsIgnoreCase("contractMarketReportRefresh")) {
                    retVal.setContractMarketReportRefresh(Boolean.parseBoolean(wn2.getTextContent().trim()));
                //endregion Contract Market
                //endregion Markets Tab

                //region RATs Tab
                } else if (wn2.getNodeName().equals("useStaticRATs")) {
                    retVal.setUseStaticRATs(Boolean.parseBoolean(wn2.getTextContent().trim()));
                } else if (wn2.getNodeName().equalsIgnoreCase("rats")) {
                    retVal.setRATs(MekHqXmlUtil.unEscape(wn2.getTextContent().trim()).split(","));
                } else if (wn2.getNodeName().equals("ignoreRATEra")) {
                    retVal.setIgnoreRATEra(Boolean.parseBoolean(wn2.getTextContent().trim()));
                //endregion RATs Tab

                } else if (wn2.getNodeName().equalsIgnoreCase("phenotypeProbabilities")) {
                    String[] values = wn2.getTextContent().split(",");
                    for (int i = 0; i < values.length; i++) {
                        retVal.phenotypeProbabilities[i] = Integer.parseInt(values[i]);
                    }
                } else if (wn2.getNodeName().equalsIgnoreCase("useAtB")) {
                    retVal.useAtB = Boolean.parseBoolean(wn2.getTextContent().trim());
                } else if (wn2.getNodeName().equalsIgnoreCase("useStratCon")) {
                    retVal.useStratCon = Boolean.parseBoolean(wn2.getTextContent().trim());
                } else if (wn2.getNodeName().equalsIgnoreCase("useAero")) {
                    retVal.useAero = Boolean.parseBoolean(wn2.getTextContent().trim());
                } else if (wn2.getNodeName().equalsIgnoreCase("useVehicles")) {
                    retVal.useVehicles = Boolean.parseBoolean(wn2.getTextContent().trim());
                } else if (wn2.getNodeName().equalsIgnoreCase("clanVehicles")) {
                    retVal.clanVehicles = Boolean.parseBoolean(wn2.getTextContent().trim());
                } else if (wn2.getNodeName().equalsIgnoreCase("doubleVehicles")) {
                    retVal.doubleVehicles = Boolean.parseBoolean(wn2.getTextContent().trim());
                } else if (wn2.getNodeName().equalsIgnoreCase("adjustPlayerVehicles")) {
                    retVal.adjustPlayerVehicles = Boolean.parseBoolean(wn2.getTextContent().trim());
                } else if (wn2.getNodeName().equalsIgnoreCase("opforLanceTypeMechs")) {
                    retVal.opforLanceTypeMechs = Integer.parseInt(wn2.getTextContent().trim());
                } else if (wn2.getNodeName().equalsIgnoreCase("opforLanceTypeMixed")) {
                    retVal.opforLanceTypeMixed = Integer.parseInt(wn2.getTextContent().trim());
                } else if (wn2.getNodeName().equalsIgnoreCase("opforLanceTypeVehicles")) {
                    retVal.opforLanceTypeVehicles = Integer.parseInt(wn2.getTextContent().trim());
                } else if (wn2.getNodeName().equalsIgnoreCase("opforUsesVTOLs")) {
                    retVal.opforUsesVTOLs = Boolean.parseBoolean(wn2.getTextContent().trim());
                } else if (wn2.getNodeName().equalsIgnoreCase("useDropShips")) {
                    retVal.useDropShips = Boolean.parseBoolean(wn2.getTextContent().trim());
                } else if (wn2.getNodeName().equalsIgnoreCase("skillLevel")) {
                    retVal.skillLevel = Integer.parseInt(wn2.getTextContent().trim());
                } else if (wn2.getNodeName().equalsIgnoreCase("aeroRecruitsHaveUnits")) {
                    retVal.aeroRecruitsHaveUnits = Boolean.parseBoolean(wn2.getTextContent().trim());
                } else if (wn2.getNodeName().equalsIgnoreCase("useShareSystem")) {
                    retVal.useShareSystem = Boolean.parseBoolean(wn2.getTextContent().trim());
                } else if (wn2.getNodeName().equalsIgnoreCase("sharesExcludeLargeCraft")) {
                    retVal.sharesExcludeLargeCraft = Boolean.parseBoolean(wn2.getTextContent().trim());
                } else if (wn2.getNodeName().equalsIgnoreCase("sharesForAll")) {
                    retVal.sharesForAll = Boolean.parseBoolean(wn2.getTextContent().trim());
                } else if (wn2.getNodeName().equalsIgnoreCase("retirementRolls")) {
                    retVal.retirementRolls = Boolean.parseBoolean(wn2.getTextContent().trim());
                } else if (wn2.getNodeName().equalsIgnoreCase("customRetirementMods")) {
                    retVal.customRetirementMods = Boolean.parseBoolean(wn2.getTextContent().trim());
                } else if (wn2.getNodeName().equalsIgnoreCase("foundersNeverRetire")) {
                    retVal.foundersNeverRetire = Boolean.parseBoolean(wn2.getTextContent().trim());
                } else if (wn2.getNodeName().equalsIgnoreCase("atbAddDependents")) {
                    retVal.atbAddDependents = Boolean.parseBoolean(wn2.getTextContent().trim());
                } else if (wn2.getNodeName().equalsIgnoreCase("dependentsNeverLeave")) {
                    retVal.dependentsNeverLeave = Boolean.parseBoolean(wn2.getTextContent().trim());
                } else if (wn2.getNodeName().equalsIgnoreCase("trackUnitFatigue")) {
                    retVal.trackUnitFatigue = Boolean.parseBoolean(wn2.getTextContent().trim());
                } else if (wn2.getNodeName().equalsIgnoreCase("trackOriginalUnit")) {
                    retVal.trackOriginalUnit = Boolean.parseBoolean(wn2.getTextContent().trim());
                } else if (wn2.getNodeName().equalsIgnoreCase("mercSizeLimited")) {
                    retVal.mercSizeLimited = Boolean.parseBoolean(wn2.getTextContent().trim());
                } else if (wn2.getNodeName().equalsIgnoreCase("regionalMechVariations")) {
                    retVal.regionalMechVariations = Boolean.parseBoolean(wn2.getTextContent().trim());
                } else if (wn2.getNodeName().equalsIgnoreCase("attachedPlayerCamouflage")) {
                    retVal.attachedPlayerCamouflage = Boolean.parseBoolean(wn2.getTextContent().trim());
                } else if (wn2.getNodeName().equalsIgnoreCase("playerControlsAttachedUnits")) {
                    retVal.setPlayerControlsAttachedUnits(Boolean.parseBoolean(wn2.getTextContent().trim()));
                } else if (wn2.getNodeName().equalsIgnoreCase("searchRadius")) {
                    retVal.searchRadius = Integer.parseInt(wn2.getTextContent().trim());
                } else if (wn2.getNodeName().equalsIgnoreCase("atbBattleChance")) {
                    String[] values = wn2.getTextContent().split(",");
                    for (int i = 0; i < values.length; i++) {
                        try {
                            retVal.atbBattleChance[i] = Integer.parseInt(values[i]);
                        } catch (Exception ignored) {
                            // Badly coded, but this is to migrate devs and their games as the swap was
                            // done before a release and is thus better to handle this way than through
                            // a more code complex method
                            retVal.atbBattleChance[i] = (int) Math.round(Double.parseDouble(values[i]));
                        }
                    }
                } else if (wn2.getNodeName().equalsIgnoreCase("generateChases")) {
                    retVal.setGenerateChases(Boolean.parseBoolean(wn2.getTextContent().trim()));
                } else if (wn2.getNodeName().equalsIgnoreCase("variableContractLength")) {
                    retVal.variableContractLength = Boolean.parseBoolean(wn2.getTextContent().trim());
                } else if (wn2.getNodeName().equalsIgnoreCase("useWeatherConditions")) {
                    retVal.useWeatherConditions = Boolean.parseBoolean(wn2.getTextContent().trim());
                } else if (wn2.getNodeName().equalsIgnoreCase("useLightConditions")) {
                    retVal.useLightConditions = Boolean.parseBoolean(wn2.getTextContent().trim());
                } else if (wn2.getNodeName().equalsIgnoreCase("usePlanetaryConditions")) {
                    retVal.usePlanetaryConditions = Boolean.parseBoolean(wn2.getTextContent().trim());
                } else if (wn2.getNodeName().equalsIgnoreCase("useLeadership")) {
                    retVal.useLeadership = Boolean.parseBoolean(wn2.getTextContent().trim());
                } else if (wn2.getNodeName().equalsIgnoreCase("useStrategy")) {
                    retVal.useStrategy = Boolean.parseBoolean(wn2.getTextContent().trim());
                } else if (wn2.getNodeName().equalsIgnoreCase("baseStrategyDeployment")) {
                    retVal.baseStrategyDeployment = Integer.parseInt(wn2.getTextContent().trim());
                } else if (wn2.getNodeName().equalsIgnoreCase("additionalStrategyDeployment")) {
                    retVal.additionalStrategyDeployment = Integer.parseInt(wn2.getTextContent().trim());
                } else if (wn2.getNodeName().equalsIgnoreCase("adjustPaymentForStrategy")) {
                    retVal.adjustPaymentForStrategy = Boolean.parseBoolean(wn2.getTextContent().trim());
                } else if (wn2.getNodeName().equalsIgnoreCase("restrictPartsByMission")) {
                    retVal.restrictPartsByMission = Boolean.parseBoolean(wn2.getTextContent().trim());
                } else if (wn2.getNodeName().equalsIgnoreCase("limitLanceWeight")) {
                    retVal.limitLanceWeight = Boolean.parseBoolean(wn2.getTextContent().trim());
                } else if (wn2.getNodeName().equalsIgnoreCase("limitLanceNumUnits")) {
                    retVal.limitLanceNumUnits = Boolean.parseBoolean(wn2.getTextContent().trim());
                } else if (wn2.getNodeName().equalsIgnoreCase("allowOpforLocalUnits")) {
                    retVal.allowOpforLocalUnits = Boolean.parseBoolean(wn2.getTextContent().trim());
                } else if (wn2.getNodeName().equalsIgnoreCase("allowOpforAeros")) {
                    retVal.allowOpforAeros = Boolean.parseBoolean(wn2.getTextContent().trim());
                } else if (wn2.getNodeName().equalsIgnoreCase("opforAeroChance")) {
                    retVal.opforAeroChance = Integer.parseInt(wn2.getTextContent().trim());
                } else if (wn2.getNodeName().equalsIgnoreCase("opforLocalUnitChance")) {
                    retVal.opforLocalUnitChance = Integer.parseInt(wn2.getTextContent().trim());
                } else if (wn2.getNodeName().equalsIgnoreCase("fixedMapChance")) {
                    retVal.fixedMapChance = Integer.parseInt(wn2.getTextContent().trim());
                } else if (wn2.getNodeName().equalsIgnoreCase("massRepairUseRepair")) {
                    retVal.setMassRepairUseRepair(Boolean.parseBoolean(wn2.getTextContent().trim()));
                } else if (wn2.getNodeName().equalsIgnoreCase("massRepairUseSalvage")) {
                    retVal.setMassRepairUseSalvage(Boolean.parseBoolean(wn2.getTextContent().trim()));
                } else if (wn2.getNodeName().equalsIgnoreCase("massRepairUseExtraTime")) {
                    retVal.massRepairUseExtraTime = Boolean.parseBoolean(wn2.getTextContent().trim());
                } else if (wn2.getNodeName().equalsIgnoreCase("massRepairUseRushJob")) {
                    retVal.massRepairUseRushJob = Boolean.parseBoolean(wn2.getTextContent().trim());
                } else if (wn2.getNodeName().equalsIgnoreCase("massRepairAllowCarryover")) {
                    retVal.massRepairAllowCarryover = Boolean.parseBoolean(wn2.getTextContent().trim());
                } else if (wn2.getNodeName().equalsIgnoreCase("massRepairOptimizeToCompleteToday")) {
                    retVal.massRepairOptimizeToCompleteToday = Boolean.parseBoolean(wn2.getTextContent().trim());
                } else if (wn2.getNodeName().equalsIgnoreCase("massRepairScrapImpossible")) {
                    retVal.massRepairScrapImpossible = Boolean.parseBoolean(wn2.getTextContent().trim());
                } else if (wn2.getNodeName().equalsIgnoreCase("massRepairUseAssignedTechsFirst")) {
                    retVal.massRepairUseAssignedTechsFirst = Boolean.parseBoolean(wn2.getTextContent().trim());
                } else if (wn2.getNodeName().equalsIgnoreCase("massRepairReplacePod")) {
                    retVal.massRepairReplacePod = Boolean.parseBoolean(wn2.getTextContent().trim());
                } else if (wn2.getNodeName().equalsIgnoreCase("massRepairOptions")) {
                    retVal.setMassRepairOptions(MassRepairOption.parseListFromXML(wn2, version));

                //region Legacy
                // Removed in 0.49.*
                } else if (wn2.getNodeName().equalsIgnoreCase("chanceRandomMarriages")) { // Legacy - 0.49.6 Removal
                    retVal.setPercentageRandomMarriageOppositeSexChance(Double.parseDouble(wn2.getTextContent().trim()));
                } else if (wn2.getNodeName().equalsIgnoreCase("chanceRandomSameSexMarriages")) { // Legacy - 0.49.6 Removal
                    retVal.setPercentageRandomMarriageSameSexChance(Double.parseDouble(wn2.getTextContent().trim()));
                } else if (wn2.getNodeName().equalsIgnoreCase("marriageAgeRange")) { // Legacy - 0.49.6 Removal
                    retVal.setRandomMarriageAgeRange(Integer.parseInt(wn2.getTextContent().trim()));
                } else if (wn2.getNodeName().equalsIgnoreCase("useRandomMarriages")) { // Legacy - 0.49.6 Removal
                    retVal.setRandomMarriageMethod(Boolean.parseBoolean(wn2.getTextContent().trim())
                            ? RandomMarriageMethod.PERCENTAGE : RandomMarriageMethod.NONE);
                } else if (wn2.getNodeName().equalsIgnoreCase("logMarriageNameChange")) { // Legacy - 0.49.6 Removal
                    retVal.setLogMarriageNameChanges(Boolean.parseBoolean(wn2.getTextContent().trim()));
                } else if (wn2.getNodeName().equalsIgnoreCase("randomMarriageSurnameWeights")) { // Legacy - 0.49.6 Removal
                    final String[] values = wn2.getTextContent().split(",");
                    if (values.length == 13) {
                        final MergingSurnameStyle[] marriageSurnameStyles = MergingSurnameStyle.values();
                        for (int i = 0; i < values.length; i++) {
                            retVal.getMarriageSurnameWeights().put(marriageSurnameStyles[i], Integer.parseInt(values[i]));
                        }
                    } else if (values.length == 9) {
                        retVal.migrateMarriageSurnameWeights47(values);
                    } else {
                        MekHQ.getLogger().error("Unknown length of randomMarriageSurnameWeights");
                    }
                } else if (wn2.getNodeName().equalsIgnoreCase("useUnofficialProcreation") // Legacy - 0.49.0 Removal
                        || wn2.getNodeName().equalsIgnoreCase("useProcreation")) { // Legacy - 0.49.4 Removal
                    retVal.setRandomProcreationMethod(RandomProcreationMethod.PERCENTAGE);
                    retVal.setUseManualProcreation(true);
                } else if (wn2.getNodeName().equalsIgnoreCase("chanceProcreation")) { // Legacy - 0.49.4 Removal
                    retVal.setPercentageRandomProcreationRelationshipChance(Double.parseDouble(wn2.getTextContent().trim()));
                } else if (wn2.getNodeName().equalsIgnoreCase("useUnofficialProcreationNoRelationship") // Legacy - 0.49.0 Removal
                        || wn2.getNodeName().equalsIgnoreCase("useProcreationNoRelationship")) { // Legacy - 0.49.4 Removal
                    retVal.setUseRelationshiplessRandomProcreation(Boolean.parseBoolean(wn2.getTextContent().trim()));
                } else if (wn2.getNodeName().equalsIgnoreCase("chanceProcreationNoRelationship")) { // Legacy - 0.49.4 Removal
                    retVal.setPercentageRandomProcreationRelationshiplessChance(Double.parseDouble(wn2.getTextContent().trim()));
                } else if (wn2.getNodeName().equalsIgnoreCase("logConception")) { // Legacy - 0.49.4 Removal
                    retVal.setLogProcreation(Boolean.parseBoolean(wn2.getTextContent().trim()));
                } else if (wn2.getNodeName().equalsIgnoreCase("staticRATs")) { // Legacy - 0.49.4 Removal
                    retVal.setUseStaticRATs(true);
                } else if (wn2.getNodeName().equalsIgnoreCase("ignoreRatEra")) { // Legacy - 0.49.4 Removal
                    retVal.setIgnoreRATEra(true);
                } else if (wn2.getNodeName().equalsIgnoreCase("clanPriceModifier")) { // Legacy - 0.49.3 Removal
                    final double value = Double.parseDouble(wn2.getTextContent());
                    retVal.setClanUnitPriceMultiplier(value);
                    retVal.setClanPartPriceMultiplier(value);
                } else if (wn2.getNodeName().equalsIgnoreCase("usedPartsValueA")) { // Legacy - 0.49.3 Removal
                    retVal.getUsedPartPriceMultipliers()[0] = Double.parseDouble(wn2.getTextContent().trim());
                } else if (wn2.getNodeName().equalsIgnoreCase("usedPartsValueB")) { // Legacy - 0.49.3 Removal
                    retVal.getUsedPartPriceMultipliers()[1] = Double.parseDouble(wn2.getTextContent().trim());
                } else if (wn2.getNodeName().equalsIgnoreCase("usedPartsValueC")) { // Legacy - 0.49.3 Removal
                    retVal.getUsedPartPriceMultipliers()[2] = Double.parseDouble(wn2.getTextContent().trim());
                } else if (wn2.getNodeName().equalsIgnoreCase("usedPartsValueD")) { // Legacy - 0.49.3 Removal
                    retVal.getUsedPartPriceMultipliers()[3] = Double.parseDouble(wn2.getTextContent().trim());
                } else if (wn2.getNodeName().equalsIgnoreCase("usedPartsValueE")) { // Legacy - 0.49.3 Removal
                    retVal.getUsedPartPriceMultipliers()[4] = Double.parseDouble(wn2.getTextContent().trim());
                } else if (wn2.getNodeName().equalsIgnoreCase("usedPartsValueF")) { // Legacy - 0.49.3 Removal
                    retVal.getUsedPartPriceMultipliers()[5] = Double.parseDouble(wn2.getTextContent().trim());
                } else if (wn2.getNodeName().equalsIgnoreCase("damagedPartsValue")) { // Legacy - 0.49.3 Removal
                    retVal.setDamagedPartsValueMultiplier(Double.parseDouble(wn2.getTextContent().trim()));
                } else if (wn2.getNodeName().equalsIgnoreCase("canceledOrderReimbursement")) { // Legacy - 0.49.3 Removal
                    retVal.setCancelledOrderRefundMultiplier(Double.parseDouble(wn2.getTextContent().trim()));

                // Removed in 0.47.*
                } else if (wn2.getNodeName().equalsIgnoreCase("useAtBCapture")) { // Legacy
                    if (Boolean.parseBoolean(wn2.getTextContent().trim())) {
                        retVal.setPrisonerCaptureStyle(PrisonerCaptureStyle.ATB);
                        retVal.setUseAtBPrisonerDefection(true);
                        retVal.setUseAtBPrisonerRansom(true);
                    }
                } else if (wn2.getNodeName().equalsIgnoreCase("intensity")) { // Legacy
                    double intensity = Double.parseDouble(wn2.getTextContent().trim());

                    retVal.atbBattleChance[AtBLanceRole.FIGHTING.ordinal()] = (int) Math.round(((40.0 * intensity) / (40.0 * intensity + 60.0)) * 100.0 + 0.5);
                    retVal.atbBattleChance[AtBLanceRole.DEFENCE.ordinal()] = (int) Math.round(((20.0 * intensity) / (20.0 * intensity + 80.0)) * 100.0 + 0.5);
                    retVal.atbBattleChance[AtBLanceRole.SCOUTING.ordinal()] = (int) Math.round(((60.0 * intensity) / (60.0 * intensity + 40.0)) * 100.0 + 0.5);
                    retVal.atbBattleChance[AtBLanceRole.TRAINING.ordinal()] = (int) Math.round(((10.0 * intensity) / (10.0 * intensity + 90.0)) * 100.0 + 0.5);
                } else if (wn2.getNodeName().equalsIgnoreCase("personnelMarketType")) { // Legacy
                    retVal.personnelMarketName = PersonnelMarket.getTypeName(Integer.parseInt(wn2.getTextContent().trim()));
                } else if (wn2.getNodeName().equalsIgnoreCase("capturePrisoners")) { // Legacy
                    retVal.setPrisonerCaptureStyle(Boolean.parseBoolean(wn2.getTextContent().trim())
                            ? PrisonerCaptureStyle.TAHARQA : PrisonerCaptureStyle.NONE);
                } else if (wn2.getNodeName().equalsIgnoreCase("startGameDelay")) { // Legacy
                    MekHQ.getMekHQOptions().setStartGameDelay(Integer.parseInt(wn2.getTextContent().trim()));
                } else if (wn2.getNodeName().equalsIgnoreCase("historicalDailyLog")) { // Legacy
                    MekHQ.getMekHQOptions().setHistoricalDailyLog(Boolean.parseBoolean(wn2.getTextContent().trim()));
                } else if (wn2.getNodeName().equalsIgnoreCase("useUnitRating") // Legacy
                        || wn2.getNodeName().equalsIgnoreCase("useDragoonRating")) { // Legacy
                    if (!Boolean.parseBoolean(wn2.getTextContent())) {
                        retVal.setUnitRatingMethod(UnitRatingMethod.NONE);
                    }
                } else if (wn2.getNodeName().equalsIgnoreCase("probPhenoMW")) { // Legacy
                    retVal.phenotypeProbabilities[Phenotype.MECHWARRIOR.getIndex()] = Integer.parseInt(wn2.getTextContent().trim());
                } else if (wn2.getNodeName().equalsIgnoreCase("probPhenoBA")) { // Legacy
                    retVal.phenotypeProbabilities[Phenotype.ELEMENTAL.getIndex()] = Integer.parseInt(wn2.getTextContent().trim());
                } else if (wn2.getNodeName().equalsIgnoreCase("probPhenoAero")) { // Legacy
                    retVal.phenotypeProbabilities[Phenotype.AEROSPACE.getIndex()] = Integer.parseInt(wn2.getTextContent().trim());
                } else if (wn2.getNodeName().equalsIgnoreCase("probPhenoVee")) { // Legacy
                    retVal.phenotypeProbabilities[Phenotype.VEHICLE.getIndex()] = Integer.parseInt(wn2.getTextContent().trim());
                }
                //endregion Legacy
            } catch (Exception e) {
                LogManager.getLogger().error(e);
            }
        }

        // Fixing Old Data
        if (version.isLowerThan("0.49.3") && retVal.getUseAtB()) {
            retVal.setUnitMarketMethod(UnitMarketMethod.ATB_MONTHLY);
            retVal.setContractMarketMethod(ContractMarketMethod.ATB_MONTHLY);
        }

        LogManager.getLogger().debug("Load Campaign Options Complete!");

        return retVal;
    }

    /**
     * This is annoyingly required for the case of anyone having changed the surname weights.
     * The code is not nice, but will nicely handle the cases where anyone has made changes
     * @param values the values to migrate
     */
    public void migrateMarriageSurnameWeights47(final String... values) {
        int[] weights = new int[values.length];

        for (int i = 0; i < weights.length; i++) {
            try {
                weights[i] = Integer.parseInt(values[i]);
            } catch (Exception e) {
                LogManager.getLogger().error(e);
                weights[i] = 0;
            }
        }

        // Now we need to test to figure out the weights have changed. If not, we will keep the
        // new default values. If they have, we save their changes and add the new surname weights
        if (
                (weights[0] != getMarriageSurnameWeights().get(MergingSurnameStyle.NO_CHANGE))
                        || (weights[1] != getMarriageSurnameWeights().get(MergingSurnameStyle.YOURS) + 5)
                        || (weights[2] != getMarriageSurnameWeights().get(MergingSurnameStyle.SPOUSE) + 5)
                        || (weights[3] != getMarriageSurnameWeights().get(MergingSurnameStyle.HYP_SPOUSE) + 5)
                        || (weights[4] != getMarriageSurnameWeights().get(MergingSurnameStyle.BOTH_HYP_SPOUSE) + 5)
                        || (weights[5] != getMarriageSurnameWeights().get(MergingSurnameStyle.HYP_YOURS) + 5)
                        || (weights[6] != getMarriageSurnameWeights().get(MergingSurnameStyle.BOTH_HYP_YOURS) + 5)
                        || (weights[7] != getMarriageSurnameWeights().get(MergingSurnameStyle.MALE))
                        || (weights[8] != getMarriageSurnameWeights().get(MergingSurnameStyle.FEMALE))
        ) {
            getMarriageSurnameWeights().put(MergingSurnameStyle.NO_CHANGE, weights[0]);
            getMarriageSurnameWeights().put(MergingSurnameStyle.YOURS, weights[1]);
            getMarriageSurnameWeights().put(MergingSurnameStyle.SPOUSE, weights[2]);
            // SPACE_YOURS is newly added
            // BOTH_SPACE_YOURS is newly added
            getMarriageSurnameWeights().put(MergingSurnameStyle.HYP_YOURS, weights[3]);
            getMarriageSurnameWeights().put(MergingSurnameStyle.BOTH_HYP_YOURS, weights[4]);
            // SPACE_SPOUSE is newly added
            // BOTH_SPACE_SPOUSE is newly added
            getMarriageSurnameWeights().put(MergingSurnameStyle.HYP_SPOUSE, weights[5]);
            getMarriageSurnameWeights().put(MergingSurnameStyle.BOTH_HYP_SPOUSE, weights[6]);
            getMarriageSurnameWeights().put(MergingSurnameStyle.MALE, weights[7]);
            getMarriageSurnameWeights().put(MergingSurnameStyle.FEMALE, weights[8]);
        }
    }
}<|MERGE_RESOLUTION|>--- conflicted
+++ resolved
@@ -4009,16 +4009,9 @@
                         if (wn3.getNodeType() != Node.ELEMENT_NODE) {
                             continue;
                         }
-<<<<<<< HEAD
                         retVal.getMarriageSurnameWeights().put(
                                 MergingSurnameStyle.valueOf(wn3.getNodeName().trim()),
                                 Integer.parseInt(wn3.getTextContent().trim()));
-=======
-                    } else if (values.length == 9) {
-                        migrateMarriageSurnameWeights(retVal, values);
-                    } else {
-                        LogManager.getLogger().error("Unknown length of randomMarriageSurnameWeights");
->>>>>>> f8f4f0fc
                     }
                 } else if (wn2.getNodeName().equalsIgnoreCase("randomMarriageMethod")) {
                     retVal.setRandomMarriageMethod(RandomMarriageMethod.valueOf(wn2.getTextContent().trim()));
@@ -4351,7 +4344,7 @@
                     } else if (values.length == 9) {
                         retVal.migrateMarriageSurnameWeights47(values);
                     } else {
-                        MekHQ.getLogger().error("Unknown length of randomMarriageSurnameWeights");
+                        LogManager.getLogger().error("Unknown length of randomMarriageSurnameWeights");
                     }
                 } else if (wn2.getNodeName().equalsIgnoreCase("useUnofficialProcreation") // Legacy - 0.49.0 Removal
                         || wn2.getNodeName().equalsIgnoreCase("useProcreation")) { // Legacy - 0.49.4 Removal
