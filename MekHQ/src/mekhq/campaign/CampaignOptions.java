--- conflicted
+++ resolved
@@ -301,23 +301,12 @@
     //region Special Abilities Tab
     //endregion Special Abilities Tab
 
-<<<<<<< HEAD
-    //Unit Rating
-    private UnitRatingMethod unitRatingMethod;
-
-    //phenotype related
+    //region Skill Randomization Tab
     private int[] phenotypeProbabilities;
-=======
-    //region Skill Randomization Tab
-    private int probPhenoMW;
-    private int probPhenoAero;
-    private int probPhenoBA;
-    private int probPhenoVee;
     //endregion Skill Randomization Tab
 
     //region Rank System Tab
     //endregion Rank System Tab
->>>>>>> ebee2f5d
 
     //region Name and Portrait Generation
     private boolean useOriginFactionForNames;
@@ -690,10 +679,13 @@
         //endregion Special Abilities Tab
 
         //region Skill Randomization Tab
-        probPhenoMW = 95;
-        probPhenoAero = 95;
-        probPhenoBA = 100;
-        probPhenoVee = 0;
+        phenotypeProbabilities = new int[Phenotype.getExternalPhenotypes().size()];
+        phenotypeProbabilities[Phenotype.MECHWARRIOR.getIndex()] = 95;
+        phenotypeProbabilities[Phenotype.ELEMENTAL.getIndex()] = 100;
+        phenotypeProbabilities[Phenotype.AEROSPACE.getIndex()] = 95;
+        phenotypeProbabilities[Phenotype.VEHICLE.getIndex()] = 0;
+        phenotypeProbabilities[Phenotype.PROTOMECH.getIndex()] = 95;
+        phenotypeProbabilities[Phenotype.NAVAL.getIndex()] = 25;
         //endregion Skill Randomization Tab
 
         //region Rank System Tab
@@ -720,18 +712,7 @@
         personnelMarketDylansWeight = 0.3;
         //endregion Personnel Market Tab
 
-<<<<<<< HEAD
-        phenotypeProbabilities = new int[Phenotype.getExternalPhenotypes().size()];
-        phenotypeProbabilities[Phenotype.MECHWARRIOR.getIndex()] = 95;
-        phenotypeProbabilities[Phenotype.ELEMENTAL.getIndex()] = 100;
-        phenotypeProbabilities[Phenotype.AEROSPACE.getIndex()] = 95;
-        phenotypeProbabilities[Phenotype.VEHICLE.getIndex()] = 0;
-        phenotypeProbabilities[Phenotype.PROTOMECH.getIndex()] = 95;
-        phenotypeProbabilities[Phenotype.NAVAL.getIndex()] = 25;
-
-=======
         //region Against the Bot Tab
->>>>>>> ebee2f5d
         useAtB = false;
         skillLevel = 2;
 
