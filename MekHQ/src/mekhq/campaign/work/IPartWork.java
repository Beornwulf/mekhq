/*
 * IPartWork.java
 *
 * Copyright (C) 2016 MegaMek team
 * Copyright (c) 2009 Jay Lawson <jaylawson39 at yahoo.com>. All rights reserved.
 *
 * This file is part of MekHQ.
 *
 * MekHQ is free software: you can redistribute it and/or modify
 * it under the terms of the GNU General Public License as published by
 * the Free Software Foundation, either version 3 of the License, or
 * (at your option) any later version.
 *
 * MekHQ is distributed in the hope that it will be useful,
 * but WITHOUT ANY WARRANTY; without even the implied warranty of
 * MERCHANTABILITY or FITNESS FOR A PARTICULAR PURPOSE. See the
 * GNU General Public License for more details.
 *
 * You should have received a copy of the GNU General Public License
 * along with MekHQ. If not, see <http://www.gnu.org/licenses/>.
 */
package mekhq.campaign.work;

import megamek.common.MiscType;
import megamek.common.TargetRoll;
import megamek.common.WeaponType;
import megamek.common.annotations.Nullable;
import mekhq.campaign.parts.MissingPart;
import mekhq.campaign.parts.enums.PartRepairType;
import mekhq.campaign.parts.equipment.EquipmentPart;
import mekhq.campaign.parts.equipment.MissingEquipmentPart;
import mekhq.campaign.personnel.Person;
import mekhq.campaign.unit.Unit;

public interface IPartWork extends IWork {

    String getPartName();

    int getSkillMin();

    int getBaseTime();
    int getActualTime();
    int getTimeSpent();
    int getTimeLeft();
    void addTimeSpent(int time);
    void resetTimeSpent();
    void resetOvertime();
    boolean isRightTechType(String skillType);
    default boolean canChangeWorkMode() {
        return false;
    }

    TargetRoll getAllModsForMaintenance();

<<<<<<< HEAD
    void setTeamId(UUID id);
=======
    void setTech(@Nullable Person tech);
>>>>>>> dedb2ec8
    boolean hasWorkedOvertime();
    void setWorkedOvertime(boolean b);
    int getShorthandedMod();
    void setShorthandedMod(int i);

    void updateConditionFromEntity(boolean checkForDestruction);
    void updateConditionFromPart();
    void fix();
    void remove(boolean salvage);
    MissingPart getMissingPart();

    String getDesc();

    /**
     * Gets a string containing details regarding the part,
     * e.g. OmniPod or how many hits it has taken and its
     * repair cost.
     * @return A string containing details regarding the part.
     */
    String getDetails();

    /**
     * Gets a string containing details regarding the part,
     * and optionally include information on its repair
     * status.
     * @param includeRepairDetails {@code true} if the details
     *        should include information such as the number of
     *        hits or how much it would cost to repair the
     *        part.
     * @return A string containing details regarding the part.
     */
    String getDetails(boolean includeRepairDetails);

    int getLocation();

<<<<<<< HEAD
    Unit getUnit();
=======
    @Nullable Unit getUnit();
>>>>>>> dedb2ec8

    boolean isSalvaging();

    String checkFixable();

    void reservePart();

    void cancelReservation();

    boolean isBeingWorkedOn();

<<<<<<< HEAD
    PartRepairType getMassRepairOptionType();

    PartRepairType getRepairPartType();

    static PartRepairType findCorrectMassRepairType(IPartWork part) {
        if ((part instanceof EquipmentPart) && (((EquipmentPart) part).getType() instanceof WeaponType)) {
            return PartRepairType.WEAPON;
=======
    int getMassRepairOptionType();
    int getRepairPartType();

    public static int findCorrectMassRepairType(IPartWork part) {
        if (part instanceof EquipmentPart && ((EquipmentPart)part).getType() instanceof WeaponType) {
            return Part.REPAIR_PART_TYPE.WEAPON;
>>>>>>> dedb2ec8
        } else {
            return part.getMassRepairOptionType();
        }
    }

<<<<<<< HEAD
    static PartRepairType findCorrectRepairType(IPartWork part) {
        if (((part instanceof EquipmentPart) && (((EquipmentPart) part).getType() instanceof WeaponType))
                || ((part instanceof MissingEquipmentPart) && (((MissingEquipmentPart) part).getType() instanceof WeaponType))) {
            return PartRepairType.WEAPON;
        } else if ((part instanceof EquipmentPart) && (((EquipmentPart) part).getType().hasFlag(MiscType.F_CLUB))) {
            return PartRepairType.PHYSICAL_WEAPON;
        } else {
=======
    public static int findCorrectRepairType(IPartWork part) {
        if ((part instanceof EquipmentPart && ((EquipmentPart)part).getType() instanceof WeaponType) ||
                (part instanceof MissingEquipmentPart && ((MissingEquipmentPart)part).getType() instanceof WeaponType)) {
            return Part.REPAIR_PART_TYPE.WEAPON;
        } else {
            if (part instanceof EquipmentPart && ((EquipmentPart)part).getType().hasFlag(MiscType.F_CLUB)) {
                return Part.REPAIR_PART_TYPE.PHYSICAL_WEAPON;
            }

>>>>>>> dedb2ec8
            return part.getRepairPartType();
        }
    }
}<|MERGE_RESOLUTION|>--- conflicted
+++ resolved
@@ -1,7 +1,7 @@
 /*
  * IPartWork.java
  *
- * Copyright (C) 2016 MegaMek team
+ * Copyright (C) 2016 - The MegaMek Team. All Rights Reserved.
  * Copyright (c) 2009 Jay Lawson <jaylawson39 at yahoo.com>. All rights reserved.
  *
  * This file is part of MekHQ.
@@ -52,11 +52,8 @@
 
     TargetRoll getAllModsForMaintenance();
 
-<<<<<<< HEAD
-    void setTeamId(UUID id);
-=======
     void setTech(@Nullable Person tech);
->>>>>>> dedb2ec8
+
     boolean hasWorkedOvertime();
     void setWorkedOvertime(boolean b);
     int getShorthandedMod();
@@ -92,11 +89,7 @@
 
     int getLocation();
 
-<<<<<<< HEAD
-    Unit getUnit();
-=======
     @Nullable Unit getUnit();
->>>>>>> dedb2ec8
 
     boolean isSalvaging();
 
@@ -108,7 +101,6 @@
 
     boolean isBeingWorkedOn();
 
-<<<<<<< HEAD
     PartRepairType getMassRepairOptionType();
 
     PartRepairType getRepairPartType();
@@ -116,20 +108,11 @@
     static PartRepairType findCorrectMassRepairType(IPartWork part) {
         if ((part instanceof EquipmentPart) && (((EquipmentPart) part).getType() instanceof WeaponType)) {
             return PartRepairType.WEAPON;
-=======
-    int getMassRepairOptionType();
-    int getRepairPartType();
-
-    public static int findCorrectMassRepairType(IPartWork part) {
-        if (part instanceof EquipmentPart && ((EquipmentPart)part).getType() instanceof WeaponType) {
-            return Part.REPAIR_PART_TYPE.WEAPON;
->>>>>>> dedb2ec8
         } else {
             return part.getMassRepairOptionType();
         }
     }
 
-<<<<<<< HEAD
     static PartRepairType findCorrectRepairType(IPartWork part) {
         if (((part instanceof EquipmentPart) && (((EquipmentPart) part).getType() instanceof WeaponType))
                 || ((part instanceof MissingEquipmentPart) && (((MissingEquipmentPart) part).getType() instanceof WeaponType))) {
@@ -137,17 +120,6 @@
         } else if ((part instanceof EquipmentPart) && (((EquipmentPart) part).getType().hasFlag(MiscType.F_CLUB))) {
             return PartRepairType.PHYSICAL_WEAPON;
         } else {
-=======
-    public static int findCorrectRepairType(IPartWork part) {
-        if ((part instanceof EquipmentPart && ((EquipmentPart)part).getType() instanceof WeaponType) ||
-                (part instanceof MissingEquipmentPart && ((MissingEquipmentPart)part).getType() instanceof WeaponType)) {
-            return Part.REPAIR_PART_TYPE.WEAPON;
-        } else {
-            if (part instanceof EquipmentPart && ((EquipmentPart)part).getType().hasFlag(MiscType.F_CLUB)) {
-                return Part.REPAIR_PART_TYPE.PHYSICAL_WEAPON;
-            }
-
->>>>>>> dedb2ec8
             return part.getRepairPartType();
         }
     }
