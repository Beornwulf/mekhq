/*
 * ProtomekActuator.java
 *
 * Copyright (c) 2009 Jay Lawson <jaylawson39 at yahoo.com>. All rights reserved.
 *
 * This file is part of MekHQ.
 *
 * MekHQ is free software: you can redistribute it and/or modify
 * it under the terms of the GNU General Public License as published by
 * the Free Software Foundation, either version 3 of the License, or
 * (at your option) any later version.
 *
 * MekHQ is distributed in the hope that it will be useful,
 * but WITHOUT ANY WARRANTY; without even the implied warranty of
 * MERCHANTABILITY or FITNESS FOR A PARTICULAR PURPOSE. See the
 * GNU General Public License for more details.
 *
 * You should have received a copy of the GNU General Public License
 * along with MekHQ. If not, see <http://www.gnu.org/licenses/>.
 */
package mekhq.campaign.parts;

import java.io.PrintWriter;

import mekhq.campaign.finances.Money;
import mekhq.campaign.parts.enums.PartRepairType;
import org.w3c.dom.Node;

import megamek.common.Compute;
import megamek.common.CriticalSlot;
import megamek.common.Protomech;
import megamek.common.TechAdvancement;
import megamek.common.TechConstants;
import mekhq.campaign.Campaign;
import mekhq.campaign.personnel.SkillType;

/**
 * @author Jay Lawson <jaylawson39 at yahoo.com>
 */
public class ProtomekSensor extends Part {
    private static final long serialVersionUID = 719878556021696393L;

    public ProtomekSensor() {
        this(0, null);
    }

    public ProtomekSensor clone() {
        ProtomekSensor clone = new ProtomekSensor(getUnitTonnage(), campaign);
        clone.copyBaseData(this);
        return clone;
    }

    public ProtomekSensor(int tonnage, Campaign c) {
        super(tonnage, c);
        this.name = "Protomech Sensors";
    }

    @Override
    public double getTonnage() {
        //TODO: how much do sensors weight?
        //apparently nothing
        return 0;
    }

    @Override
    public Money getStickerPrice() {
        return Money.of(getUnitTonnage() * 2000);
    }

    @Override
    public boolean isSamePartType (Part part) {
        return part instanceof ProtomekSensor
                && getUnitTonnage() == part.getUnitTonnage();
    }

    @Override
    public void writeToXml(PrintWriter pw1, int indent) {
        writeToXmlBegin(pw1, indent);
        writeToXmlEnd(pw1, indent);
    }

    @Override
    public void fix() {
        super.fix();
        if (null != unit) {
            unit.repairSystem(CriticalSlot.TYPE_SYSTEM, Protomech.SYSTEM_HEADCRIT, Protomech.LOC_HEAD);
        }
    }

    @Override
    public int getTechBase() {
        return T_CLAN;
    }

    @Override
    public int getTechLevel() {
        return TechConstants.T_CLAN_TW;
    }

    @Override
    public MissingPart getMissingPart() {
        return new MissingProtomekSensor(getUnitTonnage(), campaign);
    }

    @Override
    public void remove(boolean salvage) {
        if (null != unit) {
            int h = Math.max(1, hits);
            unit.destroySystem(CriticalSlot.TYPE_SYSTEM, Protomech.SYSTEM_HEADCRIT, Protomech.LOC_HEAD, h);
            Part spare = campaign.getWarehouse().checkForExistingSparePart(this);
<<<<<<< HEAD
            if (!salvage) {
                campaign.removePart(this);
            } else if (null != spare) {
=======
            if(!salvage) {
                campaign.getWarehouse().removePart(this);
            } else if(null != spare) {
>>>>>>> 36b5f85e
                spare.incrementQuantity();
                campaign.getWarehouse().removePart(this);
            }
            unit.removePart(this);
            Part missing = getMissingPart();
            unit.addPart(missing);
            campaign.getQuartermaster().addPart(missing, 0);
        }
        setUnit(null);
        updateConditionFromEntity(false);
    }

    @Override
    public void updateConditionFromEntity(boolean checkForDestruction) {
        if (null != unit) {
            int priorHits = hits;
            hits = unit.getEntity().getDamagedCriticals(CriticalSlot.TYPE_SYSTEM, Protomech.SYSTEM_HEADCRIT, Protomech.LOC_HEAD);
            if (checkForDestruction
                    && hits > priorHits
                    && Compute.d6(2) < campaign.getCampaignOptions().getDestroyPartTarget()) {
                remove(false);
            }
        }
    }

    @Override
    public int getBaseTime() {
        if (isSalvaging()) {
            return 120;
        } else if (hits <= 1) {
            return 100;
        } else if (hits == 2) {
            return 150;
        } else {
            return 200;
        }
    }

    @Override
    public int getDifficulty() {
        if (isSalvaging()) {
            return 0;
        } else if (hits <= 1) {
            return 0;
        } else if (hits == 2) {
            return 1;
        } else {
            return 3;
        }
    }

    @Override
    public boolean needsFixing() {
        return hits > 0;
    }

    @Override
    public String getDetails() {
        return getDetails(true);
    }

    @Override
    public String getDetails(boolean includeRepairDetails) {
        if (null != unit) {
            return unit.getEntity().getLocationName(Protomech.LOC_HEAD);
        }
        return getUnitTonnage() + " tons";
    }

    @Override
    public void updateConditionFromPart() {
        if (null != unit) {
            if (hits > 0) {
                unit.damageSystem(CriticalSlot.TYPE_SYSTEM, Protomech.SYSTEM_HEADCRIT, Protomech.LOC_HEAD, hits);
            } else {
                unit.repairSystem(CriticalSlot.TYPE_SYSTEM, Protomech.SYSTEM_HEADCRIT, Protomech.LOC_HEAD);
            }
        }
    }

    @Override
    public String checkFixable() {
        if (null == unit) {
            return null;
        }
        if (isSalvaging()) {
            return null;
        }
        if (unit.isLocationBreached(Protomech.LOC_HEAD)) {
            return unit.getEntity().getLocationName(Protomech.LOC_HEAD) + " is breached.";
        }
        if (isMountedOnDestroyedLocation()) {
            return unit.getEntity().getLocationName(Protomech.LOC_HEAD) + " is destroyed.";
        }
        return null;
    }

    @Override
    public boolean isMountedOnDestroyedLocation() {
        return null != unit && unit.isLocationDestroyed(Protomech.LOC_HEAD);
    }

    @Override
    public boolean onBadHipOrShoulder() {
        return false;
    }

    @Override
    public boolean isPartForEquipmentNum(int index, int loc) {
        return false;//index == type && loc == location;
    }

    @Override
    public boolean isRightTechType(String skillType) {
        return skillType.equals(SkillType.S_TECH_MECH);
    }

    @Override
    public boolean isOmniPoddable() {
        return false;
    }

    @Override
    protected void loadFieldsFromXmlNode(Node wn) {

    }

    @Override
    public String getLocationName() {
        return unit.getEntity().getLocationName(getLocation());
    }

    @Override
    public int getLocation() {
        return Protomech.LOC_HEAD;
    }

    @Override
    public TechAdvancement getTechAdvancement() {
        // No separate listing for the sensors; using same TA as structural components
        return ProtomekLocation.TECH_ADVANCEMENT;
    }

    @Override
    public PartRepairType getMassRepairOptionType() {
        return PartRepairType.ELECTRONICS;
    }
}<|MERGE_RESOLUTION|>--- conflicted
+++ resolved
@@ -108,15 +108,9 @@
             int h = Math.max(1, hits);
             unit.destroySystem(CriticalSlot.TYPE_SYSTEM, Protomech.SYSTEM_HEADCRIT, Protomech.LOC_HEAD, h);
             Part spare = campaign.getWarehouse().checkForExistingSparePart(this);
-<<<<<<< HEAD
             if (!salvage) {
-                campaign.removePart(this);
+                campaign.getWarehouse().removePart(this);
             } else if (null != spare) {
-=======
-            if(!salvage) {
-                campaign.getWarehouse().removePart(this);
-            } else if(null != spare) {
->>>>>>> 36b5f85e
                 spare.incrementQuantity();
                 campaign.getWarehouse().removePart(this);
             }
