--- conflicted
+++ resolved
@@ -64,19 +64,11 @@
     }
 
     public AmmoBin(int tonnage, @Nullable AmmoType et, int equipNum, int shotsNeeded, boolean singleShot,
-            boolean omniPodded, @Nullable Campaign c) {
+                   boolean omniPodded, @Nullable Campaign c) {
         super(tonnage, et, equipNum, 1.0, omniPodded, c);
         this.shotsNeeded = shotsNeeded;
         this.oneShot = singleShot;
-<<<<<<< HEAD
-        this.checkedToday = false;
-        if (et != null) {
-            this.munition = et.getMunitionType();
-        }
-        if (null != name) {
-=======
         if (name != null) {
->>>>>>> 302dcfab
             this.name += " Bin";
         }
     }
@@ -122,24 +114,6 @@
     }
 
     public int getFullShots() {
-<<<<<<< HEAD
-        int fullShots = ((AmmoType)type).getShots();
-        if (unit != null) {
-            Mounted m = unit.getEntity().getEquipment(equipmentNum);
-            if (null != m && m.getOriginalShots() > 0) {
-                fullShots = m.getOriginalShots();
-            }
-        }
-        if (null != unit && unit.getEntity() instanceof Protomech) {
-            //if protomechs are using alternate munitions then cut in half
-            if (((AmmoType) type).getMunitionType() != AmmoType.M_STANDARD) {
-                fullShots = fullShots / 2;
-            }
-        }
-        if (oneShot) {
-            fullShots = 1;
-        }
-=======
         if (oneShot) {
             return 1;
         }
@@ -160,7 +134,6 @@
             }
         }
 
->>>>>>> 302dcfab
         return fullShots;
     }
 
@@ -179,44 +152,23 @@
     }
 
     protected Money getPricePerTon() {
-<<<<<<< HEAD
-        //if on a unit, then use the ammo type on the existing entity, to avoid getting it wrong due to
-        //ammo swaps
-        EquipmentType curType = type;
-        if (null != unit && null != unit.getEntity()) {
-            Mounted mounted = unit.getEntity().getEquipment(equipmentNum);
-            if (null != mounted && (mounted.getType() instanceof AmmoType)) {
-                curType = mounted.getType();
-            }
-        }
-=======
         Mounted mounted = getMounted();
 
         // If on a unit, then use the ammo type on the existing entity,
         // to avoid getting it wrong due to ammo swaps
         EquipmentType curType = (mounted != null) ? mounted.getType() : getType();
 
->>>>>>> 302dcfab
         return Money.of(curType.getRawCost());
     }
 
     protected int getShotsPerTon() {
-<<<<<<< HEAD
-        AmmoType atype = (AmmoType) type;
+        AmmoType atype = getType();
         if (atype.getKgPerShot() > 0) {
-=======
-        AmmoType atype = getType();
-        if(atype.getKgPerShot() > 0) {
->>>>>>> 302dcfab
             return (int) Math.floor(1000.0 / atype.getKgPerShot());
         }
 
         //if not listed by kg per shot, we assume this is a single ton increment
-<<<<<<< HEAD
-        return ((AmmoType) type).getShots();
-=======
         return getType().getShots();
->>>>>>> 302dcfab
     }
 
     @Override
@@ -236,22 +188,7 @@
     }
 
     public int getShotsNeeded() {
-<<<<<<< HEAD
-        return (ammoTypeChanged()? getFullShots() : shotsNeeded);
-    }
-
-    public void changeMunition(long m) {
-        this.munition = m;
-        for (AmmoType atype : Utilities.getMunitionsFor(unit.getEntity(),(AmmoType) type, CampaignOptions.TECH_EXPERIMENTAL)) {
-            if (atype.getMunitionType() == munition) {
-                type = atype;
-                break;
-            }
-        }
-        updateConditionFromEntity(false);
-=======
         return ammoTypeChanged() ? getFullShots() : shotsNeeded;
->>>>>>> 302dcfab
     }
 
     public void changeMunition(AmmoType type) {
@@ -287,21 +224,8 @@
 
         for (int x = 0; x < nl.getLength(); x++) {
             Node wn2 = nl.item(x);
-<<<<<<< HEAD
-            if (wn2.getNodeName().equalsIgnoreCase("equipmentNum")) {
-                equipmentNum = Integer.parseInt(wn2.getTextContent());
-            } else if (wn2.getNodeName().equalsIgnoreCase("typeName")) {
-                typeName = wn2.getTextContent();
-            } else if (wn2.getNodeName().equalsIgnoreCase("munition")) {
-                munition = Long.parseLong(wn2.getTextContent());
-            } else if (wn2.getNodeName().equalsIgnoreCase("shotsNeeded")) {
-                shotsNeeded = Integer.parseInt(wn2.getTextContent());
-            } else if (wn2.getNodeName().equalsIgnoreCase("checkedToday")) {
-                checkedToday = Boolean.parseBoolean(wn2.getTextContent().trim());
-=======
             if (wn2.getNodeName().equalsIgnoreCase("shotsNeeded")) {
                 shotsNeeded = Integer.parseInt(wn2.getTextContent());
->>>>>>> 302dcfab
             } else if (wn2.getNodeName().equalsIgnoreCase("oneShot")) {
                 oneShot = Boolean.parseBoolean(wn2.getTextContent().trim());
             }
@@ -336,29 +260,6 @@
     }
 
     public void loadBin() {
-<<<<<<< HEAD
-        int shots = Math.min(getAmountAvailable(), getShotsNeeded());
-        if (null != unit) {
-            Mounted mounted = unit.getEntity().getEquipment(equipmentNum);
-            if (null != mounted) {
-                EquipmentType mType = mounted.getType();
-                if (mType instanceof AmmoType) {
-                    if (!ammoTypeChanged()) {
-                        //just a simple reload
-                        mounted.setShotsLeft(mounted.getBaseShotsLeft() + shots);
-                    } else {
-                        //loading a new type of ammo
-                        unload();
-                        mounted.changeAmmoType((AmmoType)type);
-                        mounted.setShotsLeft(shots);
-                    }
-
-                    changeAmountAvailable(-1 * shots, (AmmoType)type);
-                    shotsNeeded -= shots;
-                } else {
-                    MekHQ.getLogger().warning(mType.getName() + " is not valid equipment for " + getName() + " to restock ammo on unit " + unit.getName());
-                }
-=======
         Mounted mounted = getMounted();
         if (mounted == null) {
             return;
@@ -390,7 +291,6 @@
             Mounted mounted = getUnit().getEntity().getEquipment(getEquipmentNum());
             if ((mounted != null) && (mounted.getType() instanceof AmmoType)) {
                 return mounted;
->>>>>>> 302dcfab
             }
 
             MekHQ.getLogger().warning("Missing valid equipment for " + getName() + " to manage ammo on unit " + getUnit().getName());
@@ -437,30 +337,15 @@
         //may want to think about not having refits load ammo bins but rather reserve
         //some AmmoStorage instead if we implement customization of these units
         int shots = getFullShots() - shotsNeeded;
-<<<<<<< HEAD
-        AmmoType curType = getType();
-        if (null != unit) {
-            Mounted mounted = unit.getEntity().getEquipment(equipmentNum);
-            if ((null != mounted) && (mounted.getType() instanceof AmmoType)) {
-                shots = mounted.getBaseShotsLeft();
-                mounted.setShotsLeft(0);
-                curType = (AmmoType) mounted.getType();
-            }
-=======
 
         Mounted mounted = getMounted();
         AmmoType ammoType = (mounted != null) ? ((AmmoType) mounted.getType()) : getType();
         if (mounted != null) {
             shots = mounted.getBaseShotsLeft();
             mounted.setShotsLeft(0);
->>>>>>> 302dcfab
         }
 
         shotsNeeded = getFullShots();
-<<<<<<< HEAD
-        if (shots > 0) {
-            changeAmountAvailable(shots, curType);
-=======
 
         // Return ammo to the campaign
         returnAmmo(ammoType, shots);
@@ -477,7 +362,6 @@
 
         if (shotsUnloaded > 0) {
             getCampaign().getQuartermaster().addAmmo(ammoType, shotsUnloaded);
->>>>>>> 302dcfab
         }
     }
 
@@ -511,16 +395,6 @@
 
     @Override
     public void updateConditionFromEntity(boolean checkForDestruction) {
-<<<<<<< HEAD
-        if (null != unit) {
-            Mounted mounted = unit.getEntity().getEquipment(equipmentNum);
-            if (null != mounted) {
-                if (mounted.isMissing() || mounted.isDestroyed()) {
-                    mounted.setShotsLeft(0);
-                    remove(false);
-                    return;
-                }
-=======
         Mounted mounted = getMounted();
         if (mounted != null) {
             if (mounted.isMissing() || mounted.isDestroyed()) {
@@ -528,7 +402,6 @@
                 remove(false);
                 return;
             }
->>>>>>> 302dcfab
 
             if (getType().equals(mounted.getType())) {
                 shotsNeeded = getFullShots() - mounted.getBaseShotsLeft();
@@ -541,27 +414,12 @@
         if (isSalvaging()) {
             return isOmniPodded()? 30 : 120;
         }
-<<<<<<< HEAD
-        if (null != unit) {
-            Mounted mounted = unit.getEntity().getEquipment(equipmentNum);
-            if (null != mounted) {
-                long currentMuniType = 0;
-                if (mounted.getType() instanceof AmmoType) {
-                    currentMuniType = ((AmmoType) mounted.getType()).getMunitionType();
-                }
-
-                if (getMunitionType() != currentMuniType) {
-                    return 30;
-                }
-            }
-=======
 
         Mounted mounted = getMounted();
         if ((mounted != null) && !getType().equals(mounted.getType())) {
             // If we're not the same ammo type as our unit, it takes longer
             // to do work on the AmmoBin.
             return 30;
->>>>>>> 302dcfab
         }
 
         return 15;
@@ -585,17 +443,6 @@
 
     @Override
     public void updateConditionFromPart() {
-<<<<<<< HEAD
-        if (null != unit) {
-            Mounted mounted = unit.getEntity().getEquipment(equipmentNum);
-            if (null != mounted) {
-                mounted.setHit(false);
-                mounted.setDestroyed(false);
-                mounted.setRepairable(true);
-                unit.repairSystem(CriticalSlot.TYPE_EQUIPMENT, equipmentNum);
-                mounted.setShotsLeft(getFullShots() - shotsNeeded);
-            }
-=======
         Mounted mounted = getMounted();
         if (mounted != null) {
             mounted.setHit(false);
@@ -603,18 +450,11 @@
             mounted.setRepairable(true);
             getUnit().repairSystem(CriticalSlot.TYPE_EQUIPMENT, equipmentNum);
             mounted.setShotsLeft(getFullShots() - shotsNeeded);
->>>>>>> 302dcfab
         }
     }
 
     @Override
     public boolean isSamePartType(Part part) {
-<<<<<<< HEAD
-        return (part instanceof AmmoBin)
-                && !(part instanceof LargeCraftAmmoBin)
-                && getType().equals(((AmmoBin) part).getType())
-                && (((AmmoBin) part).getFullShots() == getFullShots());
-=======
         // AmmoBins are the same type of part if they can hold the same
         // AmmoType and number of rounds of ammo (i.e. they are the same
         // irrespective of "munition type" or "bomb type").
@@ -622,7 +462,6 @@
                 && !(part instanceof LargeCraftAmmoBin)
                 && getType().isCompatibleWith(((AmmoBin) part).getType())
                 && ((AmmoBin) part).getFullShots() == getFullShots();
->>>>>>> 302dcfab
     }
 
     @Override
@@ -691,192 +530,8 @@
         }
     }
 
-<<<<<<< HEAD
-    public static void swapAmmoFromCompatible(Campaign campaign, int needed, AmmoStorage as) {
-        AmmoStorage a;
-        AmmoType aType;
-        AmmoType curType = as.getType();
-        int converted = 0;
-
-        // TODO: make this less intensive.
-        for (Part part : campaign.getWarehouse().getSpareParts()) {
-            if (!part.isPresent()) {
-                continue;
-            }
-
-            if (part instanceof AmmoStorage) {
-                a = (AmmoStorage) part;
-                aType = a.getType();
-
-                if (a.isSamePartType(as)) {
-                    continue;
-                } else if (!isCompatibleAmmo(campaign, aType, curType)) {
-                    continue;
-                } else if (a.getShots() == 0) {
-                    continue;
-                }
-                // Finally, do the conversion. Run until the other ammo type runs out or we have enough
-                converted = aType.getRackSize();
-                changeAmountAvailable(campaign, -1, aType);
-                while (converted < needed && a.getShots() > 0) {
-                    converted += aType.getRackSize();
-                    changeAmountAvailable(campaign, -1, aType);
-                }
-                needed -= converted;
-                // If we have enough, we're done.
-                if (converted >= needed) {
-                    break;
-                }
-            }
-        }
-        converted = (int) Math.round((double) converted / curType.getRackSize());
-        changeAmountAvailable(campaign, converted, curType);
-    }
-
-    public void changeAmountAvailable(int amount, final AmmoType curType) {
-        changeAmountAvailable(campaign, amount, curType);
-    }
-
-    public static void changeAmountAvailable(Campaign campaign, int amount, final AmmoType curType) {
-        AmmoStorage a = (AmmoStorage) campaign.getWarehouse().findSparePart(part -> {
-            if (!(part instanceof AmmoStorage) || !part.isPresent() || part.isReservedForRefit()) {
-                return false;
-            }
-            AmmoType ammoType = ((AmmoStorage) part).getType();
-            return ammoType.equals(curType)
-                && (curType.getMunitionType() == ammoType.getMunitionType());
-        });
-
-        if (null != a) {
-            AmmoType aType = a.getType();
-            if (amount < 0 && campaign.getCampaignOptions().useAmmoByType()
-                && a.getShots() < Math.abs(amount)) {
-                swapAmmoFromCompatible(campaign, Math.abs(amount) * aType.getRackSize(), a);
-            }
-            a.changeShots(amount);
-            if (a.getShots() <= 0) {
-                campaign.getWarehouse().removePart(a);
-            }
-        } else if (amount > 0) {
-            campaign.getQuartermaster().addPart(new AmmoStorage(1, curType, amount, campaign), 0);
-        } else if (amount < 0
-                && campaign.getCampaignOptions().useAmmoByType()
-                && AmmoBin.ALLOWED_BY_TYPE.contains(curType.getAmmoType())) {
-            campaign.getQuartermaster().addPart(new AmmoStorage(1, curType, 0, campaign), 0);
-            changeAmountAvailable(campaign, amount, curType);
-        }
-    }
-
-    public boolean isCompatibleAmmo(AmmoType a1, AmmoType a2) {
-        return isCompatibleAmmo(campaign, a1, a2);
-    }
-
-    public static boolean isCompatibleAmmo(Campaign campaign, AmmoType a1, AmmoType a2) {
-        // If the option isn't on, we don't use this!
-        if (!(campaign.getCampaignOptions().useAmmoByType())) {
-            return false;
-        }
-
-        // NPE protection
-        if (a1 == null || a2 == null) {
-            return false;
-        }
-
-        // If it isn't an allowed type, then nope!
-        if (!AmmoBin.ALLOWED_BY_TYPE.contains(a1.getAmmoType()) || !AmmoBin.ALLOWED_BY_TYPE.contains(a2.getAmmoType())) {
-            return false;
-        }
-
-        // Now we begin to compare
-        boolean result = false;
-
-        // MML Launchers, ugh.
-        if ((a1.getAmmoType() == AmmoType.T_MML || a2.getAmmoType() == AmmoType.T_MML)
-                && a1.getMunitionType() == a2.getMunitionType()) {
-            // LRMs...
-            if (a1.getAmmoType() == AmmoType.T_MML && a1.hasFlag(AmmoType.F_MML_LRM) && a2.getAmmoType() == AmmoType.T_LRM) {
-                result = true;
-            } else if (a2.getAmmoType() == AmmoType.T_MML && a2.hasFlag(AmmoType.F_MML_LRM) && a1.getAmmoType() == AmmoType.T_LRM) {
-                result = true;
-            }
-            // SRMs
-            if (a1.getAmmoType() == AmmoType.T_MML && !a1.hasFlag(AmmoType.F_MML_LRM) && a2.getAmmoType() == AmmoType.T_SRM) {
-                result = true;
-            } else if (a2.getAmmoType() == AmmoType.T_MML && !a2.hasFlag(AmmoType.F_MML_LRM) && a1.getAmmoType() == AmmoType.T_SRM) {
-                result = true;
-            }
-        }
-
-        // AR-10 Launchers, ugh.
-        /*if (a1.getAmmoType() == AmmoType.T_AR10 || a2.getAmmoType() == AmmoType.T_AR10) {
-            // Barracuda
-            if (a1.getAmmoType() == AmmoType.T_AR10 && a1.hasFlag(AmmoType.F_AR10_BARRACUDA) && a2.getAmmoType() == AmmoType.T_BARRACUDA) {
-                result = true;
-            } else if (a2.getAmmoType() == AmmoType.T_AR10 && a2.hasFlag(AmmoType.F_AR10_BARRACUDA) && a1.getAmmoType() == AmmoType.T_BARRACUDA) {
-                result = true;
-            }
-            // Killer Whale
-            if (a1.getAmmoType() == AmmoType.T_AR10 && a1.hasFlag(AmmoType.F_AR10_KILLER_WHALE) && a2.getAmmoType() == AmmoType.T_KILLER_WHALE) {
-                result = true;
-            } else if (a2.getAmmoType() == AmmoType.T_AR10 && a2.hasFlag(AmmoType.F_AR10_KILLER_WHALE) && a1.getAmmoType() == AmmoType.T_KILLER_WHALE) {
-                result = true;
-            }
-            // White Shark
-            if (a1.getAmmoType() == AmmoType.T_AR10 && a1.hasFlag(AmmoType.F_AR10_WHITE_SHARK) && a2.getAmmoType() == AmmoType.T_WHITE_SHARK) {
-                result = true;
-            } else if (a2.getAmmoType() == AmmoType.T_AR10 && a2.hasFlag(AmmoType.F_AR10_WHITE_SHARK) && a1.getAmmoType() == AmmoType.T_WHITE_SHARK) {
-                result = true;
-            }
-        }*/
-
-        // General Launchers
-        if (a1.getAmmoType() == a2.getAmmoType() && a1.getMunitionType() == a2.getMunitionType()) {
-            result = true;
-        }
-
-        return result;
-    }
-
-    public int getAmountAvailable() {
-        return getAmountAvailable(campaign, getType());
-    }
-
-    public static int getAmountAvailable(Campaign campaign, AmmoType ammoType) {
-        if (campaign.getCampaignOptions().useAmmoByType()) {
-            Predicate<Part> predicate;
-            if (AmmoBin.ALLOWED_BY_TYPE.contains(ammoType.getAmmoType())) {
-                predicate = part -> {
-                    return part instanceof AmmoStorage
-                            && ammoType.equalsAmmoTypeOnly(((AmmoStorage) part).getType())
-                            && ammoType.getMunitionType() == ((AmmoStorage) part).getType().getMunitionType();
-                };
-            } else {
-                predicate = part -> part instanceof AmmoStorage
-                        && ammoType.equals(((AmmoStorage) part).getType())
-                        && ammoType.getMunitionType() == ((AmmoStorage) part).getType().getMunitionType();
-            }
-            AmmoStorage a = (AmmoStorage) campaign.getWarehouse().findSparePart(predicate);
-            return a != null ? a.getShots() : 0;
-        } else {
-            return campaign.getWarehouse()
-                           .streamSpareParts()
-                           .filter(part -> part instanceof AmmoStorage && part.isPresent())
-                           .mapToInt(part -> {
-                               AmmoStorage a = (AmmoStorage)part;
-                               AmmoType aType = a.getType();
-                               if (aType.equals(ammoType) && (ammoType.getMunitionType() == aType.getMunitionType())) {
-                                   return a.getShots();
-                               } else if (isCompatibleAmmo(campaign, aType, ammoType) && (ammoType.getRackSize() != 0)) {
-                                   return (a.getShots() * aType.getRackSize()) / ammoType.getRackSize();
-                               }
-                               return 0;
-                           })
-                           .sum();
-        }
-=======
     public int getAmountAvailable() {
         return campaign.getQuartermaster().getAmmoAvailable(getType());
->>>>>>> 302dcfab
     }
 
     public boolean isEnoughSpareAmmoAvailable() {
