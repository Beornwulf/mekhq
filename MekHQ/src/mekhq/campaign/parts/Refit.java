--- conflicted
+++ resolved
@@ -1745,12 +1745,8 @@
         UnitUtil.compactCriticals(newEntity);
 
         String unitName = newEntity.getShortNameRaw();
-<<<<<<< HEAD
         // MHQXMLUtility.escape() doesn't include `/` or `\` so we need to include them explicitly.
         String fileName = MHQXMLUtility.escape(unitName).replace("/", "_").replace("\\", "_");
-=======
-        String fileName = MHQXMLUtility.escape(unitName);
->>>>>>> 8288af29
         String sCustomsDir = String.join(File.separator, "data", "mekfiles", "customs"); // TODO : Remove inline file
         // path
         String sCustomsDirCampaign = sCustomsDir + File.separator + getCampaign().getName();
