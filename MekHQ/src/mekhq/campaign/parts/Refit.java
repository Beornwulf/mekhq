--- conflicted
+++ resolved
@@ -1221,26 +1221,6 @@
                 }
             }
         }
-<<<<<<< HEAD
-
-        // Cycle through newUnitParts, find any ammo bins and see if we have the ammo to load them
-        boolean missingAmmo = false;
-        for (int pid : newUnitParts) {
-            Part part = getCampaign().getPart(pid);
-
-            if (part instanceof AmmoBin) {
-                AmmoBin bin = (AmmoBin) part;
-                Part foundAmmo = getCampaign().findSparePart(campaignPart -> AmmoStorage.IsRightAmmo(campaignPart, (AmmoType) bin.getType()));
-
-                if ((foundAmmo == null) || (((AmmoStorage) foundAmmo).getShots() < bin.getShotsNeeded())) {
-                    missingAmmo = true;
-                    // if we've found even one ammo bin that we can't load, we're not ready to refit, so bug out early
-                    break;
-                }
-            }
-        }
-=======
->>>>>>> 0d1b5e22
 
         checkForArmorSupplies();
         shoppingList = newShoppingList;
@@ -1366,23 +1346,6 @@
             }
         }
         //add old parts to the warehouse
-<<<<<<< HEAD
-        for (int pid : oldUnitParts) {
-            Part part = oldUnit.getCampaign().getPart(pid);
-            if (part instanceof TransportBayPart) {
-                part.removeAllChildParts();
-            }
-            if (null == part) {
-                MekHQ.getLogger().log(getClass(), METHOD_NAME, LogLevel.ERROR,
-                        "old part with id " + pid + " not found for refit of " + getDesc()); //$NON-NLS-1$
-                continue;
-            }
-            if(part instanceof MekLocation && ((MekLocation)part).getLoc() == Mech.LOC_CT) {
-                part.setUnit(null);
-                oldUnit.getCampaign().removePart(part);
-                continue;
-            }
-=======
         for (Part part : oldUnitParts) {
             part.setUnit(null);
 
@@ -1400,7 +1363,6 @@
                     oldUnit.getCampaign().removePart(part);
                     continue;
                 }
->>>>>>> 0d1b5e22
             // SI Should never be "kept" for the Warehouse
             // We also don't want to generate new BA suits that have been replaced
             // or allow legacy InfantryAttack BA parts to show up in the warehouse.
