/*
 * Copyright (c) 2020-2021 - The MegaMek Team. All Rights Reserved.
 *
 * This file is part of MekHQ.
 *
 * MekHQ is free software: you can redistribute it and/or modify
 * it under the terms of the GNU General Public License as published by
 * the Free Software Foundation, either version 3 of the License, or
 * (at your option) any later version.
 *
 * MekHQ is distributed in the hope that it will be useful,
 * but WITHOUT ANY WARRANTY; without even the implied warranty of
 * MERCHANTABILITY or FITNESS FOR A PARTICULAR PURPOSE. See the
 * GNU General Public License for more details.
 *
 * You should have received a copy of the GNU General Public License
 * along with MekHQ. If not, see <http://www.gnu.org/licenses/>.
 */
package mekhq;

import megamek.MegaMek;
import megamek.client.ui.swing.tileset.MMStaticDirectoryManager;
import megamek.common.annotations.Nullable;
<<<<<<< HEAD
=======
import megamek.common.icons.AbstractIcon;
>>>>>>> 6370300e
import megamek.common.util.fileUtils.AbstractDirectory;
import megamek.common.util.fileUtils.DirectoryItems;
import megamek.common.util.fileUtils.ImageFileFactory;
import mekhq.io.AwardFileFactory;

import java.io.File;

public class MHQStaticDirectoryManager extends MMStaticDirectoryManager {
    //region Variable Declarations
    private static AbstractDirectory forceIconDirectory;
    private static AbstractDirectory awardIconDirectory;

    // Re-parsing Prevention Variables: They are True at startup and when the specified directory
    // should be re-parsed, and are used to avoid re-parsing the directory repeatedly when there's
    // an error.
    private static boolean parseForceIconDirectory = true;
    private static boolean parseAwardIconDirectory = true;
    //endregion Variable Declarations

    //region Constructors
    protected MHQStaticDirectoryManager() {
        // This class is not to be instantiated
    }
    //endregion Constructors

    //region Initialization
    /**
     * This initializes all of the directories under this manager
     */
    public static void initialize() {
        MMStaticDirectoryManager.initialize();
        initializeForceIcons();
        initializeAwardIcons();
    }

    /**
     * Parses MekHQ's force icon folder when first called or when it was refreshed.
     *
     * @see #refreshForceIcons()
     */
    private static void initializeForceIcons() {
        // Read in and parse MekHQ's force icon folder only when first called or when refreshed
        if (parseForceIconDirectory) {
            // Set parseForceIconDirectory to false to avoid parsing repeatedly when something fails
            parseForceIconDirectory = false;
            try {
<<<<<<< HEAD
                forceIconDirectory = new DirectoryItems(new File("data/images/force"), // TODO : Remove inline file path
=======
                forceIconDirectory = new DirectoryItems(new File("data/images/force"), // TODO : remove inline file path
>>>>>>> 6370300e
                        new ImageFileFactory());
            } catch (Exception e) {
                MegaMek.getLogger().error("Could not parse the force icon directory!", e);
            }
        }
    }

    /**
     * Parses MekHQ's awards icon folder when first called or when it was refreshed.
     *
     * @see #refreshAwardIcons()
     */
    private static void initializeAwardIcons() {
        // Read in and parse MekHQ's award icon folder only when first called or when refreshed
        if (parseAwardIconDirectory) {
            // Set parseAwardIconDirectory to false to avoid parsing repeatedly when something fails
            parseAwardIconDirectory = false;
            try {
<<<<<<< HEAD
                awardIconDirectory = new DirectoryItems(new File("data/images/awards"), // TODO : Remove inline file path
=======
                awardIconDirectory = new DirectoryItems(new File("data/images/awards"), // TODO : remove inline file path
>>>>>>> 6370300e
                        new AwardFileFactory());
            } catch (Exception e) {
                MegaMek.getLogger().error("Could not parse the award icon directory!", e);
            }
        }
    }
    //endregion Initialization

    //region Getters
    /**
<<<<<<< HEAD
     * Returns an AbstractDirectory object containing all force icon filenames
     * found in MekHQ's force icon folder.
=======
     * Returns an AbstractDirectory object containing all force icon filenames found in MekHQ's
     * force icon folder.
>>>>>>> 6370300e
     * @return an AbstractDirectory object with the force icon folders and filenames.
     * May be null if the directory cannot be parsed.
     */
    public static @Nullable AbstractDirectory getForceIcons() {
        initializeForceIcons();
        return forceIconDirectory;
    }

    /**
<<<<<<< HEAD
     * Returns an AbstractDirectory object containing all award icon filenames
     * found in MekHQ's award icon folder.
=======
     * Returns an AbstractDirectory object containing all award icon filenames found in MekHQ's
     * award icon folder.
>>>>>>> 6370300e
     * @return an AbstractDirectory object with the award icon folders and filenames.
     * May be null if the directory cannot be parsed.
     */
    public static @Nullable AbstractDirectory getAwardIcons() {
        initializeAwardIcons();
        return awardIconDirectory;
    }
    //endregion Getters

    //region Refreshers
    /**
<<<<<<< HEAD
     * Re-reads MekHQ's force icon folder and returns the updated
     * AbstractDirectory object. This will update the AbstractDirectory object
     * with changes to the force icons (like added image files and folders)
     * while MekHQ is running.
=======
     * Re-reads MekHQ's force icon folder and returns the updated AbstractDirectory object. This
     * will update the AbstractDirectory object with changes to the force icons (like added image
     * files and folders) while MekHQ is running.
>>>>>>> 6370300e
     *
     * @see #getForceIcons()
     */
    public static AbstractDirectory refreshForceIcons() {
        parseForceIconDirectory = true;
        return getForceIcons();
    }

    /**
<<<<<<< HEAD
     * Re-reads MekHQ's award icon folder and returns the updated
     * AbstractDirectory object. This will update the AbstractDirectory object
     * with changes to the award icons (like added image files and folders)
     * while MekHQ is running.
=======
     * Re-reads MekHQ's award icon folder and returns the updated AbstractDirectory object. This
     * will update the AbstractDirectory object with changes to the award icons (like added image
     * files and folders) while MekHQ is running.
>>>>>>> 6370300e
     *
     * @see #getAwardIcons()
     */
    public static AbstractDirectory refreshAwardIcons() {
        parseAwardIconDirectory = true;
        return getAwardIcons();
    }
    //endregion Refreshers
}<|MERGE_RESOLUTION|>--- conflicted
+++ resolved
@@ -21,10 +21,6 @@
 import megamek.MegaMek;
 import megamek.client.ui.swing.tileset.MMStaticDirectoryManager;
 import megamek.common.annotations.Nullable;
-<<<<<<< HEAD
-=======
-import megamek.common.icons.AbstractIcon;
->>>>>>> 6370300e
 import megamek.common.util.fileUtils.AbstractDirectory;
 import megamek.common.util.fileUtils.DirectoryItems;
 import megamek.common.util.fileUtils.ImageFileFactory;
@@ -71,11 +67,7 @@
             // Set parseForceIconDirectory to false to avoid parsing repeatedly when something fails
             parseForceIconDirectory = false;
             try {
-<<<<<<< HEAD
                 forceIconDirectory = new DirectoryItems(new File("data/images/force"), // TODO : Remove inline file path
-=======
-                forceIconDirectory = new DirectoryItems(new File("data/images/force"), // TODO : remove inline file path
->>>>>>> 6370300e
                         new ImageFileFactory());
             } catch (Exception e) {
                 MegaMek.getLogger().error("Could not parse the force icon directory!", e);
@@ -94,11 +86,7 @@
             // Set parseAwardIconDirectory to false to avoid parsing repeatedly when something fails
             parseAwardIconDirectory = false;
             try {
-<<<<<<< HEAD
                 awardIconDirectory = new DirectoryItems(new File("data/images/awards"), // TODO : Remove inline file path
-=======
-                awardIconDirectory = new DirectoryItems(new File("data/images/awards"), // TODO : remove inline file path
->>>>>>> 6370300e
                         new AwardFileFactory());
             } catch (Exception e) {
                 MegaMek.getLogger().error("Could not parse the award icon directory!", e);
@@ -109,13 +97,8 @@
 
     //region Getters
     /**
-<<<<<<< HEAD
-     * Returns an AbstractDirectory object containing all force icon filenames
-     * found in MekHQ's force icon folder.
-=======
      * Returns an AbstractDirectory object containing all force icon filenames found in MekHQ's
      * force icon folder.
->>>>>>> 6370300e
      * @return an AbstractDirectory object with the force icon folders and filenames.
      * May be null if the directory cannot be parsed.
      */
@@ -125,13 +108,8 @@
     }
 
     /**
-<<<<<<< HEAD
-     * Returns an AbstractDirectory object containing all award icon filenames
-     * found in MekHQ's award icon folder.
-=======
      * Returns an AbstractDirectory object containing all award icon filenames found in MekHQ's
      * award icon folder.
->>>>>>> 6370300e
      * @return an AbstractDirectory object with the award icon folders and filenames.
      * May be null if the directory cannot be parsed.
      */
@@ -143,16 +121,9 @@
 
     //region Refreshers
     /**
-<<<<<<< HEAD
-     * Re-reads MekHQ's force icon folder and returns the updated
-     * AbstractDirectory object. This will update the AbstractDirectory object
-     * with changes to the force icons (like added image files and folders)
-     * while MekHQ is running.
-=======
      * Re-reads MekHQ's force icon folder and returns the updated AbstractDirectory object. This
      * will update the AbstractDirectory object with changes to the force icons (like added image
      * files and folders) while MekHQ is running.
->>>>>>> 6370300e
      *
      * @see #getForceIcons()
      */
@@ -162,16 +133,9 @@
     }
 
     /**
-<<<<<<< HEAD
-     * Re-reads MekHQ's award icon folder and returns the updated
-     * AbstractDirectory object. This will update the AbstractDirectory object
-     * with changes to the award icons (like added image files and folders)
-     * while MekHQ is running.
-=======
      * Re-reads MekHQ's award icon folder and returns the updated AbstractDirectory object. This
      * will update the AbstractDirectory object with changes to the award icons (like added image
      * files and folders) while MekHQ is running.
->>>>>>> 6370300e
      *
      * @see #getAwardIcons()
      */
