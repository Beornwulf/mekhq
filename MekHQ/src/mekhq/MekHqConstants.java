--- conflicted
+++ resolved
@@ -93,18 +93,9 @@
     // This is used in creating the name of save files, e.g. the MekHQ campaign file
     public static final String FILENAME_DATE_FORMAT = "yyyyMMdd";
 
-<<<<<<< HEAD
     /**
      * Paths to StratCon definition files
      */
-=======
-    public static final int MAXIMUM_D6_VALUE = 6;
-
-    /**
-     * Paths to StratCon definition files
-     */
-
->>>>>>> 86c06fa3
     public static final String STRATCON_REQUIRED_HOSTILE_FACILITY_MODS = "./data/scenariomodifiers/requiredHostileFacilityModifiers.xml";
     public static final String STRATCON_HOSTILE_FACILITY_MODS = "./data/scenariomodifiers/hostileFacilityModifiers.xml";
     public static final String STRATCON_ALLIED_FACILITY_MODS = "./data/scenariomodifiers/alliedFacilityModifiers.xml";
@@ -120,15 +111,8 @@
     public static final String STRATCON_CONTRACT_MANIFEST = "./data/stratconcontractdefinitions/ContractDefinitionManifest.xml";
     public static final String STRATCON_USER_CONTRACT_MANIFEST = "./data/stratconcontractdefinitions/UserContractDefinitionManifest.xml";
     public static final String STRATCON_CONTRACT_PATH = "./data/stratconcontractdefinitions/";
-
-<<<<<<< HEAD
     public static final String HOSTILE_FACILITY_SCENARIO = "Hostile Facility.xml";
     public static final String ALLIED_FACILITY_SCENARIO = "Allied Facility.xml";
-=======
-    public static String HOSTILE_FACILITY_SCENARIO = "Hostile Facility.xml";
-    public static String ALLIED_FACILITY_SCENARIO = "Allied Facility.xml";
-
->>>>>>> 86c06fa3
     public static final String SCENARIO_MODIFIER_ALLIED_GROUND_UNITS = "PrimaryAlliesGround.xml";
     public static final String SCENARIO_MODIFIER_ALLIED_AIR_UNITS = "PrimaryAlliesAir.xml";
     public static final String SCENARIO_MODIFIER_LIAISON_GROUND = "LiaisonGround.xml";
@@ -142,8 +126,4 @@
     public static final String SCENARIO_MODIFIER_ALLIED_GROUND_SUPPORT = "AlliedGroundSupportImmediate.xml";
     public static final String SCENARIO_MODIFIER_ALLIED_AIR_SUPPORT = "AlliedAirSupportImmediate.xml";
     public static final String SCENARIO_MODIFIER_ALLIED_ARTY_SUPPORT = "AlliedArtillerySupportImmediate.xml";
-<<<<<<< HEAD
-=======
-
->>>>>>> 86c06fa3
 }