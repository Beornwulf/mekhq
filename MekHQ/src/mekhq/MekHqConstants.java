/*
 * MekHqConstants.java
 *
 * Copyright (c) 2019-2021 - The MegaMek Team. All Rights Reserved.
 *
 * This file is part of MekHQ.
 *
 * MekHQ is free software: you can redistribute it and/or modify
 * it under the terms of the GNU General Public License as published by
 * the Free Software Foundation, either version 3 of the License, or
 * (at your option) any later version.
 *
 * MekHQ is distributed in the hope that it will be useful,
 * but WITHOUT ANY WARRANTY; without even the implied warranty of
 * MERCHANTABILITY or FITNESS FOR A PARTICULAR PURPOSE. See the
 * GNU General Public License for more details.
 *
 * You should have received a copy of the GNU General Public License
 * along with MekHQ. If not, see <http://www.gnu.org/licenses/>.
 */
package mekhq;

public final class MekHqConstants {
    // This is used in creating the name of save files, e.g. the MekHQ campaign file
    public static final String FILENAME_DATE_FORMAT = "yyyyMMdd";
    public static final int MAXIMUM_D6_VALUE = 6;
    public static final int ASTECH_TEAM_SIZE = 6;

    //region MekHQ Options
    //region Display
    public static final String DISPLAY_NODE = "mekhq/prefs/display";
    public static final String DISPLAY_DATE_FORMAT = "displayDateFormat";
    public static final String LONG_DISPLAY_DATE_FORMAT = "longDisplayDateFormat";
    public static final String HISTORICAL_DAILY_LOG = "historicalDailyLog";
    public static final int MAX_HISTORICAL_LOG_DAYS = 120; // max number of days that will be stored in the history, also used as a limit in the UI

    //region Command Center
    public static final String COMMAND_CENTER_USE_UNIT_MARKET = "commandCenterUseUnitMarket";
    public static final String COMMAND_CENTER_MRMS = "commandCenterMRMS";
    //endregion Command Center

    //region Personnel Tab Display Options
    public static final String PERSONNEL_FILTER_STYLE = "personnelFilterStyle";
    public static final String PERSONNEL_FILTER_ON_PRIMARY_ROLE = "personnelFilterOnPrimaryRole";
    //endregion Personnel Tab Display Options

    //region Colours
    public static final String DEPLOYED_FOREGROUND = "deployedForeground";
    public static final String DEPLOYED_BACKGROUND = "deployedBackground";
    public static final String BELOW_CONTRACT_MINIMUM_FOREGROUND = "belowContractMinimumForeground";
    public static final String BELOW_CONTRACT_MINIMUM_BACKGROUND = "belowContractMinimumBackground";
    public static final String IN_TRANSIT_FOREGROUND = "inTransitForeground";
    public static final String IN_TRANSIT_BACKGROUND = "inTransitBackground";
    public static final String REFITTING_FOREGROUND = "refittingForeground";
    public static final String REFITTING_BACKGROUND = "refittingBackground";
    public static final String MOTHBALLING_FOREGROUND = "mothballingForeground";
    public static final String MOTHBALLING_BACKGROUND = "mothballingBackground";
    public static final String MOTHBALLED_FOREGROUND = "mothballedForeground";
    public static final String MOTHBALLED_BACKGROUND = "mothballedBackground";
    public static final String NOT_REPAIRABLE_FOREGROUND = "notRepairableForeground";
    public static final String NOT_REPAIRABLE_BACKGROUND = "notRepairableBackground";
    public static final String NON_FUNCTIONAL_FOREGROUND = "nonFunctionalForeground";
    public static final String NON_FUNCTIONAL_BACKGROUND = "nonFunctionalBackground";
    public static final String NEEDS_PARTS_FIXED_FOREGROUND = "needsPartsFixedForeground";
    public static final String NEEDS_PARTS_FIXED_BACKGROUND = "needsPartsFixedBackground";
    public static final String UNMAINTAINED_FOREGROUND = "unmaintainedForeground";
    public static final String UNMAINTAINED_BACKGROUND = "unmaintainedBackground";
    public static final String UNCREWED_FOREGROUND = "uncrewedForeground";
    public static final String UNCREWED_BACKGROUND = "uncrewedBackground";
    public static final String LOAN_OVERDUE_FOREGROUND = "loanOverdueForeground";
    public static final String LOAN_OVERDUE_BACKGROUND = "loanOverdueBackground";
    public static final String INJURED_FOREGROUND = "injuredForeground";
    public static final String INJURED_BACKGROUND = "injuredBackground";
    public static final String HEALED_INJURIES_FOREGROUND = "healedInjuriesForeground";
    public static final String HEALED_INJURIES_BACKGROUND = "healedInjuriesBackground";
    public static final String PAID_RETIREMENT_FOREGROUND = "paidRetirementForeground";
    public static final String PAID_RETIREMENT_BACKGROUND = "paidRetirementBackground";
    //endregion Colours
    //endregion Display

    //region Autosave
    public static final String AUTOSAVE_NODE = "mekhq/prefs/autosave";
    public static final String NO_SAVE_KEY = "noSave";
    public static final String SAVE_DAILY_KEY = "saveDaily";
    public static final String SAVE_WEEKLY_KEY = "saveWeekly";
    public static final String SAVE_MONTHLY_KEY = "saveMonthly";
    public static final String SAVE_YEARLY_KEY = "saveYearly";
    public static final String SAVE_BEFORE_MISSIONS_KEY = "saveBeforeMissions";
    public static final String MAXIMUM_NUMBER_SAVES_KEY = "maximumNumberAutoSaves";
    public static final int DEFAULT_NUMBER_SAVES = 5;
    //endregion Autosave

    //region New Day
    public static final String NEW_DAY_NODE = "mekhq/prefs/newDay";
    public static final String NEW_DAY_ASTECH_POOL_FILL = "newDayAstechPoolFill";
    public static final String NEW_DAY_MEDIC_POOL_FILL = "newDayMedicPoolFill";
    public static final String NEW_DAY_MRMS = "newDayMRMS";
    //endregion New Day

    //region Campaign XML Save Options
    public static final String XML_SAVES_NODE = "mekhq/prefs/xmlsaves";
    public static final String PREFER_GZIPPED_CAMPAIGN_FILE = "preferGzippedCampaignFile";
    public static final String WRITE_CUSTOMS_TO_XML = "writeCustomsToXML";
    public static final String SAVE_MOTHBALL_STATE = "saveMothballState";
    //endregion Campaign XML Save Options

    //region File Paths
    public static final String FILE_PATH_NODE = "mekhq/prefs/filepaths";
    public static final String RANK_SYSTEMS_DIRECTORY_PATH = "rankSystemsDirectoryPath";
    public static final String INDIVIDUAL_RANK_SYSTEM_DIRECTORY_PATH = "individualRankSystemDirectoryPath";
    public static final String LAYERED_FORCE_ICON_DIRECTORY_PATH = "layeredForceIconDirectoryPath";
    //endregion File Paths

    //region Nag Tab
    public static final String NAG_NODE = "mekhq/prefs/nags";
    public static final String NAG_UNMAINTAINED_UNITS = "nagUnmaintainedUnits";
    public static final String NAG_INSUFFICIENT_ASTECHS = "nagInsufficientAstechs";
    public static final String NAG_INSUFFICIENT_ASTECH_TIME = "nagInsufficientAstechTime";
    public static final String NAG_INSUFFICIENT_MEDICS = "nagInsufficientMedics";
    public static final String NAG_SHORT_DEPLOYMENT = "nagShortDeployment";
    public static final String NAG_UNRESOLVED_STRATCON_CONTACTS = "nagUnresolvedStratConContacts";
    public static final String NAG_OUTSTANDING_SCENARIOS = "nagOutstandingScenarios";
    //endregion Nag Tab

    //region Miscellaneous Options
    public static final String MISCELLANEOUS_NODE = "mekhq/prefs/miscellaneous";
    public static final String START_GAME_DELAY = "startGameDelay";
    //endregion Miscellaneous Options
    //endregion MekHQ Options

    //region File Paths
    // This holds all required file paths not saved as part of MekHQ Options
<<<<<<< HEAD
    public static final String AWARDS_DIRECTORY_PATH = "data/universe/awards/";
    public static final String RANKS_FILE_PATH = "data/universe/ranks.xml";
    public static final String USER_RANKS_FILE_PATH = "userdata/data/universe/ranks.xml";
    public static final String FACTION_HINTS_FILE = "data/universe/factionhints.xml";
    public static final String RATINFO_DIR = "data/universe/ratdata";
    public static final String LAYERED_FORCE_ICON_TYPE_PATH = "Pieces/Types/";
=======
    public static final String LAYERED_FORCE_ICON_TYPE_PATH = "Pieces/Type/";
>>>>>>> 4274669f
    public static final String LAYERED_FORCE_ICON_FORMATION_PATH = "Pieces/Formations/";
    public static final String LAYERED_FORCE_ICON_ADJUSTMENT_PATH = "Pieces/Adjustments/";
    public static final String LAYERED_FORCE_ICON_ALPHANUMERIC_PATH = "Pieces/Alphanumerics/";
    public static final String LAYERED_FORCE_ICON_SPECIAL_MODIFIER_PATH = "Pieces/Special Modifiers/";
    public static final String LAYERED_FORCE_ICON_BACKGROUND_PATH = "Pieces/Backgrounds/";
    public static final String LAYERED_FORCE_ICON_FRAME_PATH = "Pieces/Frames/";
    public static final String LAYERED_FORCE_ICON_DEFAULT_FRAME_FILENAME = "Frame.png";
    public static final String LAYERED_FORCE_ICON_LOGO_PATH = "Pieces/Logos/";
    public static final String AWARDS_DIRECTORY_PATH = "data/universe/awards/";
    public static final String RATINFO_DIR = "data/universe/ratdata/";
    public static final String ERAS_FILE_PATH = "data/universe/eras.xml";
    public static final String FACTION_HINTS_FILE = "data/universe/factionhints.xml";
    public static final String RANKS_FILE_PATH = "data/universe/ranks.xml";
    public static final String USER_RANKS_FILE_PATH = "userdata/data/universe/ranks.xml";

    //region StratCon
    public static final String STRATCON_REQUIRED_HOSTILE_FACILITY_MODS = "./data/scenariomodifiers/requiredHostileFacilityModifiers.xml";
    public static final String STRATCON_HOSTILE_FACILITY_MODS = "./data/scenariomodifiers/hostileFacilityModifiers.xml";
    public static final String STRATCON_ALLIED_FACILITY_MODS = "./data/scenariomodifiers/alliedFacilityModifiers.xml";
    public static final String STRATCON_GROUND_MODS = "./data/scenariomodifiers/groundBattleModifiers.xml";
    public static final String STRATCON_AIR_MODS = "./data/scenariomodifiers/airBattleModifiers.xml";
    public static final String STRATCON_PRIMARY_PLAYER_FORCE_MODS = "./data/scenariomodifiers/primaryPlayerForceModifiers.xml";
    public static final String STRATCON_SCENARIO_MANIFEST = "./data/scenariotemplates/ScenarioManifest.xml";
    public static final String STRATCON_USER_SCENARIO_MANIFEST = "./data/scenariotemplates/UserScenarioManifest.xml";
    public static final String STRATCON_SCENARIO_TEMPLATE_PATH = "./data/scenariotemplates/";
    public static final String STRATCON_FACILITY_MANIFEST = "./data/stratconfacilities/facilitymanifest.xml";
    public static final String STRATCON_USER_FACILITY_MANIFEST = "./data/stratconfacilities/userfacilitymanifest.xml";
    public static final String STRATCON_FACILITY_PATH = "./data/stratconfacilities/";
    public static final String STRATCON_CONTRACT_MANIFEST = "./data/stratconcontractdefinitions/ContractDefinitionManifest.xml";
    public static final String STRATCON_USER_CONTRACT_MANIFEST = "./data/stratconcontractdefinitions/UserContractDefinitionManifest.xml";
    public static final String STRATCON_CONTRACT_PATH = "./data/stratconcontractdefinitions/";
    public static final String HOSTILE_FACILITY_SCENARIO = "Hostile Facility.xml";
    public static final String ALLIED_FACILITY_SCENARIO = "Allied Facility.xml";
    public static final String SCENARIO_MODIFIER_ALLIED_GROUND_UNITS = "PrimaryAlliesGround.xml";
    public static final String SCENARIO_MODIFIER_ALLIED_AIR_UNITS = "PrimaryAlliesAir.xml";
    public static final String SCENARIO_MODIFIER_LIAISON_GROUND = "LiaisonGround.xml";
    public static final String SCENARIO_MODIFIER_HOUSE_CO_GROUND = "HouseOfficerGround.xml";
    public static final String SCENARIO_MODIFIER_INTEGRATED_UNITS_GROUND = "IntegratedAlliesGround.xml";
    public static final String SCENARIO_MODIFIER_LIAISON_AIR = "LiaisonAir.xml";
    public static final String SCENARIO_MODIFIER_HOUSE_CO_AIR = "HouseOfficerAir.xml";
    public static final String SCENARIO_MODIFIER_INTEGRATED_UNITS_AIR = "IntegratedAlliesAir.xml";
    public static final String SCENARIO_MODIFIER_TRAINEES_AIR = "AlliedTraineesAir.xml";
    public static final String SCENARIO_MODIFIER_TRAINEES_GROUND = "AlliedTraineesGround.xml";
    public static final String SCENARIO_MODIFIER_ALLIED_GROUND_SUPPORT = "AlliedGroundSupportImmediate.xml";
    public static final String SCENARIO_MODIFIER_ALLIED_AIR_SUPPORT = "AlliedAirSupportImmediate.xml";
    public static final String SCENARIO_MODIFIER_ALLIED_ARTY_SUPPORT = "AlliedArtillerySupportImmediate.xml";
    //endregion StratCon
    //endregion File Paths
}<|MERGE_RESOLUTION|>--- conflicted
+++ resolved
@@ -130,16 +130,7 @@
 
     //region File Paths
     // This holds all required file paths not saved as part of MekHQ Options
-<<<<<<< HEAD
-    public static final String AWARDS_DIRECTORY_PATH = "data/universe/awards/";
-    public static final String RANKS_FILE_PATH = "data/universe/ranks.xml";
-    public static final String USER_RANKS_FILE_PATH = "userdata/data/universe/ranks.xml";
-    public static final String FACTION_HINTS_FILE = "data/universe/factionhints.xml";
-    public static final String RATINFO_DIR = "data/universe/ratdata";
     public static final String LAYERED_FORCE_ICON_TYPE_PATH = "Pieces/Types/";
-=======
-    public static final String LAYERED_FORCE_ICON_TYPE_PATH = "Pieces/Type/";
->>>>>>> 4274669f
     public static final String LAYERED_FORCE_ICON_FORMATION_PATH = "Pieces/Formations/";
     public static final String LAYERED_FORCE_ICON_ADJUSTMENT_PATH = "Pieces/Adjustments/";
     public static final String LAYERED_FORCE_ICON_ALPHANUMERIC_PATH = "Pieces/Alphanumerics/";
