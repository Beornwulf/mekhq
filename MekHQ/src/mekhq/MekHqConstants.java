--- conflicted
+++ resolved
@@ -21,16 +21,12 @@
 package mekhq;
 
 public final class MekHqConstants {
-<<<<<<< HEAD
     //region General Constants
-    public static final int MAXIMUM_D6_VALUE = 6;
-    public static final int PREGNANCY_STANDARD_DURATION = 280; //standard duration of a pregnancy in days (40 weeks)
-    //endregion General Constants
-=======
     // This is used in creating the name of save files, e.g. the MekHQ campaign file
     public static final String FILENAME_DATE_FORMAT = "yyyyMMdd";
     public static final int MAXIMUM_D6_VALUE = 6;
->>>>>>> ac90643a
+    public static final int PREGNANCY_STANDARD_DURATION = 280; //standard duration of a pregnancy in days (40 weeks)
+    // endregion General Constants
 
     //region MekHQ Options
     //region Display
@@ -138,16 +134,6 @@
     public static final String AWARDS_DIRECTORY_PATH = "data/universe/awards/";
     public static final String RANKS_FILE_PATH = "data/universe/ranks.xml";
     public static final String USER_RANKS_FILE_PATH = "userdata/data/universe/ranks.xml";
-<<<<<<< HEAD
-    //endregion File Paths
-
-    // This is used in creating the name of save files, e.g. the MekHQ campaign file
-    public static final String FILENAME_DATE_FORMAT = "yyyyMMdd";
-
-    /**
-     * Paths to StratCon definition files
-     */
-=======
     public static final String FACTION_HINTS_FILE = "data/universe/factionhints.xml";
     public static final String RATINFO_DIR = "data/universe/ratdata";
     public static final String LAYERED_FORCE_ICON_TYPE_PATH = "Pieces/Type/";
@@ -160,7 +146,6 @@
     public static final String LAYERED_FORCE_ICON_LOGO_PATH = "Pieces/Logos/";
 
     //region StratCon
->>>>>>> ac90643a
     public static final String STRATCON_REQUIRED_HOSTILE_FACILITY_MODS = "./data/scenariomodifiers/requiredHostileFacilityModifiers.xml";
     public static final String STRATCON_HOSTILE_FACILITY_MODS = "./data/scenariomodifiers/hostileFacilityModifiers.xml";
     public static final String STRATCON_ALLIED_FACILITY_MODS = "./data/scenariomodifiers/alliedFacilityModifiers.xml";
@@ -191,9 +176,6 @@
     public static final String SCENARIO_MODIFIER_ALLIED_GROUND_SUPPORT = "AlliedGroundSupportImmediate.xml";
     public static final String SCENARIO_MODIFIER_ALLIED_AIR_SUPPORT = "AlliedAirSupportImmediate.xml";
     public static final String SCENARIO_MODIFIER_ALLIED_ARTY_SUPPORT = "AlliedArtillerySupportImmediate.xml";
-<<<<<<< HEAD
-=======
     //endregion StratCon
     //endregion File Paths
->>>>>>> ac90643a
 }