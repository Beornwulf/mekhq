/*
 * MekHqConstants.java
 *
 * Copyright (c) 2019-2021 - The MegaMek Team. All Rights Reserved.
 *
 * This file is part of MekHQ.
 *
 * MekHQ is free software: you can redistribute it and/or modify
 * it under the terms of the GNU General Public License as published by
 * the Free Software Foundation, either version 3 of the License, or
 * (at your option) any later version.
 *
 * MekHQ is distributed in the hope that it will be useful,
 * but WITHOUT ANY WARRANTY; without even the implied warranty of
 * MERCHANTABILITY or FITNESS FOR A PARTICULAR PURPOSE. See the
 * GNU General Public License for more details.
 *
 * You should have received a copy of the GNU General Public License
 * along with MekHQ. If not, see <http://www.gnu.org/licenses/>.
 */
package mekhq;

public final class MekHqConstants {
    // This is used in creating the name of save files, e.g. the MekHQ campaign file
    public static final String FILENAME_DATE_FORMAT = "yyyyMMdd";
    public static final int MAXIMUM_D6_VALUE = 6;
    public static final int ASTECH_TEAM_SIZE = 6;

    //region MekHQ Options
    //region Display
    public static final String DISPLAY_NODE = "mekhq/prefs/display";
    public static final String DISPLAY_DATE_FORMAT = "displayDateFormat";
    public static final String LONG_DISPLAY_DATE_FORMAT = "longDisplayDateFormat";
    public static final String HISTORICAL_DAILY_LOG = "historicalDailyLog";
    public static final int MAX_HISTORICAL_LOG_DAYS = 120; // max number of days that will be stored in the history, also used as a limit in the UI

    //region Command Center
    public static final String COMMAND_CENTER_USE_UNIT_MARKET = "commandCenterUseUnitMarket";
    public static final String COMMAND_CENTER_MRMS = "commandCenterMRMS";
    //endregion Command Center

    //region Personnel Tab Display Options
    public static final String PERSONNEL_FILTER_STYLE = "personnelFilterStyle";
    public static final String PERSONNEL_FILTER_ON_PRIMARY_ROLE = "personnelFilterOnPrimaryRole";
    //endregion Personnel Tab Display Options

    //region Colours
    public static final String DEPLOYED_FOREGROUND = "deployedForeground";
    public static final String DEPLOYED_BACKGROUND = "deployedBackground";
    public static final String BELOW_CONTRACT_MINIMUM_FOREGROUND = "belowContractMinimumForeground";
    public static final String BELOW_CONTRACT_MINIMUM_BACKGROUND = "belowContractMinimumBackground";
    public static final String IN_TRANSIT_FOREGROUND = "inTransitForeground";
    public static final String IN_TRANSIT_BACKGROUND = "inTransitBackground";
    public static final String REFITTING_FOREGROUND = "refittingForeground";
    public static final String REFITTING_BACKGROUND = "refittingBackground";
    public static final String MOTHBALLING_FOREGROUND = "mothballingForeground";
    public static final String MOTHBALLING_BACKGROUND = "mothballingBackground";
    public static final String MOTHBALLED_FOREGROUND = "mothballedForeground";
    public static final String MOTHBALLED_BACKGROUND = "mothballedBackground";
    public static final String NOT_REPAIRABLE_FOREGROUND = "notRepairableForeground";
    public static final String NOT_REPAIRABLE_BACKGROUND = "notRepairableBackground";
    public static final String NON_FUNCTIONAL_FOREGROUND = "nonFunctionalForeground";
    public static final String NON_FUNCTIONAL_BACKGROUND = "nonFunctionalBackground";
    public static final String NEEDS_PARTS_FIXED_FOREGROUND = "needsPartsFixedForeground";
    public static final String NEEDS_PARTS_FIXED_BACKGROUND = "needsPartsFixedBackground";
    public static final String UNMAINTAINED_FOREGROUND = "unmaintainedForeground";
    public static final String UNMAINTAINED_BACKGROUND = "unmaintainedBackground";
    public static final String UNCREWED_FOREGROUND = "uncrewedForeground";
    public static final String UNCREWED_BACKGROUND = "uncrewedBackground";
    public static final String LOAN_OVERDUE_FOREGROUND = "loanOverdueForeground";
    public static final String LOAN_OVERDUE_BACKGROUND = "loanOverdueBackground";
    public static final String INJURED_FOREGROUND = "injuredForeground";
    public static final String INJURED_BACKGROUND = "injuredBackground";
    public static final String HEALED_INJURIES_FOREGROUND = "healedInjuriesForeground";
    public static final String HEALED_INJURIES_BACKGROUND = "healedInjuriesBackground";
    public static final String PAID_RETIREMENT_FOREGROUND = "paidRetirementForeground";
    public static final String PAID_RETIREMENT_BACKGROUND = "paidRetirementBackground";
    //endregion Colours
    //endregion Display

    //region Autosave
    public static final String AUTOSAVE_NODE = "mekhq/prefs/autosave";
    public static final String NO_SAVE_KEY = "noSave";
    public static final String SAVE_DAILY_KEY = "saveDaily";
    public static final String SAVE_WEEKLY_KEY = "saveWeekly";
    public static final String SAVE_MONTHLY_KEY = "saveMonthly";
    public static final String SAVE_YEARLY_KEY = "saveYearly";
    public static final String SAVE_BEFORE_MISSIONS_KEY = "saveBeforeMissions";
    public static final String MAXIMUM_NUMBER_SAVES_KEY = "maximumNumberAutoSaves";
    public static final int DEFAULT_NUMBER_SAVES = 5;
    //endregion Autosave

    //region New Day
    public static final String NEW_DAY_NODE = "mekhq/prefs/newDay";
    public static final String NEW_DAY_ASTECH_POOL_FILL = "newDayAstechPoolFill";
    public static final String NEW_DAY_MEDIC_POOL_FILL = "newDayMedicPoolFill";
    public static final String NEW_DAY_MRMS = "newDayMRMS";
    //endregion New Day

    //region Campaign XML Save Options
    public static final String XML_SAVES_NODE = "mekhq/prefs/xmlsaves";
    public static final String PREFER_GZIPPED_CAMPAIGN_FILE = "preferGzippedCampaignFile";
    public static final String WRITE_CUSTOMS_TO_XML = "writeCustomsToXML";
    public static final String SAVE_MOTHBALL_STATE = "saveMothballState";
    //endregion Campaign XML Save Options

    //region File Paths
    public static final String FILE_PATH_NODE = "mekhq/prefs/filepaths";
    public static final String RANK_SYSTEMS_DIRECTORY_PATH = "rankSystemsDirectoryPath";
    public static final String INDIVIDUAL_RANK_SYSTEM_DIRECTORY_PATH = "individualRankSystemDirectoryPath";
    //endregion File Paths

    //region Nag Tab
    public static final String NAG_NODE = "mekhq/prefs/nags";
    public static final String NAG_UNMAINTAINED_UNITS = "nagUnmaintainedUnits";
    public static final String NAG_INSUFFICIENT_ASTECHS = "nagInsufficientAstechs";
    public static final String NAG_INSUFFICIENT_ASTECH_TIME = "nagInsufficientAstechTime";
    public static final String NAG_INSUFFICIENT_MEDICS = "nagInsufficientMedics";
    public static final String NAG_SHORT_DEPLOYMENT = "nagShortDeployment";
    public static final String NAG_UNRESOLVED_STRATCON_CONTACTS = "nagUnresolvedStratConContacts";
    public static final String NAG_OUTSTANDING_SCENARIOS = "nagOutstandingScenarios";
    //endregion Nag Tab

    //region Miscellaneous Options
    public static final String MISCELLANEOUS_NODE = "mekhq/prefs/miscellaneous";
    public static final String START_GAME_DELAY = "startGameDelay";
    //endregion Miscellaneous Options
    //endregion MekHQ Options

    //region File Paths
    // This holds all required file paths not saved as part of MekHQ Options
    public static final String LAYERED_FORCE_ICON_TYPE_PATH = "Pieces/Type/";
    public static final String LAYERED_FORCE_ICON_FORMATION_PATH = "Pieces/Formations/";
    public static final String LAYERED_FORCE_ICON_ADJUSTMENT_PATH = "Pieces/Adjustments/";
    public static final String LAYERED_FORCE_ICON_ALPHANUMERIC_PATH = "Pieces/Alphanumerics/";
    public static final String LAYERED_FORCE_ICON_SPECIAL_MODIFIER_PATH = "Pieces/Special Modifiers/";
    public static final String LAYERED_FORCE_ICON_BACKGROUND_PATH = "Pieces/Backgrounds/";
    public static final String LAYERED_FORCE_ICON_FRAME_PATH = "Pieces/Frames/";
    public static final String LAYERED_FORCE_ICON_LOGO_PATH = "Pieces/Logos/";
    public static final String AWARDS_DIRECTORY_PATH = "data/universe/awards/";
    public static final String RATINFO_DIR = "data/universe/ratdata";
    public static final String FACTION_HINTS_FILE = "data/universe/factionhints.xml";
    public static final String RANKS_FILE_PATH = "data/universe/ranks.xml";
    public static final String CAMPAIGN_PRESET_DIRECTORY = "mmconf/campaignPresets/";
    public static final String USER_RANKS_FILE_PATH = "userdata/data/universe/ranks.xml";
<<<<<<< HEAD
    public static final String USER_CAMPAIGN_PRESET_DIRECTORY = "userdata/mmconf/campaignPresets/";
    //endregion File Paths

    // This is used in creating the name of save files, e.g. the MekHQ campaign file
    public static final String FILENAME_DATE_FORMAT = "yyyyMMdd";

    public static final int MAXIMUM_D6_VALUE = 6;

    /**
     * Paths to StratCon definition files
     */
=======
>>>>>>> d90684b7

    //region StratCon
    public static final String STRATCON_REQUIRED_HOSTILE_FACILITY_MODS = "./data/scenariomodifiers/requiredHostileFacilityModifiers.xml";
    public static final String STRATCON_HOSTILE_FACILITY_MODS = "./data/scenariomodifiers/hostileFacilityModifiers.xml";
    public static final String STRATCON_ALLIED_FACILITY_MODS = "./data/scenariomodifiers/alliedFacilityModifiers.xml";
    public static final String STRATCON_GROUND_MODS = "./data/scenariomodifiers/groundBattleModifiers.xml";
    public static final String STRATCON_AIR_MODS = "./data/scenariomodifiers/airBattleModifiers.xml";
    public static final String STRATCON_PRIMARY_PLAYER_FORCE_MODS = "./data/scenariomodifiers/primaryPlayerForceModifiers.xml";
    public static final String STRATCON_SCENARIO_MANIFEST = "./data/scenariotemplates/ScenarioManifest.xml";
    public static final String STRATCON_USER_SCENARIO_MANIFEST = "./data/scenariotemplates/UserScenarioManifest.xml";
    public static final String STRATCON_SCENARIO_TEMPLATE_PATH = "./data/ScenarioTemplates/";
    public static final String STRATCON_FACILITY_MANIFEST = "./data/stratconfacilities/facilitymanifest.xml";
    public static final String STRATCON_USER_FACILITY_MANIFEST = "./data/stratconfacilities/userfacilitymanifest.xml";
    public static final String STRATCON_FACILITY_PATH = "./data/stratconfacilities/";
    public static final String STRATCON_CONTRACT_MANIFEST = "./data/stratconcontractdefinitions/ContractDefinitionManifest.xml";
    public static final String STRATCON_USER_CONTRACT_MANIFEST = "./data/stratconcontractdefinitions/UserContractDefinitionManifest.xml";
    public static final String STRATCON_CONTRACT_PATH = "./data/stratconcontractdefinitions/";
    public static final String HOSTILE_FACILITY_SCENARIO = "Hostile Facility.xml";
    public static final String ALLIED_FACILITY_SCENARIO = "Allied Facility.xml";
    public static final String SCENARIO_MODIFIER_ALLIED_GROUND_UNITS = "PrimaryAlliesGround.xml";
    public static final String SCENARIO_MODIFIER_ALLIED_AIR_UNITS = "PrimaryAlliesAir.xml";
    public static final String SCENARIO_MODIFIER_LIAISON_GROUND = "LiaisonGround.xml";
    public static final String SCENARIO_MODIFIER_HOUSE_CO_GROUND = "HouseOfficerGround.xml";
    public static final String SCENARIO_MODIFIER_INTEGRATED_UNITS_GROUND = "IntegratedAlliesGround.xml";
    public static final String SCENARIO_MODIFIER_LIAISON_AIR = "LiaisonAir.xml";
    public static final String SCENARIO_MODIFIER_HOUSE_CO_AIR = "HouseOfficerAir.xml";
    public static final String SCENARIO_MODIFIER_INTEGRATED_UNITS_AIR = "IntegratedAlliesAir.xml";
    public static final String SCENARIO_MODIFIER_TRAINEES_AIR = "AlliedTraineesAir.xml";
    public static final String SCENARIO_MODIFIER_TRAINEES_GROUND = "AlliedTraineesGround.xml";
    public static final String SCENARIO_MODIFIER_ALLIED_GROUND_SUPPORT = "AlliedGroundSupportImmediate.xml";
    public static final String SCENARIO_MODIFIER_ALLIED_AIR_SUPPORT = "AlliedAirSupportImmediate.xml";
    public static final String SCENARIO_MODIFIER_ALLIED_ARTY_SUPPORT = "AlliedArtillerySupportImmediate.xml";
    //endregion StratCon
    //endregion File Paths
}<|MERGE_RESOLUTION|>--- conflicted
+++ resolved
@@ -143,20 +143,7 @@
     public static final String RANKS_FILE_PATH = "data/universe/ranks.xml";
     public static final String CAMPAIGN_PRESET_DIRECTORY = "mmconf/campaignPresets/";
     public static final String USER_RANKS_FILE_PATH = "userdata/data/universe/ranks.xml";
-<<<<<<< HEAD
     public static final String USER_CAMPAIGN_PRESET_DIRECTORY = "userdata/mmconf/campaignPresets/";
-    //endregion File Paths
-
-    // This is used in creating the name of save files, e.g. the MekHQ campaign file
-    public static final String FILENAME_DATE_FORMAT = "yyyyMMdd";
-
-    public static final int MAXIMUM_D6_VALUE = 6;
-
-    /**
-     * Paths to StratCon definition files
-     */
-=======
->>>>>>> d90684b7
 
     //region StratCon
     public static final String STRATCON_REQUIRED_HOSTILE_FACILITY_MODS = "./data/scenariomodifiers/requiredHostileFacilityModifiers.xml";
