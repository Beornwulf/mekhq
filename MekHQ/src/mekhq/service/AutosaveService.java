--- conflicted
+++ resolved
@@ -80,13 +80,8 @@
 
     private void performAutosave(final Campaign campaign) {
         try {
-<<<<<<< HEAD
-            String fileName = this.getAutosaveFilename(campaign);
+            final String fileName = getAutosaveFilename(campaign);
             if (!StringUtility.isNullOrBlank(fileName)) {
-=======
-            final String fileName = getAutosaveFilename(campaign);
-            if (!StringUtility.isNullOrEmpty(fileName)) {
->>>>>>> 7c4f53ff
                 try (FileOutputStream fos = new FileOutputStream(fileName);
                      GZIPOutputStream gos = new GZIPOutputStream(fos);
                      OutputStreamWriter osw = new OutputStreamWriter(gos, StandardCharsets.UTF_8);
