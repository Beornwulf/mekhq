/*
 * Copyright (C) 2020-2025 The MegaMek Team. All Rights Reserved.
 *
 * This file is part of MekHQ.
 *
 * MekHQ is free software: you can redistribute it and/or modify
 * it under the terms of the GNU General Public License (GPL),
 * version 3 or (at your option) any later version,
 * as published by the Free Software Foundation.
 *
 * MekHQ is distributed in the hope that it will be useful,
 * but WITHOUT ANY WARRANTY; without even the implied warranty
 * of MERCHANTABILITY or FITNESS FOR A PARTICULAR PURPOSE.
 * See the GNU General Public License for more details.
 *
 * A copy of the GPL should have been included with this project;
 * if not, see <https://www.gnu.org/licenses/>.
 *
 * NOTICE: The MegaMek organization is a non-profit group of volunteers
 * creating free software for the BattleTech community.
 *
 * MechWarrior, BattleMech, `Mech and AeroTech are registered trademarks
 * of The Topps Company, Inc. All Rights Reserved.
 *
 * Catalyst Game Labs and the Catalyst Game Labs logo are trademarks of
 * InMediaRes Productions, LLC.
 *
 * MechWarrior Copyright Microsoft Corporation. MekHQ was created under
 * Microsoft's "Game Content Usage Rules"
 * <https://www.xbox.com/en-US/developers/rules> and it is not endorsed by or
 * affiliated with Microsoft.
 */
package mekhq.service.mrms;

import java.io.PrintWriter;
import java.util.ArrayList;
import java.util.List;

import megamek.Version;
import megamek.logging.MMLogger;
import mekhq.campaign.parts.enums.PartRepairType;
import mekhq.campaign.personnel.skills.SkillType;
import mekhq.utilities.MHQXMLUtility;
import org.w3c.dom.Node;
import org.w3c.dom.NodeList;

public class MRMSOption {
    private static final MMLogger logger = MMLogger.create(MRMSOption.class);

    // region Variable Declarations
    private PartRepairType type;
    private boolean active;
    private int skillMin;
    private int skillMax;
    private int targetNumberPreferred;
    private int targetNumberMax;
    private int dailyTimeMin;

    private static final int TARGET_NUMBER_PREFERRED = 4;
    private static final int TARGET_NUMBER_MAX = 6;
    private static final int DAILY_TIME_MIN = 0;
    // endregion Variable Declarations

    // region Constructors
    public MRMSOption(PartRepairType type) {
<<<<<<< HEAD
        this(type, false, SkillType.EXP_ULTRA_GREEN, SkillType.EXP_ELITE, TARGET_NUMBER_PREFERRED, TARGET_NUMBER_MAX, DAILY_TIME_MIN);
    }

    public MRMSOption(PartRepairType type, boolean active, int skillMin, int skillMax, int targetNumberPreferred, int targetNumberMax, int dailyTimeMin) {
=======
        this(type, false, SkillType.EXP_ULTRA_GREEN, SkillType.EXP_LEGENDARY, DEFAULT_BTH, DEFAULT_BTH, MIN_DAILY_TIME);
    }

    public MRMSOption(PartRepairType type, boolean active, int skillMin, int skillMax, int bthMin, int bthMax,
          int dailyTimeMin) {
>>>>>>> b7925b61
        this.type = type;
        this.active = active;
        this.skillMin = skillMin;
        this.skillMax = skillMax;
        this.targetNumberPreferred = targetNumberPreferred;
        this.targetNumberMax = targetNumberMax;
        this.dailyTimeMin = dailyTimeMin;
    }
    // endregion Constructors

    // region Getters/Setters
    public PartRepairType getType() {
        return type;
    }

    public void setType(PartRepairType type) {
        this.type = type;
    }

    public boolean isActive() {
        return active;
    }

    public void setActive(boolean active) {
        this.active = active;
    }

    public int getSkillMin() {
        return skillMin;
    }

    public void setSkillMin(int skillMin) {
        this.skillMin = skillMin;
    }

    public int getSkillMax() {
        return skillMax;
    }

    public void setSkillMax(int skillMax) {
        this.skillMax = skillMax;
    }

    public int getTargetNumberPreferred() {
        return targetNumberPreferred;
    }

    /**
     * @deprecated consider {@link #getTargetNumberPreferred()}
     */
    public int getBthMin() {
        return this.getTargetNumberPreferred();
    }

    public void setTargetNumberPreferred(int targetNumberPreferred) {
        this.targetNumberPreferred = targetNumberPreferred;
    }

    /**
     * @deprecated consider {@link #setTargetNumberPreferred(int)}
     */
    public void setBthMin(int bthMin) {
        this.setTargetNumberPreferred(bthMin);
    }

    public int getTargetNumberMax() {
        return targetNumberMax;
    }

    /**
     * @deprecated consider {@link #getTargetNumberMax()}
     */
    public int getBthMax() {
        return this.getTargetNumberMax();
    }

    public void setTargetNumberMax(int targetNumberMax) {
        this.targetNumberMax = targetNumberMax;
    }

    /**
     * @deprecated consider {@link #setTargetNumberMax(int)}
     */
    public void setBthMax(int bthMax) {
        this.setTargetNumberMax(bthMax);
    }

    public int getDailyTimeMin() {
        return dailyTimeMin;
    }

    public void setDailyTimeMin(int minDailyTime) {
        this.dailyTimeMin = minDailyTime;
    }
    // endregion Getters/Setters

    // region File I/O
    public void writeToXML(final PrintWriter pw, int indent) {
        MHQXMLUtility.writeSimpleXMLOpenTag(pw, indent++, "mrmsOption");
        MHQXMLUtility.writeSimpleXMLTag(pw, indent, "type", getType().name());
        MHQXMLUtility.writeSimpleXMLTag(pw, indent, "active", isActive() ? 1 : 0);
        MHQXMLUtility.writeSimpleXMLTag(pw, indent, "skillMin", getSkillMin());
        MHQXMLUtility.writeSimpleXMLTag(pw, indent, "skillMax", getSkillMax());
        MHQXMLUtility.writeSimpleXMLTag(pw, indent, "targetNumberPreferred", getTargetNumberPreferred());
        MHQXMLUtility.writeSimpleXMLTag(pw, indent, "targetNumberMax", getTargetNumberMax());
        MHQXMLUtility.writeSimpleXMLTag(pw, indent, "dailyTimeMin", getDailyTimeMin());
        MHQXMLUtility.writeSimpleXMLCloseTag(pw, --indent, "mrmsOption");
    }

    public static List<MRMSOption> parseListFromXML(Node wn, Version version) {
        List<MRMSOption> mrmsOptions = new ArrayList<>();
        NodeList nl = wn.getChildNodes();
        List<PartRepairType> partRepairTypes = PartRepairType.getMRMSValidTypes();

        for (int i = 0; i < nl.getLength(); i++) {
            Node wn2 = nl.item(i);

            if (wn2.getNodeType() != Node.ELEMENT_NODE) {
                continue;
            }

            try {
                MRMSOption mrmsOption = parseFromXML(wn2);

                // This fixes a migration issue from 0.47.10 to 0.47.11
                if (version.isBetween("0.47.10", "0.47.16") && (mrmsOption.getType() == PartRepairType.HEAT_SINK)) {
                    mrmsOption.setType(PartRepairType.POD_SPACE);
                }

                if ((mrmsOption.getType() == PartRepairType.UNKNOWN_LOCATION) ||
                          !partRepairTypes.contains(mrmsOption.getType())) {
                    logger.error("Attempted to load MRMSOption with illegal type id of " + mrmsOption.getType());
                } else {
                    mrmsOptions.add(mrmsOption);
                }
            } catch (Exception ex) {
                logger.error("Failed to parse MRMSOption from XML", ex);
            }
        }

        return mrmsOptions;
    }

    private static MRMSOption parseFromXML(Node wn) {
        MRMSOption mrmsOption = new MRMSOption(PartRepairType.UNKNOWN_LOCATION);

        NodeList nl = wn.getChildNodes();
        for (int i = 0; i < nl.getLength(); i++) {
            Node wn2 = nl.item(i);

            if (wn2.getNodeType() != Node.ELEMENT_NODE) {
                continue;
            }

            try {
                if (wn2.getNodeName().equalsIgnoreCase("type")) {
                    mrmsOption.setType(PartRepairType.parseFromString(wn2.getTextContent().trim()));
                } else if (wn2.getNodeName().equalsIgnoreCase("active")) {
                    mrmsOption.setActive(Integer.parseInt(wn2.getTextContent().trim()) == 1);
                } else if (wn2.getNodeName().equalsIgnoreCase("skillMin")) {
                    mrmsOption.setSkillMin(Integer.parseInt(wn2.getTextContent().trim()));
                } else if (wn2.getNodeName().equalsIgnoreCase("skillMax")) {
                    mrmsOption.setSkillMax(Integer.parseInt(wn2.getTextContent().trim()));
                } else if (wn2.getNodeName().equalsIgnoreCase("targetNumberPreferred")) {
                    mrmsOption.setTargetNumberPreferred(Integer.parseInt(wn2.getTextContent().trim()));
                } else if (wn2.getNodeName().equalsIgnoreCase("targetNumberMax")) {
                    mrmsOption.setTargetNumberMax(Integer.parseInt(wn2.getTextContent().trim()));

                } else if (wn2.getNodeName().equalsIgnoreCase("dailyTimeMin")) {
                    mrmsOption.setDailyTimeMin(Integer.parseInt(wn2.getTextContent().trim()));
                }
            } catch (Exception e) {
                logger.error("", e);
            }
        }

        return mrmsOption;
    }
    // endregion File I/O
}<|MERGE_RESOLUTION|>--- conflicted
+++ resolved
@@ -63,18 +63,10 @@
 
     // region Constructors
     public MRMSOption(PartRepairType type) {
-<<<<<<< HEAD
-        this(type, false, SkillType.EXP_ULTRA_GREEN, SkillType.EXP_ELITE, TARGET_NUMBER_PREFERRED, TARGET_NUMBER_MAX, DAILY_TIME_MIN);
+        this(type, false, SkillType.EXP_ULTRA_GREEN, SkillType.EXP_LEGENDARY, TARGET_NUMBER_PREFERRED, TARGET_NUMBER_MAX, DAILY_TIME_MIN);
     }
 
     public MRMSOption(PartRepairType type, boolean active, int skillMin, int skillMax, int targetNumberPreferred, int targetNumberMax, int dailyTimeMin) {
-=======
-        this(type, false, SkillType.EXP_ULTRA_GREEN, SkillType.EXP_LEGENDARY, DEFAULT_BTH, DEFAULT_BTH, MIN_DAILY_TIME);
-    }
-
-    public MRMSOption(PartRepairType type, boolean active, int skillMin, int skillMax, int bthMin, int bthMax,
-          int dailyTimeMin) {
->>>>>>> b7925b61
         this.type = type;
         this.active = active;
         this.skillMin = skillMin;
