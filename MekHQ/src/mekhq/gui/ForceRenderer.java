/*
 * Copyright (c) 2013-2025 - The MegaMek Team. All Rights Reserved.
 *
 * This file is part of MekHQ.
 *
 * MekHQ is free software: you can redistribute it and/or modify
 * it under the terms of the GNU General Public License as published by
 * the Free Software Foundation, either version 3 of the License, or
 * (at your option) any later version.
 *
 * MekHQ is distributed in the hope that it will be useful,
 * but WITHOUT ANY WARRANTY; without even the implied warranty of
 * MERCHANTABILITY or FITNESS FOR A PARTICULAR PURPOSE. See the
 * GNU General Public License for more details.
 *
 * You should have received a copy of the GNU General Public License
 * along with MekHQ. If not, see <http://www.gnu.org/licenses/>.
 */
package mekhq.gui;

import megamek.client.ui.Messages;
import megamek.common.Entity;
import megamek.common.GunEmplacement;
import megamek.logging.MMLogger;
import mekhq.MekHQ;
import mekhq.campaign.force.Force;
import mekhq.campaign.force.ForceType;
import mekhq.campaign.personnel.Person;
import mekhq.campaign.unit.Unit;
import mekhq.utilities.ReportingUtilities;

import javax.swing.*;
import javax.swing.tree.DefaultTreeCellRenderer;
import java.awt.*;

import static mekhq.campaign.force.Force.COMBAT_TEAM_OVERRIDE_NONE;

public class ForceRenderer extends DefaultTreeCellRenderer {
    private static final MMLogger logger = MMLogger.create(ForceRenderer.class);

    // region Constructors
    public ForceRenderer() {

    }
    // endregion Constructors

    @Override
    public Component getTreeCellRendererComponent(JTree tree, Object value, boolean sel,
            boolean expanded, boolean leaf, int row,
            boolean hasFocus) {
        super.getTreeCellRendererComponent(tree, value, sel, expanded, leaf, row, hasFocus);
        setOpaque(false);

        if (value instanceof Unit unit) {
            String name = ReportingUtilities.messageSurroundedBySpanWithColor(
                    MekHQ.getMHQOptions().getFontColorNegativeHexColor(), "No Crew");
            if (unit.getEntity() instanceof GunEmplacement) {
                name = "AutoTurret";
            }
            String c3network = "";
            StringBuilder transport = new StringBuilder();
            Person person = unit.getCommander();
            if (person != null) {
                name = person.getFullTitle();
                name += " (" + unit.getEntity().getCrew().getGunnery() + '/'
                        + unit.getEntity().getCrew().getPiloting() + ')';
                if (person.needsFixing() || (unit.getEntity().getCrew().getHits() > 0)) {
                    name = ReportingUtilities.messageSurroundedBySpanWithColor(
                            MekHQ.getMHQOptions().getFontColorNegativeHexColor(), name);
                }
            }
            String unitName = "<i>" + unit.getName() + "</i>";
            if (unit.isDamaged()) {
                unitName = ReportingUtilities.messageSurroundedBySpanWithColor(
                    MekHQ.getMHQOptions().getFontColorNegativeHexColor(), unitName);
            }

            Entity entity = unit.getEntity();
            if (entity.hasNavalC3()) {
                if (entity.calculateFreeC3Nodes() >= 5) {
                    c3network += Messages.getString("ChatLounge.NC3None");
                } else {
                    c3network += Messages.getString("ChatLounge.NC3Network") + entity.getC3NetId();
                    if (entity.calculateFreeC3Nodes() > 0) {
                        c3network += Messages.getString("ChatLounge.NC3Nodes",
                                entity.calculateFreeC3Nodes());
                    }
                }
            } else if (entity.hasC3i()) {
                if (entity.calculateFreeC3Nodes() >= 5) {
                    c3network += Messages.getString("ChatLounge.C3iNone");
                } else {
                    c3network += Messages.getString("ChatLounge.C3iNetwork") + entity.getC3NetId();
                    if (entity.calculateFreeC3Nodes() > 0) {
                        c3network += Messages.getString("ChatLounge.C3iNodes",
                                entity.calculateFreeC3Nodes());
                    }
                }
            } else if (entity.hasC3()) {
                if (entity.C3MasterIs(entity)) {
                    c3network += Messages.getString("ChatLounge.C3Master");
                    c3network += Messages.getString("ChatLounge.C3MNodes", entity.calculateFreeC3MNodes());
                    if (entity.hasC3MM()) {
                        c3network += Messages.getString("ChatLounge.C3SNodes",
                                entity.calculateFreeC3Nodes());
                    }
                } else if (!entity.hasC3S()) {
                    c3network += Messages.getString("ChatLounge.C3Master");
                    c3network += Messages.getString("ChatLounge.C3SNodes", entity.calculateFreeC3Nodes());
                    // an independent master might also be a slave to a company master
                    if (entity.getC3Master() != null) {
                        c3network += "<br>" + Messages.getString("ChatLounge.C3Slave")
                                + entity.getC3Master().getShortName();
                    }
                } else if (entity.getC3Master() != null) {
                    c3network += Messages.getString("ChatLounge.C3Slave")
                            + entity.getC3Master().getShortName();
                } else {
                    c3network += Messages.getString("ChatLounge.C3None");
                }
            }

            if (!c3network.isEmpty()) {
                c3network = "<br><i>" + c3network + "</i>";
            }

            if (unit.hasTransportShipAssignment()) {
                transport.append("<br>Transported by: ")
                        .append(unit.getTransportShipAssignment().getTransportShip().getName());
            }
            String tacticalTransport = "";
            if (unit.hasTacticalTransportAssignment()) {
                transport.append("<br>Transported by: ")
                    .append(unit.getTacticalTransportAssignment().getTransport().getName());
            }

            String text = name + ", " + unitName + c3network + transport + tacticalTransport;

            Force force = unit.getCampaign().getForce(unit.getForceId());
            if((null != person) && (null != force) && (person.getId().equals(force.getForceCommanderID()))) {
                text = "<b>" + text + "</b>";
            }
            setText("<html>" + text + "</html>");
            getAccessibleContext().setAccessibleName((unit.isDeployed() ? "Deployed Unit: " : "Unit: ") + text);
            if (!sel && unit.isDeployed()) {
                setForeground(MekHQ.getMHQOptions().getDeployedForeground());
                setBackground(MekHQ.getMHQOptions().getDeployedBackground());
                setOpaque(true);
            }
        } else if (value instanceof Force force) {
            getAccessibleContext().setAccessibleName((
                    force.isDeployed() ? "Deployed Force: " : "Force: ") + force.getFullName());
            if (!sel && force.isDeployed()) {
                setForeground(MekHQ.getMHQOptions().getDeployedForeground());
                setBackground(MekHQ.getMHQOptions().getDeployedBackground());
                setOpaque(true);
            }

            ForceType forceType = force.getForceType();
<<<<<<< HEAD
            String typeKey = switch (forceType) {
                case STANDARD -> "";
                case SUPPORT -> " \u2205";
                case CONVOY -> " \u039E";
                case SECURITY -> " \u2727";
            };
=======
            String typeKey = forceType.getSymbol();
>>>>>>> ceb988aa

            String formattedForceName = String.format("<html>%s%s%s%s%s%s</html>",
                force.isCombatTeam() ? "<b>" : "",
                force.getOverrideCombatTeam() != COMBAT_TEAM_OVERRIDE_NONE ? "<u>" : "",
                force.getName(),
                force.isCombatTeam() ? "</b>" : "",
                force.getOverrideCombatTeam() != COMBAT_TEAM_OVERRIDE_NONE ? "</u>" : "",
                typeKey);

            setText(formattedForceName);
        } else {
            logger.error("Attempted to render node with unknown node class of "
                    + ((value != null) ? value.getClass() : "null"));
        }

        setIcon(getIcon(value));

        return this;
    }

    protected Icon getIcon(Object node) {
        if (node instanceof Unit) {
            if (MekHQ.getMHQOptions().getShowUnitPicturesOnTOE()) {
                return new ImageIcon(((Unit) node).getImage(this));
            } else {
                final Person person = ((Unit) node).getCommander();
                return (person == null) ? null : person.getPortrait().getImageIcon(58);
            }
        } else if (node instanceof Force) {
            return ((Force) node).getForceIcon().getImageIcon(58);
        } else {
            return null;
        }
    }
}<|MERGE_RESOLUTION|>--- conflicted
+++ resolved
@@ -157,16 +157,7 @@
             }
 
             ForceType forceType = force.getForceType();
-<<<<<<< HEAD
-            String typeKey = switch (forceType) {
-                case STANDARD -> "";
-                case SUPPORT -> " \u2205";
-                case CONVOY -> " \u039E";
-                case SECURITY -> " \u2727";
-            };
-=======
             String typeKey = forceType.getSymbol();
->>>>>>> ceb988aa
 
             String formattedForceName = String.format("<html>%s%s%s%s%s%s</html>",
                 force.isCombatTeam() ? "<b>" : "",
