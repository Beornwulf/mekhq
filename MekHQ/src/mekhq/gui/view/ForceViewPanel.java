--- conflicted
+++ resolved
@@ -45,11 +45,7 @@
  * A custom panel that gets filled in with goodies from a Force record
  * @author  Jay Lawson <jaylawson39 at yahoo.com>
  */
-<<<<<<< HEAD
-public class ForceViewPanel extends JPanel {
-=======
 public class ForceViewPanel extends ScrollablePanel {
->>>>>>> 1b62b79b
 	
 	/**
 	 * 
