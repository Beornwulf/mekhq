/*
 * Copyright (c) 2011-2021 - The MegaMek Team. All Rights Reserved.
 *
 * This file is part of MekHQ.
 *
 * MekHQ is free software: you can redistribute it and/or modify
 * it under the terms of the GNU General Public License as published by
 * the Free Software Foundation, either version 3 of the License, or
 * (at your option) any later version.
 *
 * MekHQ is distributed in the hope that it will be useful,
 * but WITHOUT ANY WARRANTY; without even the implied warranty of
 * MERCHANTABILITY or FITNESS FOR A PARTICULAR PURPOSE. See the
 * GNU General Public License for more details.
 *
 * You should have received a copy of the GNU General Public License
 * along with MekHQ. If not, see <http://www.gnu.org/licenses/>.
 */
package mekhq.gui.view;

import megamek.client.ui.Messages;
import megamek.common.Entity;
import megamek.common.UnitType;
import megamek.common.util.EncodeControl;
import mekhq.campaign.Campaign;
import mekhq.campaign.finances.Money;
import mekhq.campaign.force.Force;
import mekhq.campaign.personnel.Person;
import mekhq.campaign.unit.Unit;
import mekhq.gui.baseComponents.JScrollablePanel;
import mekhq.gui.utilities.MarkdownRenderer;

import javax.swing.*;
import java.awt.*;
import java.text.DecimalFormat;
import java.util.ArrayList;
import java.util.ResourceBundle;
import java.util.UUID;

/**
 * A custom panel that gets filled in with goodies from a Force record
 * @author Jay Lawson <jaylawson39 at yahoo.com>
 */
public class ForceViewPanel extends JScrollablePanel {
    private static final long serialVersionUID = 7004741688464105277L;

    private Force force;
    private Campaign campaign;

    private javax.swing.JLabel lblIcon;
    private javax.swing.JPanel pnlStats;
    private javax.swing.JPanel pnlSubUnits;
    private javax.swing.JTextPane txtDesc;

    private javax.swing.JLabel lblType;
    private javax.swing.JLabel lblAssign1;
    private javax.swing.JLabel lblAssign2;
    private javax.swing.JLabel lblCommander1;
    private javax.swing.JLabel lblCommander2;
    private javax.swing.JLabel lblBV1;
    private javax.swing.JLabel lblBV2;
    private javax.swing.JLabel lblTonnage1;
    private javax.swing.JLabel lblTonnage2;
    private javax.swing.JLabel lblCost1;
    private javax.swing.JLabel lblCost2;
    private javax.swing.JLabel lblTech1;
    private javax.swing.JLabel lblTech2;

    public ForceViewPanel(Force f, Campaign c) {
        super();
        this.force = f;
        this.campaign = c;
        initComponents();
    }

    private void initComponents() {
        java.awt.GridBagConstraints gridBagConstraints;

        getAccessibleContext().setAccessibleName("Selected Force: " + force.getFullName());

        lblIcon = new javax.swing.JLabel();
        pnlStats = new javax.swing.JPanel();
        pnlSubUnits = new javax.swing.JPanel();
        txtDesc = new javax.swing.JTextPane();

        setLayout(new java.awt.GridBagLayout());

        lblIcon.setIcon(force.getForceIcon().getImageIcon(150));
        lblIcon.setName("lblIcon");
        lblIcon.getAccessibleContext().setAccessibleName("Force Icon");
        gridBagConstraints = new GridBagConstraints();
        gridBagConstraints.gridx = 0;
        gridBagConstraints.gridy = 0;
        gridBagConstraints.fill = GridBagConstraints.NONE;
        gridBagConstraints.anchor = GridBagConstraints.NORTHWEST;
        gridBagConstraints.insets = new Insets(10, 10, 0, 0);
        add(lblIcon, gridBagConstraints);

        pnlStats.setName("pnlStats");
        pnlStats.setBorder(BorderFactory.createTitledBorder(force.getName()));
        fillStats();
        gridBagConstraints = new java.awt.GridBagConstraints();
        gridBagConstraints.gridx = 1;
        gridBagConstraints.gridy = 0;
        gridBagConstraints.gridheight = 1;
        gridBagConstraints.weightx = 1.0;
        gridBagConstraints.insets = new java.awt.Insets(5, 5, 5, 5);
        gridBagConstraints.fill = java.awt.GridBagConstraints.BOTH;
        gridBagConstraints.anchor = java.awt.GridBagConstraints.NORTHWEST;
        add(pnlStats, gridBagConstraints);

        pnlSubUnits.setName("pnlSubUnits");
        pnlSubUnits.getAccessibleContext().setAccessibleName("Force Composition");
        fillSubUnits();
        gridBagConstraints = new java.awt.GridBagConstraints();
        gridBagConstraints.gridx = 0;
        gridBagConstraints.gridy = 1;
        gridBagConstraints.gridwidth = 2;
        gridBagConstraints.weightx = 1.0;
        gridBagConstraints.insets = new java.awt.Insets(5, 5, 5, 5);
        gridBagConstraints.fill = java.awt.GridBagConstraints.BOTH;
        gridBagConstraints.anchor = java.awt.GridBagConstraints.NORTHWEST;
        add(pnlSubUnits, gridBagConstraints);

        if (null != force.getDescription() && !force.getDescription().isEmpty()) {
            txtDesc.setName("txtDesc");
            txtDesc.setEditable(false);
            txtDesc.setContentType("text/html");
            txtDesc.setText(MarkdownRenderer.getRenderedHtml(force.getDescription()));
            txtDesc.setBorder(BorderFactory.createCompoundBorder(
                    BorderFactory.createTitledBorder("Description"),
                    BorderFactory.createEmptyBorder(0,2,2,2)));
            gridBagConstraints = new java.awt.GridBagConstraints();
            gridBagConstraints.gridx = 0;
            gridBagConstraints.gridy = 2;
            gridBagConstraints.gridwidth = 2;
            gridBagConstraints.weighty = 1.0;
            gridBagConstraints.insets = new java.awt.Insets(5, 5, 5, 5);
            gridBagConstraints.fill = java.awt.GridBagConstraints.BOTH;
            gridBagConstraints.anchor = java.awt.GridBagConstraints.NORTHWEST;
            add(txtDesc, gridBagConstraints);
        }
    }

<<<<<<< HEAD
=======
    private void setIcon(Force force, JLabel lbl, int scale) {
        ImageIcon icon = null;
        try {
            icon = new ImageIcon(MHQStaticDirectoryManager.buildForceIcon(force.getIconCategory(),
                    force.getIconFileName(), force.getIconMap())
                    .getScaledInstance(scale, -1, Image.SCALE_SMOOTH));
        } catch (Exception e) {
            LogManager.getLogger().error("", e);
        }

        lbl.setIcon(icon);
    }


>>>>>>> ea6a179e
    private void fillStats() {
        ResourceBundle resourceMap = ResourceBundle.getBundle("mekhq.resources.ForceViewPanel", new EncodeControl());

        lblType = new javax.swing.JLabel();
        lblAssign1 = new javax.swing.JLabel();
        lblAssign2 = new javax.swing.JLabel();
        lblCommander1 = new javax.swing.JLabel();
        lblCommander2 = new javax.swing.JLabel();
        lblBV1 = new javax.swing.JLabel();
        lblBV2 = new javax.swing.JLabel();
        lblCost1 = new javax.swing.JLabel();
        lblCost2 = new javax.swing.JLabel();
        lblTonnage1 = new javax.swing.JLabel();
        lblTonnage2 = new javax.swing.JLabel();
        lblTech1 = new javax.swing.JLabel();
        lblTech2 = new javax.swing.JLabel();
        java.awt.GridBagConstraints gridBagConstraints;
        pnlStats.setLayout(new java.awt.GridBagLayout());

        pnlStats.getAccessibleContext().setAccessibleName("Force Statistics");

        long bv = 0;
        Money cost = Money.zero();
        double ton = 0;
        String commander = "";
        String LanceTech = "";
        String assigned = "";
        String type = null;
        ArrayList<Person> people = new ArrayList<>();
        for (UUID uid : force.getAllUnits(false)) {
            Unit u = campaign.getUnit(uid);
            if (null != u) {
                Person p = u.getCommander();
                bv += u.getEntity().calculateBattleValue(true, !u.hasPilot());
                cost = cost.plus(u.getEntity().getCost(true));
                ton += u.getEntity().getWeight();
                String utype = UnitType.getTypeDisplayableName(u.getEntity().getUnitType());
                if (null == type) {
                    type = utype;
                } else if (!utype.equals(type)) {
                    type = resourceMap.getString("mixed");
                }
                if (null != p) {
                    people.add(p);
                }
            }
        }
        //sort person vector by rank
        people.sort((p1, p2) -> ((Comparable<Integer>) p2.getRankNumeric()).compareTo(p1.getRankNumeric()));
        if (people.size() > 0) {
            commander = people.get(0).getFullTitle();
        }

        if (null != force.getTechID()) {
            Person p = campaign.getPerson(force.getTechID());
            LanceTech = p.getFullName();
        }

        if (null != force.getParentForce()) {
            assigned = force.getParentForce().getName();
        }

        int nexty = 0;

        if (null != type) {
            lblType.setName("lblCommander2");
            String forceType = (force.isCombatForce() ? "" : "Non-Combat ") + type + " " + resourceMap.getString("unit");
            lblType.setText("<html><i>" + forceType + "</i></html>");
            lblType.getAccessibleContext().setAccessibleDescription("Force Type: " + forceType);
            gridBagConstraints = new GridBagConstraints();
            gridBagConstraints.gridx = 0;
            gridBagConstraints.gridy = nexty;
            gridBagConstraints.weightx = 1.0;
            gridBagConstraints.gridwidth = 2;
            gridBagConstraints.fill = GridBagConstraints.NONE;
            gridBagConstraints.anchor = GridBagConstraints.NORTHWEST;
            pnlStats.add(lblType, gridBagConstraints);
            nexty++;
        }

        if (!commander.isBlank()) {
            lblCommander1.setName("lblCommander1"); // NOI18N
            lblCommander1.setText(resourceMap.getString("lblCommander1.text"));
            gridBagConstraints = new java.awt.GridBagConstraints();
            gridBagConstraints.gridx = 0;
            gridBagConstraints.gridy = nexty;
            gridBagConstraints.fill = java.awt.GridBagConstraints.NONE;
            gridBagConstraints.anchor = java.awt.GridBagConstraints.NORTHWEST;
            pnlStats.add(lblCommander1, gridBagConstraints);

            lblCommander2.setName("lblCommander2"); // NOI18N
            lblCommander2.setText(commander);
            lblCommander1.setLabelFor(lblCommander2);
            gridBagConstraints = new java.awt.GridBagConstraints();
            gridBagConstraints.gridx = 1;
            gridBagConstraints.gridy = nexty;
            gridBagConstraints.weightx = 0.5;
            gridBagConstraints.insets = new java.awt.Insets(0, 10, 0, 0);
            gridBagConstraints.fill = java.awt.GridBagConstraints.NONE;
            gridBagConstraints.anchor = java.awt.GridBagConstraints.NORTHWEST;
            pnlStats.add(lblCommander2, gridBagConstraints);
            nexty++;
        }
        if (null != force.getTechID()) {
            if (!LanceTech.isBlank()) {
                lblTech1.setName("lblTech1"); // NOI18N
                lblTech1.setText(resourceMap.getString("lblTech1.text"));
                gridBagConstraints = new java.awt.GridBagConstraints();
                gridBagConstraints.gridx = 0;
                gridBagConstraints.gridy = nexty;
                gridBagConstraints.fill = java.awt.GridBagConstraints.NONE;
                gridBagConstraints.anchor = java.awt.GridBagConstraints.NORTHWEST;
                pnlStats.add(lblTech1, gridBagConstraints);

                lblTech2.setName("lblTech2"); // NOI18N
                lblTech2.setText(LanceTech);
                lblTech1.setLabelFor(lblTech2);
                gridBagConstraints = new java.awt.GridBagConstraints();
                gridBagConstraints.gridx = 1;
                gridBagConstraints.gridy = nexty;
                gridBagConstraints.weightx = 0.5;
                gridBagConstraints.insets = new java.awt.Insets(0, 10, 0, 0);
                gridBagConstraints.fill = java.awt.GridBagConstraints.NONE;
                gridBagConstraints.anchor = java.awt.GridBagConstraints.NORTHWEST;
                pnlStats.add(lblTech2, gridBagConstraints);
                nexty++;
                }
        }

        if (!assigned.isBlank()) {
            lblAssign1.setName("lblAssign1"); // NOI18N
            lblAssign1.setText(resourceMap.getString("lblAssign1.text"));
            gridBagConstraints = new java.awt.GridBagConstraints();
            gridBagConstraints.gridx = 0;
            gridBagConstraints.gridy = nexty;
            gridBagConstraints.fill = java.awt.GridBagConstraints.NONE;
            gridBagConstraints.anchor = java.awt.GridBagConstraints.NORTHWEST;
            pnlStats.add(lblAssign1, gridBagConstraints);

            lblAssign2.setName("lblAssign2"); // NOI18N
            lblAssign2.setText(assigned);
            lblAssign1.setLabelFor(lblAssign2);
            gridBagConstraints = new java.awt.GridBagConstraints();
            gridBagConstraints.gridx = 1;
            gridBagConstraints.gridy = nexty;
            gridBagConstraints.weightx = 0.5;
            gridBagConstraints.insets = new java.awt.Insets(0, 10, 0, 0);
            gridBagConstraints.fill = java.awt.GridBagConstraints.NONE;
            gridBagConstraints.anchor = java.awt.GridBagConstraints.NORTHWEST;
            pnlStats.add(lblAssign2, gridBagConstraints);
            nexty++;
        }

        lblBV1.setName("lblBV1"); // NOI18N
        lblBV1.setText(resourceMap.getString("lblBV1.text"));
        gridBagConstraints = new java.awt.GridBagConstraints();
        gridBagConstraints.gridx = 0;
        gridBagConstraints.gridy = nexty;
        gridBagConstraints.fill = java.awt.GridBagConstraints.NONE;
        gridBagConstraints.anchor = java.awt.GridBagConstraints.NORTHWEST;
        pnlStats.add(lblBV1, gridBagConstraints);

        lblBV2.setName("lblBV2"); // NOI18N
        lblBV2.setText(DecimalFormat.getInstance().format(bv));
        lblBV1.setLabelFor(lblBV1);
        gridBagConstraints = new java.awt.GridBagConstraints();
        gridBagConstraints.gridx = 1;
        gridBagConstraints.gridy = nexty;
        gridBagConstraints.weightx = 0.5;
        gridBagConstraints.insets = new java.awt.Insets(0, 10, 0, 0);
        gridBagConstraints.fill = java.awt.GridBagConstraints.NONE;
        gridBagConstraints.anchor = java.awt.GridBagConstraints.NORTHWEST;
        pnlStats.add(lblBV2, gridBagConstraints);
        nexty++;

        lblTonnage1.setName("lblTonnage1"); // NOI18N
        lblTonnage1.setText(resourceMap.getString("lblTonnage1.text"));
        gridBagConstraints = new java.awt.GridBagConstraints();
        gridBagConstraints.gridx = 0;
        gridBagConstraints.gridy = nexty;
        gridBagConstraints.fill = java.awt.GridBagConstraints.NONE;
        gridBagConstraints.anchor = java.awt.GridBagConstraints.NORTHWEST;
        pnlStats.add(lblTonnage1, gridBagConstraints);

        lblTonnage2.setName("lblTonnage2"); // NOI18N
        lblTonnage2.setText(DecimalFormat.getInstance().format(ton));
        lblTonnage1.setLabelFor(lblTonnage2);
        gridBagConstraints = new java.awt.GridBagConstraints();
        gridBagConstraints.gridx = 1;
        gridBagConstraints.gridy = nexty;
        gridBagConstraints.weightx = 0.5;
        gridBagConstraints.insets = new java.awt.Insets(0, 10, 0, 0);
        gridBagConstraints.fill = java.awt.GridBagConstraints.NONE;
        gridBagConstraints.anchor = java.awt.GridBagConstraints.NORTHWEST;
        pnlStats.add(lblTonnage2, gridBagConstraints);
        nexty++;

        // if AtB is enabled, set tooltip to show lance weight breakdowns
        if (campaign.getCampaignOptions().getUseAtB()) {
            // see Lance.java for lance weight breakdowns
            lblTonnage1.setToolTipText(resourceMap.getString("tonnageToolTip.text"));
            lblTonnage2.setToolTipText(resourceMap.getString("tonnageToolTip.text"));
        }

        lblCost1.setName("lblCost1"); // NOI18N
        lblCost1.setText(resourceMap.getString("lblCost1.text"));
        gridBagConstraints = new java.awt.GridBagConstraints();
        gridBagConstraints.gridx = 0;
        gridBagConstraints.gridy = nexty;
        gridBagConstraints.fill = java.awt.GridBagConstraints.NONE;
        gridBagConstraints.anchor = java.awt.GridBagConstraints.NORTHWEST;
        pnlStats.add(lblCost1, gridBagConstraints);

        lblCost2.setName("lblCost2"); // NOI18N
        lblCost2.setText(cost.toAmountAndSymbolString());
        lblCost1.setLabelFor(lblCost2);
        gridBagConstraints = new java.awt.GridBagConstraints();
        gridBagConstraints.gridx = 1;
        gridBagConstraints.gridy = nexty;
        gridBagConstraints.weightx = 0.5;
        gridBagConstraints.insets = new java.awt.Insets(0, 10, 0, 0);
        gridBagConstraints.fill = java.awt.GridBagConstraints.NONE;
        gridBagConstraints.anchor = java.awt.GridBagConstraints.NORTHWEST;
        pnlStats.add(lblCost2, gridBagConstraints);
        nexty++;

        //BV
        //Tonnage?
        //Cost?
        //Number of units?
        //Assigned to
    }

    private void fillSubUnits() {
        GridBagConstraints gridBagConstraints;

        pnlSubUnits.setLayout(new GridBagLayout());

        JLabel lblForce;

        int nexty = 0;
        for (Force subForce : force.getSubForces()) {
            lblForce = new JLabel();
            lblForce.setText(getSummaryFor(subForce));
            lblForce.setIcon(subForce.getForceIcon().getImageIcon(72));
            nexty++;
            gridBagConstraints = new GridBagConstraints();
            gridBagConstraints.gridx = 0;
            gridBagConstraints.gridy = nexty;
            gridBagConstraints.gridwidth = 2;
            gridBagConstraints.weighty = 1.0;
            gridBagConstraints.weightx = 1.0;
            gridBagConstraints.insets = new Insets(5, 5, 5, 5);
            gridBagConstraints.fill = GridBagConstraints.BOTH;
            gridBagConstraints.anchor = GridBagConstraints.NORTHWEST;
            pnlSubUnits.add(lblForce, gridBagConstraints);
        }

        JLabel lblPerson;
        JLabel lblUnit;
        ArrayList<Unit> units = new ArrayList<>();
        ArrayList<Unit> unmannedUnits = new ArrayList<>();
        for (UUID uid : force.getUnits()) {
            Unit u = campaign.getUnit(uid);
            if (null == u) {
                continue;
            }
            if (null == u.getCommander()) {
                unmannedUnits.add(u);
            } else {
                units.add(u);
            }
        }
        //sort person vector by rank
        units.sort((u1, u2) -> ((Comparable<Integer>) u2.getCommander().getRankNumeric()).compareTo(u1.getCommander().getRankNumeric()));
        units.addAll(unmannedUnits);
        for (Unit unit : units) {
            Person p = unit.getCommander();
            lblPerson = new JLabel();
            lblUnit = new JLabel();
            if (null != p) {
                lblPerson.setText(getSummaryFor(p, unit));
                lblPerson.setIcon(p.getPortrait().getImageIcon());
            } else {
                lblPerson.getAccessibleContext().setAccessibleName("Unmanned Unit");
			      }
            nexty++;
            gridBagConstraints = new java.awt.GridBagConstraints();
            gridBagConstraints.gridx = 0;
            gridBagConstraints.gridy = nexty;
            gridBagConstraints.gridwidth = 1;
            gridBagConstraints.weighty = 1.0;
            gridBagConstraints.fill = java.awt.GridBagConstraints.BOTH;
            gridBagConstraints.anchor = java.awt.GridBagConstraints.NORTHWEST;
            pnlSubUnits.add(lblPerson, gridBagConstraints);
            lblUnit.setText(getSummaryFor(unit));
            lblUnit.setIcon(new ImageIcon(unit.getImage(lblUnit)));
            lblPerson.setLabelFor(lblUnit);
            gridBagConstraints = new java.awt.GridBagConstraints();
            gridBagConstraints.gridx = 1;
            gridBagConstraints.gridy = nexty;
            gridBagConstraints.gridwidth = 1;
            gridBagConstraints.weighty = 1.0;
            gridBagConstraints.weightx = 1.0;
            gridBagConstraints.fill = java.awt.GridBagConstraints.BOTH;
            gridBagConstraints.anchor = java.awt.GridBagConstraints.NORTHWEST;
            pnlSubUnits.add(lblUnit, gridBagConstraints);
        }
    }

    public String getSummaryFor(Person person, Unit unit) {
        String toReturn = "<html><font size='2'><b>" + person.getFullTitle() + "</b><br/>";
        toReturn += person.getSkillSummary(campaign) + " " + person.getRoleDesc();
        if (null != unit && null != unit.getEntity()
                && null != unit.getEntity().getCrew() && unit.getEntity().getCrew().getHits() > 0) {
            toReturn += "<br><font color='red' size='2'>" + unit.getEntity().getCrew().getHits() + " hit(s)";
        }
        toReturn += "</font></html>";
        return toReturn;
    }

    public String getSummaryFor(Unit unit) {
        String toReturn = "<html><font size='3'><b>" + unit.getName() + "</b></font><br/>";
        toReturn += "<font size='2'><b>BV:</b> " + unit.getEntity().calculateBattleValue(true, null == unit.getEntity().getCrew()) + "<br/>";
        toReturn += unit.getStatus();
        Entity entity = unit.getEntity();
        if (entity.hasNavalC3()) {
            toReturn += "<br><i>";
            if (entity.calculateFreeC3Nodes() >= 5) {
                toReturn += Messages.getString("ChatLounge.NC3None");
            } else {
                toReturn += Messages.getString("ChatLounge.NC3Network") + entity.getC3NetId();
                if (entity.calculateFreeC3Nodes() > 0) {
                    toReturn += Messages.getString("ChatLounge.NC3Nodes", entity.calculateFreeC3Nodes());
                }
            }
            toReturn += "</i>";
        } else if (entity.hasC3i()) {
            toReturn += "<br><i>";
            if (entity.calculateFreeC3Nodes() >= 5) {
                toReturn += Messages.getString("ChatLounge.C3iNone");
            } else {
                toReturn += Messages
                        .getString("ChatLounge.C3iNetwork")
                        + entity.getC3NetId();
                if (entity.calculateFreeC3Nodes() > 0) {
                    toReturn += Messages.getString("ChatLounge.C3Nodes", entity.calculateFreeC3Nodes());
                }
            }
            toReturn += "</i>";
        }
        if (unit.hasTransportShipAssignment()) {
            toReturn += "<br><i>" + "Transported by: ";
            toReturn += unit.getTransportShipAssignment().getTransportShip().getName();
            toReturn += "</i>";
        }
        // If this is a transport ship, tell us what bay capacity is at
        if (!unit.getEntity().getTransportBays().isEmpty()) {
            int veeTotal = (int) (unit.getCurrentLightVehicleCapacity() + unit.getCurrentHeavyVehicleCapacity() + unit.getCurrentSuperHeavyVehicleCapacity());
            int aeroTotal = (int) (unit.getCurrentASFCapacity() + unit.getCurrentSmallCraftCapacity());
            if (unit.getCurrentMechCapacity() > 0) {
                toReturn += "<br><i>" + "Mech Bays: " + (int)unit.getCurrentMechCapacity() + " free.</i>";
            }
            if (veeTotal > 0) {
                toReturn += "<br><i>" + "Vehicle Bays: " + veeTotal + " free.</i>";
            }
            if (aeroTotal > 0) {
                toReturn += "<br><i>" + "ASF/SC Bays: " + aeroTotal + " free.</i>";
            }
            if (unit.getCurrentProtomechCapacity() > 0) {
                toReturn += "<br><i>" + "ProtoMech Bays: " + (int)unit.getCurrentProtomechCapacity() + " free.</i>";
            }
            if (unit.getCurrentBattleArmorCapacity() > 0) {
                toReturn += "<br><i>" + "Battle Armor Bays: " + (int)unit.getCurrentBattleArmorCapacity() + " free.</i>";
            }
            if (unit.getCurrentInfantryCapacity() > 0) {
                toReturn += "<br><i>" + "Infantry Bays: " + (int)unit.getCurrentInfantryCapacity() + " tons free.</i>";
            }
        }
        toReturn += "</font></html>";
        return toReturn;
    }

    public String getSummaryFor(Force f) {
        //we are not going to use the campaign methods here because we can be more efficient
        //by only traversing once
        int bv = 0;
        Money cost = Money.zero();
        double ton = 0;
        int number = 0;
        String commander = "No personnel found";
        ArrayList<Person> people = new ArrayList<>();
        for (UUID uid : f.getAllUnits(false)) {
            Unit u = campaign.getUnit(uid);
            if (null != u) {
                Person p = u.getCommander();
                number++;
                if (p != null) {
                    bv += u.getEntity().calculateBattleValue(true, false);
                } else {
                    bv += u.getEntity().calculateBattleValue(true, true);
                }
                cost = cost.plus(u.getEntity().getCost(true));
                ton += u.getEntity().getWeight();
                if (p != null) {
                    people.add(p);
                }
            }
        }
        //sort person vector by rank
        people.sort((p1, p2) -> ((Comparable<Integer>) p2.getRankNumeric()).compareTo(p1.getRankNumeric()));
        if (people.size() > 0) {
            commander = people.get(0).getFullTitle();
        }
        String toReturn = "<html><font size='2'><b>" + f.getName() + "</b> (" + commander + ")<br/>";
        toReturn += "<b>Number of Units:</b> " + number + "<br/>";
        toReturn += bv + " BV, ";
        toReturn += DecimalFormat.getInstance().format(ton) + " tons, ";
        toReturn += cost.toAmountAndSymbolString();
        toReturn += "</font></html>";
        return toReturn;
    }
}<|MERGE_RESOLUTION|>--- conflicted
+++ resolved
@@ -142,23 +142,6 @@
         }
     }
 
-<<<<<<< HEAD
-=======
-    private void setIcon(Force force, JLabel lbl, int scale) {
-        ImageIcon icon = null;
-        try {
-            icon = new ImageIcon(MHQStaticDirectoryManager.buildForceIcon(force.getIconCategory(),
-                    force.getIconFileName(), force.getIconMap())
-                    .getScaledInstance(scale, -1, Image.SCALE_SMOOTH));
-        } catch (Exception e) {
-            LogManager.getLogger().error("", e);
-        }
-
-        lbl.setIcon(icon);
-    }
-
-
->>>>>>> ea6a179e
     private void fillStats() {
         ResourceBundle resourceMap = ResourceBundle.getBundle("mekhq.resources.ForceViewPanel", new EncodeControl());
 
