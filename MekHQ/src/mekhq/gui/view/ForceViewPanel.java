/*
 * Copyright (c) 2011-2021 - The MegaMek Team. All Rights Reserved.
 *
 * This file is part of MekHQ.
 *
 * MekHQ is free software: you can redistribute it and/or modify
 * it under the terms of the GNU General Public License as published by
 * the Free Software Foundation, either version 3 of the License, or
 * (at your option) any later version.
 *
 * MekHQ is distributed in the hope that it will be useful,
 * but WITHOUT ANY WARRANTY; without even the implied warranty of
 * MERCHANTABILITY or FITNESS FOR A PARTICULAR PURPOSE. See the
 * GNU General Public License for more details.
 *
 * You should have received a copy of the GNU General Public License
 * along with MekHQ. If not, see <http://www.gnu.org/licenses/>.
 */
package mekhq.gui.view;

import megamek.client.ui.Messages;
import megamek.common.Entity;
import megamek.common.UnitType;
import megamek.common.util.EncodeControl;
<<<<<<< HEAD
=======
import mekhq.MHQStaticDirectoryManager;
>>>>>>> f8f4f0fc
import mekhq.campaign.Campaign;
import mekhq.campaign.finances.Money;
import mekhq.campaign.force.Force;
import mekhq.campaign.personnel.Person;
import mekhq.campaign.unit.Unit;
import mekhq.gui.baseComponents.JScrollablePanel;
import mekhq.gui.utilities.MarkdownRenderer;
import org.apache.logging.log4j.LogManager;

import javax.swing.*;
import java.awt.*;
import java.text.DecimalFormat;
import java.util.ArrayList;
import java.util.ResourceBundle;
import java.util.UUID;

import javax.swing.*;
import java.awt.*;
import java.text.DecimalFormat;
import java.util.ArrayList;
import java.util.ResourceBundle;
import java.util.UUID;

/**
 * A custom panel that gets filled in with goodies from a Force record
 * @author Jay Lawson <jaylawson39 at yahoo.com>
 */
public class ForceViewPanel extends JScrollablePanel {
    private static final long serialVersionUID = 7004741688464105277L;

    private Force force;
    private Campaign campaign;

    private javax.swing.JLabel lblIcon;
    private javax.swing.JPanel pnlStats;
    private javax.swing.JPanel pnlSubUnits;
    private javax.swing.JTextPane txtDesc;

    private javax.swing.JLabel lblType;
    private javax.swing.JLabel lblAssign1;
    private javax.swing.JLabel lblAssign2;
    private javax.swing.JLabel lblCommander1;
    private javax.swing.JLabel lblCommander2;
    private javax.swing.JLabel lblBV1;
    private javax.swing.JLabel lblBV2;
    private javax.swing.JLabel lblTonnage1;
    private javax.swing.JLabel lblTonnage2;
    private javax.swing.JLabel lblCost1;
    private javax.swing.JLabel lblCost2;
    private javax.swing.JLabel lblTech1;
    private javax.swing.JLabel lblTech2;

    public ForceViewPanel(Force f, Campaign c) {
        super();
        this.force = f;
        this.campaign = c;
        initComponents();
    }

    private void initComponents() {
        java.awt.GridBagConstraints gridBagConstraints;

        getAccessibleContext().setAccessibleName("Selected Force: " + force.getFullName());

        lblIcon = new javax.swing.JLabel();
        pnlStats = new javax.swing.JPanel();
        pnlSubUnits = new javax.swing.JPanel();
        txtDesc = new javax.swing.JTextPane();

        setLayout(new java.awt.GridBagLayout());

        lblIcon.setIcon(force.getForceIcon().getImageIcon(150));
        lblIcon.setName("lblIcon");
        lblIcon.getAccessibleContext().setAccessibleName("Force Icon");
        gridBagConstraints = new GridBagConstraints();
        gridBagConstraints.gridx = 0;
        gridBagConstraints.gridy = 0;
        gridBagConstraints.fill = GridBagConstraints.NONE;
        gridBagConstraints.anchor = GridBagConstraints.NORTHWEST;
        gridBagConstraints.insets = new Insets(10, 10, 0, 0);
        add(lblIcon, gridBagConstraints);

        pnlStats.setName("pnlStats");
        pnlStats.setBorder(BorderFactory.createTitledBorder(force.getName()));
        fillStats();
        gridBagConstraints = new java.awt.GridBagConstraints();
        gridBagConstraints.gridx = 1;
        gridBagConstraints.gridy = 0;
        gridBagConstraints.gridheight = 1;
        gridBagConstraints.weightx = 1.0;
        gridBagConstraints.insets = new java.awt.Insets(5, 5, 5, 5);
        gridBagConstraints.fill = java.awt.GridBagConstraints.BOTH;
        gridBagConstraints.anchor = java.awt.GridBagConstraints.NORTHWEST;
        add(pnlStats, gridBagConstraints);

        pnlSubUnits.setName("pnlSubUnits");
        pnlSubUnits.getAccessibleContext().setAccessibleName("Force Composition");
        fillSubUnits();
        gridBagConstraints = new java.awt.GridBagConstraints();
        gridBagConstraints.gridx = 0;
        gridBagConstraints.gridy = 1;
        gridBagConstraints.gridwidth = 2;
        gridBagConstraints.weightx = 1.0;
        gridBagConstraints.insets = new java.awt.Insets(5, 5, 5, 5);
        gridBagConstraints.fill = java.awt.GridBagConstraints.BOTH;
        gridBagConstraints.anchor = java.awt.GridBagConstraints.NORTHWEST;
        add(pnlSubUnits, gridBagConstraints);

        if (null != force.getDescription() && !force.getDescription().isEmpty()) {
            txtDesc.setName("txtDesc");
            txtDesc.setEditable(false);
            txtDesc.setContentType("text/html");
            txtDesc.setText(MarkdownRenderer.getRenderedHtml(force.getDescription()));
            txtDesc.setBorder(BorderFactory.createCompoundBorder(
                    BorderFactory.createTitledBorder("Description"),
                    BorderFactory.createEmptyBorder(0,2,2,2)));
            gridBagConstraints = new java.awt.GridBagConstraints();
            gridBagConstraints.gridx = 0;
            gridBagConstraints.gridy = 2;
            gridBagConstraints.gridwidth = 2;
            gridBagConstraints.weighty = 1.0;
            gridBagConstraints.insets = new java.awt.Insets(5, 5, 5, 5);
            gridBagConstraints.fill = java.awt.GridBagConstraints.BOTH;
            gridBagConstraints.anchor = java.awt.GridBagConstraints.NORTHWEST;
            add(txtDesc, gridBagConstraints);
        }
    }

<<<<<<< HEAD
=======
    private void setIcon(Force force, JLabel lbl, int scale) {
        ImageIcon icon = null;
        try {
            icon = new ImageIcon(MHQStaticDirectoryManager.buildForceIcon(force.getIconCategory(),
                    force.getIconFileName(), force.getIconMap())
                    .getScaledInstance(scale, -1, Image.SCALE_SMOOTH));
        } catch (Exception e) {
            LogManager.getLogger().error(e);
        }

        lbl.setIcon(icon);
    }


>>>>>>> f8f4f0fc
    private void fillStats() {
        ResourceBundle resourceMap = ResourceBundle.getBundle("mekhq.resources.ForceViewPanel", new EncodeControl());

        lblType = new javax.swing.JLabel();
        lblAssign1 = new javax.swing.JLabel();
        lblAssign2 = new javax.swing.JLabel();
        lblCommander1 = new javax.swing.JLabel();
        lblCommander2 = new javax.swing.JLabel();
        lblBV1 = new javax.swing.JLabel();
        lblBV2 = new javax.swing.JLabel();
        lblCost1 = new javax.swing.JLabel();
        lblCost2 = new javax.swing.JLabel();
        lblTonnage1 = new javax.swing.JLabel();
        lblTonnage2 = new javax.swing.JLabel();
        lblTech1 = new javax.swing.JLabel();
        lblTech2 = new javax.swing.JLabel();
        java.awt.GridBagConstraints gridBagConstraints;
        pnlStats.setLayout(new java.awt.GridBagLayout());

        pnlStats.getAccessibleContext().setAccessibleName("Force Statistics");

        long bv = 0;
        Money cost = Money.zero();
        double ton = 0;
        String commander = "";
        String LanceTech = "";
        String assigned = "";
        String type = null;
        ArrayList<Person> people = new ArrayList<>();
        for (UUID uid : force.getAllUnits(false)) {
            Unit u = campaign.getUnit(uid);
            if (null != u) {
                Person p = u.getCommander();
                bv += u.getEntity().calculateBattleValue(true, !u.hasPilot());
                cost = cost.plus(u.getEntity().getCost(true));
                ton += u.getEntity().getWeight();
                String utype = UnitType.getTypeDisplayableName(u.getEntity().getUnitType());
                if (null == type) {
                    type = utype;
                } else if (!utype.equals(type)) {
                    type = resourceMap.getString("mixed");
                }
                if (null != p) {
                    people.add(p);
                }
            }
        }
        //sort person vector by rank
        people.sort((p1, p2) -> ((Comparable<Integer>) p2.getRankNumeric()).compareTo(p1.getRankNumeric()));
        if (people.size() > 0) {
            commander = people.get(0).getFullTitle();
        }

        if (null != force.getTechID()) {
            Person p = campaign.getPerson(force.getTechID());
            LanceTech = p.getFullName();
        }

        if (null != force.getParentForce()) {
            assigned = force.getParentForce().getName();
        }

        int nexty = 0;

        if (null != type) {
            lblType.setName("lblCommander2");
            String forceType = (force.isCombatForce() ? "" : "Non-Combat ") + type + " " + resourceMap.getString("unit");
            lblType.setText("<html><i>" + forceType + "</i></html>");
            lblType.getAccessibleContext().setAccessibleDescription("Force Type: " + forceType);
            gridBagConstraints = new GridBagConstraints();
            gridBagConstraints.gridx = 0;
            gridBagConstraints.gridy = nexty;
            gridBagConstraints.weightx = 1.0;
            gridBagConstraints.gridwidth = 2;
            gridBagConstraints.fill = GridBagConstraints.NONE;
            gridBagConstraints.anchor = GridBagConstraints.NORTHWEST;
            pnlStats.add(lblType, gridBagConstraints);
            nexty++;
        }

        if (!commander.isBlank()) {
            lblCommander1.setName("lblCommander1"); // NOI18N
            lblCommander1.setText(resourceMap.getString("lblCommander1.text"));
            gridBagConstraints = new java.awt.GridBagConstraints();
            gridBagConstraints.gridx = 0;
            gridBagConstraints.gridy = nexty;
            gridBagConstraints.fill = java.awt.GridBagConstraints.NONE;
            gridBagConstraints.anchor = java.awt.GridBagConstraints.NORTHWEST;
            pnlStats.add(lblCommander1, gridBagConstraints);

            lblCommander2.setName("lblCommander2"); // NOI18N
            lblCommander2.setText(commander);
            lblCommander1.setLabelFor(lblCommander2);
            gridBagConstraints = new java.awt.GridBagConstraints();
            gridBagConstraints.gridx = 1;
            gridBagConstraints.gridy = nexty;
            gridBagConstraints.weightx = 0.5;
            gridBagConstraints.insets = new java.awt.Insets(0, 10, 0, 0);
            gridBagConstraints.fill = java.awt.GridBagConstraints.NONE;
            gridBagConstraints.anchor = java.awt.GridBagConstraints.NORTHWEST;
            pnlStats.add(lblCommander2, gridBagConstraints);
            nexty++;
        }
        if (null != force.getTechID()) {
            if (!LanceTech.isBlank()) {
                lblTech1.setName("lblTech1"); // NOI18N
                lblTech1.setText(resourceMap.getString("lblTech1.text"));
                gridBagConstraints = new java.awt.GridBagConstraints();
                gridBagConstraints.gridx = 0;
                gridBagConstraints.gridy = nexty;
                gridBagConstraints.fill = java.awt.GridBagConstraints.NONE;
                gridBagConstraints.anchor = java.awt.GridBagConstraints.NORTHWEST;
                pnlStats.add(lblTech1, gridBagConstraints);

                lblTech2.setName("lblTech2"); // NOI18N
                lblTech2.setText(LanceTech);
                lblTech1.setLabelFor(lblTech2);
                gridBagConstraints = new java.awt.GridBagConstraints();
                gridBagConstraints.gridx = 1;
                gridBagConstraints.gridy = nexty;
                gridBagConstraints.weightx = 0.5;
                gridBagConstraints.insets = new java.awt.Insets(0, 10, 0, 0);
                gridBagConstraints.fill = java.awt.GridBagConstraints.NONE;
                gridBagConstraints.anchor = java.awt.GridBagConstraints.NORTHWEST;
                pnlStats.add(lblTech2, gridBagConstraints);
                nexty++;
                }
        }

        if (!assigned.isBlank()) {
            lblAssign1.setName("lblAssign1"); // NOI18N
            lblAssign1.setText(resourceMap.getString("lblAssign1.text"));
            gridBagConstraints = new java.awt.GridBagConstraints();
            gridBagConstraints.gridx = 0;
            gridBagConstraints.gridy = nexty;
            gridBagConstraints.fill = java.awt.GridBagConstraints.NONE;
            gridBagConstraints.anchor = java.awt.GridBagConstraints.NORTHWEST;
            pnlStats.add(lblAssign1, gridBagConstraints);

            lblAssign2.setName("lblAssign2"); // NOI18N
            lblAssign2.setText(assigned);
            lblAssign1.setLabelFor(lblAssign2);
            gridBagConstraints = new java.awt.GridBagConstraints();
            gridBagConstraints.gridx = 1;
            gridBagConstraints.gridy = nexty;
            gridBagConstraints.weightx = 0.5;
            gridBagConstraints.insets = new java.awt.Insets(0, 10, 0, 0);
            gridBagConstraints.fill = java.awt.GridBagConstraints.NONE;
            gridBagConstraints.anchor = java.awt.GridBagConstraints.NORTHWEST;
            pnlStats.add(lblAssign2, gridBagConstraints);
            nexty++;
        }

        lblBV1.setName("lblBV1"); // NOI18N
        lblBV1.setText(resourceMap.getString("lblBV1.text"));
        gridBagConstraints = new java.awt.GridBagConstraints();
        gridBagConstraints.gridx = 0;
        gridBagConstraints.gridy = nexty;
        gridBagConstraints.fill = java.awt.GridBagConstraints.NONE;
        gridBagConstraints.anchor = java.awt.GridBagConstraints.NORTHWEST;
        pnlStats.add(lblBV1, gridBagConstraints);

        lblBV2.setName("lblBV2"); // NOI18N
        lblBV2.setText(DecimalFormat.getInstance().format(bv));
        lblBV1.setLabelFor(lblBV1);
        gridBagConstraints = new java.awt.GridBagConstraints();
        gridBagConstraints.gridx = 1;
        gridBagConstraints.gridy = nexty;
        gridBagConstraints.weightx = 0.5;
        gridBagConstraints.insets = new java.awt.Insets(0, 10, 0, 0);
        gridBagConstraints.fill = java.awt.GridBagConstraints.NONE;
        gridBagConstraints.anchor = java.awt.GridBagConstraints.NORTHWEST;
        pnlStats.add(lblBV2, gridBagConstraints);
        nexty++;

        lblTonnage1.setName("lblTonnage1"); // NOI18N
        lblTonnage1.setText(resourceMap.getString("lblTonnage1.text"));
        gridBagConstraints = new java.awt.GridBagConstraints();
        gridBagConstraints.gridx = 0;
        gridBagConstraints.gridy = nexty;
        gridBagConstraints.fill = java.awt.GridBagConstraints.NONE;
        gridBagConstraints.anchor = java.awt.GridBagConstraints.NORTHWEST;
        pnlStats.add(lblTonnage1, gridBagConstraints);

        lblTonnage2.setName("lblTonnage2"); // NOI18N
        lblTonnage2.setText(DecimalFormat.getInstance().format(ton));
        lblTonnage1.setLabelFor(lblTonnage2);
        gridBagConstraints = new java.awt.GridBagConstraints();
        gridBagConstraints.gridx = 1;
        gridBagConstraints.gridy = nexty;
        gridBagConstraints.weightx = 0.5;
        gridBagConstraints.insets = new java.awt.Insets(0, 10, 0, 0);
        gridBagConstraints.fill = java.awt.GridBagConstraints.NONE;
        gridBagConstraints.anchor = java.awt.GridBagConstraints.NORTHWEST;
        pnlStats.add(lblTonnage2, gridBagConstraints);
        nexty++;

        // if AtB is enabled, set tooltip to show lance weight breakdowns
        if (campaign.getCampaignOptions().getUseAtB()) {
            // see Lance.java for lance weight breakdowns
            lblTonnage1.setToolTipText(resourceMap.getString("tonnageToolTip.text"));
            lblTonnage2.setToolTipText(resourceMap.getString("tonnageToolTip.text"));
        }

        lblCost1.setName("lblCost1"); // NOI18N
        lblCost1.setText(resourceMap.getString("lblCost1.text"));
        gridBagConstraints = new java.awt.GridBagConstraints();
        gridBagConstraints.gridx = 0;
        gridBagConstraints.gridy = nexty;
        gridBagConstraints.fill = java.awt.GridBagConstraints.NONE;
        gridBagConstraints.anchor = java.awt.GridBagConstraints.NORTHWEST;
        pnlStats.add(lblCost1, gridBagConstraints);

        lblCost2.setName("lblCost2"); // NOI18N
        lblCost2.setText(cost.toAmountAndSymbolString());
        lblCost1.setLabelFor(lblCost2);
        gridBagConstraints = new java.awt.GridBagConstraints();
        gridBagConstraints.gridx = 1;
        gridBagConstraints.gridy = nexty;
        gridBagConstraints.weightx = 0.5;
        gridBagConstraints.insets = new java.awt.Insets(0, 10, 0, 0);
        gridBagConstraints.fill = java.awt.GridBagConstraints.NONE;
        gridBagConstraints.anchor = java.awt.GridBagConstraints.NORTHWEST;
        pnlStats.add(lblCost2, gridBagConstraints);
        nexty++;

        //BV
        //Tonnage?
        //Cost?
        //Number of units?
        //Assigned to
    }

    private void fillSubUnits() {
        GridBagConstraints gridBagConstraints;

        pnlSubUnits.setLayout(new GridBagLayout());

        JLabel lblForce;

        int nexty = 0;
        for (Force subForce : force.getSubForces()) {
            lblForce = new JLabel();
            lblForce.setText(getSummaryFor(subForce));
            lblForce.setIcon(subForce.getForceIcon().getImageIcon(72));
            nexty++;
            gridBagConstraints = new GridBagConstraints();
            gridBagConstraints.gridx = 0;
            gridBagConstraints.gridy = nexty;
            gridBagConstraints.gridwidth = 2;
            gridBagConstraints.weighty = 1.0;
            gridBagConstraints.weightx = 1.0;
            gridBagConstraints.insets = new Insets(5, 5, 5, 5);
            gridBagConstraints.fill = GridBagConstraints.BOTH;
            gridBagConstraints.anchor = GridBagConstraints.NORTHWEST;
            pnlSubUnits.add(lblForce, gridBagConstraints);
        }

        JLabel lblPerson;
        JLabel lblUnit;
        ArrayList<Unit> units = new ArrayList<>();
        ArrayList<Unit> unmannedUnits = new ArrayList<>();
        for (UUID uid : force.getUnits()) {
            Unit u = campaign.getUnit(uid);
            if (null == u) {
                continue;
            }
            if (null == u.getCommander()) {
                unmannedUnits.add(u);
            } else {
                units.add(u);
            }
        }
        //sort person vector by rank
        units.sort((u1, u2) -> ((Comparable<Integer>) u2.getCommander().getRankNumeric()).compareTo(u1.getCommander().getRankNumeric()));
        units.addAll(unmannedUnits);
        for (Unit unit : units) {
            Person p = unit.getCommander();
            lblPerson = new JLabel();
            lblUnit = new JLabel();
            if (null != p) {
                lblPerson.setText(getSummaryFor(p, unit));
                lblPerson.setIcon(p.getPortrait().getImageIcon());
            } else {
                lblPerson.getAccessibleContext().setAccessibleName("Unmanned Unit");
			      }
            nexty++;
            gridBagConstraints = new java.awt.GridBagConstraints();
            gridBagConstraints.gridx = 0;
            gridBagConstraints.gridy = nexty;
            gridBagConstraints.gridwidth = 1;
            gridBagConstraints.weighty = 1.0;
            gridBagConstraints.fill = java.awt.GridBagConstraints.BOTH;
            gridBagConstraints.anchor = java.awt.GridBagConstraints.NORTHWEST;
            pnlSubUnits.add(lblPerson, gridBagConstraints);
            lblUnit.setText(getSummaryFor(unit));
            lblUnit.setIcon(new ImageIcon(unit.getImage(lblUnit)));
            lblPerson.setLabelFor(lblUnit);
            gridBagConstraints = new java.awt.GridBagConstraints();
            gridBagConstraints.gridx = 1;
            gridBagConstraints.gridy = nexty;
            gridBagConstraints.gridwidth = 1;
            gridBagConstraints.weighty = 1.0;
            gridBagConstraints.weightx = 1.0;
            gridBagConstraints.fill = java.awt.GridBagConstraints.BOTH;
            gridBagConstraints.anchor = java.awt.GridBagConstraints.NORTHWEST;
            pnlSubUnits.add(lblUnit, gridBagConstraints);
        }
    }

    public String getSummaryFor(Person person, Unit unit) {
        String toReturn = "<html><font size='2'><b>" + person.getFullTitle() + "</b><br/>";
        toReturn += person.getSkillSummary() + " " + person.getRoleDesc();
        if (null != unit && null != unit.getEntity()
                && null != unit.getEntity().getCrew() && unit.getEntity().getCrew().getHits() > 0) {
            toReturn += "<br><font color='red' size='2'>" + unit.getEntity().getCrew().getHits() + " hit(s)";
        }
        toReturn += "</font></html>";
        return toReturn;
    }

    public String getSummaryFor(Unit unit) {
        String toReturn = "<html><font size='3'><b>" + unit.getName() + "</b></font><br/>";
        toReturn += "<font size='2'><b>BV:</b> " + unit.getEntity().calculateBattleValue(true, null == unit.getEntity().getCrew()) + "<br/>";
        toReturn += unit.getStatus();
        Entity entity = unit.getEntity();
        if (entity.hasNavalC3()) {
            toReturn += "<br><i>";
            if (entity.calculateFreeC3Nodes() >= 5) {
                toReturn += Messages.getString("ChatLounge.NC3None");
            } else {
                toReturn += Messages.getString("ChatLounge.NC3Network") + entity.getC3NetId();
                if (entity.calculateFreeC3Nodes() > 0) {
                    toReturn += Messages.getString("ChatLounge.NC3Nodes", entity.calculateFreeC3Nodes());
                }
            }
            toReturn += "</i>";
        } else if (entity.hasC3i()) {
            toReturn += "<br><i>";
            if (entity.calculateFreeC3Nodes() >= 5) {
                toReturn += Messages.getString("ChatLounge.C3iNone");
            } else {
                toReturn += Messages
                        .getString("ChatLounge.C3iNetwork")
                        + entity.getC3NetId();
                if (entity.calculateFreeC3Nodes() > 0) {
                    toReturn += Messages.getString("ChatLounge.C3Nodes", entity.calculateFreeC3Nodes());
                }
            }
            toReturn += "</i>";
        }
        if (unit.hasTransportShipAssignment()) {
            toReturn += "<br><i>" + "Transported by: ";
            toReturn += unit.getTransportShipAssignment().getTransportShip().getName();
            toReturn += "</i>";
        }
        // If this is a transport ship, tell us what bay capacity is at
        if (!unit.getEntity().getTransportBays().isEmpty()) {
            int veeTotal = (int) (unit.getCurrentLightVehicleCapacity() + unit.getCurrentHeavyVehicleCapacity() + unit.getCurrentSuperHeavyVehicleCapacity());
            int aeroTotal = (int) (unit.getCurrentASFCapacity() + unit.getCurrentSmallCraftCapacity());
            if (unit.getCurrentMechCapacity() > 0) {
                toReturn += "<br><i>" + "Mech Bays: " + (int)unit.getCurrentMechCapacity() + " free.</i>";
            }
            if (veeTotal > 0) {
                toReturn += "<br><i>" + "Vehicle Bays: " + veeTotal + " free.</i>";
            }
            if (aeroTotal > 0) {
                toReturn += "<br><i>" + "ASF/SC Bays: " + aeroTotal + " free.</i>";
            }
            if (unit.getCurrentProtomechCapacity() > 0) {
                toReturn += "<br><i>" + "ProtoMech Bays: " + (int)unit.getCurrentProtomechCapacity() + " free.</i>";
            }
            if (unit.getCurrentBattleArmorCapacity() > 0) {
                toReturn += "<br><i>" + "Battle Armor Bays: " + (int)unit.getCurrentBattleArmorCapacity() + " free.</i>";
            }
            if (unit.getCurrentInfantryCapacity() > 0) {
                toReturn += "<br><i>" + "Infantry Bays: " + (int)unit.getCurrentInfantryCapacity() + " tons free.</i>";
            }
        }
        toReturn += "</font></html>";
        return toReturn;
    }

    public String getSummaryFor(Force f) {
        //we are not going to use the campaign methods here because we can be more efficient
        //by only traversing once
        int bv = 0;
        Money cost = Money.zero();
        double ton = 0;
        int number = 0;
        String commander = "No personnel found";
        ArrayList<Person> people = new ArrayList<>();
        for (UUID uid : f.getAllUnits(false)) {
            Unit u = campaign.getUnit(uid);
            if (null != u) {
                Person p = u.getCommander();
                number++;
                if (p != null) {
                    bv += u.getEntity().calculateBattleValue(true, false);
                } else {
                    bv += u.getEntity().calculateBattleValue(true, true);
                }
                cost = cost.plus(u.getEntity().getCost(true));
                ton += u.getEntity().getWeight();
                if (p != null) {
                    people.add(p);
                }
            }
        }
        //sort person vector by rank
        people.sort((p1, p2) -> ((Comparable<Integer>) p2.getRankNumeric()).compareTo(p1.getRankNumeric()));
        if (people.size() > 0) {
            commander = people.get(0).getFullTitle();
        }
        String toReturn = "<html><font size='2'><b>" + f.getName() + "</b> (" + commander + ")<br/>";
        toReturn += "<b>Number of Units:</b> " + number + "<br/>";
        toReturn += bv + " BV, ";
        toReturn += DecimalFormat.getInstance().format(ton) + " tons, ";
        toReturn += cost.toAmountAndSymbolString();
        toReturn += "</font></html>";
        return toReturn;
    }
}<|MERGE_RESOLUTION|>--- conflicted
+++ resolved
@@ -22,10 +22,6 @@
 import megamek.common.Entity;
 import megamek.common.UnitType;
 import megamek.common.util.EncodeControl;
-<<<<<<< HEAD
-=======
-import mekhq.MHQStaticDirectoryManager;
->>>>>>> f8f4f0fc
 import mekhq.campaign.Campaign;
 import mekhq.campaign.finances.Money;
 import mekhq.campaign.force.Force;
@@ -33,14 +29,6 @@
 import mekhq.campaign.unit.Unit;
 import mekhq.gui.baseComponents.JScrollablePanel;
 import mekhq.gui.utilities.MarkdownRenderer;
-import org.apache.logging.log4j.LogManager;
-
-import javax.swing.*;
-import java.awt.*;
-import java.text.DecimalFormat;
-import java.util.ArrayList;
-import java.util.ResourceBundle;
-import java.util.UUID;
 
 import javax.swing.*;
 import java.awt.*;
@@ -154,23 +142,6 @@
         }
     }
 
-<<<<<<< HEAD
-=======
-    private void setIcon(Force force, JLabel lbl, int scale) {
-        ImageIcon icon = null;
-        try {
-            icon = new ImageIcon(MHQStaticDirectoryManager.buildForceIcon(force.getIconCategory(),
-                    force.getIconFileName(), force.getIconMap())
-                    .getScaledInstance(scale, -1, Image.SCALE_SMOOTH));
-        } catch (Exception e) {
-            LogManager.getLogger().error(e);
-        }
-
-        lbl.setIcon(icon);
-    }
-
-
->>>>>>> f8f4f0fc
     private void fillStats() {
         ResourceBundle resourceMap = ResourceBundle.getBundle("mekhq.resources.ForceViewPanel", new EncodeControl());
 
