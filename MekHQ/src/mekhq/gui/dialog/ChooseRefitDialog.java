/*
 * ChooseRefitDialog.java
 *
 * Copyright (c) 2009 Jay Lawson (jaylawson39 at yahoo.com). All rights reserved.
 *
 * This file is part of MekHQ.
 *
 * MekHQ is free software: you can redistribute it and/or modify
 * it under the terms of the GNU General Public License as published by
 * the Free Software Foundation, either version 3 of the License, or
 * (at your option) any later version.
 *
 * MekHQ is distributed in the hope that it will be useful,
 * but WITHOUT ANY WARRANTY; without even the implied warranty of
 * MERCHANTABILITY or FITNESS FOR A PARTICULAR PURPOSE. See the
 * GNU General Public License for more details.
 *
 * You should have received a copy of the GNU General Public License
 * along with MekHQ. If not, see <http://www.gnu.org/licenses/>.
 */
package mekhq.gui.dialog;

import java.awt.Component;
import java.awt.Dimension;
import java.awt.GridBagConstraints;
import java.awt.GridBagLayout;
import java.awt.Insets;
import java.text.DecimalFormat;
import java.text.ParseException;
import java.util.ArrayList;
import java.util.Comparator;
import java.util.List;
import java.util.ResourceBundle;

import javax.swing.*;
import javax.swing.table.AbstractTableModel;
import javax.swing.table.DefaultTableCellRenderer;
import javax.swing.table.TableColumn;
import javax.swing.table.TableRowSorter;

import megamek.client.ui.preferences.JWindowPreference;
import megamek.client.ui.preferences.PreferencesNode;
import megamek.codeUtilities.StringUtility;
import megamek.common.Entity;
import megamek.common.MekFileParser;
import megamek.common.MekSummary;
import megamek.common.MekSummaryCache;
import megamek.common.MekView;
import megamek.common.ViewFormatting;
import megamek.common.loaders.EntityLoadingException;
import megamek.logging.MMLogger;
import mekhq.MekHQ;
import mekhq.Utilities;
import mekhq.campaign.Campaign;
import mekhq.campaign.parts.Refit;
import mekhq.campaign.unit.Unit;

/**
 * @author Taharqa
 */
public class ChooseRefitDialog extends JDialog {
    private static final MMLogger logger = MMLogger.create(ChooseRefitDialog.class);

    // region Variable Declarations
    private Campaign campaign;
    private Unit unit;
    private RefitTableModel refitModel;

    private JButton btnClose;
    private JButton btnRefit;
    private JButton btnCustomize;
    private JTable refitTable;
    private JScrollPane scrRefitTable;
    private JList<String> lstShopping;
    private JScrollPane scrShoppingList;
    private JTextPane txtOldUnit;
    private JTextPane txtNewUnit;
    private JScrollPane scrOldUnit;
    private JScrollPane scrNewUnit;

    private boolean confirmed = false;
    private boolean customize = false;
    // endregion Variable Declarations

    // region Constructors
    /** Creates new form EditPersonnelLogDialog */
    public ChooseRefitDialog(JFrame parent, boolean modal, Campaign c, Unit unit) {
        super(parent, modal);
        campaign = c;
        this.unit = unit;
        populateRefits();
        initComponents();
        setLocationRelativeTo(parent);
        setUserPreferences();
    }
    // endregion Constructors

    // region Initialization
    private void initComponents() {
        setDefaultCloseOperation(WindowConstants.DISPOSE_ON_CLOSE);
        final ResourceBundle resourceMap = ResourceBundle.getBundle("mekhq.resources.ChooseRefitDialog",
                MekHQ.getMHQOptions().getLocale());

        setTitle(resourceMap.getString("title.text") + " " + unit.getName());

        getContentPane().setLayout(new GridBagLayout());

        refitTable = new JTable(refitModel);
        TableColumn column;
        for (int i = 0; i < RefitTableModel.N_COL; i++) {
            column = refitTable.getColumnModel().getColumn(i);
            column.setPreferredWidth(refitModel.getColumnWidth(i));
            column.setCellRenderer(refitModel.getRenderer());
        }
        refitTable.setIntercellSpacing(new Dimension(0, 0));
        refitTable.setShowGrid(false);
        refitTable.setSelectionMode(ListSelectionModel.SINGLE_SELECTION);
        refitTable.getSelectionModel().addListSelectionListener(evt -> refitTableValueChanged());
        TableRowSorter<RefitTableModel> refitSorter = new TableRowSorter<>(refitModel);
        refitSorter.setComparator(RefitTableModel.COL_CLASS, new ClassSorter());
        refitSorter.setComparator(RefitTableModel.COL_COST, new FormattedNumberSorter());
        refitTable.setRowSorter(refitSorter);
        scrRefitTable = new JScrollPane();
        scrRefitTable.setViewportView(refitTable);
        scrRefitTable.setBorder(BorderFactory.createTitledBorder(resourceMap.getString("refitTable.title")));
        GridBagConstraints gridBagConstraints = new GridBagConstraints();
        gridBagConstraints.gridx = 0;
        gridBagConstraints.gridy = 0;
        gridBagConstraints.weightx = 1.0;
        gridBagConstraints.weighty = 1.0;
        gridBagConstraints.fill = GridBagConstraints.BOTH;
        gridBagConstraints.anchor = GridBagConstraints.NORTHWEST;
        gridBagConstraints.insets = new Insets(5, 5, 5, 5);
        getContentPane().add(scrRefitTable, gridBagConstraints);

        scrShoppingList = new JScrollPane();
        scrShoppingList.setBorder(BorderFactory.createCompoundBorder(
                BorderFactory.createTitledBorder(resourceMap.getString("shoppingList.title")),
                BorderFactory.createEmptyBorder(5, 5, 5, 5)));
        gridBagConstraints = new GridBagConstraints();
        gridBagConstraints.gridx = 0;
        gridBagConstraints.gridy = 1;
        gridBagConstraints.weightx = 1.0;
        gridBagConstraints.weighty = 1.0;
        gridBagConstraints.fill = GridBagConstraints.BOTH;
        gridBagConstraints.anchor = GridBagConstraints.NORTHWEST;
        gridBagConstraints.insets = new Insets(5, 5, 5, 5);
        scrShoppingList.setMinimumSize(new Dimension(300, 200));
        scrShoppingList.setPreferredSize(new Dimension(300, 200));
        getContentPane().add(scrShoppingList, gridBagConstraints);

        txtOldUnit = new JTextPane();
        txtOldUnit.setEditable(false);
        txtOldUnit.setContentType("text/html");
        txtOldUnit.setBorder(BorderFactory.createCompoundBorder(
                BorderFactory.createTitledBorder(resourceMap.getString("txtOldUnit.title")),
                BorderFactory.createEmptyBorder(5, 5, 5, 5)));
        MekView mv = new MekView(unit.getEntity(), false, true, true, ViewFormatting.HTML);
        txtOldUnit.setText("<div style='font: 12pt monospaced'>" + mv.getMekReadout() + "</div>");
        scrOldUnit = new JScrollPane(txtOldUnit);
        scrOldUnit.setMinimumSize(new Dimension(300, 400));
        scrOldUnit.setPreferredSize(new Dimension(300, 400));
        SwingUtilities.invokeLater(() -> scrOldUnit.getVerticalScrollBar().setValue(0));
        gridBagConstraints = new GridBagConstraints();
        gridBagConstraints.gridx = 1;
        gridBagConstraints.gridy = 0;
        gridBagConstraints.gridheight = 2;
        gridBagConstraints.weightx = 1.0;
        gridBagConstraints.weighty = 1.0;
        gridBagConstraints.fill = GridBagConstraints.BOTH;
        gridBagConstraints.anchor = GridBagConstraints.NORTHWEST;
        gridBagConstraints.insets = new Insets(5, 5, 5, 5);
        getContentPane().add(scrOldUnit, gridBagConstraints);

        txtNewUnit = new JTextPane();
        txtNewUnit.setEditable(false);
        txtNewUnit.setContentType("text/html");
        txtNewUnit.setBorder(BorderFactory.createCompoundBorder(
                BorderFactory.createTitledBorder(resourceMap.getString("txtNewUnit.title")),
                BorderFactory.createEmptyBorder(5, 5, 5, 5)));
        scrNewUnit = new JScrollPane(txtNewUnit);
        scrNewUnit.setMinimumSize(new Dimension(300, 400));
        scrNewUnit.setPreferredSize(new Dimension(300, 400));
        gridBagConstraints.gridx = 2;
        getContentPane().add(scrNewUnit, gridBagConstraints);

        JPanel panBtn = new JPanel(new GridBagLayout());

        btnRefit = new JButton(resourceMap.getString("btnRefit.text"));
        btnRefit.setEnabled(false);
        btnRefit.addActionListener(evt -> confirmRefit());
        panBtn.add(btnRefit, new GridBagConstraints());

        btnCustomize = new JButton(resourceMap.getString("btnCustomize.text"));
        btnCustomize.setEnabled(false);
        btnCustomize.addActionListener(evt -> confirmCustomize());
        panBtn.add(btnCustomize, new GridBagConstraints());

        btnClose = new JButton(resourceMap.getString("btnClose.text"));
        btnClose.addActionListener(evt -> cancel());
        panBtn.add(btnClose, new GridBagConstraints());

        gridBagConstraints = new GridBagConstraints();
        gridBagConstraints.gridx = 0;
        gridBagConstraints.gridy = 2;
        gridBagConstraints.gridwidth = 3;
        gridBagConstraints.weightx = 1.0;
        gridBagConstraints.weighty = 0.0;
        gridBagConstraints.fill = GridBagConstraints.BOTH;
        gridBagConstraints.anchor = GridBagConstraints.NORTHWEST;
        gridBagConstraints.insets = new Insets(5, 5, 5, 5);
        getContentPane().add(panBtn, gridBagConstraints);

        pack();
    }

    @Deprecated // These need to be migrated to the Suite Constants / Suite Options Setup
    private void setUserPreferences() {
        try {
            PreferencesNode preferences = MekHQ.getMHQPreferences().forClass(ChooseRefitDialog.class);
            this.setName("dialog");
            preferences.manage(new JWindowPreference(this));
        } catch (Exception ex) {
            logger.error("Failed to set user preferences", ex);
        }
    }
    // endregion Initialization

    private void confirmRefit() {
        confirmed = getSelectedRefit() != null;
        customize = false;
        setVisible(false);
    }

    private void confirmCustomize() {
        confirmed = getSelectedRefit() != null;
        customize = true;
        setVisible(false);
    }

    private void cancel() {
        setVisible(false);
    }

    public boolean isConfirmed() {
        return confirmed;
    }

    public boolean isCustomize() {
        return customize;
    }


    public Refit getSelectedRefit() {
        int selectedRow = refitTable.getSelectedRow();
        if (selectedRow < 0) {
            return null;
        }
        return refitModel.getRefitAt(refitTable.convertRowIndexToModel(selectedRow));
    }

    private void refitTableValueChanged() {
        Refit r = getSelectedRefit();
        if (null == r) {
            scrShoppingList.setViewportView(null);
            txtNewUnit.setText("");
            btnRefit.setEnabled(false);
            btnCustomize.setEnabled(false);
            return;
        }

        if (!campaign.getCampaignOptions().isAllowCanonRefitOnly() || r.getNewEntity().isCanon()) {
            btnRefit.setEnabled(true);
        } else {
            btnRefit.setEnabled(false);
        }
        btnCustomize.setEnabled(true);



        lstShopping = new JList<>(r.getShoppingListDescription());
        scrShoppingList.setViewportView(lstShopping);
        MekView mv = new MekView(r.getNewEntity(), false, true);
        txtNewUnit.setText("<div style='font: 12pt monospaced'>" + mv.getMekReadout() + "</div>");
        SwingUtilities.invokeLater(() -> scrNewUnit.getVerticalScrollBar().setValue(0));
    }

    private void populateRefits() {
        List<Refit> refits = new ArrayList<>();
        Entity e = unit.getEntity();
        String chassis = e.getFullChassis();
        for (String model : Utilities.getAllVariants(e, campaign)) {
<<<<<<< HEAD
            model = ((model == null) || model.isBlank()) ? "" : " " + model;
            MekSummary summary = MekSummaryCache.getInstance().getMek(e.getFullChassis() + model);
            if (null == summary) {
                // Attempt to deal with new naming scheme directly
                summary = MekSummaryCache.getInstance()
                        .getMek(e.getChassis() + " (" + e.getClanChassisName() + ")" + model);
                if (null == summary) {
                    // We should REALLY be throwing an exception here.
                    continue;
                }
            }
=======
            model = StringUtility.isNullOrBlank(model) ? "" : " " + model;
>>>>>>> 91739828
            try {
                MekSummary summary = Utilities.retrieveUnit(chassis + model);
                Entity refitEn = new MekFileParser(summary.getSourceFile(), summary.getEntryName()).getEntity();
                if (null != refitEn) {
                    Refit r = new Refit(unit, refitEn, false, false, false);
                    if (null == r.checkFixable()) {
                        refits.add(r);
                    }
                }
            } catch (EntityLoadingException ex) {
                logger.error("", ex);
            }
        }
        refitModel = new RefitTableModel(refits);
    }

    /**
     * A table model for displaying parts - similar to the one in CampaignGUI, but
     * not exactly
     */
    public class RefitTableModel extends AbstractTableModel {
        protected String[] columnNames;
        protected List<Refit> data;

        public final static int COL_MODEL = 0;
        public final static int COL_CLASS = 1;
        public final static int COL_BV = 2;
        public final static int COL_TIME = 3;
        public final static int COL_NPART = 4;
        public final static int COL_TARGET = 5;
        public final static int COL_COST = 6;
        public final static int N_COL = 7;

        public RefitTableModel(List<Refit> refits) {
            data = refits;
        }

        @Override
        public int getRowCount() {
            return data.size();
        }

        @Override
        public int getColumnCount() {
            return N_COL;
        }

        @Override
        public String getColumnName(int column) {
            switch (column) {
                case COL_MODEL:
                    return "Model";
                case COL_CLASS:
                    return "Class";
                case COL_BV:
                    return "BV";
                case COL_TIME:
                    return "Time";
                case COL_NPART:
                    return "# Parts";
                case COL_COST:
                    return "Cost";
                case COL_TARGET:
                    return "Kit TN";
                default:
                    return "?";
            }
        }

        @Override
        public Object getValueAt(int row, int col) {
            if (data.isEmpty()) {
                return "";
            }
            Refit r = data.get(row);

            if (col == COL_MODEL) {
                return r.getNewEntity().getModel();
            } else if (col == COL_CLASS) {
                return r.getRefitClassName();
            } else if (col == COL_BV) {
                return r.getNewEntity().calculateBattleValue(true, true);
            } else if (col == COL_TIME) {
                return r.getTime();
            } else if (col == COL_NPART) {
                return r.getShoppingList().size();
            } else if (col == COL_COST) {
                return r.getCost().toAmountAndSymbolString();
            } else if (col == COL_TARGET) {
                return campaign.getTargetForAcquisition(r).getValueAsString();
            } else {
                return "?";
            }
        }

        @Override
        public boolean isCellEditable(int row, int col) {
            return false;
        }

        @Override
        public Class<?> getColumnClass(int c) {
            return getValueAt(0, c).getClass();
        }

        public Refit getRefitAt(int row) {
            return data.get(row);
        }

        public int getColumnWidth(int c) {
            switch (c) {
                case COL_MODEL:
                    return 75;
                case COL_CLASS:
                    return 110;
                case COL_COST:
                    return 40;
                default:
                    return 10;
            }
        }

        public int getAlignment(int col) {
            switch (col) {
                case COL_MODEL:
                case COL_CLASS:
                    return SwingConstants.LEFT;
                default:
                    return SwingConstants.RIGHT;
            }
        }

        public String getTooltip(int row, int col) {
            Refit r;
            if (data.isEmpty()) {
                return "";
            } else {
                r = data.get(row);
            }
            switch (col) {
                case COL_TARGET:
                    return campaign.getTargetForAcquisition(r).getDesc();
                default:
                    return null;
            }
        }

        // fill table with values
        public void setData(ArrayList<Refit> refits) {
            data = refits;
            fireTableDataChanged();
        }

        public Renderer getRenderer() {
            return new Renderer();
        }

        public class Renderer extends DefaultTableCellRenderer {
            @Override
            public Component getTableCellRendererComponent(JTable table, Object value, boolean isSelected,
                    boolean hasFocus, int row, int column) {
                super.getTableCellRendererComponent(table, value, isSelected, hasFocus, row, column);
                setOpaque(true);
                int actualCol = table.convertColumnIndexToModel(column);
                int actualRow = table.convertRowIndexToModel(row);
                setHorizontalAlignment(getAlignment(actualCol));
                setToolTipText(getTooltip(actualRow, actualCol));

                return this;
            }
        }
    }

    /**
     * A comparator for numbers that have been formatted with DecimalFormat
     * 
     * @author Jay Lawson
     */
    public static class FormattedNumberSorter implements Comparator<String> {
        @Override
        public int compare(String s0, String s1) {
            // lets find the weight class integer for each name
            DecimalFormat format = new DecimalFormat();
            int l0 = 0;
            try {
                l0 = format.parse(s0).intValue();
            } catch (ParseException e) {
                logger.error("", e);
            }
            int l1 = 0;
            try {
                l1 = format.parse(s1).intValue();
            } catch (ParseException e) {
                logger.error("", e);
            }
            return ((Comparable<Integer>) l0).compareTo(l1);
        }
    }

    /**
     * A comparator for refit classes
     * 
     * @author Jay Lawson
     */
    public static class ClassSorter implements Comparator<String> {
        @Override
        public int compare(String s0, String s1) {
            int r0 = Refit.NO_CHANGE;
            int r1 = Refit.NO_CHANGE;
            if (s0.contains("Omni")) {
                r0 = Refit.CLASS_OMNI;
            } else if (s0.contains("Class A")) {
                r0 = Refit.CLASS_A;
            } else if (s0.contains("Class B")) {
                r0 = Refit.CLASS_B;
            } else if (s0.contains("Class C")) {
                r0 = Refit.CLASS_C;
            } else if (s0.contains("Class D")) {
                r0 = Refit.CLASS_D;
            } else if (s0.contains("Class E")) {
                r0 = Refit.CLASS_E;
            } else if (s0.contains("Class F")) {
                r0 = Refit.CLASS_F;
            }

            if (s1.contains("Omni")) {
                r1 = Refit.CLASS_OMNI;
            } else if (s1.contains("Class A")) {
                r1 = Refit.CLASS_A;
            } else if (s1.contains("Class B")) {
                r1 = Refit.CLASS_B;
            } else if (s1.contains("Class C")) {
                r1 = Refit.CLASS_C;
            } else if (s1.contains("Class D")) {
                r1 = Refit.CLASS_D;
            } else if (s1.contains("Class E")) {
                r1 = Refit.CLASS_E;
            } else if (s1.contains("Class F")) {
                r1 = Refit.CLASS_F;
            }
            return ((Comparable<Integer>) r0).compareTo(r1);
        }
    }
}<|MERGE_RESOLUTION|>--- conflicted
+++ resolved
@@ -290,21 +290,7 @@
         Entity e = unit.getEntity();
         String chassis = e.getFullChassis();
         for (String model : Utilities.getAllVariants(e, campaign)) {
-<<<<<<< HEAD
-            model = ((model == null) || model.isBlank()) ? "" : " " + model;
-            MekSummary summary = MekSummaryCache.getInstance().getMek(e.getFullChassis() + model);
-            if (null == summary) {
-                // Attempt to deal with new naming scheme directly
-                summary = MekSummaryCache.getInstance()
-                        .getMek(e.getChassis() + " (" + e.getClanChassisName() + ")" + model);
-                if (null == summary) {
-                    // We should REALLY be throwing an exception here.
-                    continue;
-                }
-            }
-=======
             model = StringUtility.isNullOrBlank(model) ? "" : " " + model;
->>>>>>> 91739828
             try {
                 MekSummary summary = Utilities.retrieveUnit(chassis + model);
                 Entity refitEn = new MekFileParser(summary.getSourceFile(), summary.getEntryName()).getEntity();
