/*
 * CustomizeScenarioDialog.java
 *
 * Copyright (c) 2009 Jay Lawson <jaylawson39 at yahoo.com>. All rights reserved.
 *
 * This file is part of MekHQ.
 *
 * MekHQ is free software: you can redistribute it and/or modify
 * it under the terms of the GNU General Public License as published by
 * the Free Software Foundation, either version 3 of the License, or
 * (at your option) any later version.
 *
 * MekHQ is distributed in the hope that it will be useful,
 * but WITHOUT ANY WARRANTY; without even the implied warranty of
 * MERCHANTABILITY or FITNESS FOR A PARTICULAR PURPOSE. See the
 * GNU General Public License for more details.
 *
 * You should have received a copy of the GNU General Public License
 * along with MekHQ. If not, see <http://www.gnu.org/licenses/>.
 */
package mekhq.gui.dialog;

import java.awt.BorderLayout;
import java.awt.Dimension;
import java.awt.Frame;
import java.awt.GridBagConstraints;
import java.awt.GridBagLayout;
import java.awt.GridLayout;
import java.awt.event.ActionEvent;
import java.io.File;
import java.text.SimpleDateFormat;
import java.util.ArrayList;
import java.util.Calendar;
import java.util.Date;
import java.util.GregorianCalendar;
import java.util.ResourceBundle;

import javax.swing.BorderFactory;
import javax.swing.DefaultComboBoxModel;
import javax.swing.JButton;
import javax.swing.JComboBox;
import javax.swing.JFrame;
import javax.swing.JOptionPane;
import javax.swing.JPanel;
import javax.swing.JScrollPane;
import javax.swing.JTable;
import javax.swing.ListSelectionModel;
import javax.swing.table.TableColumn;

import megamek.common.util.EncodeControl;
import mekhq.MekHQ;
import mekhq.campaign.Campaign;
import mekhq.campaign.mission.AtBContract;
import mekhq.campaign.mission.AtBDynamicScenario;
import mekhq.campaign.mission.AtBDynamicScenarioFactory;
import mekhq.campaign.mission.AtBScenario;
import mekhq.campaign.mission.Loot;
import mekhq.campaign.mission.Mission;
import mekhq.campaign.mission.Scenario;
import mekhq.campaign.mission.ScenarioTemplate;
import mekhq.campaign.mission.atb.AtBScenarioModifier;
import mekhq.campaign.mission.atb.AtBScenarioModifier.EventTiming;
import mekhq.gui.FileDialogs;
import mekhq.gui.model.LootTableModel;
import mekhq.gui.preferences.JWindowPreference;
import mekhq.gui.utilities.MarkdownEditorPanel;
import mekhq.preferences.PreferencesNode;

/**
 * @author  Taharqa
 */
public class CustomizeScenarioDialog extends javax.swing.JDialog {
<<<<<<< HEAD
	private static final long serialVersionUID = -8038099101234445018L;
    private JFrame frame;
=======
    private static final long serialVersionUID = -8038099101234445018L;
    private Frame frame;
>>>>>>> 26cf38a7
    private Scenario scenario;
    private Mission mission;
    private Campaign campaign;
    private boolean newScenario;
    private Date date;
    private SimpleDateFormat dateFormatter;

    private LootTableModel lootModel;

    private javax.swing.JButton btnAdd;
    private javax.swing.JButton btnEdit;
    private javax.swing.JButton btnDelete;
    private ArrayList<Loot> loots;
    private JTable lootTable;
    private JPanel panLoot;

    private JComboBox<String> modifierBox;

    private javax.swing.JPanel panMain;
    private javax.swing.JPanel panBtn;
    private javax.swing.JButton btnClose;
    private javax.swing.JButton btnOK;
    private javax.swing.JLabel lblName;
    private javax.swing.JTextField txtName;
    private MarkdownEditorPanel txtDesc;
    private MarkdownEditorPanel txtReport;
    private javax.swing.JComboBox<String> choiceStatus;
    private javax.swing.JLabel lblStatus;
    private javax.swing.JButton btnDate;

    public CustomizeScenarioDialog(JFrame parent, boolean modal, Scenario s, Mission m, Campaign c) {
        super(parent, modal);
        this.frame = parent;
        this.mission = m;
        if (null == s) {
            scenario = new Scenario("New Scenario");
            newScenario = true;
        } else {
            scenario = s;
            newScenario = false;
        }
        campaign = c;
        date = scenario.getDate();
        if (null == date) {
            date = campaign.getCalendar().getTime();
        }
        dateFormatter = new SimpleDateFormat("MM/dd/yyyy"); // TODO : Remove inline date format
        loots = new ArrayList<>();
        for (Loot loot : scenario.getLoot()) {
            loots.add((Loot)loot.clone());
        }
        lootModel = new LootTableModel(loots);
        initComponents();
        setLocationRelativeTo(parent);
        setUserPreferences();
        pack();
    }

    private void initComponents() {
         java.awt.GridBagConstraints gridBagConstraints;

        txtName = new javax.swing.JTextField();
        lblName = new javax.swing.JLabel();
        btnOK = new javax.swing.JButton();
        btnClose = new javax.swing.JButton();
        lblStatus = new javax.swing.JLabel();
        panMain = new javax.swing.JPanel();
        panBtn = new javax.swing.JPanel();
<<<<<<< HEAD
        choiceStatus = new javax.swing.JComboBox<String>();
=======
        choiceStatus = new javax.swing.JComboBox<>();
>>>>>>> 26cf38a7

        ResourceBundle resourceMap = ResourceBundle.getBundle("mekhq.resources.CustomizeScenarioDialog", new EncodeControl()); //$NON-NLS-1$
        setDefaultCloseOperation(javax.swing.WindowConstants.DISPOSE_ON_CLOSE);
        setName("Form"); // NOI18N
        setTitle(resourceMap.getString("title.new"));

        getContentPane().setLayout(new BorderLayout());
        panMain.setLayout(new GridBagLayout());
        panBtn.setLayout(new GridLayout(0,2));

        lblName.setText(resourceMap.getString("lblName.text")); // NOI18N
        lblName.setName("lblName"); // NOI18N
        gridBagConstraints = new java.awt.GridBagConstraints();
        gridBagConstraints.gridx = 0;
        gridBagConstraints.gridy = 0;
        gridBagConstraints.gridwidth = 1;
        gridBagConstraints.anchor = java.awt.GridBagConstraints.WEST;
        gridBagConstraints.insets = new java.awt.Insets(5, 5, 5, 5);
        panMain.add(lblName, gridBagConstraints);

        txtName.setText(scenario.getName());
        txtName.setName("txtName"); // NOI18N
        gridBagConstraints = new java.awt.GridBagConstraints();
        gridBagConstraints.gridx = 1;
        gridBagConstraints.gridy = 0;
        gridBagConstraints.gridwidth = 1;
        gridBagConstraints.fill = java.awt.GridBagConstraints.HORIZONTAL;
        gridBagConstraints.anchor = java.awt.GridBagConstraints.WEST;
        gridBagConstraints.insets = new java.awt.Insets(5, 5, 5, 5);
        panMain.add(txtName, gridBagConstraints);

<<<<<<< HEAD
        if(!scenario.isCurrent()) {
	        lblStatus.setText(resourceMap.getString("lblStatus.text"));
	        gridBagConstraints.gridx = 0;
	        gridBagConstraints.gridy++;
	        gridBagConstraints.anchor = java.awt.GridBagConstraints.NORTHWEST;
	        gridBagConstraints.insets = new java.awt.Insets(5, 5, 0, 0);
	        panMain.add(lblStatus, gridBagConstraints);

	        DefaultComboBoxModel<String> statusModel = new DefaultComboBoxModel<String>();
			for (int i = 1; i < Scenario.S_NUM; i++) {
				statusModel.addElement(Scenario.getStatusName(i));
			}
			choiceStatus.setModel(statusModel);
			choiceStatus.setName("choiceStatus"); // NOI18N
			choiceStatus.setSelectedIndex(scenario.getStatus()-1);
	        gridBagConstraints.gridx = 1;
	        gridBagConstraints.insets = new java.awt.Insets(5, 5, 0, 0);
	        panMain.add(choiceStatus, gridBagConstraints);
        }
        if (!scenario.isCurrent() || (campaign.getCampaignOptions().getUseAtB() && scenario instanceof AtBScenario)) {
	        btnDate = new javax.swing.JButton();
	        btnDate.setText(dateFormatter.format(date));
	        btnDate.addActionListener(new java.awt.event.ActionListener() {
	            public void actionPerformed(java.awt.event.ActionEvent evt) {
	                changeDate();
	            }
	        });
	        gridBagConstraints.gridx = 0;
	        gridBagConstraints.gridy++;
	        gridBagConstraints.gridwidth = 2;
	        gridBagConstraints.weightx = 1.0;
	        gridBagConstraints.weighty = 0.0;
	        gridBagConstraints.fill = java.awt.GridBagConstraints.BOTH;
	        gridBagConstraints.anchor = java.awt.GridBagConstraints.NORTHWEST;
	        gridBagConstraints.insets = new java.awt.Insets(5, 5, 0, 0);
	        panMain.add(btnDate, gridBagConstraints);
=======
        if (!scenario.isCurrent()) {
            lblStatus.setText(resourceMap.getString("lblStatus.text"));
            gridBagConstraints.gridx = 0;
            gridBagConstraints.gridy++;
            gridBagConstraints.anchor = java.awt.GridBagConstraints.NORTHWEST;
            gridBagConstraints.insets = new java.awt.Insets(5, 5, 0, 0);
            panMain.add(lblStatus, gridBagConstraints);

            DefaultComboBoxModel<String> statusModel = new DefaultComboBoxModel<>();
            for (int i = 1; i < Scenario.S_NUM; i++) {
                statusModel.addElement(Scenario.getStatusName(i));
            }
            choiceStatus.setModel(statusModel);
            choiceStatus.setName("choiceStatus"); // NOI18N
            choiceStatus.setSelectedIndex(scenario.getStatus()-1);
            gridBagConstraints.gridx = 1;
            gridBagConstraints.insets = new java.awt.Insets(5, 5, 0, 0);
            panMain.add(choiceStatus, gridBagConstraints);
        }
        if (!scenario.isCurrent() || (campaign.getCampaignOptions().getUseAtB() && scenario instanceof AtBScenario)) {
            btnDate = new javax.swing.JButton();
            btnDate.setText(dateFormatter.format(date));
            btnDate.addActionListener(evt -> changeDate());
            gridBagConstraints.gridx = 0;
            gridBagConstraints.gridy++;
            gridBagConstraints.gridwidth = 2;
            gridBagConstraints.weightx = 1.0;
            gridBagConstraints.weighty = 0.0;
            gridBagConstraints.fill = java.awt.GridBagConstraints.BOTH;
            gridBagConstraints.anchor = java.awt.GridBagConstraints.NORTHWEST;
            gridBagConstraints.insets = new java.awt.Insets(5, 5, 0, 0);
            panMain.add(btnDate, gridBagConstraints);
>>>>>>> 26cf38a7

        }
        if (scenario.isCurrent()) {
            initLootPanel();
            gridBagConstraints.gridx = 0;
            gridBagConstraints.gridy++;
            gridBagConstraints.gridwidth = 2;
            gridBagConstraints.anchor = java.awt.GridBagConstraints.WEST;
            gridBagConstraints.insets = new java.awt.Insets(5, 5, 5, 5);
            panLoot.setPreferredSize(new Dimension(400,150));
            panLoot.setMinimumSize(new Dimension(400,150));
            panLoot.setBorder(BorderFactory.createCompoundBorder(
                    BorderFactory.createTitledBorder("Potential Rewards"),
                    BorderFactory.createEmptyBorder(5,5,5,5)));
            panMain.add(panLoot, gridBagConstraints);


        }

        txtDesc = new MarkdownEditorPanel("Description");
        txtDesc.setText(scenario.getDescription());
        txtDesc.setMinimumSize(new Dimension(400, 100));
        txtDesc.setPreferredSize(new Dimension(400, 250));
        gridBagConstraints.gridx = 0;
        gridBagConstraints.gridy++;
        gridBagConstraints.gridwidth = 2;
        gridBagConstraints.weightx = 1.0;
        gridBagConstraints.weighty = 1.0;
        gridBagConstraints.fill = java.awt.GridBagConstraints.BOTH;
        gridBagConstraints.anchor = java.awt.GridBagConstraints.NORTHWEST;
        gridBagConstraints.insets = new java.awt.Insets(5, 5, 5, 5);
        panMain.add(txtDesc, gridBagConstraints);

<<<<<<< HEAD
        if(scenario instanceof AtBDynamicScenario && scenario.isCurrent()) {
=======
        if (scenario instanceof AtBDynamicScenario && scenario.isCurrent()) {
>>>>>>> 26cf38a7
            gridBagConstraints.gridx = 0;
            gridBagConstraints.gridy++;
            gridBagConstraints.gridwidth = 1;

            modifierBox = new JComboBox<>();
            EventTiming scenarioState = ((AtBDynamicScenario) scenario).getNumBots() > 0 ?
                    EventTiming.PostForceGeneration : EventTiming.PreForceGeneration;

<<<<<<< HEAD
            for(String modifierKey : AtBScenarioModifier.getOrderedModifierKeys()) {
                if(AtBScenarioModifier.getScenarioModifier(modifierKey).getEventTiming() == scenarioState) {
=======
            for (String modifierKey : AtBScenarioModifier.getOrderedModifierKeys()) {
                if (AtBScenarioModifier.getScenarioModifier(modifierKey).getEventTiming() == scenarioState) {
>>>>>>> 26cf38a7
                    modifierBox.addItem(modifierKey);
                }
            }
            panMain.add(modifierBox, gridBagConstraints);

            JButton addEventButton = new JButton("Apply Modifier");
            addEventButton.addActionListener(this::btnAddModifierActionPerformed);
            gridBagConstraints.gridx = 1;
            panMain.add(addEventButton, gridBagConstraints);
        }

<<<<<<< HEAD
        if(!scenario.isCurrent()) {
=======
        if (!scenario.isCurrent()) {
>>>>>>> 26cf38a7
            txtReport = new MarkdownEditorPanel("After-Action Report");
            txtReport.setText(scenario.getReport());
            txtReport.setMinimumSize(new Dimension(400, 100));
            txtReport.setPreferredSize(new Dimension(400, 250));
            gridBagConstraints.gridx = 0;
            gridBagConstraints.gridy++;
            gridBagConstraints.gridwidth = 2;
            gridBagConstraints.weightx = 1.0;
            gridBagConstraints.weighty = 1.0;
            gridBagConstraints.fill = java.awt.GridBagConstraints.BOTH;
            gridBagConstraints.anchor = java.awt.GridBagConstraints.NORTHWEST;
            gridBagConstraints.insets = new java.awt.Insets(5, 5, 5, 5);
            panMain.add(txtReport, gridBagConstraints);
        }

<<<<<<< HEAD
        if(newScenario && (mission instanceof AtBContract)) {
=======
        if (newScenario && (mission instanceof AtBContract)) {
>>>>>>> 26cf38a7
            JButton btnLoad = new JButton("Generate From Template");
            btnLoad.addActionListener(this::btnLoadActionPerformed);
            panBtn.add(btnLoad);
        } else if (mission instanceof AtBContract && scenario instanceof AtBDynamicScenario) {
            JButton btnFinalize = new JButton();

<<<<<<< HEAD
            if(((AtBDynamicScenario) scenario).getNumBots() > 0) {
=======
            if (((AtBDynamicScenario) scenario).getNumBots() > 0) {
>>>>>>> 26cf38a7
                btnFinalize.setText("Regenerate Bot Forces");
            } else {
                btnFinalize.setText("Generate Bot Forces");
            }

<<<<<<< HEAD
            btnFinalize.addActionListener(new java.awt.event.ActionListener() {
                public void actionPerformed(ActionEvent evt) {
                    btnFinalizeActionPerformed(evt);
                }
            });
=======
            btnFinalize.addActionListener(this::btnFinalizeActionPerformed);
>>>>>>> 26cf38a7
            panBtn.add(btnFinalize);
        }

        btnOK.setText(resourceMap.getString("btnOkay.text")); // NOI18N
        btnOK.setName("btnOK"); // NOI18N
        btnOK.addActionListener(this::btnOKActionPerformed);
        panBtn.add(btnOK);

        btnClose.setText(resourceMap.getString("btnCancel.text")); // NOI18N
        btnClose.setName("btnClose"); // NOI18N
        btnClose.addActionListener(this::btnCloseActionPerformed);
        gridBagConstraints.gridx = GridBagConstraints.RELATIVE;
        gridBagConstraints.gridwidth = 1;
        gridBagConstraints.anchor = java.awt.GridBagConstraints.CENTER;
        gridBagConstraints.insets = new java.awt.Insets(5, 5, 0, 0);
        panBtn.add(btnClose);

        getContentPane().add(panMain, BorderLayout.CENTER);
        getContentPane().add(panBtn, BorderLayout.PAGE_END);

        pack();
    }

    private void setUserPreferences() {
        PreferencesNode preferences = MekHQ.getPreferences().forClass(CustomizeScenarioDialog.class);

        this.setName("dialog");
        preferences.manage(new JWindowPreference(this));
    }

<<<<<<< HEAD
    private void btnOKActionPerformed(ActionEvent evt) {//GEN-FIRST:event_btnHireActionPerformed
    	scenario.setName(txtName.getText());
    	scenario.setDesc(txtDesc.getText());
    	if(!scenario.isCurrent() || (campaign.getCampaignOptions().getUseAtB() && scenario instanceof AtBScenario)) {
            if(txtReport != null) {
=======
    private void btnOKActionPerformed(ActionEvent evt) {
        scenario.setName(txtName.getText());
        scenario.setDesc(txtDesc.getText());
        if (!scenario.isCurrent() || (campaign.getCampaignOptions().getUseAtB() && scenario instanceof AtBScenario)) {
            if (txtReport != null) {
>>>>>>> 26cf38a7
                scenario.setReport(txtReport.getText());
            }

            scenario.setStatus(choiceStatus.getSelectedIndex()+1);
            scenario.setDate(date);
        }
        scenario.resetLoot();
        for (Loot loot : lootModel.getAllLoot()) {
            scenario.addLoot(loot);
        }
        if (newScenario) {
            campaign.addScenario(scenario, mission);
        }
        this.setVisible(false);
    }

    private void btnLoadActionPerformed(ActionEvent evt) {
        File file = FileDialogs.openScenarioTemplate((JFrame) getOwner()).orElse(null);
        if (file == null) {
            return;
        }

        ScenarioTemplate scenarioTemplate = ScenarioTemplate.Deserialize(file);

<<<<<<< HEAD
        if(scenarioTemplate == null) {
=======
        if (scenarioTemplate == null) {
>>>>>>> 26cf38a7
            JOptionPane.showMessageDialog(this, "Error loading specified file. See log for details.", "Load Error", JOptionPane.ERROR_MESSAGE);
            return;
        }

        AtBDynamicScenario scenario = AtBDynamicScenarioFactory.initializeScenarioFromTemplate(scenarioTemplate, (AtBContract) mission, campaign);
        if (newScenario) {
            campaign.addScenario(scenario, mission);
        }

        this.setVisible(false);
    }

    private void btnFinalizeActionPerformed(ActionEvent evt) {
        AtBDynamicScenarioFactory.finalizeScenario((AtBDynamicScenario) scenario, (AtBContract) mission, campaign);
        this.setVisible(false);
    }

    public int getMissionId() {
        return mission.getId();
    }

    private void btnCloseActionPerformed(java.awt.event.ActionEvent evt) {
        this.setVisible(false);
    }

    private void changeDate() {
        // show the date chooser
        GregorianCalendar cal = new GregorianCalendar();
        cal.setTime(date);
        DateChooser dc = new DateChooser(frame, cal);
        // user can either choose a date or cancel by closing
        if (dc.showDateChooser() == DateChooser.OK_OPTION) {
<<<<<<< HEAD
        	if (scenario.isCurrent()) {
        		if (dc.getDate().getTime().before(campaign.getCalendar().getTime())) {
            		JOptionPane.showMessageDialog(frame,
            			    "You cannot choose a date before the current date for a pending battle.",
            			    "Invalid date",
            			    JOptionPane.ERROR_MESSAGE);
            		return;
        		} else {
        			//Calendar math necessitated by variations in locales
        			GregorianCalendar nextMonday = new GregorianCalendar();
        			nextMonday.setTime(campaign.getDate());
        			nextMonday.add(Calendar.DAY_OF_MONTH, 1);
        			while (nextMonday.get(Calendar.DAY_OF_WEEK) != Calendar.MONDAY) {
        				nextMonday.add(Calendar.DAY_OF_MONTH, 1);
        			}
        			//
        			if (!dc.getDate().getTime().before(nextMonday.getTime())) {
                		JOptionPane.showMessageDialog(frame,
                			    "You cannot choose a date beyond the current week.",
                			    "Invalid date",
                			    JOptionPane.ERROR_MESSAGE);
                		return;
        			}
        		}
        	} else if (dc.getDate().getTime().after(campaign.getCalendar().getTime())) {
        		JOptionPane.showMessageDialog(frame,
        			    "You cannot choose a date after the current date.",
        			    "Invalid date",
        			    JOptionPane.ERROR_MESSAGE);
        		return;
        	}
=======
            if (scenario.isCurrent()) {
                if (dc.getDate().getTime().before(campaign.getCalendar().getTime())) {
                    JOptionPane.showMessageDialog(frame,
                            "You cannot choose a date before the current date for a pending battle.",
                            "Invalid date",
                            JOptionPane.ERROR_MESSAGE);
                    return;
                } else {
                    //Calendar math necessitated by variations in locales
                    GregorianCalendar nextMonday = new GregorianCalendar();
                    nextMonday.setTime(campaign.getDate());
                    nextMonday.add(Calendar.DAY_OF_MONTH, 1);
                    while (nextMonday.get(Calendar.DAY_OF_WEEK) != Calendar.MONDAY) {
                        nextMonday.add(Calendar.DAY_OF_MONTH, 1);
                    }
                    //
                    if (!dc.getDate().getTime().before(nextMonday.getTime())) {
                        JOptionPane.showMessageDialog(frame,
                                "You cannot choose a date beyond the current week.",
                                "Invalid date",
                                JOptionPane.ERROR_MESSAGE);
                        return;
                    }
                }
            } else if (dc.getDate().getTime().after(campaign.getDate())) {
                JOptionPane.showMessageDialog(frame,
                        "You cannot choose a date after the current date.",
                        "Invalid date",
                        JOptionPane.ERROR_MESSAGE);
                return;
            }
>>>>>>> 26cf38a7
            date = dc.getDate().getTime();
            btnDate.setText(dateFormatter.format(date));
        }
    }

    private void initLootPanel() {
        panLoot = new JPanel(new BorderLayout());

        JPanel panBtns = new JPanel(new GridLayout(1,0));
        btnAdd = new JButton("Add Loot"); // NOI18N
        btnAdd.addActionListener(evt -> addLoot());
        panBtns.add(btnAdd);

        btnEdit = new JButton("Edit Loot"); // NOI18N
        btnEdit.setEnabled(false);
        btnEdit.addActionListener(evt -> editLoot());
        panBtns.add(btnEdit);

        btnDelete = new JButton("Delete Loot"); // NOI18N
        btnDelete.setEnabled(false);
        btnDelete.addActionListener(evt -> deleteLoot());
        panBtns.add(btnDelete);
        panLoot.add(panBtns, BorderLayout.PAGE_START);

        lootTable = new JTable(lootModel);
        TableColumn column;
        for (int i = 0; i < LootTableModel.N_COL; i++) {
            column = lootTable.getColumnModel().getColumn(i);
            column.setPreferredWidth(lootModel.getColumnWidth(i));
            column.setCellRenderer(lootModel.getRenderer());
        }
        lootTable.setIntercellSpacing(new Dimension(0, 0));
        lootTable.setShowGrid(false);
        lootTable.setSelectionMode(ListSelectionModel.SINGLE_SELECTION);
        lootTable.getSelectionModel().addListSelectionListener(this::lootTableValueChanged);

        panLoot.add(new JScrollPane(lootTable), BorderLayout.CENTER);
    }

    private void lootTableValueChanged(javax.swing.event.ListSelectionEvent evt) {
        int row = lootTable.getSelectedRow();
        btnDelete.setEnabled(row != -1);
        btnEdit.setEnabled(row != -1);
    }

    private void addLoot() {
        LootDialog ekld = new LootDialog(frame, true, new Loot(), campaign);
        ekld.setVisible(true);
        if (null != ekld.getLoot()) {
            lootModel.addLoot(ekld.getLoot());
        }
        refreshTable();
    }

    private void editLoot() {
        Loot loot = lootModel.getLootAt(lootTable.getSelectedRow());
        if (null != loot) {
            LootDialog ekld = new LootDialog(frame, true, loot, campaign);
            ekld.setVisible(true);
            refreshTable();
        }
    }

    private void deleteLoot() {
        int row = lootTable.getSelectedRow();
        if (-1 != row) {
            loots.remove(row);
        }
        refreshTable();
    }

    private void refreshTable() {
        int selectedRow = lootTable.getSelectedRow();
        lootModel.setData(loots);
        if (selectedRow != -1) {
            if (lootTable.getRowCount() > 0) {
                if (lootTable.getRowCount() == selectedRow) {
                    lootTable.setRowSelectionInterval(selectedRow-1, selectedRow-1);
                } else {
                    lootTable.setRowSelectionInterval(selectedRow, selectedRow);
                }
            }
        }
    }

    /**
     * Event handler for the 'add modifier' button.
     * @param event
     */
    private void btnAddModifierActionPerformed(ActionEvent event) {
        AtBDynamicScenario scenarioPtr = (AtBDynamicScenario) scenario;
        AtBScenarioModifier modifierPtr = AtBScenarioModifier.getScenarioModifier(modifierBox.getSelectedItem().toString());
        EventTiming timing = scenarioPtr.getNumBots() > 0 ? EventTiming.PostForceGeneration : EventTiming.PreForceGeneration;

        modifierPtr.processModifier(scenarioPtr, campaign, timing);
        txtDesc.setText(txtDesc.getText() + "\n\n" + modifierPtr.getAdditionalBriefingText());
    }

}<|MERGE_RESOLUTION|>--- conflicted
+++ resolved
@@ -22,7 +22,6 @@
 
 import java.awt.BorderLayout;
 import java.awt.Dimension;
-import java.awt.Frame;
 import java.awt.GridBagConstraints;
 import java.awt.GridBagLayout;
 import java.awt.GridLayout;
@@ -70,13 +69,8 @@
  * @author  Taharqa
  */
 public class CustomizeScenarioDialog extends javax.swing.JDialog {
-<<<<<<< HEAD
 	private static final long serialVersionUID = -8038099101234445018L;
     private JFrame frame;
-=======
-    private static final long serialVersionUID = -8038099101234445018L;
-    private Frame frame;
->>>>>>> 26cf38a7
     private Scenario scenario;
     private Mission mission;
     private Campaign campaign;
@@ -145,11 +139,7 @@
         lblStatus = new javax.swing.JLabel();
         panMain = new javax.swing.JPanel();
         panBtn = new javax.swing.JPanel();
-<<<<<<< HEAD
-        choiceStatus = new javax.swing.JComboBox<String>();
-=======
         choiceStatus = new javax.swing.JComboBox<>();
->>>>>>> 26cf38a7
 
         ResourceBundle resourceMap = ResourceBundle.getBundle("mekhq.resources.CustomizeScenarioDialog", new EncodeControl()); //$NON-NLS-1$
         setDefaultCloseOperation(javax.swing.WindowConstants.DISPOSE_ON_CLOSE);
@@ -181,44 +171,6 @@
         gridBagConstraints.insets = new java.awt.Insets(5, 5, 5, 5);
         panMain.add(txtName, gridBagConstraints);
 
-<<<<<<< HEAD
-        if(!scenario.isCurrent()) {
-	        lblStatus.setText(resourceMap.getString("lblStatus.text"));
-	        gridBagConstraints.gridx = 0;
-	        gridBagConstraints.gridy++;
-	        gridBagConstraints.anchor = java.awt.GridBagConstraints.NORTHWEST;
-	        gridBagConstraints.insets = new java.awt.Insets(5, 5, 0, 0);
-	        panMain.add(lblStatus, gridBagConstraints);
-
-	        DefaultComboBoxModel<String> statusModel = new DefaultComboBoxModel<String>();
-			for (int i = 1; i < Scenario.S_NUM; i++) {
-				statusModel.addElement(Scenario.getStatusName(i));
-			}
-			choiceStatus.setModel(statusModel);
-			choiceStatus.setName("choiceStatus"); // NOI18N
-			choiceStatus.setSelectedIndex(scenario.getStatus()-1);
-	        gridBagConstraints.gridx = 1;
-	        gridBagConstraints.insets = new java.awt.Insets(5, 5, 0, 0);
-	        panMain.add(choiceStatus, gridBagConstraints);
-        }
-        if (!scenario.isCurrent() || (campaign.getCampaignOptions().getUseAtB() && scenario instanceof AtBScenario)) {
-	        btnDate = new javax.swing.JButton();
-	        btnDate.setText(dateFormatter.format(date));
-	        btnDate.addActionListener(new java.awt.event.ActionListener() {
-	            public void actionPerformed(java.awt.event.ActionEvent evt) {
-	                changeDate();
-	            }
-	        });
-	        gridBagConstraints.gridx = 0;
-	        gridBagConstraints.gridy++;
-	        gridBagConstraints.gridwidth = 2;
-	        gridBagConstraints.weightx = 1.0;
-	        gridBagConstraints.weighty = 0.0;
-	        gridBagConstraints.fill = java.awt.GridBagConstraints.BOTH;
-	        gridBagConstraints.anchor = java.awt.GridBagConstraints.NORTHWEST;
-	        gridBagConstraints.insets = new java.awt.Insets(5, 5, 0, 0);
-	        panMain.add(btnDate, gridBagConstraints);
-=======
         if (!scenario.isCurrent()) {
             lblStatus.setText(resourceMap.getString("lblStatus.text"));
             gridBagConstraints.gridx = 0;
@@ -251,8 +203,6 @@
             gridBagConstraints.anchor = java.awt.GridBagConstraints.NORTHWEST;
             gridBagConstraints.insets = new java.awt.Insets(5, 5, 0, 0);
             panMain.add(btnDate, gridBagConstraints);
->>>>>>> 26cf38a7
-
         }
         if (scenario.isCurrent()) {
             initLootPanel();
@@ -267,8 +217,6 @@
                     BorderFactory.createTitledBorder("Potential Rewards"),
                     BorderFactory.createEmptyBorder(5,5,5,5)));
             panMain.add(panLoot, gridBagConstraints);
-
-
         }
 
         txtDesc = new MarkdownEditorPanel("Description");
@@ -285,11 +233,7 @@
         gridBagConstraints.insets = new java.awt.Insets(5, 5, 5, 5);
         panMain.add(txtDesc, gridBagConstraints);
 
-<<<<<<< HEAD
-        if(scenario instanceof AtBDynamicScenario && scenario.isCurrent()) {
-=======
         if (scenario instanceof AtBDynamicScenario && scenario.isCurrent()) {
->>>>>>> 26cf38a7
             gridBagConstraints.gridx = 0;
             gridBagConstraints.gridy++;
             gridBagConstraints.gridwidth = 1;
@@ -298,13 +242,8 @@
             EventTiming scenarioState = ((AtBDynamicScenario) scenario).getNumBots() > 0 ?
                     EventTiming.PostForceGeneration : EventTiming.PreForceGeneration;
 
-<<<<<<< HEAD
-            for(String modifierKey : AtBScenarioModifier.getOrderedModifierKeys()) {
-                if(AtBScenarioModifier.getScenarioModifier(modifierKey).getEventTiming() == scenarioState) {
-=======
             for (String modifierKey : AtBScenarioModifier.getOrderedModifierKeys()) {
                 if (AtBScenarioModifier.getScenarioModifier(modifierKey).getEventTiming() == scenarioState) {
->>>>>>> 26cf38a7
                     modifierBox.addItem(modifierKey);
                 }
             }
@@ -316,11 +255,7 @@
             panMain.add(addEventButton, gridBagConstraints);
         }
 
-<<<<<<< HEAD
-        if(!scenario.isCurrent()) {
-=======
         if (!scenario.isCurrent()) {
->>>>>>> 26cf38a7
             txtReport = new MarkdownEditorPanel("After-Action Report");
             txtReport.setText(scenario.getReport());
             txtReport.setMinimumSize(new Dimension(400, 100));
@@ -336,36 +271,20 @@
             panMain.add(txtReport, gridBagConstraints);
         }
 
-<<<<<<< HEAD
-        if(newScenario && (mission instanceof AtBContract)) {
-=======
         if (newScenario && (mission instanceof AtBContract)) {
->>>>>>> 26cf38a7
             JButton btnLoad = new JButton("Generate From Template");
             btnLoad.addActionListener(this::btnLoadActionPerformed);
             panBtn.add(btnLoad);
         } else if (mission instanceof AtBContract && scenario instanceof AtBDynamicScenario) {
             JButton btnFinalize = new JButton();
 
-<<<<<<< HEAD
-            if(((AtBDynamicScenario) scenario).getNumBots() > 0) {
-=======
             if (((AtBDynamicScenario) scenario).getNumBots() > 0) {
->>>>>>> 26cf38a7
                 btnFinalize.setText("Regenerate Bot Forces");
             } else {
                 btnFinalize.setText("Generate Bot Forces");
             }
 
-<<<<<<< HEAD
-            btnFinalize.addActionListener(new java.awt.event.ActionListener() {
-                public void actionPerformed(ActionEvent evt) {
-                    btnFinalizeActionPerformed(evt);
-                }
-            });
-=======
             btnFinalize.addActionListener(this::btnFinalizeActionPerformed);
->>>>>>> 26cf38a7
             panBtn.add(btnFinalize);
         }
 
@@ -396,19 +315,11 @@
         preferences.manage(new JWindowPreference(this));
     }
 
-<<<<<<< HEAD
-    private void btnOKActionPerformed(ActionEvent evt) {//GEN-FIRST:event_btnHireActionPerformed
-    	scenario.setName(txtName.getText());
-    	scenario.setDesc(txtDesc.getText());
-    	if(!scenario.isCurrent() || (campaign.getCampaignOptions().getUseAtB() && scenario instanceof AtBScenario)) {
-            if(txtReport != null) {
-=======
     private void btnOKActionPerformed(ActionEvent evt) {
         scenario.setName(txtName.getText());
         scenario.setDesc(txtDesc.getText());
         if (!scenario.isCurrent() || (campaign.getCampaignOptions().getUseAtB() && scenario instanceof AtBScenario)) {
             if (txtReport != null) {
->>>>>>> 26cf38a7
                 scenario.setReport(txtReport.getText());
             }
 
@@ -433,11 +344,7 @@
 
         ScenarioTemplate scenarioTemplate = ScenarioTemplate.Deserialize(file);
 
-<<<<<<< HEAD
-        if(scenarioTemplate == null) {
-=======
         if (scenarioTemplate == null) {
->>>>>>> 26cf38a7
             JOptionPane.showMessageDialog(this, "Error loading specified file. See log for details.", "Load Error", JOptionPane.ERROR_MESSAGE);
             return;
         }
@@ -470,39 +377,6 @@
         DateChooser dc = new DateChooser(frame, cal);
         // user can either choose a date or cancel by closing
         if (dc.showDateChooser() == DateChooser.OK_OPTION) {
-<<<<<<< HEAD
-        	if (scenario.isCurrent()) {
-        		if (dc.getDate().getTime().before(campaign.getCalendar().getTime())) {
-            		JOptionPane.showMessageDialog(frame,
-            			    "You cannot choose a date before the current date for a pending battle.",
-            			    "Invalid date",
-            			    JOptionPane.ERROR_MESSAGE);
-            		return;
-        		} else {
-        			//Calendar math necessitated by variations in locales
-        			GregorianCalendar nextMonday = new GregorianCalendar();
-        			nextMonday.setTime(campaign.getDate());
-        			nextMonday.add(Calendar.DAY_OF_MONTH, 1);
-        			while (nextMonday.get(Calendar.DAY_OF_WEEK) != Calendar.MONDAY) {
-        				nextMonday.add(Calendar.DAY_OF_MONTH, 1);
-        			}
-        			//
-        			if (!dc.getDate().getTime().before(nextMonday.getTime())) {
-                		JOptionPane.showMessageDialog(frame,
-                			    "You cannot choose a date beyond the current week.",
-                			    "Invalid date",
-                			    JOptionPane.ERROR_MESSAGE);
-                		return;
-        			}
-        		}
-        	} else if (dc.getDate().getTime().after(campaign.getCalendar().getTime())) {
-        		JOptionPane.showMessageDialog(frame,
-        			    "You cannot choose a date after the current date.",
-        			    "Invalid date",
-        			    JOptionPane.ERROR_MESSAGE);
-        		return;
-        	}
-=======
             if (scenario.isCurrent()) {
                 if (dc.getDate().getTime().before(campaign.getCalendar().getTime())) {
                     JOptionPane.showMessageDialog(frame,
@@ -534,7 +408,6 @@
                         JOptionPane.ERROR_MESSAGE);
                 return;
             }
->>>>>>> 26cf38a7
             date = dc.getDate().getTime();
             btnDate.setText(dateFormatter.format(date));
         }
