--- conflicted
+++ resolved
@@ -113,14 +113,8 @@
     // begin: markdown editors
     private MarkdownEditorPanel txtDesc;
     private MarkdownEditorPanel txtReport;
-<<<<<<< HEAD
     // end: markdown editors
-=======
-    private JComboBox<ScenarioStatus> choiceStatus;
-    private JLabel lblStatus;
-    private JButton btnDate;
-    private JLabel lblDate;
->>>>>>> e7d4f4a3
+
 
     public CustomizeScenarioDialog(JFrame parent, boolean modal, Scenario s, Mission m, Campaign c) {
         super(parent, modal);
@@ -208,50 +202,11 @@
                     }
                     return this;
                 }
-<<<<<<< HEAD
         });
         gridBagConstraints.gridx = 1;
         gridBagConstraints.insets = new Insets(5, 5, 0, 0);
         choiceStatus.setEnabled(!scenario.getStatus().isCurrent());
         panLeft.add(choiceStatus, gridBagConstraints);
-=======
-            });
-            gridBagConstraints.gridx = 1;
-            gridBagConstraints.insets = new Insets(5, 5, 0, 0);
-            panMain.add(choiceStatus, gridBagConstraints);
-        }
-
-        lblDate = new JLabel(resourceMap.getString("lblDate.text"));
-        gridBagConstraints.gridx = 0;
-        gridBagConstraints.gridy++;
-        gridBagConstraints.gridwidth = 1;
-        gridBagConstraints.fill = GridBagConstraints.NONE;
-        gridBagConstraints.anchor = GridBagConstraints.WEST;
-        gridBagConstraints.insets = new Insets(5, 5, 5, 5);
-        panMain.add(lblDate, gridBagConstraints);
-
-        btnDate = new JButton();
-        btnDate.setText(MekHQ.getMHQOptions().getDisplayFormattedDate(date));
-        btnDate.addActionListener(evt -> changeDate());
-        gridBagConstraints.gridx = 1;
-        gridBagConstraints.insets = new Insets(5, 5, 0, 0);
-        panMain.add(btnDate, gridBagConstraints);
-
-        if (scenario.getStatus().isCurrent()) {
-            initLootPanel();
-            gridBagConstraints.gridx = 0;
-            gridBagConstraints.gridy++;
-            gridBagConstraints.gridwidth = 2;
-            gridBagConstraints.anchor = GridBagConstraints.WEST;
-            gridBagConstraints.insets = new Insets(5, 5, 5, 5);
-            panLoot.setPreferredSize(new Dimension(400,150));
-            panLoot.setMinimumSize(new Dimension(400,150));
-            panLoot.setBorder(BorderFactory.createCompoundBorder(
-                    BorderFactory.createTitledBorder("Scenario Costs & Payouts"),
-                    BorderFactory.createEmptyBorder(5,5,5,5)));
-            panMain.add(panLoot, gridBagConstraints);
-        }
->>>>>>> e7d4f4a3
 
         lblDate = new JLabel(resourceMap.getString("lblDate.text"));
         gridBagConstraints.gridx = 0;
@@ -400,10 +355,7 @@
                 scenario.setStatus((ScenarioStatus) choiceStatus.getSelectedItem());
             }
         }
-<<<<<<< HEAD
         scenario.readPlanetaryConditions(planetaryConditions);
-=======
->>>>>>> e7d4f4a3
         scenario.setDate(date);
         scenario.resetLoot();
         for (Loot loot : lootModel.getAllLoot()) {
