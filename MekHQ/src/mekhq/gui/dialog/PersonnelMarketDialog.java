/*
 * Copyright (c) 2009-2021 - The MegaMek Team. All Rights Reserved.
 *
 * This file is part of MekHQ.
 *
 * MekHQ is free software: you can redistribute it and/or modify
 * it under the terms of the GNU General Public License as published by
 * the Free Software Foundation, either version 3 of the License, or
 * (at your option) any later version.
 *
 * MekHQ is distributed in the hope that it will be useful,
 * but WITHOUT ANY WARRANTY; without even the implied warranty of
 * MERCHANTABILITY or FITNESS FOR A PARTICULAR PURPOSE. See the
 * GNU General Public License for more details.
 *
 * You should have received a copy of the GNU General Public License
 * along with MekHQ. If not, see <http://www.gnu.org/licenses/>.
 */
package mekhq.gui.dialog;

import megamek.client.ui.models.XTableColumnModel;
import megamek.client.ui.preferences.*;
import megamek.client.ui.swing.MechViewPanel;
import megamek.codeUtilities.StringUtility;
import megamek.common.*;
import mekhq.MekHQ;
import mekhq.campaign.Campaign;
import mekhq.campaign.finances.Money;
import mekhq.campaign.finances.enums.TransactionType;
import mekhq.campaign.market.PersonnelMarket;
import mekhq.campaign.personnel.Person;
import mekhq.campaign.personnel.enums.PersonnelRole;
import mekhq.campaign.unit.Unit;
import mekhq.campaign.unit.UnitOrder;
import mekhq.campaign.unit.actions.HirePersonnelUnitAction;
import mekhq.gui.CampaignGUI;
import mekhq.gui.enums.PersonnelFilter;
import mekhq.gui.enums.PersonnelTableModelColumn;
import mekhq.gui.model.PersonnelTableModel;
import mekhq.gui.view.PersonViewPanel;
import org.apache.logging.log4j.LogManager;

import javax.swing.*;
import javax.swing.RowSorter.SortKey;
import javax.swing.event.ListSelectionEvent;
import javax.swing.table.TableCellRenderer;
import javax.swing.table.TableColumn;
import javax.swing.table.TableRowSorter;
import java.awt.*;
import java.awt.event.ActionEvent;
import java.util.List;
import java.util.*;

/**
 * @author  Jay Lawson (jaylawson39 at yahoo.com)
 * (code borrowed heavily from MegaMekLab UnitSelectorDialog
 */
public class PersonnelMarketDialog extends JDialog {
    //region Variable Declarations
    private PersonnelTableModel personnelModel;
    private Campaign campaign;
    private CampaignGUI hqView;
    private PersonnelMarket personnelMarket;
    private Person selectedPerson = null;
    private Money unitCost = Money.zero();

    private JComboBox<PersonnelFilter> comboPersonType;
    private JLabel lblPersonChoice;
    private JRadioButton radioNormalRoll;
    private JRadioButton radioPaidRecruitment;
    private JComboBox<PersonnelRole> comboRecruitRole;
    private JPanel panelOKBtns;
    private JPanel panelMain;
    private JPanel panelFilterBtns;
    private JTable tablePersonnel;
    private JLabel lblUnitCost;
    private JScrollPane scrollTablePersonnel;
    private JScrollPane scrollPersonnelView;
    private TableRowSorter<PersonnelTableModel> sorter;
    private JSplitPane splitMain;

    private final List<PersonnelTableModelColumn> personnelMarketColumns = List.of(
            PersonnelTableModelColumn.FIRST_NAME,
            PersonnelTableModelColumn.LAST_NAME,
            PersonnelTableModelColumn.AGE,
            PersonnelTableModelColumn.GENDER,
            PersonnelTableModelColumn.SKILL_LEVEL,
            PersonnelTableModelColumn.PERSONNEL_ROLE,
            PersonnelTableModelColumn.UNIT_ASSIGNMENT
    );

    private final transient ResourceBundle resourceMap = ResourceBundle.getBundle("mekhq.resources.PersonnelMarketDialog",
            MekHQ.getMHQOptions().getLocale());
    //endregion Variable Declarations

    public PersonnelMarketDialog(final JFrame frame, final CampaignGUI view, final Campaign campaign) {
        super(frame, true);
        hqView = view;
        this.campaign = campaign;
        personnelMarket = campaign.getPersonnelMarket();
        personnelModel = new PersonnelTableModel(campaign);
        personnelModel.setData(personnelMarket.getPersonnel());
        personnelModel.loadAssignmentFromMarket(personnelMarket);
        initComponents();
        filterPersonnel();
        setLocationRelativeTo(frame);
        setUserPreferences();
    }

    private void initComponents() {
        scrollTablePersonnel = new JScrollPane();
        scrollPersonnelView = new JScrollPane();
        tablePersonnel = new JTable();
        panelMain = new JPanel();
        panelFilterBtns = new JPanel();
        comboPersonType = new JComboBox<>();
        radioNormalRoll = new JRadioButton();
        radioPaidRecruitment = new JRadioButton();
        lblUnitCost = new JLabel();
        panelOKBtns = new JPanel();
        lblPersonChoice = new JLabel();
        comboRecruitRole = new JComboBox<>(PersonnelRole.values());

        setDefaultCloseOperation(WindowConstants.DISPOSE_ON_CLOSE);
        setTitle("Personnel Market");
        setName("Form");
        getContentPane().setLayout(new BorderLayout());

        panelFilterBtns.setLayout(new GridBagLayout());

        lblPersonChoice.setText("Personnel Type:");
        lblPersonChoice.setName("lblPersonChoice");
        GridBagConstraints gridBagConstraints = new GridBagConstraints();
        gridBagConstraints.gridx = 0;
        gridBagConstraints.gridy = 0;
        gridBagConstraints.weightx = 0.0;
        gridBagConstraints.anchor = GridBagConstraints.WEST;
        gridBagConstraints.insets = new Insets(5, 5, 5, 5);
        panelFilterBtns.add(lblPersonChoice, gridBagConstraints);

        DefaultComboBoxModel<PersonnelFilter> personTypeModel = new DefaultComboBoxModel<>();
        for (PersonnelFilter filter : MekHQ.getMHQOptions().getPersonnelFilterStyle().getFilters(true)) {
            personTypeModel.addElement(filter);
        }
        comboPersonType.setSelectedItem(0);
        comboPersonType.setModel(personTypeModel);
        comboPersonType.setMinimumSize(new Dimension(200, 27));
        comboPersonType.setName("comboUnitType");
        comboPersonType.setPreferredSize(new Dimension(200, 27));
        comboPersonType.addActionListener(evt -> filterPersonnel());
        gridBagConstraints = new GridBagConstraints();
        gridBagConstraints.gridx = 1;
        gridBagConstraints.gridy = 0;
        gridBagConstraints.anchor = GridBagConstraints.WEST;
        panelFilterBtns.add(comboPersonType, gridBagConstraints);

        if (campaign.getCampaignOptions().isUseAtB() && !campaign.hasActiveContract()) {
            radioNormalRoll.setText("Make normal roll next week");
            gridBagConstraints.gridx = 0;
            gridBagConstraints.gridy = 1;
            gridBagConstraints.gridwidth = 2;
            gridBagConstraints.anchor = GridBagConstraints.WEST;
            panelFilterBtns.add(radioNormalRoll, gridBagConstraints);

            radioPaidRecruitment.setText("Make paid recruitment roll next week (100,000 C-bills)");
            gridBagConstraints.gridx = 0;
            gridBagConstraints.gridy = 2;
            gridBagConstraints.gridwidth = 2;
            gridBagConstraints.anchor = GridBagConstraints.WEST;
            panelFilterBtns.add(radioPaidRecruitment, gridBagConstraints);

            ButtonGroup group = new ButtonGroup();
            group.add(radioNormalRoll);
            group.add(radioPaidRecruitment);
            if (personnelMarket.getPaidRecruitment()) {
                radioPaidRecruitment.setSelected(true);
            } else {
                radioNormalRoll.setSelected(true);
            }

            final boolean isClan = campaign.getFaction().isClan();
            comboRecruitRole.setRenderer(new DefaultListCellRenderer() {
                @Override
                public Component getListCellRendererComponent(JList<?> list, Object value, int index,
                                                              boolean isSelected, boolean cellHasFocus) {
                    return super.getListCellRendererComponent(list,
                            (value instanceof PersonnelRole) ? ((PersonnelRole) value).getName(isClan) : value,
                            index, isSelected, cellHasFocus);
                }
            });
            gridBagConstraints.gridx = 2;
            gridBagConstraints.gridy = 2;
            gridBagConstraints.gridwidth = 1;
            gridBagConstraints.anchor = GridBagConstraints.WEST;
            panelFilterBtns.add(comboRecruitRole, gridBagConstraints);

            if (personnelMarket.getPaidRecruitment()) {
                radioPaidRecruitment.setSelected(true);
                comboRecruitRole.setSelectedItem(personnelMarket.getPaidRecruitRole());
            } else {
                radioNormalRoll.setSelected(true);
            }
        }

        scrollTablePersonnel.setMinimumSize(new Dimension(500, 400));
        scrollTablePersonnel.setName("srcTablePersonnel");
        scrollTablePersonnel.setPreferredSize(new Dimension(500, 400));

        tablePersonnel.setModel(personnelModel);
        tablePersonnel.setName("tablePersonnel");
        tablePersonnel.setSelectionMode(ListSelectionModel.SINGLE_SELECTION);
        tablePersonnel.setColumnModel(new XTableColumnModel());
        tablePersonnel.createDefaultColumnsFromModel();
        tablePersonnel.setAutoResizeMode(JTable.AUTO_RESIZE_ALL_COLUMNS);
        tablePersonnel.getSelectionModel().addListSelectionListener(this::personChanged);

        sorter = new TableRowSorter<>(personnelModel);

        final XTableColumnModel columnModel = (XTableColumnModel) tablePersonnel.getColumnModel();
        final ArrayList<SortKey> sortKeys = new ArrayList<>();
        for (final PersonnelTableModelColumn column : PersonnelTableModel.PERSONNEL_COLUMNS) {
            final TableColumn tableColumn = columnModel.getColumnByModelIndex(column.ordinal());
            if (!personnelMarketColumns.contains(column)) {
                columnModel.setColumnVisible(tableColumn, false);
                continue;
            }

            tableColumn.setPreferredWidth(column.getWidth());
            tableColumn.setCellRenderer(getRenderer());
            columnModel.setColumnVisible(tableColumn, true);

            final Comparator<?> comparator = column.getComparator(campaign);
            if (comparator != null) {
                sorter.setComparator(column.ordinal(), comparator);
            }
            final SortOrder sortOrder = column.getDefaultSortOrder();
            if (sortOrder != null) {
                sortKeys.add(new RowSorter.SortKey(column.ordinal(), sortOrder));
            }
        }
        sorter.setSortKeys(sortKeys);
        tablePersonnel.setRowSorter(sorter);

        tablePersonnel.setIntercellSpacing(new Dimension(0, 0));
        tablePersonnel.setShowGrid(false);
        scrollTablePersonnel.setViewportView(tablePersonnel);

        scrollPersonnelView.setMinimumSize(new Dimension(500, 600));
        scrollPersonnelView.setPreferredSize(new Dimension(500, 600));
        scrollPersonnelView.setHorizontalScrollBarPolicy(ScrollPaneConstants.HORIZONTAL_SCROLLBAR_NEVER);
        scrollPersonnelView.setViewportView(null);

        panelMain.setLayout(new BorderLayout());
        panelMain.add(panelFilterBtns, BorderLayout.PAGE_START);
        panelMain.add(scrollTablePersonnel, BorderLayout.CENTER);

        splitMain = new JSplitPane(JSplitPane.HORIZONTAL_SPLIT,panelMain, scrollPersonnelView);
        splitMain.setOneTouchExpandable(true);
        splitMain.setResizeWeight(0.0);
        getContentPane().add(splitMain, BorderLayout.CENTER);

        panelOKBtns.setLayout(new GridBagLayout());

        JButton btnAdvDay = new JButton("Advance Day");
        btnAdvDay.setName("buttonAdvanceDay");
        btnAdvDay.addActionListener(evt -> {
            hqView.getCampaignController().advanceDay();
            personnelModel.setData(personnelMarket.getPersonnel());
        });
        btnAdvDay.setEnabled(hqView.getCampaignController().isHost());
        panelOKBtns.add(btnAdvDay, new GridBagConstraints());

        JButton btnHire = new JButton("Hire");
        btnHire.setName("btnHire");
        btnHire.addActionListener(this::hirePerson);
        panelOKBtns.add(btnHire, new GridBagConstraints());

        JButton btnAdd = new JButton("Add (GM)");
        btnAdd.addActionListener(evt -> addPerson());
        btnAdd.setEnabled(campaign.isGM());
        panelOKBtns.add(btnAdd, new GridBagConstraints());

        JButton btnClose = new JButton(resourceMap.getString("btnClose.text"));
        btnClose.setName("btnClose");
        btnClose.addActionListener(this::btnCloseActionPerformed);
        panelOKBtns.add(btnClose, new GridBagConstraints());

        JPanel panel = new JPanel();
        panel.setLayout(new GridLayout(1, 3));
        panel.add(lblUnitCost);
        panel.add(panelOKBtns);
        panel.add(new JPanel());

        getContentPane().add(panel, BorderLayout.PAGE_END);

        pack();
    }

    @Deprecated // These need to be migrated to the Suite Constants / Suite Options Setup
    private void setUserPreferences() {
        try {
            PreferencesNode preferences = MekHQ.getMHQPreferences().forClass(PersonnelMarketDialog.class);

            comboPersonType.setName("personType");
            preferences.manage(new JComboBoxPreference(comboPersonType));

            radioNormalRoll.setName("normalRoll");
            preferences.manage(new JToggleButtonPreference(radioNormalRoll));

            radioPaidRecruitment.setName("paidRecruitment");
            preferences.manage(new JToggleButtonPreference(radioPaidRecruitment));

            comboRecruitRole.setName("recruitRole");
            preferences.manage(new JComboBoxPreference(comboRecruitRole));

            tablePersonnel.setName("unitsTable");
            preferences.manage(new JTablePreference(tablePersonnel));

            this.setName("dialog");
            preferences.manage(new JWindowPreference(this));
        } catch (Exception ex) {
            LogManager.getLogger().error("Failed to set user preferences", ex);
        }
    }

    public Person getPerson() {
        return selectedPerson;
    }

    private void hirePerson(ActionEvent evt) {
        if (null != selectedPerson) {
            if (campaign.getFunds().isLessThan((campaign.getCampaignOptions().isPayForRecruitment()
                            ? selectedPerson.getSalary(campaign).multipliedBy(2)
                            : Money.zero()).plus(unitCost))) {
                 campaign.addReport("<font color='" + MekHQ.getMHQOptions().getFontColorNegativeHexColor() + "'><b>Insufficient funds. Transaction cancelled</b>.</font>");
            } else {
                /* Adding person to campaign changes pid; grab the old one to
                 * use as a key to any attached entity
                 */
                UUID pid = selectedPerson.getId();
                if (campaign.recruitPerson(selectedPerson)) {
                    Entity en = personnelMarket.getAttachedEntity(pid);
                    if (null != en) {
                        addUnit(en, true);
                        personnelMarket.removeAttachedEntity(pid);
                    }
                    personnelMarket.removePerson(selectedPerson);
                    personnelModel.setData(personnelMarket.getPersonnel());
                }
            }
            refreshPersonView();
        }
    }

    private void addPerson() {
        if (selectedPerson != null) {
            Entity en = personnelMarket.getAttachedEntity(selectedPerson);
            UUID pid = selectedPerson.getId();

            if (campaign.recruitPerson(selectedPerson, true)) {
                addUnit(en, false);
                personnelMarket.removePerson(selectedPerson);
                personnelModel.setData(personnelMarket.getPersonnel());
                personnelMarket.removeAttachedEntity(pid);
            }
            refreshPersonView();
        }
    }

    private void addUnit(Entity en, boolean pay) {
        if (null == en) {
            return;
        }

        if (pay && !campaign.getFinances().debit(TransactionType.UNIT_PURCHASE, campaign.getLocalDate(),
                unitCost, "Purchased " + en.getShortName())) {
            return;
        }
<<<<<<< HEAD
        Unit unit = campaign.addNewUnit(en, false, 0);
=======

        int quality = 3;

        if (campaign.getCampaignOptions().isUseRandomUnitQualities()) {
            quality = UnitOrder.getRandomUnitQuality(0);
        }

        Unit unit = campaign.addNewUnit(en, false, 0, quality);
>>>>>>> c393d925

        if (unit == null) {
            // No such unit matching the entity.
            return;
        }

        if (unit.usesSoloPilot()) {
            unit.addPilotOrSoldier(selectedPerson);
        } else if (unit.usesSoldiers()) {
            unit.addPilotOrSoldier(selectedPerson);
        } else if (selectedPerson.canDrive(en)) {
            unit.addDriver(selectedPerson);
        } else if (selectedPerson.canGun(en)) {
            unit.addGunner(selectedPerson);
        } else if (selectedPerson.getPrimaryRole().isVesselNavigator()) {
            unit.setNavigator(selectedPerson);
        } else {
            unit.addVesselCrew(selectedPerson);
        }

        if (unit.isCommander(selectedPerson)) {
            selectedPerson.setOriginalUnit(unit);
        }

        HirePersonnelUnitAction hireAction = new HirePersonnelUnitAction(!pay);
        hireAction.execute(campaign, unit);
    }

    private void btnCloseActionPerformed(ActionEvent evt) {
        selectedPerson = null;
        personnelMarket.setPaidRecruitment(radioPaidRecruitment.isSelected());
        if (radioPaidRecruitment.isSelected()) {
            personnelMarket.setPaidRecruitRole((PersonnelRole) comboRecruitRole.getSelectedItem());
        }
        setVisible(false);
    }

    private void filterPersonnel() {
        PersonnelFilter nGroup = (comboPersonType.getSelectedItem() != null)
                ? (PersonnelFilter) comboPersonType.getSelectedItem()
                : PersonnelFilter.ACTIVE;
        sorter.setRowFilter(new RowFilter<>() {
            @Override
            public boolean include(Entry<? extends PersonnelTableModel, ? extends Integer> entry) {
                return nGroup.getFilteredInformation(entry.getModel().getPerson(entry.getIdentifier()), hqView.getCampaign().getLocalDate());
            }
        });
    }

    private void personChanged(ListSelectionEvent evt) {
        int view = tablePersonnel.getSelectedRow();
        if (view < 0) {
            // selection got filtered away
            selectedPerson = null;
            refreshPersonView();
            return;
        }
        selectedPerson = personnelModel.getPerson(tablePersonnel.convertRowIndexToModel(view));
        Entity en =  personnelMarket.getAttachedEntity(selectedPerson);
        if (null == en) {
            unitCost = Money.zero();
        } else {
            if (!campaign.getCampaignOptions().isUseShareSystem()
                    && ((en instanceof Mech) || (en instanceof Tank) || (en instanceof Aero))) {
                unitCost = Money.of(en.getCost(false)).dividedBy(2.0);
            } else {
                unitCost = Money.zero();
            }
        }
        refreshPersonView();
    }

     void refreshPersonView() {
         lblUnitCost.setText("");

         int row = tablePersonnel.getSelectedRow();

         if (row < 0) {
             scrollPersonnelView.setViewportView(null);
             return;
         }

         Entity en = personnelMarket.getAttachedEntity(selectedPerson);
         String unitText = "";
         if (unitCost.isPositive()) {
             unitText = "Unit cost: " + unitCost.toAmountAndSymbolString();
         }

         if (null != en) {
             if (StringUtility.isNullOrBlank(unitText)) {
                 unitText = "Unit: ";
             } else {
                 unitText += " - ";
             }

             unitText += en.getDisplayName();
         }

         lblUnitCost.setText(unitText);

         if (null != en) {
             JTabbedPane tabUnit = new JTabbedPane();
             String name = "Commander";
             if (Compute.getFullCrewSize(en) == 1) {
                 name = "Pilot";
             }
             tabUnit.add(name, new PersonViewPanel(selectedPerson, campaign, hqView));
             MechViewPanel mvp = new MechViewPanel();
             mvp.setMech(en, true);
             tabUnit.add("Unit", mvp);
             scrollPersonnelView.setViewportView(tabUnit);
         } else {
             scrollPersonnelView.setViewportView(new PersonViewPanel(selectedPerson, campaign, hqView));
         }
         // This odd code is to make sure that the scrollbar stays at the top
         // I can't just call it here, because it ends up getting reset somewhere later
         SwingUtilities.invokeLater(() -> scrollPersonnelView.getVerticalScrollBar().setValue(0));
    }

    @Override
    public void setVisible(boolean visible) {
        filterPersonnel();
        super.setVisible(visible);
    }

    public TableCellRenderer getRenderer() {
        return personnelModel.new Renderer();
    }
}<|MERGE_RESOLUTION|>--- conflicted
+++ resolved
@@ -376,9 +376,6 @@
                 unitCost, "Purchased " + en.getShortName())) {
             return;
         }
-<<<<<<< HEAD
-        Unit unit = campaign.addNewUnit(en, false, 0);
-=======
 
         int quality = 3;
 
@@ -387,7 +384,6 @@
         }
 
         Unit unit = campaign.addNewUnit(en, false, 0, quality);
->>>>>>> c393d925
 
         if (unit == null) {
             // No such unit matching the entity.
