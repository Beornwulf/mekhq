--- conflicted
+++ resolved
@@ -63,17 +63,9 @@
     private Person person;
     private InjuryTableModel injuryModel;
 
-<<<<<<< HEAD
-    private JButton btnAdd;
-=======
->>>>>>> 9c9c4fad
     private JButton btnEdit;
     private JButton btnDelete;
     private JTable injuriesTable;
-<<<<<<< HEAD
-    private JScrollPane scrollInjuryTable;
-=======
->>>>>>> 9c9c4fad
 
     /** Creates new form EditPersonnelInjuriesDialog */
     public EditPersonnelInjuriesDialog(Frame parent, boolean modal, Campaign c, Person p) {
@@ -132,11 +124,8 @@
         injuriesTable.setShowGrid(false);
         injuriesTable.setSelectionMode(ListSelectionModel.SINGLE_SELECTION);
         injuriesTable.getSelectionModel().addListSelectionListener(this::injuriesTableValueChanged);
-<<<<<<< HEAD
-        scrollInjuryTable = new JScrollPane();
-=======
+
         JScrollPane scrollInjuryTable = new JScrollPane();
->>>>>>> 9c9c4fad
         scrollInjuryTable.setName("scrollInjuryTable"); // NOI18N
         scrollInjuryTable.setViewportView(injuriesTable);
         getContentPane().add(scrollInjuryTable, BorderLayout.CENTER);
@@ -226,11 +215,7 @@
         public final static int COL_EXTENDED =	7;
         public final static int N_COL		=	8;
 
-<<<<<<< HEAD
         public InjuryTableModel(List<Injury> entries) {
-=======
-        public InjuryTableModel(ArrayList<Injury> entries) {
->>>>>>> 9c9c4fad
             data = entries;
         }
 
@@ -277,7 +262,6 @@
                 entry = data.get(row);
             }
 
-<<<<<<< HEAD
             switch (col) {
                 case COL_DAYS:
                     return Integer.toString(entry.getTime());
@@ -297,26 +281,6 @@
                     return Boolean.toString(entry.getExtended());
                 default:
                     return "?";
-=======
-            if (col == COL_DAYS) {
-                return Integer.toString(entry.getTime());
-            } else if (col == COL_LOCATION) {
-                return entry.getLocationName();
-            } else if (col == COL_TYPE) {
-                return entry.getType().getName(entry.getLocation(), entry.getHits());
-            } else if (col == COL_FLUFF) {
-                return entry.getFluff();
-            } else if (col == COL_HITS) {
-                return Integer.toString(entry.getHits());
-            } else if (col == COL_PERMANENT) {
-                return Boolean.toString(entry.isPermanent());
-            } else if (col == COL_WORKEDON) {
-                return Boolean.toString(entry.isWorkedOn());
-            } else if (col == COL_EXTENDED) {
-                return Boolean.toString(entry.getExtended());
-            } else {
-                return "?";
->>>>>>> 9c9c4fad
             }
         }
 
@@ -336,21 +300,6 @@
 
          public int getColumnWidth(int c) {
             switch(c) {
-<<<<<<< HEAD
-            case COL_DAYS:
-            case COL_HITS:
-            case COL_PERMANENT:
-            case COL_WORKEDON:
-            case COL_EXTENDED:
-                return 110;
-            case COL_TYPE:
-                return 150;
-            case COL_FLUFF:
-            case COL_LOCATION:
-                return 200;
-            default:
-                return 50;
-=======
                 case COL_DAYS:
                 case COL_HITS:
                 case COL_PERMANENT:
@@ -364,7 +313,6 @@
                     return 200;
                 default:
                     return 50;
->>>>>>> 9c9c4fad
             }
         }
 
