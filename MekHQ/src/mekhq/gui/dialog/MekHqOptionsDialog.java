--- conflicted
+++ resolved
@@ -221,10 +221,7 @@
         if (validateLongDisplayDate()) {
             MekHQ.getMekHQOptions().setLongDisplayDateFormat(optionLongDisplayDateFormat.getText());
         }
-<<<<<<< HEAD
-=======
         MekHQ.getMekHQOptions().setHistoricalDailyLog(optionHistoricalDailyLog.isSelected());
->>>>>>> 6defcf2c
 
         MekHQ.getMekHQOptions().setNoAutosaveValue(optionNoSave.isSelected());
         MekHQ.getMekHQOptions().setAutosaveDailyValue(optionSaveDaily.isSelected());
@@ -234,22 +231,16 @@
         MekHQ.getMekHQOptions().setAutosaveBeforeMissionsValue(checkSaveBeforeMissions.isSelected());
         MekHQ.getMekHQOptions().setMaximumNumberOfAutosavesValue((Integer) spinnerSavedGamesCount.getValue());
 
-<<<<<<< HEAD
         MekHQ.getMekHQOptions().setNewDayMRMS(optionNewDayMRMS.isSelected());
 
-=======
         MekHQ.getMekHQOptions().setPreferGzippedOutput(optionPreferGzippedOutput.isSelected());
->>>>>>> 6defcf2c
         MekHQ.getMekHQOptions().setWriteCustomsToXML(optionWriteCustomsToXML.isSelected());
     }
 
     private void setInitialState() {
         optionDisplayDateFormat.setText(MekHQ.getMekHQOptions().getDisplayDateFormat());
         optionLongDisplayDateFormat.setText(MekHQ.getMekHQOptions().getLongDisplayDateFormat());
-<<<<<<< HEAD
-=======
         optionHistoricalDailyLog.setSelected(MekHQ.getMekHQOptions().getHistoricalDailyLog());
->>>>>>> 6defcf2c
 
         optionNoSave.setSelected(MekHQ.getMekHQOptions().getNoAutosaveValue());
         optionSaveDaily.setSelected(MekHQ.getMekHQOptions().getAutosaveDailyValue());
@@ -259,12 +250,9 @@
         checkSaveBeforeMissions.setSelected(MekHQ.getMekHQOptions().getAutosaveBeforeMissionsValue());
         spinnerSavedGamesCount.setValue(MekHQ.getMekHQOptions().getMaximumNumberOfAutosavesValue());
 
-<<<<<<< HEAD
         optionNewDayMRMS.setSelected(MekHQ.getMekHQOptions().getNewDayMRMS());
 
-=======
         optionPreferGzippedOutput.setSelected(MekHQ.getMekHQOptions().getPreferGzippedOutput());
->>>>>>> 6defcf2c
         optionWriteCustomsToXML.setSelected(MekHQ.getMekHQOptions().getWriteCustomsToXML());
     }
 
