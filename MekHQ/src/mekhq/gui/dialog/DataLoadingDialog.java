/*
 * Copyright (c) 2009 - 2000-2002 Ben Mazur (bmazur@sev.org)
 * Copyright (c) 2020 - The MegaMek Team. All Rights Reserved.
 *
 * This file is part of MekHQ.
 *
 * MekHQ is free software: you can redistribute it and/or modify
 * it under the terms of the GNU General Public License as published by
 * the Free Software Foundation, either version 3 of the License, or
 * (at your option) any later version.
 *
 * MekHQ is distributed in the hope that it will be useful,
 * but WITHOUT ANY WARRANTY; without even the implied warranty of
 * MERCHANTABILITY or FITNESS FOR A PARTICULAR PURPOSE. See the
 * GNU General Public License for more details.
 *
 * You should have received a copy of the GNU General Public License
 * along with MekHQ. If not, see <http://www.gnu.org/licenses/>.
 */
package mekhq.gui.dialog;

import megamek.client.generator.RandomCallsignGenerator;
import megamek.client.generator.RandomNameGenerator;
import megamek.client.ui.preferences.JWindowPreference;
import megamek.client.ui.preferences.PreferencesNode;
import megamek.common.MechSummaryCache;
import megamek.common.QuirksHandler;
import megamek.common.options.OptionsConstants;
import megamek.common.util.EncodeControl;
import mekhq.MHQStaticDirectoryManager;
import mekhq.MekHQ;
import mekhq.NullEntityException;
import mekhq.campaign.Campaign;
import mekhq.campaign.CampaignFactory;
import mekhq.campaign.CampaignPreset;
import mekhq.campaign.event.OptionsChangedEvent;
import mekhq.campaign.finances.CurrencyManager;
import mekhq.campaign.mod.am.InjuryTypes;
import mekhq.campaign.personnel.Bloodname;
import mekhq.campaign.personnel.ranks.Ranks;
import mekhq.campaign.universe.Factions;
import mekhq.campaign.universe.RATManager;
import mekhq.campaign.universe.Systems;
import mekhq.campaign.universe.eras.Eras;

import javax.swing.*;
import java.awt.*;
import java.beans.PropertyChangeEvent;
import java.beans.PropertyChangeListener;
import java.io.File;
import java.io.FileInputStream;
import java.time.LocalDate;
import java.util.ResourceBundle;
import java.util.concurrent.ExecutionException;

public class DataLoadingDialog extends JDialog implements PropertyChangeListener {
    private static final long serialVersionUID = -3454307876761238915L;
    private JProgressBar progressBar;
    private Task task;
    private MekHQ app;
    private JFrame frame;
    private File fileCampaign;
    private ResourceBundle resourceMap;

    public DataLoadingDialog(MekHQ app, JFrame frame, File f) {
        super(frame, "Data Loading");
        this.frame = frame;
        this.app = app;
        this.fileCampaign = f;

        resourceMap = ResourceBundle.getBundle("mekhq.resources.DataLoadingDialog", new EncodeControl());

        setUndecorated(true);
        progressBar = new JProgressBar(0, 4);
        progressBar.setValue(0);
        progressBar.setStringPainted(true);

        progressBar.setVisible(true);
        progressBar.setString(resourceMap.getString("loadPlanet.text"));

        // initialize loading image
        double maxWidth = app.calculateMaxScreenWidth();
        Image imgSplash = getToolkit().getImage(app.getIconPackage().getLoadingScreenImage((int) maxWidth));

        // wait for loading image to load completely
        MediaTracker tracker = new MediaTracker(frame);
        tracker.addImage(imgSplash, 0);
        try {
            tracker.waitForID(0);
        } catch (InterruptedException ignored) {
            // really should never come here
        }
        // make splash image panel
        ImageIcon icon = new ImageIcon(imgSplash);
        JLabel splash = new JLabel(icon);
        getContentPane().setLayout(new BorderLayout());
        getContentPane().add(splash, BorderLayout.CENTER);
        getContentPane().add(progressBar, BorderLayout.PAGE_END);

        setSize(imgSplash.getWidth(null), imgSplash.getHeight(null));
        this.setLocationRelativeTo(frame);

        task = new Task();
        task.addPropertyChangeListener(this);
        task.execute();
        setUserPreferences();
    }

    private void setUserPreferences() {
        PreferencesNode preferences = MekHQ.getPreferences().forClass(DataLoadingDialog.class);

        this.setName("dialog");
        preferences.manage(new JWindowPreference(this));
    }

    class Task extends SwingWorker<Campaign, Campaign> {
        /*
         * Main task. Executed in background thread.
         */
        private boolean cancelled = false;

        @Override
        public Campaign doInBackground() throws Exception {
            //region Progress 0
            //Initialize progress property.
            setProgress(0);

            Eras.initializeEras();

            Factions.setInstance(Factions.loadDefault());

            CurrencyManager.getInstance().loadCurrencies();

            Bloodname.loadBloodnameData();

            //Load values needed for CampaignOptionsDialog
            RATManager.populateCollectionNames();

            // Initialize the systems
            Systems.setInstance(Systems.loadDefault());

            RandomNameGenerator.getInstance();
            RandomCallsignGenerator.getInstance();
            Ranks.initializeRankSystems();
            //endregion Progress 0

            //region Progress 1
            setProgress(1);

            QuirksHandler.initQuirksList();

            while (!MechSummaryCache.getInstance().isInitialized()) {
                try {
                    Thread.sleep(50);
                } catch (InterruptedException ignored) {

                }
            }
            //endregion Progress 1

            //region Progress 2
            setProgress(2);
            //load in directory items and tilesets
            MHQStaticDirectoryManager.initialize();
            //endregion Progress 2

            //region Progress 3
            setProgress(3);

            Campaign campaign;
            boolean newCampaign = false;
            if (fileCampaign == null) {
                newCampaign = true;
                campaign = new Campaign();

                // TODO: Make this depending on campaign options
                InjuryTypes.registerAll();
                campaign.setApp(app);
            } else {
                MekHQ.getLogger().info(String.format("Loading campaign file from XML %s", fileCampaign));

                // And then load the campaign object from it.
                try (FileInputStream fis = new FileInputStream(fileCampaign)) {
                    campaign = CampaignFactory.newInstance(app).createCampaign(fis);
                    // Restores all transient attributes from serialized objects
                    campaign.restore();
                    campaign.cleanUp();
                }
            }
            //endregion Progress 3

            //region Progress 4
            setProgress(4);
            if (newCampaign) {
                // Campaign Presets
                final CampaignPresetSelectionDialog presetSelectionDialog = new CampaignPresetSelectionDialog(frame);
                if (presetSelectionDialog.showDialog().isCancelled()) {
                    setVisible(false);
                    cancelled = true;
                    cancel(true);
                    return campaign; // shouldn't be required, but this ensures no further code runs
                }
                final CampaignPreset preset = presetSelectionDialog.getSelectedPreset();

                final LocalDate date = ((preset == null) || (preset.getDate() == null))
                        ? campaign.getLocalDate() : preset.getDate();

                // show the date chooser
                final DateChooser dc = new DateChooser(frame, date);
                // user can either choose a date or cancel by closing
                if (dc.showDateChooser() != DateChooser.OK_OPTION) {
                    setVisible(false);
                    cancelled = true;
                    cancel(true);
                    return campaign; // shouldn't be required, but this ensures no further code runs
                }


                if ((preset != null) && (preset.getGameOptions() != null)) {
                    campaign.setGameOptions(preset.getGameOptions());
                }

                campaign.setLocalDate(dc.getDate());
                campaign.getGameOptions().getOption(OptionsConstants.ALLOWED_YEAR).setValue(campaign.getGameYear());
                campaign.setStartingSystem((preset == null) ? null : preset.getPlanet());

                // This must be after the date chooser to enable correct functionality.
                setVisible(false);

                CampaignOptionsDialog optionsDialog = new CampaignOptionsDialog(frame, campaign, true);
                optionsDialog.applyPreset(preset);
                if (optionsDialog.showDialog().isCancelled()) {
                    cancelled = true;
                    cancel(true);
                    return campaign; // shouldn't be required, but this ensures no further code runs
                }

                campaign.beginReport("<b>" + MekHQ.getMekHQOptions().getLongDisplayFormattedDate(campaign.getLocalDate()) + "</b>");
                campaign.getPersonnelMarket().generatePersonnelForDay(campaign);
                // TODO : AbstractContractMarket : Uncomment
                //campaign.getContractMarket().generateContractOffers(campaign, preset.getContractCount());
                if (!campaign.getCampaignOptions().getUnitMarketMethod().isNone()) {
                    campaign.setUnitMarket(campaign.getCampaignOptions().getUnitMarketMethod().getUnitMarket());
                    campaign.getUnitMarket().generateUnitOffers(campaign);
                }
<<<<<<< HEAD
                campaign.setMarriage(campaign.getCampaignOptions().getRandomMarriageMethod().getMethod(campaign.getCampaignOptions()));
=======
                campaign.setProcreation(campaign.getCampaignOptions().getRandomProcreationMethod().getMethod(campaign.getCampaignOptions()));
>>>>>>> f5fc0468
                campaign.reloadNews();
                campaign.readNews();

                if (campaign.getCampaignOptions().getUseAtB()) {
                    campaign.initAtB(true);
                }
            } else {
                // Make sure campaign options event handlers get their data
                MekHQ.triggerEvent(new OptionsChangedEvent(campaign));
            }
            //endregion Progress 4

            return campaign;
        }

        /*
         * Executed in event dispatching thread
         */
        @Override
        public void done() {
            Campaign campaign = null;
            try {
                campaign = get();
            } catch (InterruptedException e) {
                cancelled = true;
                cancel(true);
            } catch (ExecutionException e) {
                MekHQ.getLogger().error(e.getCause());
                if (e.getCause() instanceof NullEntityException) {
                    NullEntityException nee = (NullEntityException) e.getCause();
                    JOptionPane.showMessageDialog(null,
                            "The following units could not be loaded by the campaign:\n "
                                    + nee.getError() + "\n\nPlease be sure to copy over any custom units "
                                    + "before starting a new version of MekHQ.\nIf you believe the units "
                                    + "listed are not customs, then try deleting the file data/mechfiles/units.cache "
                                    + "and restarting MekHQ.\nIt is also possible that unit chassi "
                                    + "and model names have changed across versions of MegaMek. "
                                    + "You can check this by opening up MegaMek and searching for the units. "
                                    + "Chassis and models can be edited in your MekHQ save file with a text editor.",
                            "Unit Loading Error",
                            JOptionPane.ERROR_MESSAGE);
                    cancelled = true;
                    cancel(true);
                } else if (e.getCause() instanceof OutOfMemoryError) {
                    JOptionPane.showMessageDialog(null,
                    "MekHQ ran out of memory attempting to load the campaign file. "
                            + "\nTry increasing the memory allocated to MekHQ and reloading. "
                            + "\nSee the FAQ at http://megamek.org for details.",
                    "Not Enough Memory",
                    JOptionPane.ERROR_MESSAGE);
                    cancelled = true;
                    cancel(true);
                } else {
                    JOptionPane.showMessageDialog(null,
                            "The campaign file could not be loaded. \nPlease check the log file for details.",
                            "Campaign Loading Error",
                            JOptionPane.ERROR_MESSAGE);
                    cancelled = true;
                    cancel(true);
                }
            }

            setVisible(false);
            if (!cancelled && (campaign != null)) {
                app.setCampaign(campaign);
                app.getCampaignController().setHost(campaign.getId());
                frame.setVisible(false);
                frame.dispose();
                app.showNewView();
            }
        }
    }

    @Override
    public void propertyChange(PropertyChangeEvent arg0) {
        int progress = task.getProgress();
        progressBar.setValue(progress);

        // If you add a new tier you MUST increase the levels of the progressBar
        switch (progress) {
            case 0:
                progressBar.setString(resourceMap.getString("loadPlanet.text"));
                break;
            case 1:
                progressBar.setString(resourceMap.getString("loadUnits.text"));
                break;
            case 2:
                progressBar.setString(resourceMap.getString("loadImages.text"));
                break;
            case 3:
                progressBar.setString(resourceMap.getString("loadCampaign.text"));
                break;
            default:
                break;
        }

        getAccessibleContext().setAccessibleDescription(
                String.format(resourceMap.getString("accessibleDescription.format"), progressBar.getString()));
    }
}<|MERGE_RESOLUTION|>--- conflicted
+++ resolved
@@ -243,11 +243,8 @@
                     campaign.setUnitMarket(campaign.getCampaignOptions().getUnitMarketMethod().getUnitMarket());
                     campaign.getUnitMarket().generateUnitOffers(campaign);
                 }
-<<<<<<< HEAD
                 campaign.setMarriage(campaign.getCampaignOptions().getRandomMarriageMethod().getMethod(campaign.getCampaignOptions()));
-=======
                 campaign.setProcreation(campaign.getCampaignOptions().getRandomProcreationMethod().getMethod(campaign.getCampaignOptions()));
->>>>>>> f5fc0468
                 campaign.reloadNews();
                 campaign.readNews();
 
