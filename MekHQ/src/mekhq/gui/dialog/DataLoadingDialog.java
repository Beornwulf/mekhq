--- conflicted
+++ resolved
@@ -63,14 +63,10 @@
     private MekHQ app;
     private JFrame frame;
     private File fileCampaign;
-<<<<<<< HEAD
     private StoryArcStub storyArcStub;
-    private ResourceBundle resourceMap;
     private boolean useStoryArc;
-=======
     private ResourceBundle resourceMap = ResourceBundle.getBundle("mekhq.resources.DataLoadingDialog",
             MekHQ.getMekHQOptions().getLocale(), new EncodeControl());
->>>>>>> 8eadc290
 
     public DataLoadingDialog(MekHQ app, JFrame frame, File f) {
         this(app, frame, f, false);
