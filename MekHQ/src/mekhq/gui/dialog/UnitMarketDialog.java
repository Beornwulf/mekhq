/*
 * UnitMarketDialog.java
 *
 * Copyright (c) 2014 Carl Spain. All rights reserved.
 *
 * This file is part of MekHQ.
 *
 * MekHQ is free software: you can redistribute it and/or modify
 * it under the terms of the GNU General Public License as published by
 * the Free Software Foundation, either version 3 of the License, or
 * (at your option) any later version.
 *
 * MekHQ is distributed in the hope that it will be useful,
 * but WITHOUT ANY WARRANTY; without even the implied warranty of
 * MERCHANTABILITY or FITNESS FOR A PARTICULAR PURPOSE. See the
 * GNU General Public License for more details.
 *
 * You should have received a copy of the GNU General Public License
 * along with MekHQ. If not, see <http://www.gnu.org/licenses/>.
 */
package mekhq.gui.dialog;

import java.awt.BorderLayout;
import java.awt.Component;
import java.awt.Dimension;
import java.awt.Frame;
import java.awt.GridBagConstraints;
import java.awt.GridBagLayout;
import java.awt.event.ActionEvent;
import java.awt.event.ItemEvent;
import java.awt.event.ItemListener;
import java.util.ArrayList;
import java.util.Comparator;
import java.util.ResourceBundle;

import javax.swing.*;
import javax.swing.event.ListSelectionEvent;
import javax.swing.event.ListSelectionListener;
import javax.swing.table.DefaultTableCellRenderer;
import javax.swing.table.TableColumn;
import javax.swing.table.TableRowSorter;

import megamek.client.ui.swing.MechViewPanel;
import megamek.common.Compute;
import megamek.common.Entity;
import megamek.common.MechFileParser;
import megamek.common.MechSummary;
import megamek.common.UnitType;
import megamek.common.loaders.EntityLoadingException;
import megamek.common.util.EncodeControl;
import mekhq.MekHQ;
import mekhq.campaign.Campaign;
import mekhq.campaign.finances.Money;
import mekhq.campaign.finances.Transaction;
import mekhq.campaign.market.UnitMarket;
import mekhq.gui.model.UnitMarketTableModel;
import mekhq.gui.model.XTableColumnModel;
import mekhq.gui.preferences.JToggleButtonPreference;
import mekhq.gui.preferences.JIntNumberSpinnerPreference;
import mekhq.gui.preferences.JTablePreference;
import mekhq.gui.preferences.JWindowPreference;
import mekhq.gui.sorter.WeightClassSorter;
import mekhq.preferences.PreferencesNode;

/**
 * Code copied heavily from PersonnelMarketDialog
 *
 * @author Neoancient
 */
public class UnitMarketDialog extends JDialog {
<<<<<<< HEAD
    /**
     *
     */
=======
>>>>>>> 05da59f1
    private static final long serialVersionUID = -7668601227249317220L;

    private static boolean showMeks = true;
    private static boolean showVees = true;
    private static boolean showAero = false;
    private static boolean pctThreshold = false;
    private static int threshold = 120;

    private UnitMarketTableModel marketModel;
    private Campaign campaign;
    private UnitMarket unitMarket;
    private Entity selectedEntity = null;

    private JButton btnAdd;
    private JButton btnPurchase;
    private JButton btnClose;
    private JCheckBox chkShowMeks;
    private JCheckBox chkShowVees;
    private JCheckBox chkShowAero;
    private JCheckBox chkPctThreshold;
    private JLabel lblPctThreshold;
    private JSpinner spnThreshold;
    private JPanel panelOKBtns;
    private JPanel panelMain;
    private JPanel panelFilterBtns;
    private JTable tableUnits;
    private JLabel lblBlackMarketWarning;
    private MechViewPanel mechViewPanel;
    private JScrollPane scrollTableUnits;
    private JScrollPane scrollUnitView;
    private TableRowSorter<UnitMarketTableModel> sorter;
    private JSplitPane splitMain;

    /** Creates new form UnitMarketDialog */
    public UnitMarketDialog(JFrame frame, Campaign c) {
        super(frame, true);
        campaign = c;
        unitMarket = c.getUnitMarket();
        marketModel = new UnitMarketTableModel();
        marketModel.setData(unitMarket.getOffers());
        initComponents();
        filterOffers();
        setLocationRelativeTo(frame);
        setUserPreferences();
    }

<<<<<<< HEAD
    @SuppressWarnings("serial")
=======
>>>>>>> 05da59f1
    private void initComponents() {
        GridBagConstraints gbc = new GridBagConstraints();

        scrollTableUnits = new JScrollPane();
        scrollUnitView = new JScrollPane();
        mechViewPanel = new MechViewPanel();
        tableUnits = new JTable();
        panelMain = new JPanel();
        panelFilterBtns = new JPanel();
        chkShowMeks = new JCheckBox();
        chkShowVees = new JCheckBox();
        chkShowAero = new JCheckBox();
        chkPctThreshold = new JCheckBox();
        lblPctThreshold = new JLabel();
        spnThreshold = new JSpinner(new SpinnerNumberModel(threshold, 60, 130, 5));
        lblBlackMarketWarning = new JLabel();
        panelOKBtns = new JPanel();
        btnPurchase = new JButton();
        btnClose = new JButton();

<<<<<<< HEAD
        ResourceBundle resourceMap = ResourceBundle.getBundle("mekhq.resources.UnitMarketDialog", new EncodeControl()); //$NON-NLS-1$
=======
        ResourceBundle resourceMap = ResourceBundle.getBundle("mekhq.resources.UnitMarketDialog", new EncodeControl());
>>>>>>> 05da59f1
        setDefaultCloseOperation(javax.swing.WindowConstants.DISPOSE_ON_CLOSE);
        setTitle(resourceMap.getString("Form.title"));
        getContentPane().setLayout(new BorderLayout());

        panelFilterBtns.setLayout(new GridBagLayout());

<<<<<<< HEAD
        ItemListener checkboxListener = new ItemListener() {
            @Override
            public void itemStateChanged(ItemEvent arg0) {
                showMeks = chkShowMeks.isSelected();
                showAero = chkShowAero.isSelected();
                showVees = chkShowVees.isSelected();
                pctThreshold = chkPctThreshold.isSelected();
                spnThreshold.setEnabled(chkPctThreshold.isSelected());
                filterOffers();
            }
=======
        ItemListener checkboxListener = arg0 -> {
            showMeks = chkShowMeks.isSelected();
            showAero = chkShowAero.isSelected();
            showVees = chkShowVees.isSelected();
            pctThreshold = chkPctThreshold.isSelected();
            spnThreshold.setEnabled(chkPctThreshold.isSelected());
            filterOffers();
>>>>>>> 05da59f1
        };

        chkShowMeks.setText(resourceMap.getString("chkShowMeks.text"));
        chkShowMeks.setSelected(showMeks);
        gbc.gridx = 0;
        gbc.gridy = 0;
        gbc.weightx = 0.0;
        gbc.anchor = java.awt.GridBagConstraints.WEST;
        gbc.insets = new java.awt.Insets(5, 5, 0, 0);
        panelFilterBtns.add(chkShowMeks, gbc);
        chkShowMeks.addItemListener(checkboxListener);

        chkShowVees.setText(resourceMap.getString("chkShowVees.text"));
        chkShowVees.setSelected(showVees);
        gbc.gridx = 1;
        gbc.gridy = 0;
        gbc.weightx = 0.0;
        gbc.anchor = java.awt.GridBagConstraints.WEST;
        gbc.insets = new java.awt.Insets(5, 5, 0, 0);
        panelFilterBtns.add(chkShowVees, gbc);
        chkShowVees.addItemListener(checkboxListener);

        chkShowAero.setText(resourceMap.getString("chkShowAero.text"));
        chkShowAero.setSelected(showAero);
        gbc.gridx = 2;
        gbc.gridy = 0;
        gbc.weightx = 1.0;
        gbc.anchor = java.awt.GridBagConstraints.WEST;
        gbc.insets = new java.awt.Insets(5, 5, 0, 0);
        panelFilterBtns.add(chkShowAero, gbc);
        chkShowAero.addItemListener(checkboxListener);

        JPanel panel = new JPanel();
        chkPctThreshold.setText(resourceMap.getString("chkPctThreshold.text"));
        chkPctThreshold.setSelected(pctThreshold);
        spnThreshold.setEnabled(pctThreshold);
        lblPctThreshold.setText(resourceMap.getString("lblPctThreshold.text"));
        panel.add(chkPctThreshold);
        panel.add(spnThreshold);
        panel.add(lblPctThreshold);
        chkPctThreshold.addItemListener(checkboxListener);
        spnThreshold.addChangeListener(arg0 -> {
            threshold = (Integer)spnThreshold.getValue();
            filterOffers();
        });

        gbc.gridx = 0;
        gbc.gridy = 1;
        gbc.weightx = 0.0;
        gbc.gridwidth = GridBagConstraints.REMAINDER;
        gbc.anchor = java.awt.GridBagConstraints.WEST;
        gbc.insets = new java.awt.Insets(5, 5, 0, 0);
        panelFilterBtns.add(panel, gbc);

        scrollTableUnits.setMinimumSize(new java.awt.Dimension(500, 400));
        scrollTableUnits.setName("srcTablePersonnel");
        scrollTableUnits.setPreferredSize(new java.awt.Dimension(500, 400));

        gbc = new GridBagConstraints();
        tableUnits.setModel(marketModel);
        tableUnits.setSelectionMode(ListSelectionModel.SINGLE_SELECTION);
        tableUnits.setColumnModel(new XTableColumnModel());
        tableUnits.createDefaultColumnsFromModel();
        sorter = new TableRowSorter<>(marketModel);
        sorter.setComparator(UnitMarketTableModel.COL_WEIGHTCLASS, new WeightClassSorter());
        Comparator<String> numComparator = (arg0, arg1) -> {
            if (arg0.length() != arg1.length()) {
                return arg0.length() - arg1.length();
            }
            return arg0.compareTo(arg1);
        };
        sorter.setComparator(UnitMarketTableModel.COL_PRICE, numComparator);
        sorter.setComparator(UnitMarketTableModel.COL_PERCENT, numComparator);
        tableUnits.setRowSorter(sorter);
        tableUnits.setAutoResizeMode(JTable.AUTO_RESIZE_ALL_COLUMNS);
        tableUnits.getSelectionModel().addListSelectionListener(this::offerChanged);
        TableColumn column;
        for (int i = 0; i < UnitMarketTableModel.COL_NUM; i++) {
            column = ((XTableColumnModel)tableUnits.getColumnModel()).getColumnByModelIndex(i);
            column.setPreferredWidth(marketModel.getColumnWidth(i));
            column.setCellRenderer(new DefaultTableCellRenderer() {
<<<<<<< HEAD
                public Component getTableCellRendererComponent(JTable table,
                        Object value, boolean isSelected, boolean hasFocus,
                        int row, int column) {
                    super.getTableCellRendererComponent(table, value, isSelected,
                            hasFocus, row, column);
                    setHorizontalAlignment(((UnitMarketTableModel)table.getModel()).
                            getAlignment(table.convertColumnIndexToModel(column)));
=======
                @Override
                public Component getTableCellRendererComponent(JTable table, Object value,
                                                               boolean isSelected, boolean hasFocus,
                                                               int row, int column) {
                    super.getTableCellRendererComponent(table, value, isSelected, hasFocus, row, column);
                    setHorizontalAlignment(((UnitMarketTableModel) table.getModel())
                            .getAlignment(table.convertColumnIndexToModel(column)));
>>>>>>> 05da59f1
                    return this;
                }
            });
        }

        tableUnits.setIntercellSpacing(new Dimension(0, 0));
        tableUnits.setShowGrid(false);
        scrollTableUnits.setViewportView(tableUnits);

        lblBlackMarketWarning.setText(resourceMap.getString("lblBlackMarketWarning.text"));

        scrollTableUnits.setMinimumSize(new java.awt.Dimension(500, 400));
        scrollTableUnits.setName("scrollTableUnits");
        scrollTableUnits.setPreferredSize(new java.awt.Dimension(500, 400));
        panelMain.setLayout(new BorderLayout());
        panelMain.add(panelFilterBtns, BorderLayout.PAGE_START);
        panelMain.add(scrollTableUnits, BorderLayout.CENTER);
        panelMain.add(lblBlackMarketWarning, BorderLayout.PAGE_END);

        scrollUnitView.setMinimumSize(new java.awt.Dimension(500, 600));
        scrollUnitView.setPreferredSize(new java.awt.Dimension(500, 600));
        scrollUnitView.setHorizontalScrollBarPolicy(ScrollPaneConstants.HORIZONTAL_SCROLLBAR_NEVER);
        scrollUnitView.setViewportView(mechViewPanel);

        splitMain = new JSplitPane(javax.swing.JSplitPane.HORIZONTAL_SPLIT,panelMain, scrollUnitView);
        splitMain.setOneTouchExpandable(true);
        splitMain.setResizeWeight(0.0);
        getContentPane().add(splitMain, BorderLayout.CENTER);

        panelOKBtns.setLayout(new java.awt.GridBagLayout());

        btnPurchase.setText(resourceMap.getString("btnPurchase.text"));
        btnPurchase.setName("btnPurchase");
        btnPurchase.addActionListener(this::purchaseUnit);
        panelOKBtns.add(btnPurchase, new java.awt.GridBagConstraints());
        btnPurchase.setEnabled(null != selectedEntity);

        btnAdd = new JButton(resourceMap.getString("btnAdd.text"));
        btnAdd.addActionListener(evt -> addUnit());
        btnAdd.setEnabled(null !=  selectedEntity);
        panelOKBtns.add(btnAdd, new java.awt.GridBagConstraints());

        btnClose.setText(resourceMap.getString("btnClose.text"));
        btnClose.setName("btnClose");
        btnClose.addActionListener(this::btnCloseActionPerformed);
        panelOKBtns.add(btnClose, new java.awt.GridBagConstraints());

        getContentPane().add(panelOKBtns, BorderLayout.PAGE_END);

        pack();
    }

    private void setUserPreferences() {
        PreferencesNode preferences = MekHQ.getPreferences().forClass(UnitMarketDialog.class);

        chkShowMeks.setName("showMeks");
        preferences.manage(new JToggleButtonPreference(chkShowMeks));

        chkShowAero.setName("showAero");
        preferences.manage(new JToggleButtonPreference(chkShowAero));

        chkShowVees.setName("showVees");
        preferences.manage(new JToggleButtonPreference(chkShowVees));

        chkPctThreshold.setName("useThreshold");
        preferences.manage(new JToggleButtonPreference(chkPctThreshold));

        spnThreshold.setName("thresholdValue");
        preferences.manage(new JIntNumberSpinnerPreference(spnThreshold));

        tableUnits.setName("unitsTable");
        preferences.manage(new JTablePreference(tableUnits));

        this.setName("dialog");
        preferences.manage(new JWindowPreference(this));
    }

    public Entity getUnit() {
        return selectedEntity;
    }

    private void purchaseUnit(ActionEvent evt) {
<<<<<<< HEAD
        if(null != selectedEntity) {
            int transitDays = campaign.getCampaignOptions().getInstantUnitMarketDelivery()?0:
                campaign.calculatePartTransitTime(Compute.d6(2) - 2);
=======
        if (null != selectedEntity) {
            int transitDays = campaign.getCampaignOptions().getInstantUnitMarketDelivery() ? 0
                    : campaign.calculatePartTransitTime(Compute.d6(2) - 2);
>>>>>>> 05da59f1
            UnitMarket.MarketOffer offer = marketModel.getOffer(tableUnits.convertRowIndexToModel(tableUnits.getSelectedRow()));
            Money cost = Money.of(offer.unit.getCost() * offer.pct / 100.0);
            if (campaign.getFunds().isLessThan(cost)) {
                 campaign.addReport("<font color='red'><b> You cannot afford this unit. Transaction cancelled</b>.</font>");
                 return;
            }

            int roll = Compute.d6();
<<<<<<< HEAD
            if (offer.market == UnitMarket.MARKET_BLACK && roll <= 2) {
=======
            if ((offer.market == UnitMarket.MARKET_BLACK) && (roll <= 2)) {
>>>>>>> 05da59f1
                campaign.getFinances().debit(cost.dividedBy(roll), Transaction.C_UNIT,
                        "Purchased " + selectedEntity.getShortName() + " (lost on black market)",
                        campaign.getLocalDate());
                campaign.addReport("<font color='red'>Swindled! money was paid, but no unit delivered.</font>");
            } else {
                campaign.getFinances().debit(cost, Transaction.C_UNIT,
                        "Purchased " + selectedEntity.getShortName(),
                        campaign.getLocalDate());
                campaign.addUnit(selectedEntity, false, transitDays);
                if (!campaign.getCampaignOptions().getInstantUnitMarketDelivery()) {
                    campaign.addReport("<font color='green'>Unit will be delivered in " + transitDays + " days.</font>");
                }
            }
<<<<<<< HEAD
            UnitMarket.MarketOffer selected = ((UnitMarketTableModel)tableUnits.getModel()).getOffer(tableUnits.convertRowIndexToModel(tableUnits.getSelectedRow()));
            unitMarket.removeOffer(selected);
            ((UnitMarketTableModel)tableUnits.getModel()).setData(unitMarket.getOffers());
=======
            UnitMarket.MarketOffer selected = ((UnitMarketTableModel) tableUnits.getModel())
                    .getOffer(tableUnits.convertRowIndexToModel(tableUnits.getSelectedRow()));
            unitMarket.removeOffer(selected);
            ((UnitMarketTableModel) tableUnits.getModel()).setData(unitMarket.getOffers());
>>>>>>> 05da59f1
            refreshOfferView();
        }
    }

    private void addUnit() {
        if (null != selectedEntity) {
            campaign.addUnit(selectedEntity, false, 0);
<<<<<<< HEAD
            UnitMarket.MarketOffer selected = ((UnitMarketTableModel) tableUnits.getModel()).getOffer(tableUnits.convertRowIndexToModel(tableUnits.getSelectedRow()));
=======
            UnitMarket.MarketOffer selected = ((UnitMarketTableModel) tableUnits.getModel())
                    .getOffer(tableUnits.convertRowIndexToModel(tableUnits.getSelectedRow()));
>>>>>>> 05da59f1
            unitMarket.removeOffer(selected);
            ((UnitMarketTableModel) tableUnits.getModel()).setData(unitMarket.getOffers());
            refreshOfferView();
        }
    }

    private void btnCloseActionPerformed(java.awt.event.ActionEvent evt) {
        selectedEntity = null;
        setVisible(false);
    }

    private void filterOffers() {
<<<<<<< HEAD
        RowFilter<UnitMarketTableModel, Integer> unitTypeFilter;
        unitTypeFilter = new RowFilter<UnitMarketTableModel,Integer>() {
            @Override
            public boolean include(Entry<? extends UnitMarketTableModel, ? extends Integer> entry) {
                UnitMarket.MarketOffer offer = marketModel.getOffer(entry.getIdentifier());
                boolean underThreshold = !chkPctThreshold.isSelected() ||
                        offer.pct <= (Integer) spnThreshold.getValue();
                if (offer.unitType == UnitType.MEK) {
                    return underThreshold && chkShowMeks.isSelected();
                }
                if (offer.unitType == UnitType.TANK) {
                    return underThreshold && chkShowVees.isSelected();
                }
                if (offer.unitType == UnitType.AERO) {
                    return underThreshold && chkShowAero.isSelected();
                }
                return false;
            }
        };
        sorter.setRowFilter(unitTypeFilter);
=======
        sorter.setRowFilter(new RowFilter<UnitMarketTableModel,Integer>() {
            @Override
            public boolean include(Entry<? extends UnitMarketTableModel, ? extends Integer> entry) {
                UnitMarket.MarketOffer offer = marketModel.getOffer(entry.getIdentifier());
                boolean underThreshold = !chkPctThreshold.isSelected()
                        || (offer.pct <= (Integer) spnThreshold.getValue());
                if (offer.unitType == UnitType.MEK) {
                    return underThreshold && chkShowMeks.isSelected();
                } else if (offer.unitType == UnitType.TANK) {
                    return underThreshold && chkShowVees.isSelected();
                } else if (offer.unitType == UnitType.AERO) {
                    return underThreshold && chkShowAero.isSelected();
                } else {
                    return false;
                }
            }
        });
>>>>>>> 05da59f1
    }

    private void offerChanged(ListSelectionEvent evt) {
        int view = tableUnits.getSelectedRow();
        if (view < 0) {
            //selection got filtered away
            selectedEntity= null;
            refreshOfferView();
            return;
        }
        MechSummary ms = marketModel.getOffer(tableUnits.convertRowIndexToModel(view)).unit;
        try {
            selectedEntity = new MechFileParser(ms.getSourceFile(), ms.getEntryName()).getEntity();
        } catch (EntityLoadingException e) {
            selectedEntity = null;
            btnPurchase.setEnabled(false);
            MekHQ.getLogger().error(this, "Unable to load mech: " + ms.getSourceFile()
                    + ": " + ms.getEntryName() + ": " + e.getMessage(), e);
            refreshOfferView();
            return;
        }
        refreshOfferView();
    }

     void refreshOfferView() {
         int row = tableUnits.getSelectedRow();
<<<<<<< HEAD
         if(row < 0 || selectedEntity == null) {
=======
         if ((row < 0) || (selectedEntity == null)) {
>>>>>>> 05da59f1
             mechViewPanel.reset();
         } else {
             mechViewPanel.setMech(selectedEntity, true);
            //This odd code is to make sure that the scrollbar stays at the top
            //I cant just call it here, because it ends up getting reset somewhere later
<<<<<<< HEAD
            javax.swing.SwingUtilities.invokeLater(new Runnable() {
                public void run() {
                    scrollUnitView.getVerticalScrollBar().setValue(0);
                }
            });
=======
            javax.swing.SwingUtilities.invokeLater(() -> scrollUnitView.getVerticalScrollBar().setValue(0));
>>>>>>> 05da59f1
         }
         btnPurchase.setEnabled(null != selectedEntity);
         btnAdd.setEnabled((selectedEntity != null) && campaign.isGM());
    }

    @Override
    public void setVisible(boolean visible) {
        filterOffers();
         super.setVisible(visible);
    }
}<|MERGE_RESOLUTION|>--- conflicted
+++ resolved
@@ -68,12 +68,6 @@
  * @author Neoancient
  */
 public class UnitMarketDialog extends JDialog {
-<<<<<<< HEAD
-    /**
-     *
-     */
-=======
->>>>>>> 05da59f1
     private static final long serialVersionUID = -7668601227249317220L;
 
     private static boolean showMeks = true;
@@ -120,10 +114,6 @@
         setUserPreferences();
     }
 
-<<<<<<< HEAD
-    @SuppressWarnings("serial")
-=======
->>>>>>> 05da59f1
     private void initComponents() {
         GridBagConstraints gbc = new GridBagConstraints();
 
@@ -144,29 +134,13 @@
         btnPurchase = new JButton();
         btnClose = new JButton();
 
-<<<<<<< HEAD
-        ResourceBundle resourceMap = ResourceBundle.getBundle("mekhq.resources.UnitMarketDialog", new EncodeControl()); //$NON-NLS-1$
-=======
         ResourceBundle resourceMap = ResourceBundle.getBundle("mekhq.resources.UnitMarketDialog", new EncodeControl());
->>>>>>> 05da59f1
         setDefaultCloseOperation(javax.swing.WindowConstants.DISPOSE_ON_CLOSE);
         setTitle(resourceMap.getString("Form.title"));
         getContentPane().setLayout(new BorderLayout());
 
         panelFilterBtns.setLayout(new GridBagLayout());
 
-<<<<<<< HEAD
-        ItemListener checkboxListener = new ItemListener() {
-            @Override
-            public void itemStateChanged(ItemEvent arg0) {
-                showMeks = chkShowMeks.isSelected();
-                showAero = chkShowAero.isSelected();
-                showVees = chkShowVees.isSelected();
-                pctThreshold = chkPctThreshold.isSelected();
-                spnThreshold.setEnabled(chkPctThreshold.isSelected());
-                filterOffers();
-            }
-=======
         ItemListener checkboxListener = arg0 -> {
             showMeks = chkShowMeks.isSelected();
             showAero = chkShowAero.isSelected();
@@ -174,7 +148,6 @@
             pctThreshold = chkPctThreshold.isSelected();
             spnThreshold.setEnabled(chkPctThreshold.isSelected());
             filterOffers();
->>>>>>> 05da59f1
         };
 
         chkShowMeks.setText(resourceMap.getString("chkShowMeks.text"));
@@ -256,15 +229,6 @@
             column = ((XTableColumnModel)tableUnits.getColumnModel()).getColumnByModelIndex(i);
             column.setPreferredWidth(marketModel.getColumnWidth(i));
             column.setCellRenderer(new DefaultTableCellRenderer() {
-<<<<<<< HEAD
-                public Component getTableCellRendererComponent(JTable table,
-                        Object value, boolean isSelected, boolean hasFocus,
-                        int row, int column) {
-                    super.getTableCellRendererComponent(table, value, isSelected,
-                            hasFocus, row, column);
-                    setHorizontalAlignment(((UnitMarketTableModel)table.getModel()).
-                            getAlignment(table.convertColumnIndexToModel(column)));
-=======
                 @Override
                 public Component getTableCellRendererComponent(JTable table, Object value,
                                                                boolean isSelected, boolean hasFocus,
@@ -272,7 +236,6 @@
                     super.getTableCellRendererComponent(table, value, isSelected, hasFocus, row, column);
                     setHorizontalAlignment(((UnitMarketTableModel) table.getModel())
                             .getAlignment(table.convertColumnIndexToModel(column)));
->>>>>>> 05da59f1
                     return this;
                 }
             });
@@ -355,15 +318,9 @@
     }
 
     private void purchaseUnit(ActionEvent evt) {
-<<<<<<< HEAD
-        if(null != selectedEntity) {
-            int transitDays = campaign.getCampaignOptions().getInstantUnitMarketDelivery()?0:
-                campaign.calculatePartTransitTime(Compute.d6(2) - 2);
-=======
         if (null != selectedEntity) {
             int transitDays = campaign.getCampaignOptions().getInstantUnitMarketDelivery() ? 0
                     : campaign.calculatePartTransitTime(Compute.d6(2) - 2);
->>>>>>> 05da59f1
             UnitMarket.MarketOffer offer = marketModel.getOffer(tableUnits.convertRowIndexToModel(tableUnits.getSelectedRow()));
             Money cost = Money.of(offer.unit.getCost() * offer.pct / 100.0);
             if (campaign.getFunds().isLessThan(cost)) {
@@ -372,11 +329,7 @@
             }
 
             int roll = Compute.d6();
-<<<<<<< HEAD
-            if (offer.market == UnitMarket.MARKET_BLACK && roll <= 2) {
-=======
             if ((offer.market == UnitMarket.MARKET_BLACK) && (roll <= 2)) {
->>>>>>> 05da59f1
                 campaign.getFinances().debit(cost.dividedBy(roll), Transaction.C_UNIT,
                         "Purchased " + selectedEntity.getShortName() + " (lost on black market)",
                         campaign.getLocalDate());
@@ -390,16 +343,10 @@
                     campaign.addReport("<font color='green'>Unit will be delivered in " + transitDays + " days.</font>");
                 }
             }
-<<<<<<< HEAD
-            UnitMarket.MarketOffer selected = ((UnitMarketTableModel)tableUnits.getModel()).getOffer(tableUnits.convertRowIndexToModel(tableUnits.getSelectedRow()));
-            unitMarket.removeOffer(selected);
-            ((UnitMarketTableModel)tableUnits.getModel()).setData(unitMarket.getOffers());
-=======
             UnitMarket.MarketOffer selected = ((UnitMarketTableModel) tableUnits.getModel())
                     .getOffer(tableUnits.convertRowIndexToModel(tableUnits.getSelectedRow()));
             unitMarket.removeOffer(selected);
             ((UnitMarketTableModel) tableUnits.getModel()).setData(unitMarket.getOffers());
->>>>>>> 05da59f1
             refreshOfferView();
         }
     }
@@ -407,12 +354,8 @@
     private void addUnit() {
         if (null != selectedEntity) {
             campaign.addUnit(selectedEntity, false, 0);
-<<<<<<< HEAD
-            UnitMarket.MarketOffer selected = ((UnitMarketTableModel) tableUnits.getModel()).getOffer(tableUnits.convertRowIndexToModel(tableUnits.getSelectedRow()));
-=======
             UnitMarket.MarketOffer selected = ((UnitMarketTableModel) tableUnits.getModel())
                     .getOffer(tableUnits.convertRowIndexToModel(tableUnits.getSelectedRow()));
->>>>>>> 05da59f1
             unitMarket.removeOffer(selected);
             ((UnitMarketTableModel) tableUnits.getModel()).setData(unitMarket.getOffers());
             refreshOfferView();
@@ -425,28 +368,6 @@
     }
 
     private void filterOffers() {
-<<<<<<< HEAD
-        RowFilter<UnitMarketTableModel, Integer> unitTypeFilter;
-        unitTypeFilter = new RowFilter<UnitMarketTableModel,Integer>() {
-            @Override
-            public boolean include(Entry<? extends UnitMarketTableModel, ? extends Integer> entry) {
-                UnitMarket.MarketOffer offer = marketModel.getOffer(entry.getIdentifier());
-                boolean underThreshold = !chkPctThreshold.isSelected() ||
-                        offer.pct <= (Integer) spnThreshold.getValue();
-                if (offer.unitType == UnitType.MEK) {
-                    return underThreshold && chkShowMeks.isSelected();
-                }
-                if (offer.unitType == UnitType.TANK) {
-                    return underThreshold && chkShowVees.isSelected();
-                }
-                if (offer.unitType == UnitType.AERO) {
-                    return underThreshold && chkShowAero.isSelected();
-                }
-                return false;
-            }
-        };
-        sorter.setRowFilter(unitTypeFilter);
-=======
         sorter.setRowFilter(new RowFilter<UnitMarketTableModel,Integer>() {
             @Override
             public boolean include(Entry<? extends UnitMarketTableModel, ? extends Integer> entry) {
@@ -464,7 +385,6 @@
                 }
             }
         });
->>>>>>> 05da59f1
     }
 
     private void offerChanged(ListSelectionEvent evt) {
@@ -491,25 +411,13 @@
 
      void refreshOfferView() {
          int row = tableUnits.getSelectedRow();
-<<<<<<< HEAD
-         if(row < 0 || selectedEntity == null) {
-=======
          if ((row < 0) || (selectedEntity == null)) {
->>>>>>> 05da59f1
              mechViewPanel.reset();
          } else {
              mechViewPanel.setMech(selectedEntity, true);
             //This odd code is to make sure that the scrollbar stays at the top
-            //I cant just call it here, because it ends up getting reset somewhere later
-<<<<<<< HEAD
-            javax.swing.SwingUtilities.invokeLater(new Runnable() {
-                public void run() {
-                    scrollUnitView.getVerticalScrollBar().setValue(0);
-                }
-            });
-=======
+            //I can't just call it here, because it ends up getting reset somewhere later
             javax.swing.SwingUtilities.invokeLater(() -> scrollUnitView.getVerticalScrollBar().setValue(0));
->>>>>>> 05da59f1
          }
          btnPurchase.setEnabled(null != selectedEntity);
          btnAdd.setEnabled((selectedEntity != null) && campaign.isGM());
