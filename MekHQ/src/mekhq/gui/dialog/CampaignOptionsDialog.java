--- conflicted
+++ resolved
@@ -105,7 +105,6 @@
 import mekhq.gui.model.RankTableModel;
 import mekhq.gui.model.SortedComboBoxModel;
 import megamek.client.ui.preferences.JWindowPreference;
-import mekhq.gui.utilities.TableCellListener;
 import mekhq.module.PersonnelMarketServiceManager;
 import mekhq.module.api.PersonnelMarketMethod;
 import megamek.client.ui.preferences.PreferencesNode;
@@ -232,12 +231,9 @@
     private JCheckBox chkUseImplants;
     private JCheckBox chkUseAlternativeQualityAveraging;
     private JCheckBox chkUseTransfers;
-<<<<<<< HEAD
     private JCheckBox chkUseExtendedTOEForceName;
-=======
 
     // Expanded Personnel
->>>>>>> 05495f48
     private JCheckBox chkUseTimeInService;
     private JComboBox<TimeInDisplayFormat> comboTimeInServiceDisplayFormat;
     private JCheckBox chkUseTimeInRank;
@@ -1490,337 +1486,9 @@
         gridBagConstraints.gridx = 0;
         gridBagConstraints.gridy = gridy++;
         gridBagConstraints.gridwidth = 2;
-<<<<<<< HEAD
-        gridBagConstraints.fill = GridBagConstraints.HORIZONTAL;
-        gridBagConstraints.anchor = GridBagConstraints.WEST;
-        panPersonnel.add(useTacticsBox, gridBagConstraints);
-
-        useInitBonusBox.setText(resourceMap.getString("useInitBonusBox.text"));
-        useInitBonusBox.setToolTipText(resourceMap.getString("useInitBonusBox.toolTipText"));
-        useInitBonusBox.setName("useInitBonusBox");
-        gridBagConstraints.gridy = ++gridy;
-        panPersonnel.add(useInitBonusBox, gridBagConstraints);
-
-        useToughnessBox.setText(resourceMap.getString("useToughnessBox.text"));
-        useToughnessBox.setToolTipText(resourceMap.getString("useToughnessBox.toolTipText"));
-        useToughnessBox.setName("useToughnessBox");
-        gridBagConstraints.gridy = ++gridy;
-        panPersonnel.add(useToughnessBox, gridBagConstraints);
-
-        useArtilleryBox.setText(resourceMap.getString("useArtilleryBox.text"));
-        useArtilleryBox.setToolTipText(resourceMap.getString("useArtilleryBox.toolTipText"));
-        useArtilleryBox.setName("useArtilleryBox");
-        gridBagConstraints.gridy = ++gridy;
-        panPersonnel.add(useArtilleryBox, gridBagConstraints);
-
-        useAbilitiesBox.setText(resourceMap.getString("useAbilitiesBox.text"));
-        useAbilitiesBox.setToolTipText(resourceMap.getString("useAbilitiesBox.toolTipText"));
-        useAbilitiesBox.setName("useAbilitiesBox");
-        gridBagConstraints.gridy = ++gridy;
-        panPersonnel.add(useAbilitiesBox, gridBagConstraints);
-
-        useEdgeBox = new JCheckBox(resourceMap.getString("useEdgeBox.text"));
-        useEdgeBox.setToolTipText(resourceMap.getString("useEdgeBox.toolTipText"));
-        useEdgeBox.setName("useEdgeBox");
-        useEdgeBox.addActionListener(evt -> useSupportEdgeBox.setEnabled(useEdgeBox.isSelected()));
-        gridBagConstraints.gridy = ++gridy;
-        panPersonnel.add(useEdgeBox, gridBagConstraints);
-
-        useSupportEdgeBox = new JCheckBox(resourceMap.getString("useSupportEdgeBox.text"));
-        useSupportEdgeBox.setToolTipText(resourceMap.getString("useSupportEdgeBox.toolTipText"));
-        useSupportEdgeBox.setName("useSupportEdgeBox");
-        gridBagConstraints.gridy = ++gridy;
-        panPersonnel.add(useSupportEdgeBox, gridBagConstraints);
-
-        useImplantsBox.setText(resourceMap.getString("useImplantsBox.text"));
-        useImplantsBox.setToolTipText(resourceMap.getString("useImplantsBox.toolTipText"));
-        useImplantsBox.setName("useImplantsBox");
-        gridBagConstraints.gridy = ++gridy;
-        panPersonnel.add(useImplantsBox, gridBagConstraints);
-
-        altQualityAveragingCheckBox = new JCheckBox(resourceMap.getString("altQualityAveragingCheckBox.text"));
-        altQualityAveragingCheckBox.setToolTipText(resourceMap.getString("altQualityAveragingCheckBox.toolTipText"));
-        altQualityAveragingCheckBox.setName("altQualityAveragingCheckBox");
-        gridBagConstraints.gridy = ++gridy;
-        panPersonnel.add(altQualityAveragingCheckBox, gridBagConstraints);
-
-        useAdvancedMedicalBox.setText(resourceMap.getString("useAdvancedMedicalBox.text"));
-        useAdvancedMedicalBox.setToolTipText(resourceMap.getString("useAdvancedMedicalBox.toolTipText"));
-        useAdvancedMedicalBox.setName("useAdvancedMedicalBox");
-        gridBagConstraints.gridy = ++gridy;
-        panPersonnel.add(useAdvancedMedicalBox, gridBagConstraints);
-
-        useDylansRandomXpBox.setText(resourceMap.getString("useDylansRandomXpBox.text"));
-        useDylansRandomXpBox.setToolTipText(resourceMap.getString("useDylansRandomXpBox.toolTipText"));
-        useDylansRandomXpBox.setName("useDylansRandomXpBox");
-        gridBagConstraints.gridy = ++gridy;
-        panPersonnel.add(useDylansRandomXpBox, gridBagConstraints);
-
-        spnHealWaitingPeriod = new JSpinner(new SpinnerNumberModel(1, 1, 30, 1));
-        ((JSpinner.DefaultEditor) spnHealWaitingPeriod.getEditor()).getTextField().setEditable(false);
-        JPanel pnlHealWaitingPeriod = new JPanel();
-        pnlHealWaitingPeriod.add(spnHealWaitingPeriod);
-        pnlHealWaitingPeriod.add(new JLabel(resourceMap.getString("healWaitingPeriod.text")));
-        gridBagConstraints.gridy = ++gridy;
-        panPersonnel.add(pnlHealWaitingPeriod, gridBagConstraints);
-
-        spnNaturalHealWaitingPeriod = new JSpinner(new SpinnerNumberModel(1, 1, 365, 1));
-        ((JSpinner.DefaultEditor) spnNaturalHealWaitingPeriod.getEditor()).getTextField().setEditable(false);
-        JPanel pnlNaturalHealWaitingPeriod = new JPanel();
-        pnlNaturalHealWaitingPeriod.add(spnNaturalHealWaitingPeriod);
-        pnlNaturalHealWaitingPeriod.add(new JLabel(resourceMap.getString("naturalHealWaitingPeriod.text")));
-        gridBagConstraints.gridy = ++gridy;
-        panPersonnel.add(pnlNaturalHealWaitingPeriod, gridBagConstraints);
-
-        spnMinimumHitsForVees = new JSpinner(new SpinnerNumberModel(1, 1, 5, 1));
-        ((JSpinner.DefaultEditor) spnMinimumHitsForVees.getEditor()).getTextField().setEditable(false);
-        JPanel panMinimumHitsForVees = new JPanel();
-        panMinimumHitsForVees.add(spnMinimumHitsForVees);
-        panMinimumHitsForVees.add(new JLabel(resourceMap.getString("minimumHitsForVees.text")));
-        gridBagConstraints.gridy = ++gridy;
-        panPersonnel.add(panMinimumHitsForVees, gridBagConstraints);
-
-        useRandomHitsForVees = new JCheckBox();
-        useRandomHitsForVees.setText(resourceMap.getString("useRandomHitsForVees.text"));
-        useRandomHitsForVees.setToolTipText(resourceMap.getString("useRandomHitsForVees.toolTipText"));
-        gridBagConstraints.gridy = ++gridy;
-        panPersonnel.add(useRandomHitsForVees, gridBagConstraints);
-
-        useTougherHealing = new JCheckBox(resourceMap.getString("useTougherHealing.text"));
-        useTougherHealing.setToolTipText(resourceMap.getString("useTougherHealing.toolTipText"));
-        gridBagConstraints.gridy = ++gridy;
-        panPersonnel.add(useTougherHealing, gridBagConstraints);
-
-        chkUseTransfers = new JCheckBox(resourceMap.getString("useTransfers.text"));
-        gridBagConstraints.gridy = ++gridy;
-        panPersonnel.add(chkUseTransfers, gridBagConstraints);
-
-        chkUseExtendedTOEForceName = new JCheckBox(resourceMap.getString("useExtendedTOEForceName.text"));
-        chkUseExtendedTOEForceName.setToolTipText(resourceMap.getString("useExtendedTOEForceName.toolTipText"));
-        gridBagConstraints.gridy = ++gridy;
-        panPersonnel.add(chkUseExtendedTOEForceName, gridBagConstraints);
-
-        chkUseTimeInService = new JCheckBox(resourceMap.getString("useTimeInService.text"));
-        gridBagConstraints.gridy = ++gridy;
-        panPersonnel.add(chkUseTimeInService, gridBagConstraints);
-
-        DefaultComboBoxModel<TimeInDisplayFormat> timeInServiceDisplayFormatModel = new DefaultComboBoxModel<>(TimeInDisplayFormat.values());
-        comboTimeInServiceDisplayFormat = new JComboBox<>(timeInServiceDisplayFormatModel);
-        comboTimeInServiceDisplayFormat.setName("comboTimeInServiceDisplayFormat");
-        JPanel pnlTimeInServiceDisplayFormat = new JPanel();
-        pnlTimeInServiceDisplayFormat.add(comboTimeInServiceDisplayFormat);
-        pnlTimeInServiceDisplayFormat.add(new JLabel(resourceMap.getString("timeInServiceDisplayFormat.text")));
-        gridBagConstraints.gridy = ++gridy;
-        panPersonnel.add(pnlTimeInServiceDisplayFormat, gridBagConstraints);
-
-        chkUseTimeInRank = new JCheckBox(resourceMap.getString("useTimeInRank.text"));
-        gridBagConstraints.gridy = ++gridy;
-        panPersonnel.add(chkUseTimeInRank, gridBagConstraints);
-
-        DefaultComboBoxModel<TimeInDisplayFormat> timeInRankDisplayFormatModel = new DefaultComboBoxModel<>(TimeInDisplayFormat.values());
-        comboTimeInRankDisplayFormat = new JComboBox<>(timeInRankDisplayFormatModel);
-        comboTimeInRankDisplayFormat.setName("comboTimeInRankDisplayFormat");
-        JPanel pnlTimeInRankDisplayFormat = new JPanel();
-        pnlTimeInRankDisplayFormat.add(comboTimeInRankDisplayFormat);
-        pnlTimeInRankDisplayFormat.add(new JLabel(resourceMap.getString("timeInRankDisplayFormat.text")));
-        gridBagConstraints.gridy = ++gridy;
-        panPersonnel.add(pnlTimeInRankDisplayFormat, gridBagConstraints);
-
-        chkUseRetirementDateTracking = new JCheckBox(resourceMap.getString("useRetirementDateTracking.text"));
-        gridBagConstraints.gridy = ++gridy;
-        panPersonnel.add(chkUseRetirementDateTracking, gridBagConstraints);
-
-        chkTrackTotalEarnings = new JCheckBox(resourceMap.getString("trackTotalEarnings.text"));
-        chkTrackTotalEarnings.setToolTipText(resourceMap.getString("trackTotalEarnings.toolTipText"));
-        gridBagConstraints.gridy = ++gridy;
-        panPersonnel.add(chkTrackTotalEarnings, gridBagConstraints);
-
-        chkShowOriginFaction = new JCheckBox(resourceMap.getString("showOriginFaction.text"));
-        gridBagConstraints.gridy = ++gridy;
-        panPersonnel.add(chkShowOriginFaction, gridBagConstraints);
-
-        chkRandomizeOrigin = new JCheckBox(resourceMap.getString("randomizeOrigin.text"));
-        gridBagConstraints.gridy = ++gridy;
-        panPersonnel.add(chkRandomizeOrigin, gridBagConstraints);
-
-        chkRandomizeDependentsOrigin = new JCheckBox(resourceMap.getString("randomizeDependentsOrigin.text"));
-        gridBagConstraints.gridy = ++gridy;
-        panPersonnel.add(chkRandomizeDependentsOrigin, gridBagConstraints);
-
-        spnOriginSearchRadius = new JSpinner(new SpinnerNumberModel(50, 10, 250, 10));
-        JPanel panOriginSearchRadius = new JPanel();
-        panOriginSearchRadius.add(spnOriginSearchRadius);
-        panOriginSearchRadius.add(new JLabel(resourceMap.getString("originSearchRadius.text")));
-        gridBagConstraints.gridy = ++gridy;
-        panPersonnel.add(panOriginSearchRadius, gridBagConstraints);
-
-        //region Family
-        JPanel panFamily = new JPanel(new GridBagLayout());
-        panFamily.setBorder(BorderFactory.createTitledBorder(resourceMap.getString("FamilyTab.text")));
-        int panFamilyGridY = ++gridy;
-
-        spnMinimumMarriageAge = new JSpinner(new SpinnerNumberModel(16, 14, null, 1));
-        JPanel panMinimumMarriageAge = new JPanel();
-        panMinimumMarriageAge.add(spnMinimumMarriageAge);
-        panMinimumMarriageAge.add(new JLabel(resourceMap.getString("minimumMarriageAge.text")));
-        panMinimumMarriageAge.setToolTipText(resourceMap.getString("minimumMarriageAge.toolTipText"));
-        gridBagConstraints.gridy = ++gridy;
-        panFamily.add(panMinimumMarriageAge, gridBagConstraints);
-
-        spnCheckMutualAncestorsDepth = new JSpinner(new SpinnerNumberModel(4, 0, 20, 1));
-        JPanel panCheckMutualAncestorsDepth = new JPanel();
-        panCheckMutualAncestorsDepth.add(spnCheckMutualAncestorsDepth);
-        panCheckMutualAncestorsDepth.add(new JLabel(resourceMap.getString("checkMutualAncestorsDepth.text")));
-        panCheckMutualAncestorsDepth.setToolTipText(resourceMap.getString("checkMutualAncestorsDepth.toolTipText"));
-        gridBagConstraints.gridy = ++gridy;
-        panFamily.add(panCheckMutualAncestorsDepth, gridBagConstraints);
-
-        chkLogMarriageNameChange = new JCheckBox(resourceMap.getString("logMarriageNameChange.text"));
-        chkLogMarriageNameChange.setToolTipText(resourceMap.getString("logMarriageNameChange.toolTipText"));
-        gridBagConstraints.gridy = ++gridy;
-        panFamily.add(chkLogMarriageNameChange, gridBagConstraints);
-
-        chkUseManualMarriages = new JCheckBox(resourceMap.getString("useManualMarriages.text"));
-        chkUseManualMarriages.setToolTipText(resourceMap.getString("useManualMarriages.toolTipText"));
-        gridBagConstraints.gridy = ++gridy;
-        panFamily.add(chkUseManualMarriages, gridBagConstraints);
-
-        chkUseRandomMarriages = new JCheckBox(resourceMap.getString("useRandomMarriages.text"));
-        chkUseRandomMarriages.setToolTipText(resourceMap.getString("useRandomMarriages.toolTipText"));
-        gridBagConstraints.gridy = ++gridy;
-        panFamily.add(chkUseRandomMarriages, gridBagConstraints);
-
-        spnChanceRandomMarriages = new JSpinner(new SpinnerNumberModel(0, 0, 100, 0.001));
-        JPanel panChanceRandomMarriages = new JPanel();
-        panChanceRandomMarriages.add(spnChanceRandomMarriages);
-        panChanceRandomMarriages.add(new JLabel(resourceMap.getString("chanceRandomMarriages.text")));
-        panChanceRandomMarriages.setToolTipText(resourceMap.getString("chanceRandomMarriages.toolTipText"));
-        gridBagConstraints.gridy = ++gridy;
-        panFamily.add(panChanceRandomMarriages, gridBagConstraints);
-
-        spnMarriageAgeRange = new JSpinner(new SpinnerNumberModel(10, 0, null, 1.0));
-        spnMarriageAgeRange.setPreferredSize(new Dimension(50,
-                spnMarriageAgeRange.getEditor().getPreferredSize().height + 5));
-        JPanel panMarriageAgeRange = new JPanel();
-        panMarriageAgeRange.add(spnMarriageAgeRange);
-        panMarriageAgeRange.add(new JLabel(resourceMap.getString("marriageAgeRange.text")));
-        panMarriageAgeRange.setToolTipText(resourceMap.getString("marriageAgeRange.toolTipText"));
-        gridBagConstraints.gridy = ++gridy;
-        panFamily.add(panMarriageAgeRange, gridBagConstraints);
-
-        Marriage[] marriageStyles = Marriage.values();
-        int surnameWeightLength = marriageStyles.length - 1;
-        JPanel panRandomMarriageSurnameWeights = new JPanel(new GridLayout((int)
-                Math.ceil(((double) surnameWeightLength) / 3.0), 3));
-        panRandomMarriageSurnameWeights.setBorder(BorderFactory.createTitledBorder(resourceMap.getString("randomMarriageSurnameWeights.text")));
-        panRandomMarriageSurnameWeights.setToolTipText(resourceMap.getString("randomMarriageSurnameWeights.toolTipText"));
-        spnRandomMarriageSurnameWeights = new JSpinner[surnameWeightLength];
-        for (int i = 0; i < surnameWeightLength; i++) {
-            JSpinner spnRandomMarriageSurnameWeight = new JSpinner(new SpinnerNumberModel(0, 0, 100, 0.1));
-            spnRandomMarriageSurnameWeights[i] = spnRandomMarriageSurnameWeight;
-
-            JPanel panRandomMarriageSurnameWeight = new JPanel();
-            panRandomMarriageSurnameWeight.add(spnRandomMarriageSurnameWeight);
-
-            JLabel lblRandomMarriageSurnameWeight = new JLabel(marriageStyles[i].toString());
-            lblRandomMarriageSurnameWeight.setToolTipText(marriageStyles[i].getToolTipText());
-            panRandomMarriageSurnameWeight.add(lblRandomMarriageSurnameWeight);
-
-            panRandomMarriageSurnameWeights.add(panRandomMarriageSurnameWeight);
-        }
-        gridBagConstraints.gridy = ++gridy;
-        panFamily.add(panRandomMarriageSurnameWeights, gridBagConstraints);
-
-        chkUseRandomSameSexMarriages = new JCheckBox(resourceMap.getString("useRandomSameSexMarriages.text"));
-        chkUseRandomSameSexMarriages.setToolTipText(resourceMap.getString("useRandomSameSexMarriages.toolTipText"));
-        gridBagConstraints.gridy = ++gridy;
-        panFamily.add(chkUseRandomSameSexMarriages, gridBagConstraints);
-
-        spnChanceRandomSameSexMarriages = new JSpinner(new SpinnerNumberModel(0, 0, 100, 0.001));
-        JPanel panChanceRandomSameSexMarriages = new JPanel();
-        panChanceRandomSameSexMarriages.add(spnChanceRandomSameSexMarriages);
-        panChanceRandomSameSexMarriages.add(new JLabel(resourceMap.getString("chanceRandomSameSexMarriages.text")));
-        panChanceRandomSameSexMarriages.setToolTipText(resourceMap.getString("chanceRandomSameSexMarriages.toolTipText"));
-        gridBagConstraints.gridy = ++gridy;
-        panFamily.add(panChanceRandomSameSexMarriages, gridBagConstraints);
-
-        chkUseUnofficialProcreation = new JCheckBox(resourceMap.getString("useUnofficialProcreation.text"));
-        chkUseUnofficialProcreation.setToolTipText(resourceMap.getString("useUnofficialProcreation.toolTipText"));
-        gridBagConstraints.gridy = ++gridy;
-        panFamily.add(chkUseUnofficialProcreation, gridBagConstraints);
-
-        spnChanceProcreation = new JSpinner(new SpinnerNumberModel(0, 0, 100, 0.001));
-        JPanel panChanceProcreation = new JPanel();
-        panChanceProcreation.add(spnChanceProcreation);
-        panChanceProcreation.add(new JLabel(resourceMap.getString("chanceProcreation.text")));
-        panChanceProcreation.setToolTipText(resourceMap.getString("chanceProcreation.toolTipText"));
-        gridBagConstraints.gridy = ++gridy;
-        panFamily.add(panChanceProcreation, gridBagConstraints);
-
-        chkUseUnofficialProcreationNoRelationship = new JCheckBox(resourceMap.getString("useUnofficialProcreationNoRelationship.text"));
-        chkUseUnofficialProcreationNoRelationship.setToolTipText(resourceMap.getString("useUnofficialProcreationNoRelationship.toolTipText"));
-        gridBagConstraints.gridy = ++gridy;
-        panFamily.add(chkUseUnofficialProcreationNoRelationship, gridBagConstraints);
-
-        spnChanceProcreationNoRelationship = new JSpinner(new SpinnerNumberModel(0, 0, 100, 0.001));
-        JPanel panChanceProcreationNoRelationship = new JPanel();
-        panChanceProcreationNoRelationship.add(spnChanceProcreationNoRelationship);
-        panChanceProcreationNoRelationship.add(new JLabel(resourceMap.getString("chanceProcreationNoRelationship.text")));
-        panChanceProcreationNoRelationship.setToolTipText(resourceMap.getString("chanceProcreationNoRelationship.toolTipText"));
-        gridBagConstraints.gridy = ++gridy;
-        panFamily.add(panChanceProcreationNoRelationship, gridBagConstraints);
-
-        chkDisplayTrueDueDate = new JCheckBox(resourceMap.getString("displayTrueDueDate.text"));
-        chkDisplayTrueDueDate.setToolTipText(resourceMap.getString("displayTrueDueDate.toolTipText"));
-        gridBagConstraints.gridy = ++gridy;
-        panFamily.add(chkDisplayTrueDueDate, gridBagConstraints);
-
-        chkLogConception = new JCheckBox(resourceMap.getString("logConception.text"));
-        gridBagConstraints.gridy = ++gridy;
-        panFamily.add(chkLogConception, gridBagConstraints);
-
-        DefaultComboBoxModel<BabySurnameStyle> babySurnameStyleModel = new DefaultComboBoxModel<>(BabySurnameStyle.values());
-        comboBabySurnameStyle = new JComboBox<>(babySurnameStyleModel);
-        comboBabySurnameStyle.setRenderer(new DefaultListCellRenderer() {
-            private static final long serialVersionUID = -543354619818226314L;
-
-            @Override
-            public Component getListCellRendererComponent(JList<?> list, Object value, int index,
-                                                          boolean isSelected, boolean cellHasFocus) {
-                super.getListCellRendererComponent(list, value, index, isSelected, cellHasFocus);
-                if (isSelected && (index > -1)) {
-                    list.setToolTipText((list.getSelectedValue() instanceof BabySurnameStyle)
-                            ? ((BabySurnameStyle) list.getSelectedValue()).getStyleToolTip() : "");
-                }
-
-                return this;
-            }
-        });
-        JPanel pnlBabySurnameStyle = new JPanel();
-        pnlBabySurnameStyle.add(comboBabySurnameStyle);
-        pnlBabySurnameStyle.add(new JLabel(resourceMap.getString("babySurnameStyle.text")));
-        pnlBabySurnameStyle.setToolTipText(resourceMap.getString("babySurnameStyle.toolTipText"));
-        gridBagConstraints.gridy = ++gridy;
-        panFamily.add(pnlBabySurnameStyle, gridBagConstraints);
-
-        chkDetermineFatherAtBirth = new JCheckBox(resourceMap.getString("determineFatherAtBirth.text"));
-        chkDetermineFatherAtBirth.setToolTipText(resourceMap.getString("determineFatherAtBirth.toolTipText"));
-        chkDetermineFatherAtBirth.setName("chkDetermineFatherAtBirth");
-        gridBagConstraints.gridy = ++gridy;
-        panFamily.add(chkDetermineFatherAtBirth, gridBagConstraints);
-
-        comboDisplayFamilyLevel = new JComboBox<>(FamilialRelationshipDisplayLevel.values());
-        JPanel pnlDisplayFamilyLevel = new JPanel();
-        pnlDisplayFamilyLevel.add(comboDisplayFamilyLevel);
-        pnlDisplayFamilyLevel.add(new JLabel(resourceMap.getString("displayFamilyLevel.text")));
-        pnlDisplayFamilyLevel.setToolTipText(resourceMap.getString("displayFamilyLevel.toolTipText"));
-        gridBagConstraints.gridy = ++gridy;
-        panFamily.add(pnlDisplayFamilyLevel, gridBagConstraints);
-=======
         gridBagConstraints.fill = java.awt.GridBagConstraints.HORIZONTAL;
         gridBagConstraints.anchor = java.awt.GridBagConstraints.NORTHWEST;
         panFinances.add(payForPartsBox, gridBagConstraints);
->>>>>>> 05495f48
 
         payForRepairsBox.setText(resourceMap.getString("payForRepairsBox.text")); // NOI18N
         payForRepairsBox.setToolTipText(resourceMap.getString("payForRepairsBox.toolTipText")); // NOI18N
@@ -4112,6 +3780,10 @@
         chkUseTransfers.setToolTipText(resources.getString("chkUseTransfers.toolTipText"));
         chkUseTransfers.setName("chkUseTransfers");
 
+        chkUseExtendedTOEForceName = new JCheckBox(resources.getString("chkUseExtendedTOEForceName.text"));
+        chkUseExtendedTOEForceName.setToolTipText(resources.getString("chkUseExtendedTOEForceName.toolTipText"));
+        chkUseExtendedTOEForceName.setName("chkUseExtendedTOEForceName ");
+
         // Layout the Panel
         JPanel panel = new JPanel();
         panel.setBorder(BorderFactory.createTitledBorder(""));
@@ -4134,6 +3806,7 @@
                         .addComponent(chkUseImplants)
                         .addComponent(chkUseAlternativeQualityAveraging)
                         .addComponent(chkUseTransfers)
+                        .addComponent(chkUseExtendedTOEForceName)
         );
 
         layout.setHorizontalGroup(
@@ -4148,6 +3821,7 @@
                         .addComponent(chkUseImplants)
                         .addComponent(chkUseAlternativeQualityAveraging)
                         .addComponent(chkUseTransfers)
+                        .addComponent(chkUseExtendedTOEForceName)
         );
 
         return panel;
@@ -5279,16 +4953,12 @@
         chkUseImplants.setSelected(options.useImplants());
         chkUseAlternativeQualityAveraging.setSelected(options.useAlternativeQualityAveraging());
         chkUseTransfers.setSelected(options.useTransfers());
-<<<<<<< HEAD
-        chkUseExtendedTOEForceName.setSelected(options.getUseExtendedTOEForceName());
-        chkUseTimeInService.setSelected(options.getUseTimeInService());
-=======
+        chkUseExtendedTOEForceName.setSelected(options.isUseExtendedTOEForceName());
 
         // Expanded Personnel Information
         if (chkUseTimeInService.isSelected() != options.getUseTimeInService()) {
             chkUseTimeInService.doClick();
         }
->>>>>>> 05495f48
         comboTimeInServiceDisplayFormat.setSelectedItem(options.getTimeInServiceDisplayFormat());
         if (chkUseTimeInRank.isSelected() != options.getUseTimeInRank()) {
             chkUseTimeInRank.doClick();
@@ -5904,12 +5574,9 @@
         campaign.getGameOptions().getOption(OptionsConstants.RPG_MANEI_DOMINI).setValue(chkUseImplants.isSelected());
         options.setAlternativeQualityAveraging(chkUseAlternativeQualityAveraging.isSelected());
         options.setUseTransfers(chkUseTransfers.isSelected());
-<<<<<<< HEAD
         options.setUseExtendedTOEForceName(chkUseExtendedTOEForceName.isSelected());
-=======
 
         // Expanded Personnel Information
->>>>>>> 05495f48
         options.setUseTimeInService(chkUseTimeInService.isSelected());
         options.setTimeInServiceDisplayFormat((TimeInDisplayFormat) comboTimeInServiceDisplayFormat.getSelectedItem());
         options.setUseTimeInRank(chkUseTimeInRank.isSelected());
