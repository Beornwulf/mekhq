--- conflicted
+++ resolved
@@ -752,13 +752,8 @@
         tabOptions.addTab(resourceMap.getString("panGeneral.TabConstraints.tabTitle"), panGeneral);
         //endregion General Tab
 
-<<<<<<< HEAD
-        //region Repair and Maintenance
+        //region Repair and Maintenance Tab
         panRepair.setName("panRepair");
-=======
-        //region Repair and Maintenance Tab
-        panRepair.setName("panRules");
->>>>>>> 6defcf2c
         panRepair.setLayout(new java.awt.GridBagLayout());
 
         JPanel panSubRepair = new JPanel(new GridBagLayout());
@@ -854,13 +849,7 @@
         gridBagConstraints.anchor = java.awt.GridBagConstraints.NORTHWEST;
         panSubRepair.add(useDamageMargin, gridBagConstraints);
 
-<<<<<<< HEAD
-        useDamageMargin.addActionListener(evt -> spnDamageMargin.setEnabled(useDamageMargin.isSelected()));
-
-        spnDamageMargin = new JSpinner(new SpinnerNumberModel(options.getDestroyMargin(), 1, 20, 1));
-=======
         spnDamageMargin = new JSpinner(new SpinnerNumberModel(1, 1, 20, 1));
->>>>>>> 6defcf2c
         ((JSpinner.DefaultEditor) spnDamageMargin.getEditor()).getTextField().setEditable(false);
         JPanel pnlDamageMargin = new JPanel();
         pnlDamageMargin.add(new JLabel("Margin:"));
@@ -892,13 +881,8 @@
         gridBagConstraints.anchor = java.awt.GridBagConstraints.NORTHWEST;
         panSubRepair.add(pnlDestroyPartTarget, gridBagConstraints);
 
-<<<<<<< HEAD
-        checkMaintenance.setText(resourceMap.getString("checkMaintenance.text")); // NOI18N
-        checkMaintenance.setToolTipText(resourceMap.getString("checkMaintenance.toolTipText")); // NOI18N
-=======
         checkMaintenance.setText(resourceMap.getString("checkMaintenance.text"));
         checkMaintenance.setToolTipText(resourceMap.getString("checkMaintenance.toolTipText"));
->>>>>>> 6defcf2c
         gridBagConstraints = new java.awt.GridBagConstraints();
         gridBagConstraints.gridx = 0;
         gridBagConstraints.gridy = 0;
@@ -999,13 +983,8 @@
         gridBagConstraints.weighty = 1.0;
         panSubMaintenance.add(logMaintenance, gridBagConstraints);
 
-<<<<<<< HEAD
-        tabOptions.addTab(resourceMap.getString("panRepair.TabConstraints.tabTitle"), panRepair); // NOI18N
-        //endregion Repair and Maintenance
-=======
         tabOptions.addTab(resourceMap.getString("panRepair.TabConstraints.tabTitle"), panRepair);
         //endregion Repair and Maintenance Tab
->>>>>>> 6defcf2c
 
         //region Supplies and Acquisition Tab
         panSupplies.setName("panSupplies");
