--- conflicted
+++ resolved
@@ -75,28 +75,24 @@
         infoPanelText = new JLabel();
         infoPanelText.setHorizontalAlignment(SwingConstants.LEFT);
         infoPanelText.setVerticalAlignment(SwingConstants.TOP);
-        
+
         campaignStatusText = new JLabel();
-<<<<<<< HEAD
-
-=======
         campaignStatusText.setHorizontalAlignment(SwingConstants.LEFT);
         campaignStatusText.setVerticalAlignment(SwingConstants.TOP);
-        
+
         objectiveStatusText = new JLabel();
         objectiveStatusText.setHorizontalAlignment(SwingConstants.LEFT);
         objectiveStatusText.setVerticalAlignment(SwingConstants.TOP);
         objectiveStatusText.addMouseListener(new MouseAdapter() {
             @Override
-            public void mousePressed(MouseEvent me) { 
+            public void mousePressed(MouseEvent me) {
                 TrackDropdownItem currentTDI = (TrackDropdownItem) cboCurrentTrack.getSelectedItem();
                 StratconCampaignState campaignState = currentTDI.contract.getStratconCampaignState();
                 objectivesCollapsed = !objectivesCollapsed;
                 objectiveStatusText.setText(getStrategicObjectiveText(campaignState));
-              } 
+              }
             });
-        
->>>>>>> a6e64cef
+
         setLayout(new GridLayout());
         stratconPanel = new StratconPanel(getCampaignGui(), infoPanelText);
         JScrollPane scrollPane = new JScrollPane(stratconPanel);
@@ -117,22 +113,15 @@
      */
     private void initializeInfoPanel() {
         infoPanel = new JPanel();
-<<<<<<< HEAD
-        infoPanel.setLayout(new BoxLayout(infoPanel, BoxLayout.Y_AXIS));
+        infoPanel.setLayout(new BoxLayout(infoPanel, BoxLayout.PAGE_AXIS));
 
         infoPanel.add(new JLabel("Current Campaign Status:"));
         infoPanel.add(campaignStatusText);
-=======
-        infoPanel.setLayout(new BoxLayout(infoPanel, BoxLayout.PAGE_AXIS));
-        
-        infoPanel.add(new JLabel("Current Campaign Status:"));
-        infoPanel.add(campaignStatusText);
-        
+
         expandedObjectivePanel = new JScrollPane(objectiveStatusText);
         expandedObjectivePanel.setMaximumSize(new Dimension(400, 300));
         expandedObjectivePanel.setAlignmentX(LEFT_ALIGNMENT);
         infoPanel.add(expandedObjectivePanel);
->>>>>>> a6e64cef
 
         JLabel lblCurrentTrack = new JLabel("Current Track:");
         infoPanel.add(lblCurrentTrack);
@@ -206,36 +195,21 @@
             return;
         }
         AtBContract currentContract = currentTDI.contract;
-        
+
         if (!currentContract.isActiveOn(getCampaignGui().getCampaign().getLocalDate())) {
             campaignStatusText.setText("Contract has not started.");
             expandedObjectivePanel.setVisible(false);
             return;
         }
-        
+
         StratconCampaignState campaignState = currentContract.getStratconCampaignState();
-<<<<<<< HEAD
-
-=======
         expandedObjectivePanel.setVisible(true);
-        
->>>>>>> a6e64cef
+
         StringBuilder sb = new StringBuilder();
         sb.append("<html>")
             .append(currentContract.getContractType()).append(": ").append(currentContract.getName())
             .append("<br/>")
             .append(campaignState.getBriefingText());
-<<<<<<< HEAD
-
-        // avoid confusing users by showing strategic objectives when there are none to show
-        if (!campaignState.strategicObjectivesBehaveAsVPs()) {
-            sb.append("<br/>Strategic Objectives: ").append(campaignState.getStrategicObjectiveCompletedCount())
-                .append("/").append(campaignState.getPendingStrategicObjectiveCount());
-        }
-
-=======
-        
->>>>>>> a6e64cef
         sb.append("<br/>Victory Points: ").append(campaignState.getVictoryPoints())
             .append("<br/>Support Points: ").append(campaignState.getSupportPoints())
             .append("<br/>Deployment Period: ").append(currentTDI.track.getDeploymentTime())
@@ -243,10 +217,10 @@
             .append("</html>");
 
         campaignStatusText.setText(sb.toString());
-        
+
         objectiveStatusText.setText(getStrategicObjectiveText(campaignState));
     }
-    
+
     /**
      * Builds strategic objective text, appropriately appending details
      * if the objectives are not "collapsed".
@@ -255,46 +229,46 @@
         StringBuilder sb = new StringBuilder();
         sb.append("<html>")
             .append(buildShortStrategicObjectiveText(campaignState));
-        
+
         if (objectivesCollapsed) {
             sb.append(" [+] ");
         } else {
             sb.append(" [-]<br/>")
                 .append(buildStrategicObjectiveText(campaignState));
         }
-        
+
         sb.append("</html>");
-        
+
         return sb.toString();
     }
-    
+
     /**
      * Builds strategic objective one-liner summary
      */
     private String buildShortStrategicObjectiveText(StratconCampaignState campaignState) {
         int completedObjectives = 0, desiredObjectives = 0;
-        
+
         for (StratconTrackState track : campaignState.getTracks()) {
             for (StratconStrategicObjective objective : track.getStrategicObjectives()) {
                 desiredObjectives++;
-                
+
                 if (objective.isObjectiveCompleted(track)) {
                     completedObjectives++;
                 }
             }
         }
-        
+
         StringBuilder sb = new StringBuilder();
         if (completedObjectives >= desiredObjectives) {
             sb.append("<span color='green'>");
         } else {
             sb.append("<span color='red'>");
         }
-        
+
         // special logic for non-independent command clauses
         if (campaignState.getContract().getCommandRights() <= Contract.COM_LIAISON) {
             desiredObjectives++;
-            
+
             if (campaignState.getVictoryPoints() > 0) {
                 completedObjectives++;
             }
@@ -303,13 +277,13 @@
         sb.append("Strategic objectives: " + completedObjectives + "/" + desiredObjectives + " completed</span>");
         return sb.toString();
     }
-    
+
     /**
      * Builds detailed strategic objective list
      */
     private String buildStrategicObjectiveText(StratconCampaignState campaignState) {
         StringBuilder sb = new StringBuilder();
-        
+
         // loop through all tracks
         // for each track, loop through all objectives
         // for each objective, grab the coordinates
@@ -323,17 +297,17 @@
                 boolean coordsRevealed = track.getRevealedCoords().contains(objective.getObjectiveCoords());
                 boolean displayCoordinateData = objective.getObjectiveCoords() != null;
                 boolean objectiveCompleted = objective.isObjectiveCompleted(track);
-                
+
                 if (objectiveCompleted) {
                     sb.append("<span color='green'>");
                 } else {
                     sb.append("<span color='red'>");
                 }
-                 
+
                 if (!coordsRevealed && displayCoordinateData) {
                     sb.append("Locate and ");
                 }
-                
+
                 switch (objective.getObjectiveType()) {
                     case SpecificScenarioVictory:
                         sb.append(coordsRevealed ? "E" : "e")
@@ -356,19 +330,19 @@
                     default:
                         break;
                 }
-                
+
                 // need to add:
                 // global (campaign-state level) "keep VP count above 0" for liaison/house/integrated
-                
+
                 if (coordsRevealed && displayCoordinateData) {
                     sb.append(" at ").append(objective.getObjectiveCoords().toFriendlyString())
                         .append(" on ").append(track.getDisplayableName());
                 }
-                
+
                 sb.append("</span><br/>");
             }
         }
-        
+
         // special case text reminding player to complete required scenarios
         if (campaignState.getContract().getCommandRights() <= Contract.COM_LIAISON) {
             if (campaignState.getVictoryPoints() > 0) {
@@ -376,11 +350,11 @@
             } else {
                 sb.append("<span color='red'>");
             }
-            
+
             sb.append("Maintain victory point count above 0 by completing required scenarios")
                 .append("</span><br/>");
         }
-        
+
         return sb.toString();
     }
 
