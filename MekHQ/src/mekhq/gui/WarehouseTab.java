--- conflicted
+++ resolved
@@ -266,11 +266,7 @@
         textTargetWarehouse.setEditable(false);
         textTargetWarehouse.setLineWrap(true);
         textTargetWarehouse.setRows(5);
-<<<<<<< HEAD
-        textTargetWarehouse.setText(""); // NOI18N
-=======
-        textTargetWarehouse.setText(resourceMap.getString("textTarget.text"));
->>>>>>> 1d22d3f4
+        textTargetWarehouse.setText("");
         textTargetWarehouse.setWrapStyleWord(true);
         textTargetWarehouse.setBorder(null);
         JScrollPane scrTargetWarehouse = new JScrollPane(textTargetWarehouse);
