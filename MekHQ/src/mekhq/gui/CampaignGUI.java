/*
 * CampaignGUI.java
 *
 * Copyright (c) 2009 Jay Lawson <jaylawson39 at yahoo.com>. All rights reserved.
 * Copyright (c) 2020-2021 - The MegaMek Team. All Rights Reserved.
 *
 * This file is part of MekHQ.
 *
 * MekHQ is free software: you can redistribute it and/or modify
 * it under the terms of the GNU General Public License as published by
 * the Free Software Foundation, either version 3 of the License, or
 * (at your option) any later version.
 *
 * MekHQ is distributed in the hope that it will be useful,
 * but WITHOUT ANY WARRANTY; without even the implied warranty of
 * MERCHANTABILITY or FITNESS FOR A PARTICULAR PURPOSE. See the
 * GNU General Public License for more details.
 *
 * You should have received a copy of the GNU General Public License
 * along with MekHQ. If not, see <http://www.gnu.org/licenses/>.
 */
package mekhq.gui;

import chat.ChatClient;
import megamek.Version;
import megamek.client.generator.RandomUnitGenerator;
import megamek.client.ui.preferences.JWindowPreference;
import megamek.client.ui.preferences.PreferencesNode;
import megamek.client.ui.swing.GameOptionsDialog;
import megamek.client.ui.swing.UnitLoadingDialog;
import megamek.client.ui.swing.dialog.AbstractUnitSelectorDialog;
import megamek.common.*;
import megamek.common.annotations.Nullable;
import megamek.common.event.Subscribe;
import megamek.common.loaders.EntityLoadingException;
import megamek.common.options.PilotOptions;
import megamek.common.util.EncodeControl;
import mekhq.*;
import mekhq.campaign.*;
import mekhq.campaign.event.*;
import mekhq.campaign.finances.Money;
import mekhq.campaign.force.Force;
import mekhq.campaign.market.unitMarket.AbstractUnitMarket;
import mekhq.campaign.mission.Scenario;
import mekhq.campaign.parts.Part;
import mekhq.campaign.parts.Refit;
import mekhq.campaign.personnel.Person;
import mekhq.campaign.personnel.SkillType;
import mekhq.campaign.personnel.SpecialAbility;
import mekhq.campaign.personnel.divorce.PercentageRandomDivorce;
import mekhq.campaign.personnel.enums.PersonnelRole;
import mekhq.campaign.personnel.enums.RandomDivorceMethod;
import mekhq.campaign.personnel.ranks.RankSystem;
import mekhq.campaign.personnel.ranks.Ranks;
import mekhq.campaign.report.*;
import mekhq.campaign.unit.Unit;
import mekhq.campaign.universe.NewsItem;
import mekhq.campaign.universe.RandomFactionGenerator;
import mekhq.gui.dialog.*;
import mekhq.gui.dialog.nagDialogs.*;
import mekhq.gui.dialog.reportDialogs.*;
import mekhq.gui.model.PartsTableModel;
import mekhq.io.FileType;
import org.w3c.dom.Document;
import org.w3c.dom.Element;
import org.w3c.dom.Node;
import org.w3c.dom.NodeList;

import javax.swing.*;
import javax.swing.UIManager.LookAndFeelInfo;
import javax.xml.parsers.DocumentBuilder;
import java.awt.*;
import java.awt.event.ActionEvent;
import java.awt.event.KeyEvent;
import java.awt.event.WindowAdapter;
import java.awt.event.WindowEvent;
import java.io.*;
import java.lang.reflect.Method;
import java.nio.charset.StandardCharsets;
import java.time.format.DateTimeFormatter;
import java.util.List;
import java.util.*;
import java.util.zip.GZIPOutputStream;

/**
 * The application's main frame.
 */
public class CampaignGUI extends JPanel {
    private static final long serialVersionUID = -687162569841072579L;

    public static final int MAX_START_WIDTH = 1400;
    public static final int MAX_START_HEIGHT = 900;
    // the max quantity when mass purchasing parts, hiring, etc. using the JSpinner
    public static final int MAX_QUANTITY_SPINNER = 1000;

    private JFrame frame;

    private MekHQ app;

    private ResourceBundle resourceMap;

    /* for the main panel */
    private JTabbedPane tabMain;

    /* For the menu bar */
    private JMenuBar menuBar;
    private JMenu menuThemes;
    private JMenuItem miContractMarket;
    private JMenuItem miUnitMarket;
    private JMenuItem miShipSearch;
    private JMenuItem miRetirementDefectionDialog;
    private JMenuItem miAdvanceMultipleDays;

    private EnumMap<GuiTabType, CampaignGuiTab> standardTabs;

    /* Components for the status panel */
    private JPanel statusPanel;
    private JLabel lblLocation;
    private JLabel lblFunds;
    private JLabel lblTempAstechs;
    private JLabel lblTempMedics;
    private JLabel lblPartsAvailabilityRating;
    @SuppressWarnings(value = "unused")
    private JLabel lblCargo; // FIXME: Re-add this in an optionized form

    /* for the top button panel */
    private JPanel btnPanel;
    private JToggleButton btnGMMode;
    private JToggleButton btnOvertime;
    private JButton btnAdvanceDay;

    ReportHyperlinkListener reportHLL;

    private boolean logNagActive = false;

    public CampaignGUI(MekHQ app) {
        this.app = app;
        reportHLL = new ReportHyperlinkListener(this);
        standardTabs = new EnumMap<>(GuiTabType.class);
        initComponents();
        MekHQ.registerHandler(this);
        setUserPreferences();
    }

    public void showAboutBox() {
        MekHQAboutBox aboutBox = new MekHQAboutBox(getFrame());
        aboutBox.setLocationRelativeTo(getFrame());
        aboutBox.setModal(true);
        aboutBox.setVisible(true);
        aboutBox.dispose();
    }

    private void showHistoricalDailyReportDialog() {
        HistoricalDailyReportDialog histDailyReportDialog = new HistoricalDailyReportDialog(getFrame(), this);
        histDailyReportDialog.setModal(true);
        histDailyReportDialog.setVisible(true);
        histDailyReportDialog.dispose();
    }

    public void showRetirementDefectionDialog() {
        /*
         * if there are unresolved personnel, show the results view; otherwise,
         * present the retirement view to give the player a chance to follow a
         * custom schedule
         */
        RetirementDefectionDialog rdd = new RetirementDefectionDialog(this,
                null, getCampaign().getRetirementDefectionTracker()
                .getRetirees().size() == 0);
        rdd.setVisible(true);
        if (!rdd.wasAborted()) {
            getCampaign().applyRetirement(rdd.totalPayout(),
                    rdd.getUnitAssignments());
        }
    }

    /**
     * Show a dialog indicating that the user must resolve overdue loans before advanching the day
     */
    public void showOverdueLoansDialog() {

        JOptionPane.showMessageDialog(null, "You must resolve overdue loans before advancing the day",
                "Overdue loans", JOptionPane.WARNING_MESSAGE);

    }

    public void showAdvanceMultipleDays(boolean isHost) {
        miAdvanceMultipleDays.setVisible(isHost);
    }

    public void showGMToolsDialog() {
        new GMToolsDialog(getFrame(), this, null).setVisible(true);
    }

    public void showMassMothballDialog(Unit[] units, boolean activate) {
        MassMothballDialog mothballDialog = new MassMothballDialog(getFrame(), units, getCampaign(), activate);
        mothballDialog.setVisible(true);
    }

    public void showAdvanceDaysDialog() {
        new AdvanceDaysDialog(getFrame(), this).setVisible(true);
    }

    public void randomizeAllBloodnames() {
        for (Person p : getCampaign().getPersonnel()) {
            getCampaign().checkBloodnameAdd(p, false);
        }
    }

    public void spendBatchXP() {
        BatchXPDialog batchXPDialog = new BatchXPDialog(getFrame(), getCampaign());
        batchXPDialog.setVisible(true);
    }

    private void initComponents() {
        resourceMap = ResourceBundle.getBundle("mekhq.resources.CampaignGUI", new EncodeControl()); //$NON-NLS-1$

        frame = new JFrame("MekHQ"); //$NON-NLS-1$
        frame.setDefaultCloseOperation(JFrame.DO_NOTHING_ON_CLOSE);

        tabMain = new JTabbedPane();
        tabMain.setToolTipText(resourceMap.getString("tabMain.toolTipText")); // NOI18N
        tabMain.setMinimumSize(new java.awt.Dimension(600, 200));
        tabMain.setPreferredSize(new java.awt.Dimension(900, 300));

        addStandardTab(GuiTabType.COMMAND);
        addStandardTab(GuiTabType.TOE);
        addStandardTab(GuiTabType.BRIEFING);
        if (getCampaign().getCampaignOptions().getUseStratCon()) {
            addStandardTab(GuiTabType.STRATCON);
        }
        addStandardTab(GuiTabType.MAP);
        addStandardTab(GuiTabType.PERSONNEL);
        addStandardTab(GuiTabType.HANGAR);
        addStandardTab(GuiTabType.WAREHOUSE);
        addStandardTab(GuiTabType.REPAIR);
        addStandardTab(GuiTabType.INFIRMARY);
        addStandardTab(GuiTabType.MEKLAB);
        addStandardTab(GuiTabType.FINANCES);

        //check to see if we just selected the command center tab
        //and if so change its color to standard
        tabMain.addChangeListener(e -> {
            if (tabMain.getSelectedIndex() == 0) {
                tabMain.setBackgroundAt(0, null);
                logNagActive = false;
            }
        });

        initTopButtons();
        initStatusBar();

        setLayout(new BorderLayout());

        add(tabMain, BorderLayout.CENTER);
        add(btnPanel, BorderLayout.PAGE_START);
        add(statusPanel, BorderLayout.PAGE_END);

        standardTabs.values().forEach(CampaignGuiTab::refreshAll);

        refreshCalendar();
        refreshFunds();
        refreshLocation();
        refreshTempAstechs();
        refreshTempMedics();
        refreshPartsAvailability();

        Dimension dim = Toolkit.getDefaultToolkit().getScreenSize();

        frame.setSize(Math.min(MAX_START_WIDTH, dim.width),
                Math.min(MAX_START_HEIGHT, dim.height));

        // Determine the new location of the window
        int w = frame.getSize().width;
        int h = frame.getSize().height;
        int x = (dim.width - w) / 2;
        int y = (dim.height - h) / 2;

        // Move the window
        frame.setLocation(x, y);

        initMenu();
        frame.setJMenuBar(menuBar);
        frame.getContentPane().setLayout(new BorderLayout());
        frame.getContentPane().add(this, BorderLayout.CENTER);
        frame.validate();

        if (isMacOSX()) {
            enableFullScreenMode(frame);
        }

        frame.setVisible(true);
        frame.addWindowListener(new WindowAdapter() {
            @Override
            public void windowClosing(WindowEvent e) {
                getApplication().exit();
            }
        });

    }

    private void setUserPreferences() {
        PreferencesNode preferences = MekHQ.getPreferences().forClass(CampaignGUI.class);

        frame.setName("mainWindow");
        preferences.manage(new JWindowPreference(frame));
    }

    public CampaignGuiTab getTab(GuiTabType tabType) {
        return standardTabs.get(tabType);
    }

    public CommandCenterTab getCommandCenterTab() {
        return (CommandCenterTab) getTab(GuiTabType.COMMAND);
    }

    public TOETab getTOETab() {
        return (TOETab) getTab(GuiTabType.TOE);
    }

    public BriefingTab getBriefingTab() {
        return (BriefingTab) getTab(GuiTabType.BRIEFING);
    }

    public MapTab getMapTab() {
        return (MapTab) getTab(GuiTabType.MAP);
    }

    public PersonnelTab getPersonnelTab() {
        return (PersonnelTab) getTab(GuiTabType.PERSONNEL);
    }

    public HangarTab getHangarTab() {
        return (HangarTab) getTab(GuiTabType.HANGAR);
    }

    public WarehouseTab getWarehouseTab() {
        return (WarehouseTab) getTab(GuiTabType.WAREHOUSE);
    }

    public RepairTab getRepairTab() {
        return (RepairTab) getTab(GuiTabType.REPAIR);
    }

    public MekLabTab getMekLabTab() {
        return (MekLabTab) getTab(GuiTabType.MEKLAB);
    }

    public InfirmaryTab getInfirmaryTab() {
        return (InfirmaryTab) getTab(GuiTabType.INFIRMARY);
    }

    public boolean hasTab(GuiTabType tabType) {
        return standardTabs.containsKey(tabType);
    }

    /**
     * Sets the selected tab by its {@link GuiTabType}.
     * @param tabType The type of tab to select.
     */
    public void setSelectedTab(GuiTabType tabType) {
        if (standardTabs.containsKey(tabType)) {
            CampaignGuiTab tab = standardTabs.get(tabType);
            for (int ii = 0; ii < tabMain.getTabCount(); ++ii) {
                if (tabMain.getComponentAt(ii) == tab) {
                    tabMain.setSelectedIndex(ii);
                    break;
                }
            }
        }
    }

    /**
     * Adds one of the built-in tabs to the gui, if it is not already present.
     *
     * @param tab The type of tab to add
     */
    public void addStandardTab(GuiTabType tab) {
        if (tab.equals(GuiTabType.CUSTOM)) {
            throw new IllegalArgumentException("Attempted to add custom tab as standard");
        }
        if (!standardTabs.containsKey(tab)) {
            CampaignGuiTab t = tab.createTab(this);
            if (t != null) {
                standardTabs.put(tab, t);
                int index = tabMain.getTabCount();
                for (int i = 0; i < tabMain.getTabCount(); i++) {
                    if (((CampaignGuiTab) tabMain.getComponentAt(i)).tabType().getDefaultPos() > tab.getDefaultPos()) {
                        index = i;
                        break;
                    }
                }
                tabMain.insertTab(t.getTabName(), null, t, null, index);
                tabMain.setMnemonicAt(index, tab.getMnemonic());
            }
        }
    }

    /**
     * Adds a custom tab to the gui at the end
     *
     * @param tab The tab to add
     */
    public void addCustomTab(CampaignGuiTab tab) {
        if (tabMain.indexOfComponent(tab) >= 0) {
            return;
        }
        if (tab.tabType().equals(GuiTabType.CUSTOM)) {
            tabMain.addTab(tab.getTabName(), tab);
        } else {
            addStandardTab(tab.tabType());
        }
    }

    /**
     * Adds a custom tab to the gui in the specified position. If <code>tab</code> is a built-in
     * type it will be placed in its normal position if it does not already exist.
     *
     * @param tab	The tab to add
     * @param index	The position to place the tab
     */
    public void insertCustomTab(CampaignGuiTab tab, int index) {
        if (tabMain.indexOfComponent(tab) >= 0) {
            return;
        }
        if (tab.tabType().equals(GuiTabType.CUSTOM)) {
            tabMain.insertTab(tab.getTabName(), null, tab, null, Math.min(index, tabMain.getTabCount()));
        } else {
            addStandardTab(tab.tabType());
        }
    }

    /**
     * Adds a custom tab to the gui positioned after one of the built-in tabs
     *
     * @param tab		The tab to add
     * @param stdTab	The build-in tab after which to place the new one
     */
    public void insertCustomTabAfter(CampaignGuiTab tab, GuiTabType stdTab) {
        if (tabMain.indexOfComponent(tab) >= 0) {
            return;
        }
        if (tab.tabType().equals(GuiTabType.CUSTOM)) {
            int index = tabMain.indexOfTab(stdTab.getTabName());
            if (index < 0) {
                if (stdTab.getDefaultPos() == 0) {
                    index = tabMain.getTabCount();
                } else {
                    for (int i = stdTab.getDefaultPos() - 1; i >= 0; i--) {
                        index = tabMain.indexOfTab(GuiTabType.values()[i].getTabName());
                        if (index >= 0) {
                            break;
                        }
                    }
                }
            }
            insertCustomTab(tab, index);
        } else {
            addStandardTab(tab.tabType());
        }
    }

    /**
     * Adds a custom tab to the gui positioned before one of the built-in tabs
     *
     * @param tab		The tab to add
     * @param stdTab	The build-in tab before which to place the new one
     */
    public void insertCustomTabBefore(CampaignGuiTab tab, GuiTabType stdTab) {
        if (tabMain.indexOfComponent(tab) >= 0) {
            return;
        }
        if (tab.tabType().equals(GuiTabType.CUSTOM)) {
            int index = tabMain.indexOfTab(stdTab.getTabName());
            if (index < 0) {
                if (stdTab.getDefaultPos() == GuiTabType.values().length - 1) {
                    index = tabMain.getTabCount();
                } else {
                    for (int i = stdTab.getDefaultPos() + 1; i >= GuiTabType.values().length; i++) {
                        index = tabMain.indexOfTab(GuiTabType.values()[i].getTabName());
                        if (index >= 0) {
                            break;
                        }
                    }
                }
            }
            insertCustomTab(tab, Math.max(0, index - 1));
        } else {
            addStandardTab(tab.tabType());
        }
    }

    /**
     * Removes one of the built-in tabs from the gui.
     *
     * @param tabType	The tab to remove
     */
    public void removeStandardTab(GuiTabType tabType) {
        CampaignGuiTab tab = standardTabs.get(tabType);
        if (tab != null) {
            MekHQ.unregisterHandler(tab);
            removeTab(tab);
        }
    }

    /**
     * Removes a tab from the gui.
     *
     * @param tab	The tab to remove
     */
    public void removeTab(CampaignGuiTab tab) {
        tab.disposeTab();
        removeTab(tab.getTabName());
    }

    /**
     * Removes a tab from the gui.
     *
     * @param tabName	The name of the tab to remove
     */
    public void removeTab(String tabName) {
        int index = tabMain.indexOfTab(tabName);
        if (index >= 0) {
            CampaignGuiTab tab = (CampaignGuiTab) tabMain.getComponentAt(index);
            standardTabs.remove(tab.tabType());
            tabMain.removeTabAt(index);
        }
    }

    /**
     * This is used to initialize the top menu bar.
     * All the top level menu bar and {@link GuiTabType} mnemonics must be unique, as they are both
     * accessed through the same GUI page.
     * The following mnemonic keys are being used as of 30-MAR-2020:
     * A, B, C, E, F, H, I, L, M, N, O, P, R, S, T, V, W, /
     *
     * Note 1: the slash is used for the help, as it is normally the same key as the ?
     * Note 2: the A mnemonic is used for the Advance Day button
     */
    private void initMenu() {
        // TODO: Implement "Export All" versions for Personnel and Parts
        // See the JavaDoc comment for used mnemonic keys
        menuBar = new JMenuBar();
        menuBar.getAccessibleContext().setAccessibleName("Main Menu");

        //region File Menu
        // The File menu uses the following Mnemonic keys as of 05-APR-2021:
        // C, E, H, I, L, M, N, R, S, T, U, X
        JMenu menuFile = new JMenu(resourceMap.getString("fileMenu.text"));
        menuFile.setMnemonic(KeyEvent.VK_F);

        JMenuItem menuLoad = new JMenuItem(resourceMap.getString("menuLoad.text"));
        menuLoad.setMnemonic(KeyEvent.VK_L);
        menuLoad.addActionListener(this::menuLoadXmlActionPerformed);
        menuFile.add(menuLoad);

        JMenuItem menuSave = new JMenuItem(resourceMap.getString("menuSave.text"));
        menuSave.setMnemonic(KeyEvent.VK_S);
        menuSave.addActionListener(this::saveCampaign);
        menuFile.add(menuSave);

        JMenuItem menuNew = new JMenuItem(resourceMap.getString("menuNew.text"));
        menuNew.setMnemonic(KeyEvent.VK_N);
        menuNew.addActionListener(this::menuNewCampaignActionPerformed);
        menuFile.add(menuNew);

        //region menuImport
        // The Import menu uses the following Mnemonic keys as of 12-APR-2021:
        // A, C, F, I, P
        JMenu menuImport = new JMenu(resourceMap.getString("menuImport.text"));
        menuImport.setMnemonic(KeyEvent.VK_I);

        final JMenuItem miImportCampaignPreset = new JMenuItem(resourceMap.getString("miImportCampaignPreset.text"));
        miImportCampaignPreset.setToolTipText(resourceMap.getString("miImportCampaignPreset.toolTipText"));
        miImportCampaignPreset.setName("miImportCampaignPreset");
        miImportCampaignPreset.setMnemonic(KeyEvent.VK_C);
        miImportCampaignPreset.addActionListener(evt -> {
            final CampaignPresetSelectionDialog campaignPresetSelectionDialog = new CampaignPresetSelectionDialog(getFrame());
            if (!campaignPresetSelectionDialog.showDialog().isConfirmed()) {
                return;
            }
            final CampaignPreset preset = campaignPresetSelectionDialog.getSelectedPreset();
            if (preset == null) {
                return;
            }
            preset.applyContinuousToCampaign(getCampaign());
        });
        menuImport.add(miImportCampaignPreset);

        JMenuItem miImportPerson = new JMenuItem(resourceMap.getString("miImportPerson.text"));
        miImportPerson.setMnemonic(KeyEvent.VK_P);
        miImportPerson.addActionListener(this::miImportPersonActionPerformed);
        menuImport.add(miImportPerson);

        JMenuItem miImportIndividualRankSystem = new JMenuItem(resourceMap.getString("miImportIndividualRankSystem.text"));
        miImportIndividualRankSystem.setToolTipText(resourceMap.getString("miImportIndividualRankSystem.toolTipText"));
        miImportIndividualRankSystem.setName("miImportIndividualRankSystem");
        miImportIndividualRankSystem.setMnemonic(KeyEvent.VK_I);
        miImportIndividualRankSystem.addActionListener(evt -> getCampaign().setRankSystem(RankSystem
                .generateIndividualInstanceFromXML(FileDialogs.openIndividualRankSystem(getFrame()).orElse(null))));
        menuImport.add(miImportIndividualRankSystem);

        JMenuItem miImportParts = new JMenuItem(resourceMap.getString("miImportParts.text"));
        miImportParts.setMnemonic(KeyEvent.VK_A);
        miImportParts.addActionListener(this::miImportPartsActionPerformed);
        menuImport.add(miImportParts);

        JMenuItem miLoadForces = new JMenuItem(resourceMap.getString("miLoadForces.text"));
        miLoadForces.setMnemonic(KeyEvent.VK_F);
        miLoadForces.addActionListener(this::miLoadForcesActionPerformed);
        menuImport.add(miLoadForces);

        menuFile.add(menuImport);
        //endregion menuImport

        //region menuExport
        // The Export menu uses the following Mnemonic keys as of 12-APR-2021:
        // C, X, S
        JMenu menuExport = new JMenu(resourceMap.getString("menuExport.text"));
        menuExport.setMnemonic(KeyEvent.VK_X);

        //region CSV Export
        // The CSV menu uses the following Mnemonic keys as of 12-APR-2021:
        // F, P, U
        JMenu miExportCSVFile = new JMenu(resourceMap.getString("menuExportCSV.text"));
        miExportCSVFile.setMnemonic(KeyEvent.VK_C);

        JMenuItem miExportPersonCSV = new JMenuItem(resourceMap.getString("miExportPersonnel.text"));
        miExportPersonCSV.setMnemonic(KeyEvent.VK_P);
        miExportPersonCSV.addActionListener(this::miExportPersonnelCSVActionPerformed);
        miExportCSVFile.add(miExportPersonCSV);

        JMenuItem miExportUnitCSV = new JMenuItem(resourceMap.getString("miExportUnit.text"));
        miExportUnitCSV.setMnemonic(KeyEvent.VK_U);
        miExportUnitCSV.addActionListener(this::miExportUnitCSVActionPerformed);
        miExportCSVFile.add(miExportUnitCSV);

        JMenuItem miExportFinancesCSV = new JMenuItem(resourceMap.getString("miExportFinances.text"));
        miExportFinancesCSV.setMnemonic(KeyEvent.VK_F);
        miExportFinancesCSV.addActionListener(this::miExportFinancesCSVActionPerformed);
        miExportCSVFile.add(miExportFinancesCSV);

        menuExport.add(miExportCSVFile);
        //endregion CSV Export

        //region XML Export
        // The XML menu uses the following Mnemonic keys as of 12-APR-2021:
        // C, I, P, R
        JMenu miExportXMLFile = new JMenu(resourceMap.getString("menuExportXML.text"));
        miExportXMLFile.setMnemonic(KeyEvent.VK_X);

        final JMenuItem miExportCampaignPreset = new JMenuItem(resourceMap.getString("miExportCampaignPreset.text"));
        miExportCampaignPreset.setName("miExportCampaignPreset");
        miExportCampaignPreset.setMnemonic(KeyEvent.VK_C);
        miExportCampaignPreset.addActionListener(evt -> {
            final CreateCampaignPresetDialog createCampaignPresetDialog
                    = new CreateCampaignPresetDialog(getFrame(), getCampaign(), null);
            if (!createCampaignPresetDialog.showDialog().isConfirmed()) {
                return;
            }
            final CampaignPreset preset = createCampaignPresetDialog.getPreset();
            if (preset == null) {
                return;
            }
            preset.writeToFile(getFrame(),
                    FileDialogs.saveCampaignPreset(getFrame(), preset).orElse(null));
        });
        miExportXMLFile.add(miExportCampaignPreset);

        JMenuItem miExportRankSystems = new JMenuItem(resourceMap.getString("miExportRankSystems.text"));
        miExportRankSystems.setName("miExportRankSystems");
        miExportRankSystems.setMnemonic(KeyEvent.VK_R);
        miExportRankSystems.addActionListener(evt -> Ranks.exportRankSystemsToFile(FileDialogs
                        .saveRankSystems(getFrame()).orElse(null), getCampaign().getRankSystem()));
        miExportXMLFile.add(miExportRankSystems);

        JMenuItem miExportIndividualRankSystem = new JMenuItem(resourceMap.getString("miExportIndividualRankSystem.text"));
        miExportIndividualRankSystem.setName("miExportIndividualRankSystem");
        miExportIndividualRankSystem.setMnemonic(KeyEvent.VK_I);
        miExportIndividualRankSystem.addActionListener(evt -> getCampaign().getRankSystem()
                .writeToFile(FileDialogs.saveIndividualRankSystem(getFrame()).orElse(null)));
        miExportXMLFile.add(miExportIndividualRankSystem);

        JMenuItem miExportPlanetsXML = new JMenuItem(resourceMap.getString("miExportPlanets.text"));
        miExportPlanetsXML.setMnemonic(KeyEvent.VK_P);
        miExportPlanetsXML.addActionListener(this::miExportPlanetsXMLActionPerformed);
        miExportXMLFile.add(miExportPlanetsXML);

        menuExport.add(miExportXMLFile);
        //endregion XML Export

        JMenuItem miExportCampaignSubset = new JMenuItem(resourceMap.getString("miExportCampaignSubset.text"));
        miExportCampaignSubset.setMnemonic(KeyEvent.VK_S);
        miExportCampaignSubset.addActionListener(evt -> {
            CampaignExportWizard cew = new CampaignExportWizard(getCampaign());
            cew.display(CampaignExportWizard.CampaignExportWizardState.ForceSelection);
        });
        menuExport.add(miExportCampaignSubset);

        menuFile.add(menuExport);
        //endregion menuExport

        //region Menu Refresh
        // The Import menu uses the following Mnemonic keys as of 29-MAY-2021:
        // A, C, F, P, R, U
        JMenu menuRefresh = new JMenu(resourceMap.getString("menuRefresh.text"));
        menuRefresh.setMnemonic(KeyEvent.VK_R);

        JMenuItem miRefreshUnitCache = new JMenuItem(resourceMap.getString("miRefreshUnitCache.text"));
        miRefreshUnitCache.setName("miRefreshUnitCache");
        miRefreshUnitCache.setMnemonic(KeyEvent.VK_U);
        miRefreshUnitCache.addActionListener(evt -> MechSummaryCache.refreshUnitData(false));
        menuRefresh.add(miRefreshUnitCache);

        JMenuItem miRefreshCamouflage = new JMenuItem(resourceMap.getString("miRefreshCamouflage.text"));
        miRefreshCamouflage.setName("miRefreshCamouflage");
        miRefreshCamouflage.setMnemonic(KeyEvent.VK_C);
        miRefreshCamouflage.addActionListener(evt -> {
            MHQStaticDirectoryManager.refreshCamouflageDirectory();
            refreshAllTabs();
        });
        menuRefresh.add(miRefreshCamouflage);

        JMenuItem miRefreshPortraits = new JMenuItem(resourceMap.getString("miRefreshPortraits.text"));
        miRefreshPortraits.setName("miRefreshPortraits");
        miRefreshPortraits.setMnemonic(KeyEvent.VK_P);
        miRefreshPortraits.addActionListener(evt -> {
            MHQStaticDirectoryManager.refreshPortraitDirectory();
            refreshAllTabs();
        });
        menuRefresh.add(miRefreshPortraits);

        JMenuItem miRefreshForceIcons = new JMenuItem(resourceMap.getString("miRefreshForceIcons.text"));
        miRefreshForceIcons.setName("miRefreshForceIcons");
        miRefreshForceIcons.setMnemonic(KeyEvent.VK_F);
        miRefreshForceIcons.addActionListener(evt -> {
            MHQStaticDirectoryManager.refreshForceIcons();
            refreshAllTabs();
        });
        menuRefresh.add(miRefreshForceIcons);

        JMenuItem miRefreshAwards = new JMenuItem(resourceMap.getString("miRefreshAwards.text"));
        miRefreshAwards.setName("miRefreshAwards");
        miRefreshAwards.setMnemonic(KeyEvent.VK_A);
        miRefreshAwards.addActionListener(evt -> {
            MHQStaticDirectoryManager.refreshAwardIcons();
            refreshAllTabs();
        });
        menuRefresh.add(miRefreshAwards);

        JMenuItem miRefreshRanks = new JMenuItem(resourceMap.getString("miRefreshRanks.text"));
        miRefreshRanks.setName("miRefreshRanks");
        miRefreshRanks.setMnemonic(KeyEvent.VK_R);
        miRefreshRanks.addActionListener(evt -> Ranks.reinitializeRankSystems(getCampaign()));
        menuRefresh.add(miRefreshRanks);

        menuFile.add(menuRefresh);
        //endregion Menu Refresh

        JMenuItem miMercRoster = new JMenuItem(resourceMap.getString("miMercRoster.text"));
        miMercRoster.setMnemonic(KeyEvent.VK_U);
        miMercRoster.addActionListener(evt -> showMercRosterDialog());
        menuFile.add(miMercRoster);

        JMenuItem menuOptions = new JMenuItem(resourceMap.getString("menuOptions.text"));
        menuOptions.setMnemonic(KeyEvent.VK_C);
        menuOptions.addActionListener(this::menuOptionsActionPerformed);
        menuFile.add(menuOptions);

        JMenuItem menuOptionsMM = new JMenuItem(resourceMap.getString("menuOptionsMM.text"));
        menuOptionsMM.setMnemonic(KeyEvent.VK_M);
        menuOptionsMM.addActionListener(this::menuOptionsMMActionPerformed);
        menuFile.add(menuOptionsMM);

        JMenuItem menuMekHqOptions = new JMenuItem(resourceMap.getString("menuMekHqOptions.text"));
        menuMekHqOptions.setMnemonic(KeyEvent.VK_H);
        menuMekHqOptions.addActionListener(evt -> new MekHqOptionsDialog(getFrame()).setVisible(true));
        menuFile.add(menuMekHqOptions);

        menuThemes = new JMenu(resourceMap.getString("menuThemes.text"));
        menuThemes.setMnemonic(KeyEvent.VK_T);
        refreshThemeChoices();
        menuFile.add(menuThemes);

        JMenuItem menuExitItem = new JMenuItem(resourceMap.getString("menuExit.text"));
        menuExitItem.setMnemonic(KeyEvent.VK_E);
        menuExitItem.addActionListener(evt -> getApplication().exit());
        menuFile.add(menuExitItem);

        menuBar.add(menuFile);
        //endregion File Menu

        //region Marketplace Menu
        // The Marketplace menu uses the following Mnemonic keys as of 19-March-2020:
        // A, B, C, H, M, N, P, R, S, U
        JMenu menuMarket = new JMenu(resourceMap.getString("menuMarket.text")); // NOI18N
        menuMarket.setMnemonic(KeyEvent.VK_M);

        JMenuItem miPersonnelMarket = new JMenuItem(resourceMap.getString("miPersonnelMarket.text"));
        miPersonnelMarket.setMnemonic(KeyEvent.VK_P);
        miPersonnelMarket.addActionListener(evt -> hirePersonMarket());
        menuMarket.add(miPersonnelMarket);

        miContractMarket = new JMenuItem(resourceMap.getString("miContractMarket.text"));
        miContractMarket.setMnemonic(KeyEvent.VK_C);
        miContractMarket.addActionListener(evt -> showContractMarket());
        miContractMarket.setVisible(getCampaign().getCampaignOptions().getUseAtB());
        menuMarket.add(miContractMarket);

        miUnitMarket = new JMenuItem(resourceMap.getString("miUnitMarket.text"));
        miUnitMarket.setMnemonic(KeyEvent.VK_U);
        miUnitMarket.addActionListener(evt -> showUnitMarket());
        miUnitMarket.setVisible(!getCampaign().getUnitMarket().getMethod().isNone());
        menuMarket.add(miUnitMarket);

        miShipSearch = new JMenuItem(resourceMap.getString("miShipSearch.text"));
        miShipSearch.setMnemonic(KeyEvent.VK_S);
        miShipSearch.addActionListener(ev -> showShipSearch());
        miShipSearch.setVisible(getCampaign().getCampaignOptions().getUseAtB());
        menuMarket.add(miShipSearch);

        JMenuItem miPurchaseUnit = new JMenuItem(resourceMap.getString("miPurchaseUnit.text")); // NOI18N
        miPurchaseUnit.setMnemonic(KeyEvent.VK_N);
        miPurchaseUnit.addActionListener(this::miPurchaseUnitActionPerformed);
        menuMarket.add(miPurchaseUnit);

        JMenuItem miBuyParts = new JMenuItem(resourceMap.getString("miBuyParts.text")); // NOI18N
        miBuyParts.setMnemonic(KeyEvent.VK_R);
        miBuyParts.addActionListener(evt -> buyParts());
        menuMarket.add(miBuyParts);

        JMenuItem miHireBulk = new JMenuItem(resourceMap.getString("miHireBulk.text"));
        miHireBulk.setMnemonic(KeyEvent.VK_B);
        miHireBulk.addActionListener(evt -> hireBulkPersonnel());
        menuMarket.add(miHireBulk);

        JMenu menuHire = new JMenu(resourceMap.getString("menuHire.text"));
        menuHire.setMnemonic(KeyEvent.VK_H);
        for (PersonnelRole role : PersonnelRole.getPrimaryRoles()) {
            JMenuItem miHire = new JMenuItem(role.getName(getCampaign().getFaction().isClan()));
            if (role.getMnemonic() != KeyEvent.VK_UNDEFINED) {
                miHire.setMnemonic(role.getMnemonic());
            }
            miHire.setActionCommand(role.name());
            miHire.addActionListener(this::hirePerson);
            menuHire.add(miHire);
        }
        menuMarket.add(menuHire);

        //region Astech Pool
        // The Astech Pool menu uses the following Mnemonic keys as of 19-March-2020:
        // B, E, F, H
        JMenu menuAstechPool = new JMenu(resourceMap.getString("menuAstechPool.text"));
        menuAstechPool.setMnemonic(KeyEvent.VK_A);

        JMenuItem miHireAstechs = new JMenuItem(resourceMap.getString("miHireAstechs.text"));
        miHireAstechs.setMnemonic(KeyEvent.VK_H);
        miHireAstechs.addActionListener(evt -> {
            PopupValueChoiceDialog pvcd = new PopupValueChoiceDialog(
                    getFrame(), true, resourceMap.getString("popupHireAstechsNum.text"),
                    1, 0, CampaignGUI.MAX_QUANTITY_SPINNER);
            pvcd.setVisible(true);
            if (pvcd.getValue() >= 0) {
                getCampaign().increaseAstechPool(pvcd.getValue());
            }
        });
        menuAstechPool.add(miHireAstechs);

        JMenuItem miFireAstechs = new JMenuItem(resourceMap.getString("miFireAstechs.text"));
        miFireAstechs.setMnemonic(KeyEvent.VK_E);
        miFireAstechs.addActionListener(evt -> {
            PopupValueChoiceDialog pvcd = new PopupValueChoiceDialog(
                    getFrame(), true, resourceMap.getString("popupFireAstechsNum.text"),
                    1, 0, getCampaign().getAstechPool());
            pvcd.setVisible(true);
            if (pvcd.getValue() >= 0) {
                getCampaign().decreaseAstechPool(pvcd.getValue());
            }
        });
        menuAstechPool.add(miFireAstechs);

        JMenuItem miFullStrengthAstechs = new JMenuItem(resourceMap.getString("miFullStrengthAstechs.text"));
        miFullStrengthAstechs.setMnemonic(KeyEvent.VK_B);
        miFullStrengthAstechs.addActionListener(evt -> getCampaign().fillAstechPool());
        menuAstechPool.add(miFullStrengthAstechs);

        JMenuItem miFireAllAstechs = new JMenuItem(resourceMap.getString("miFireAllAstechs.text"));
        miFireAllAstechs.setMnemonic(KeyEvent.VK_R);
        miFireAllAstechs.addActionListener(evt -> getCampaign().decreaseAstechPool(getCampaign().getAstechPool()));
        menuAstechPool.add(miFireAllAstechs);
        menuMarket.add(menuAstechPool);
        //endregion Astech Pool

        //region Medic Pool
        // The Medic Pool menu uses the following Mnemonic keys as of 19-March-2020:
        // B, E, H, R
        JMenu menuMedicPool = new JMenu(resourceMap.getString("menuMedicPool.text"));
        menuMedicPool.setMnemonic(KeyEvent.VK_M);

        JMenuItem miHireMedics = new JMenuItem(resourceMap.getString("miHireMedics.text"));
        miHireMedics.setMnemonic(KeyEvent.VK_H);
        miHireMedics.addActionListener(evt -> {
            PopupValueChoiceDialog pvcd = new PopupValueChoiceDialog(
                    getFrame(), true, resourceMap.getString("popupHireMedicsNum.text"),
                    1, 0, CampaignGUI.MAX_QUANTITY_SPINNER);
            pvcd.setVisible(true);
            if (pvcd.getValue() >= 0) {
                getCampaign().increaseMedicPool(pvcd.getValue());
            }
        });
        menuMedicPool.add(miHireMedics);

        JMenuItem miFireMedics = new JMenuItem(resourceMap.getString("miFireMedics.text"));
        miFireMedics.setMnemonic(KeyEvent.VK_E);
        miFireMedics.addActionListener(evt -> {
            PopupValueChoiceDialog pvcd = new PopupValueChoiceDialog(
                    getFrame(), true, resourceMap.getString("popupFireMedicsNum.text"),
                    1, 0, getCampaign().getMedicPool());
            pvcd.setVisible(true);
            if (pvcd.getValue() >= 0) {
                getCampaign().decreaseMedicPool(pvcd.getValue());
            }
        });
        menuMedicPool.add(miFireMedics);

        JMenuItem miFullStrengthMedics = new JMenuItem(resourceMap.getString("miFullStrengthMedics.text"));
        miFullStrengthMedics.setMnemonic(KeyEvent.VK_B);
        miFullStrengthMedics.addActionListener(evt -> getCampaign().fillMedicPool());
        menuMedicPool.add(miFullStrengthMedics);

        JMenuItem miFireAllMedics = new JMenuItem(resourceMap.getString("miFireAllMedics.text"));
        miFireAllMedics.setMnemonic(KeyEvent.VK_R);
        miFireAllMedics.addActionListener(evt -> getCampaign().decreaseMedicPool(getCampaign().getMedicPool()));
        menuMedicPool.add(miFireAllMedics);
        menuMarket.add(menuMedicPool);
        //endregion Medic Pool

        menuBar.add(menuMarket);
        //endregion Marketplace Menu

        //region Reports Menu
        // The Reports menu uses the following Mnemonic keys as of 19-March-2020:
        // C, H, P, T, U
        JMenu menuReports = new JMenu(resourceMap.getString("menuReports.text"));
        menuReports.setMnemonic(KeyEvent.VK_E);

        JMenuItem miDragoonsRating = new JMenuItem(resourceMap.getString("miDragoonsRating.text"));
        miDragoonsRating.setMnemonic(KeyEvent.VK_U);
        miDragoonsRating.addActionListener(evt ->
                new UnitRatingReportDialog(getFrame(), getCampaign()).setVisible(true));
        menuReports.add(miDragoonsRating);

        JMenuItem miPersonnelReport = new JMenuItem(resourceMap.getString("miPersonnelReport.text"));
        miPersonnelReport.setMnemonic(KeyEvent.VK_P);
        miPersonnelReport.addActionListener(evt ->
                new PersonnelReportDialog(getFrame(), new PersonnelReport(getCampaign())).setVisible(true));
        menuReports.add(miPersonnelReport);

        JMenuItem miHangarBreakdown = new JMenuItem(resourceMap.getString("miHangarBreakdown.text"));
        miHangarBreakdown.setMnemonic(KeyEvent.VK_H);
        miHangarBreakdown.addActionListener(evt ->
                new HangarReportDialog(getFrame(), new HangarReport(getCampaign())).setVisible(true));
        menuReports.add(miHangarBreakdown);

        JMenuItem miTransportReport = new JMenuItem(resourceMap.getString("miTransportReport.text"));
        miTransportReport.setMnemonic(KeyEvent.VK_T);
        miTransportReport.addActionListener(evt ->
                new TransportReportDialog(getFrame(), new TransportReport(getCampaign())).setVisible(true));
        menuReports.add(miTransportReport);

        JMenuItem miCargoReport = new JMenuItem(resourceMap.getString("miCargoReport.text"));
        miCargoReport.setMnemonic(KeyEvent.VK_C);
        miCargoReport.addActionListener(evt ->
                new CargoReportDialog(getFrame(), new CargoReport(getCampaign())).setVisible(true));
        menuReports.add(miCargoReport);

        menuBar.add(menuReports);
        //endregion Reports Menu

        //region Community Menu
        // The Community menu uses the following Mnemonic keys as of 19-March-2020:
        // C
        JMenu menuCommunity = new JMenu(resourceMap.getString("menuCommunity.text"));
        //menuCommunity.setMnemonic(KeyEvent.VK_?); // This will need to be replaced with a unique mnemonic key if this menu is ever added

        JMenuItem miChat = new JMenuItem(resourceMap.getString("miChat.text"));
        miChat.setMnemonic(KeyEvent.VK_C);
        miChat.addActionListener(this::miChatActionPerformed);
        menuCommunity.add(miChat);

        // menuBar.add(menuCommunity);
        //endregion Community Menu

        //region View Menu
        // The View menu uses the following Mnemonic keys as of 02-June-2020:
        // H, R
        JMenu menuView = new JMenu(resourceMap.getString("menuView.text"));
        menuView.setMnemonic(KeyEvent.VK_V);

        JMenuItem miHistoricalDailyReportDialog = new JMenuItem(resourceMap.getString("miShowHistoricalReportLog.text"));
        miHistoricalDailyReportDialog.setMnemonic(KeyEvent.VK_H);
        miHistoricalDailyReportDialog.addActionListener(evt -> showHistoricalDailyReportDialog());
        menuView.add(miHistoricalDailyReportDialog);

        miRetirementDefectionDialog = new JMenuItem(resourceMap.getString("miRetirementDefectionDialog.text"));
        miRetirementDefectionDialog.setMnemonic(KeyEvent.VK_R);
        miRetirementDefectionDialog.setVisible(getCampaign().getCampaignOptions().getUseAtB());
        miRetirementDefectionDialog.addActionListener(evt -> showRetirementDefectionDialog());
        menuView.add(miRetirementDefectionDialog);

        menuBar.add(menuView);
        //endregion View Menu

        //region Manage Campaign Menu
        // The Manage Campaign menu uses the following Mnemonic keys as of 19-March-2020:
        // A, B, G, M, S
        JMenu menuManage = new JMenu(resourceMap.getString("menuManageCampaign.text"));
        menuManage.setMnemonic(KeyEvent.VK_C);
        menuManage.setName("manageMenu");

        JMenuItem miGMToolsDialog = new JMenuItem(resourceMap.getString("miGMToolsDialog.text"));
        miGMToolsDialog.setMnemonic(KeyEvent.VK_G);
        miGMToolsDialog.addActionListener(evt -> showGMToolsDialog());
        menuManage.add(miGMToolsDialog);

        miAdvanceMultipleDays = new JMenuItem(resourceMap.getString("miAdvanceMultipleDays.text"));
        miAdvanceMultipleDays.setMnemonic(KeyEvent.VK_A);
        miAdvanceMultipleDays.addActionListener(evt -> showAdvanceDaysDialog());
        miAdvanceMultipleDays.setVisible(getCampaignController().isHost());
        menuManage.add(miAdvanceMultipleDays);

        JMenuItem miBloodnames = new JMenuItem(resourceMap.getString("miRandomBloodnames.text"));
        miBloodnames.setMnemonic(KeyEvent.VK_B);
        miBloodnames.addActionListener(evt -> randomizeAllBloodnames());
        menuManage.add(miBloodnames);

        JMenuItem miBatchXP = new JMenuItem(resourceMap.getString("miBatchXP.text"));
        miBatchXP.setMnemonic(KeyEvent.VK_M);
        miBatchXP.addActionListener(evt -> spendBatchXP());
        menuManage.add(miBatchXP);

        JMenuItem miScenarioEditor = new JMenuItem(resourceMap.getString("miScenarioEditor.text"));
        miScenarioEditor.setMnemonic(KeyEvent.VK_S);
        miScenarioEditor.addActionListener(evt -> {
            ScenarioTemplateEditorDialog sted = new ScenarioTemplateEditorDialog(getFrame());
            sted.setVisible(true);
        });
        menuManage.add(miScenarioEditor);

        menuBar.add(menuManage);
        //endregion Manage Campaign Menu

        //region Help Menu
        // The Help menu uses the following Mnemonic keys as of 19-March-2020:
        // A
        JMenu menuHelp = new JMenu(resourceMap.getString("menuHelp.text")); // NOI18N
        menuHelp.setMnemonic(KeyEvent.VK_SLASH);
        menuHelp.setName("helpMenu"); // NOI18N

        JMenuItem menuAboutItem = new JMenuItem(resourceMap.getString("menuAbout.text"));
        menuAboutItem.setMnemonic(KeyEvent.VK_A);
        menuAboutItem.setName("aboutMenuItem");
        menuAboutItem.addActionListener(evt -> showAboutBox());
        menuHelp.add(menuAboutItem);

        menuBar.add(menuHelp);
        //endregion Help Menu
    }

    private void initStatusBar() {
        statusPanel = new JPanel(new FlowLayout(FlowLayout.LEADING, 20, 4));
        statusPanel.getAccessibleContext().setAccessibleName("Status Bar");

        lblFunds = new JLabel();
        lblTempAstechs = new JLabel();
        lblTempMedics = new JLabel();
        lblPartsAvailabilityRating = new JLabel();

        statusPanel.add(lblFunds);
        statusPanel.add(lblTempAstechs);
        statusPanel.add(lblTempMedics);
        statusPanel.add(lblPartsAvailabilityRating);
    }

    private void initTopButtons() {
        GridBagConstraints gridBagConstraints;

        lblLocation = new JLabel(getCampaign().getLocation().getReport(getCampaign().getLocalDate())); // NOI18N

        btnPanel = new JPanel(new GridBagLayout());
        btnPanel.getAccessibleContext().setAccessibleName("Campaign Actions");

        gridBagConstraints = new java.awt.GridBagConstraints();
        gridBagConstraints.gridx = 0;
        gridBagConstraints.gridy = 0;
        gridBagConstraints.fill = java.awt.GridBagConstraints.NONE;
        gridBagConstraints.weightx = 0.0;
        gridBagConstraints.weighty = 0.0;
        gridBagConstraints.gridheight = 2;
        gridBagConstraints.anchor = java.awt.GridBagConstraints.WEST;
        gridBagConstraints.insets = new java.awt.Insets(3, 10, 3, 3);
        btnPanel.add(lblLocation, gridBagConstraints);

        btnGMMode = new JToggleButton(resourceMap.getString("btnGMMode.text")); // NOI18N
        btnGMMode.setToolTipText(resourceMap.getString("btnGMMode.toolTipText")); // NOI18N
        btnGMMode.setSelected(getCampaign().isGM());
        btnGMMode.addActionListener(e -> getCampaign().setGMMode(btnGMMode.isSelected()));
        btnGMMode.setMinimumSize(new Dimension(150, 25));
        btnGMMode.setPreferredSize(new Dimension(150, 25));
        btnGMMode.setMaximumSize(new Dimension(150, 25));
        gridBagConstraints = new java.awt.GridBagConstraints();
        gridBagConstraints.gridx = 1;
        gridBagConstraints.gridy = 0;
        gridBagConstraints.fill = java.awt.GridBagConstraints.NONE;
        gridBagConstraints.weightx = 1.0;
        gridBagConstraints.weighty = 0.0;
        gridBagConstraints.anchor = java.awt.GridBagConstraints.EAST;
        gridBagConstraints.insets = new java.awt.Insets(3, 3, 3, 3);
        btnPanel.add(btnGMMode, gridBagConstraints);

        btnOvertime = new JToggleButton(resourceMap.getString("btnOvertime.text")); // NOI18N
        btnOvertime.setToolTipText(resourceMap.getString("btnOvertime.toolTipText")); // NOI18N
        btnOvertime.addActionListener(this::btnOvertimeActionPerformed);
        btnOvertime.setMinimumSize(new Dimension(150, 25));
        btnOvertime.setPreferredSize(new Dimension(150, 25));
        btnOvertime.setMaximumSize(new Dimension(150, 25));
        gridBagConstraints = new java.awt.GridBagConstraints();
        gridBagConstraints.gridx = 1;
        gridBagConstraints.gridy = 1;
        gridBagConstraints.fill = java.awt.GridBagConstraints.NONE;
        gridBagConstraints.weightx = 1.0;
        gridBagConstraints.weighty = 0.0;
        gridBagConstraints.anchor = java.awt.GridBagConstraints.EAST;
        gridBagConstraints.insets = new java.awt.Insets(3, 3, 3, 3);
        btnPanel.add(btnOvertime, gridBagConstraints);

        // This button uses a mnemonic that is unique and listed in the initMenu JavaDoc
        btnAdvanceDay = new JButton(resourceMap.getString("btnAdvanceDay.text")); // NOI18N
        btnAdvanceDay.setToolTipText(resourceMap.getString("btnAdvanceDay.toolTipText")); // NOI18N
        btnAdvanceDay.addActionListener(evt -> getCampaignController().advanceDay());
        btnAdvanceDay.setMnemonic(KeyEvent.VK_A);
        btnAdvanceDay.setPreferredSize(new Dimension(250, 50));
        gridBagConstraints = new java.awt.GridBagConstraints();
        gridBagConstraints.gridx = 2;
        gridBagConstraints.gridy = 0;
        gridBagConstraints.fill = java.awt.GridBagConstraints.VERTICAL;
        gridBagConstraints.weightx = 0.0;
        gridBagConstraints.weighty = 0.0;
        gridBagConstraints.gridheight = 2;
        gridBagConstraints.anchor = java.awt.GridBagConstraints.NORTHEAST;
        gridBagConstraints.insets = new java.awt.Insets(3, 3, 3, 15);
        btnPanel.add(btnAdvanceDay, gridBagConstraints);
    }

    private static void enableFullScreenMode(Window window) {
        String className = "com.apple.eawt.FullScreenUtilities";
        String methodName = "setWindowCanFullScreen";

        try {
            Class<?> clazz = Class.forName(className);
            Method method = clazz.getMethod(methodName, Window.class, boolean.class);
            method.invoke(null, window, true);
        } catch (Throwable t) {
            MekHQ.getLogger().error("Full screen mode is not supported", t);
        }
    }

    private static boolean isMacOSX() {
        return System.getProperty("os.name").contains("Mac OS X");
    }

    private void miChatActionPerformed(ActionEvent evt) {
        JDialog chatDialog = new JDialog(getFrame(), "MekHQ Chat", false); //$NON-NLS-1$

        ChatClient client = new ChatClient("test", "localhost");
        client.listen();
        // chatDialog.add(client);
        chatDialog.add(new JLabel("Testing"));
        chatDialog.setResizable(true);
        chatDialog.setVisible(true);
    }

    private void changeTheme(java.awt.event.ActionEvent evt) {
        MekHQ.getSelectedTheme().setValue(evt.getActionCommand());
        refreshThemeChoices();
    }

    private void refreshThemeChoices() {
        menuThemes.removeAll();
        JCheckBoxMenuItem miPlaf;
        for (LookAndFeelInfo laf : UIManager.getInstalledLookAndFeels()) {
            miPlaf = new JCheckBoxMenuItem(laf.getName());
            if (laf.getClassName().equalsIgnoreCase(MekHQ.getSelectedTheme().getValue())) {
                miPlaf.setSelected(true);
            }

            menuThemes.add(miPlaf);
            miPlaf.setActionCommand(laf.getClassName());
            miPlaf.addActionListener(this::changeTheme);
        }
    }

    //TODO: trigger from event
    public void filterTasks() {
        if (getTab(GuiTabType.REPAIR) != null) {
            ((RepairTab)getTab(GuiTabType.REPAIR)).filterTasks();
        }
    }

    public void focusOnUnit(UUID id) {
        HangarTab ht = (HangarTab)getTab(GuiTabType.HANGAR);
        if (null == id || null == ht) {
            return;
        }
        ht.focusOnUnit(id);
        tabMain.setSelectedIndex(getTabIndexByName(resourceMap
                .getString("panHangar.TabConstraints.tabTitle")));
    }

    public void focusOnUnitInRepairBay(UUID id) {
        if (null == id) {
            return;
        }
        if (getTab(GuiTabType.REPAIR) != null) {
            ((RepairTab) getTab(GuiTabType.REPAIR)).focusOnUnit(id);
            tabMain.setSelectedComponent(getTab(GuiTabType.REPAIR));
        }
    }

    public void focusOnPerson(Person person) {
        if (person != null) {
            focusOnPerson(person.getId());
        }
    }

    public void focusOnPerson(UUID id) {
        if (id == null) {
            return;
        }
        PersonnelTab pt = (PersonnelTab) getTab(GuiTabType.PERSONNEL);
        if (pt == null) {
            return;
        }
        pt.focusOnPerson(id);
        tabMain.setSelectedComponent(pt);
    }

    public void showNews(int id) {
        NewsItem news = getCampaign().getNews().getNewsItem(id);
        if (null != news) {
            NewsReportDialog nrd = new NewsReportDialog(frame, news);
            nrd.setVisible(true);
        }
    }

    private void hirePerson(final ActionEvent evt) {
        final NewRecruitDialog npd = new NewRecruitDialog(this, true,
                getCampaign().newPerson(PersonnelRole.valueOf(evt.getActionCommand())));
        npd.setVisible(true);
    }

    public void hirePersonMarket() {
        PersonnelMarketDialog pmd = new PersonnelMarketDialog(getFrame(), this, getCampaign());
        pmd.setVisible(true);
    }

    private void hireBulkPersonnel() {
        HireBulkPersonnelDialog hbpd = new HireBulkPersonnelDialog(getFrame(), true, getCampaign());
        hbpd.setVisible(true);
    }

    public void showContractMarket() {
        ContractMarketDialog cmd = new ContractMarketDialog(getFrame(), getCampaign());
        cmd.setVisible(true);
    }

    public void showUnitMarket() {
        if (getCampaign().getUnitMarket().getMethod().isNone()) {
            MekHQ.getLogger().error("Attempted to show the unit market while it is disabled");
        } else {
            new UnitMarketDialog(getFrame(), getCampaign()).showDialog();
        }
    }

    public void showShipSearch() {
        ShipSearchDialog ssd = new ShipSearchDialog(getFrame(), this);
        ssd.setVisible(true);
    }

    public boolean saveCampaign(ActionEvent evt) {
        MekHQ.getLogger().info("Saving campaign...");
        // Choose a file...
        File file = selectSaveCampaignFile();
        if (file == null) {
            // I want a file, y'know!
            return false;
        }

        return saveCampaign(getFrame(), getCampaign(), file);
    }

    /**
     * Attempts to saves the given campaign to the given file.
     * @param frame The parent frame in which to display the error message. May be null.
     */
    public static boolean saveCampaign(JFrame frame, Campaign campaign, File file) {
        String path = file.getPath();
        if (!path.endsWith(".cpnx") && !path.endsWith(".cpnx.gz")) {
            path += ".cpnx";
            file = new File(path);
        }

        // check for existing file and make a back-up if found
        String path2 = path + "_backup";
        File backupFile = new File(path2);
        if (file.exists()) {
            Utilities.copyfile(file, backupFile);
        }

        // Then save it out to that file.
        FileOutputStream fos;
        OutputStream os;
        PrintWriter pw;

        try {
            os = fos = new FileOutputStream(file);
            if (path.endsWith(".gz")) {
                os = new GZIPOutputStream(fos);
            }
            os = new BufferedOutputStream(os);
            pw = new PrintWriter(new OutputStreamWriter(os, StandardCharsets.UTF_8));
            campaign.writeToXml(pw);
            pw.flush();
            pw.close();
            os.close();
            // delete the backup file because we didn't need it
            if (backupFile.exists()) {
                backupFile.delete();
            }
            MekHQ.getLogger().info("Campaign saved to " + file);
        } catch (Exception ex) {
            MekHQ.getLogger().error(ex);
            JOptionPane.showMessageDialog(frame,
                    "Oh no! The program was unable to correctly save your game. We know this\n"
                            + "is annoying and apologize. Please help us out and submit a bug with the\n"
                            + "mekhqlog.txt file from this game so we can prevent this from happening in\n"
                            + "the future.", "Could not save game",
                    JOptionPane.ERROR_MESSAGE);
            // restore the backup file
            file.delete();
            if (backupFile.exists()) {
                Utilities.copyfile(backupFile, file);
                backupFile.delete();
            }

            return false;
        }

        return true;
    }

    private File selectSaveCampaignFile() {
        return FileDialogs.saveCampaign(frame, getCampaign()).orElse(null);
    }

    private void menuLoadXmlActionPerformed(ActionEvent evt) {
        File f = selectLoadCampaignFile();
        if (null == f) {
            return;
        }
        boolean hadAtB = getCampaign().getCampaignOptions().getUseAtB();
        DataLoadingDialog dataLoadingDialog = new DataLoadingDialog(
                getApplication(), getFrame(), f);
        // TODO: does this effectively deal with memory management issues?
        dataLoadingDialog.setVisible(true);
        if (hadAtB && !getCampaign().getCampaignOptions().getUseAtB()) {
            RandomFactionGenerator.getInstance().dispose();
            RandomUnitGenerator.getInstance().dispose();
        }
        //Unregister event handlers for CampaignGUI and tabs
        for (int i = 0; i < tabMain.getTabCount(); i++) {
            if (tabMain.getComponentAt(i) instanceof CampaignGuiTab) {
                ((CampaignGuiTab)tabMain.getComponentAt(i)).disposeTab();
            }
        }
        MekHQ.unregisterHandler(this);
    }

    private File selectLoadCampaignFile() {
        return FileDialogs.openCampaign(frame).orElse(null);
    }

    private void menuNewCampaignActionPerformed(ActionEvent e) {
        DataLoadingDialog dataLoadingDialog = new DataLoadingDialog(app, frame, null);
        dataLoadingDialog.setVisible(true);
    }

    private void btnOvertimeActionPerformed(java.awt.event.ActionEvent evt) {
        getCampaign().setOvertime(btnOvertime.isSelected());
    }

    private void menuOptionsActionPerformed(final ActionEvent evt) {
        final CampaignOptions oldOptions = getCampaign().getCampaignOptions();
        // We need to handle it like this for now, as the options above get written to currently
        boolean atb = getCampaign().getCampaignOptions().getUseAtB();
        boolean timeIn = getCampaign().getCampaignOptions().getUseTimeInService();
        boolean rankIn = getCampaign().getCampaignOptions().getUseTimeInRank();
        boolean retirementDateTracking = getCampaign().getCampaignOptions().useRetirementDateTracking();
        boolean staticRATs = getCampaign().getCampaignOptions().useStaticRATs();
        boolean factionIntroDate = getCampaign().getCampaignOptions().useFactionIntroDate();
<<<<<<< HEAD
        final RandomDivorceMethod randomDivorceMethod = oldOptions.getRandomDivorceMethod();
        CampaignOptionsDialog cod = new CampaignOptionsDialog(getFrame(), true, getCampaign());
=======
        CampaignOptionsDialog cod = new CampaignOptionsDialog(getFrame(), getCampaign(), false);
>>>>>>> 8e63aea5
        cod.setVisible(true);

        final CampaignOptions newOptions = getCampaign().getCampaignOptions();

        if (timeIn != getCampaign().getCampaignOptions().getUseTimeInService()) {
            if (getCampaign().getCampaignOptions().getUseTimeInService()) {
                getCampaign().initTimeInService();
            } else {
                for (Person person : getCampaign().getPersonnel()) {
                    person.setRecruitment(null);
                }
            }
        }

        if (rankIn != getCampaign().getCampaignOptions().getUseTimeInRank()) {
            if (getCampaign().getCampaignOptions().getUseTimeInRank()) {
                getCampaign().initTimeInRank();
            } else {
                for (Person person : getCampaign().getPersonnel()) {
                    person.setLastRankChangeDate(null);
                }
            }
        }

        if (retirementDateTracking != getCampaign().getCampaignOptions().useRetirementDateTracking()) {
            if (getCampaign().getCampaignOptions().useRetirementDateTracking()) {
                getCampaign().initRetirementDateTracking();
            } else {
                for (Person person : getCampaign().getPersonnel()) {
                    person.setRetirement(null);
                }
            }
        }

        if (randomDivorceMethod != newOptions.getRandomDivorceMethod()) {
            getCampaign().setDivorce(newOptions.getRandomDivorceMethod().getMethod(newOptions));
        } else {
            if (getCampaign().getDivorce().getMethod().isPercentage()) {
                ((PercentageRandomDivorce) getCampaign().getDivorce()).setOppositeSexPercentage(
                        newOptions.getPercentageRandomDivorceOppositeSexChance());
                ((PercentageRandomDivorce) getCampaign().getDivorce()).setSameSexPercentage(
                        newOptions.getPercentageRandomDivorceSameSexChance());
            }
        }

        final AbstractUnitMarket unitMarket = getCampaign().getUnitMarket();
        if (getCampaign().getCampaignOptions().getUnitMarketMethod() != unitMarket.getMethod()) {
            getCampaign().setUnitMarket(getCampaign().getCampaignOptions().getUnitMarketMethod().getUnitMarket());
            getCampaign().getUnitMarket().setOffers(unitMarket.getOffers());
            miUnitMarket.setVisible(!getCampaign().getUnitMarket().getMethod().isNone());
        }

        if (atb != getCampaign().getCampaignOptions().getUseAtB()) {
            if (getCampaign().getCampaignOptions().getUseAtB()) {
                getCampaign().initAtB(false);
                //refresh lance assignment table
                MekHQ.triggerEvent(new OrganizationChangedEvent(getCampaign().getForces()));
            }
            miContractMarket.setVisible(getCampaign().getCampaignOptions().getUseAtB());
            miShipSearch.setVisible(getCampaign().getCampaignOptions().getUseAtB());
            miRetirementDefectionDialog.setVisible(getCampaign().getCampaignOptions().getUseAtB());
            if (getCampaign().getCampaignOptions().getUseAtB()) {
                int loops = 0;
                while (!RandomUnitGenerator.getInstance().isInitialized()) {
                    try {
                        Thread.sleep(50);
                        if (++loops > 20) {
                            // Wait for up to a second
                            break;
                        }
                    } catch (InterruptedException ignore) {
                    }
                }
            } else {
                getCampaign().shutdownAtB();
            }
        }
        if (staticRATs != getCampaign().getCampaignOptions().useStaticRATs()) {
            getCampaign().initUnitGenerator();
        }
        if (factionIntroDate != getCampaign().getCampaignOptions().useFactionIntroDate()) {
            getCampaign().updateTechFactionCode();
        }
        refreshCalendar();
        getCampaign().reloadNews();
    }

    private void menuOptionsMMActionPerformed(java.awt.event.ActionEvent evt) {
        GameOptionsDialog god = new GameOptionsDialog(getFrame(), getCampaign().getGameOptions(), false);
        god.refreshOptions();
        god.setEditable(true);
        god.setVisible(true);
        if (!god.wasCancelled()) {
            getCampaign().setGameOptions(god.getOptions());
            refreshCalendar();
        }
    }

    private void miLoadForcesActionPerformed(java.awt.event.ActionEvent evt) {
        loadListFile(true);
    }

    private void miImportPersonActionPerformed(java.awt.event.ActionEvent evt) {
        loadPersonFile();
    }

    public void miExportPersonActionPerformed(java.awt.event.ActionEvent evt) {
        savePersonFile();
    }

    private void miExportPlanetsXMLActionPerformed(java.awt.event.ActionEvent evt) {
        try {
            exportPlanets(FileType.XML, resourceMap.getString("dlgSavePlanetsXML.text"),
                    getCampaign().getName() + getCampaign().getLocalDate().format(DateTimeFormatter.ofPattern(MekHqConstants.FILENAME_DATE_FORMAT)) + "_ExportedPlanets");
        } catch (Exception ex) {
            MekHQ.getLogger().error(ex);
        }
    }

    private void miExportFinancesCSVActionPerformed(java.awt.event.ActionEvent evt) {
        try {
            exportFinances(FileType.CSV, resourceMap.getString("dlgSaveFinancesCSV.text"),
                    getCampaign().getName() + getCampaign().getLocalDate().format(DateTimeFormatter.ofPattern(MekHqConstants.FILENAME_DATE_FORMAT)) + "_ExportedFinances");
        } catch (Exception ex) {
            MekHQ.getLogger().error(ex);
        }
    }

    private void miExportPersonnelCSVActionPerformed(java.awt.event.ActionEvent evt) {
        try {
            exportPersonnel(FileType.CSV, resourceMap.getString("dlgSavePersonnelCSV.text"),
                    getCampaign().getLocalDate().format(DateTimeFormatter.ofPattern(MekHqConstants.FILENAME_DATE_FORMAT)) + "_ExportedPersonnel");
        } catch (Exception ex) {
            MekHQ.getLogger().error(ex);
        }
    }

    private void miExportUnitCSVActionPerformed(java.awt.event.ActionEvent evt) {
        try {
            exportUnits(FileType.CSV, resourceMap.getString("dlgSaveUnitsCSV.text"),
                    getCampaign().getName() + getCampaign().getLocalDate().format(DateTimeFormatter.ofPattern(MekHqConstants.FILENAME_DATE_FORMAT)) + "_ExportedUnits");
        } catch (Exception ex) {
            MekHQ.getLogger().error(ex);
        }
    }

    private void miImportPartsActionPerformed(java.awt.event.ActionEvent evt) {
        loadPartsFile();
    }

    public void miExportPartsActionPerformed(java.awt.event.ActionEvent evt) {
        savePartsFile();
    }

    private void miPurchaseUnitActionPerformed(java.awt.event.ActionEvent evt) {
        UnitLoadingDialog unitLoadingDialog = new UnitLoadingDialog(frame);
        if (!MechSummaryCache.getInstance().isInitialized()) {
            unitLoadingDialog.setVisible(true);
        }
        AbstractUnitSelectorDialog usd = new MekHQUnitSelectorDialog(getFrame(), unitLoadingDialog,
                getCampaign(), true);
        usd.setVisible(true);
    }

    private void buyParts() {
        PartsStoreDialog psd = new PartsStoreDialog(true, this);
        psd.setVisible(true);
    }

    private void showMercRosterDialog() {
        MercRosterDialog mrd = new MercRosterDialog(getFrame(), true, getCampaign());
        mrd.setVisible(true);
    }

    public void refitUnit(Refit r, boolean selectModelName) {
        if (r.getOriginalEntity() instanceof Dropship || r.getOriginalEntity() instanceof Jumpship) {
            Person engineer = r.getOriginalUnit().getEngineer();
            if (engineer == null) {
                JOptionPane.showMessageDialog(frame,
                        "You cannot refit a ship that does not have an engineer. Assign a qualified vessel crew to this unit.",
                        "No Engineer", JOptionPane.WARNING_MESSAGE);
                return;
            }
            r.setTech(engineer);
        } else if (getCampaign().getActivePersonnel().stream().anyMatch(Person::isTech)) {
            String name;
            Map<String, Person> techHash = new HashMap<>();
            List<String> techList = new ArrayList<>();
            String skillLvl;

            List<Person> techs = getCampaign().getTechs(false, null, true);
            int lastRightTech = 0;

            for (Person tech : techs) {
                if (getCampaign().isWorkingOnRefit(tech) || tech.isEngineer()) {
                    continue;
                }
                skillLvl = SkillType.getExperienceLevelName(tech.getExperienceLevel(false));
                name = tech.getFullName() + ", " + skillLvl + " " + tech.getPrimaryRoleDesc()
                        + " (" + getCampaign().getTargetFor(r, tech).getValueAsString() + "+), "
                        + tech.getMinutesLeft() + "/" + tech.getDailyAvailableTechTime() + " minutes";
                techHash.put(name, tech);
                if (tech.isRightTechTypeFor(r)) {
                    techList.add(lastRightTech++, name);
                } else {
                    techList.add(name);
                }
            }

            String s = (String) JOptionPane.showInputDialog(frame,
                    "Which tech should work on the refit?", "Select Tech",
                    JOptionPane.PLAIN_MESSAGE, null, techList.toArray(), techList.get(0));

            if (null == s) {
                return;
            }

            Person selectedTech = techHash.get(s);

            if (!selectedTech.isRightTechTypeFor(r)) {
                if (JOptionPane.NO_OPTION == JOptionPane.showConfirmDialog(null,
                        "This tech is not appropriate for this unit. Would you like to continue?",
                        "Incorrect Tech Type", JOptionPane.YES_NO_OPTION)) {
                    return;
                }
            }

            r.setTech(selectedTech);
        } else {
            JOptionPane.showMessageDialog(frame,
                    "You have no techs available to work on this refit.",
                    "No Techs", JOptionPane.WARNING_MESSAGE);
            return;
        }
        if (selectModelName) {
            // select a model name
            RefitNameDialog rnd = new RefitNameDialog(frame, true, r);
            rnd.setVisible(true);
            if (rnd.wasCancelled()) {
                // Set the tech team to null since we may want to change it when we re-do the refit
                r.setTech(null);
                return;
            }
        }
        // TODO: allow overtime work?
        // check to see if user really wants to do it - give some info on what
        // will be done
        // TODO: better information
        String RefitRefurbish;
        if (r.isBeingRefurbished()) {
            RefitRefurbish = "Refurbishment is a " + r.getRefitClassName() + " refit and must be done at a factory and costs 10% of the purchase price"
                    + ".\n Are you sure you want to refurbish ";
        } else {
            RefitRefurbish = "This is a " + r.getRefitClassName() + " refit. Are you sure you want to refit ";
        }
        if (0 != JOptionPane
                .showConfirmDialog(null, RefitRefurbish
                                + r.getUnit().getName() + "?", "Proceed?",
                        JOptionPane.YES_NO_OPTION)) {
            return;
        }
        try {
            r.begin();
        } catch (EntityLoadingException ex) {
            JOptionPane
                    .showMessageDialog(
                            null,
                            "For some reason, the unit you are trying to customize cannot be loaded\n and so the customization was cancelled. Please report the bug with a description\nof the unit being customized.",
                            "Could not customize unit",
                            JOptionPane.ERROR_MESSAGE);
            return;
        } catch (IOException e) {
            JOptionPane.showMessageDialog(null, e.getMessage(), "IO Exception",
                    JOptionPane.ERROR_MESSAGE);
            return;
        }
        getCampaign().refit(r);
        if (hasTab(GuiTabType.MEKLAB)) {
            ((MekLabTab)getTab(GuiTabType.MEKLAB)).clearUnit();
        }
    }

    /**
     * Shows a dialog that lets the user select a tech for a task on a particular unit
     *
     * @param u                 The unit to be serviced, used to filter techs for skill on the unit.
     * @param desc              The description of the task
     * @param ignoreMaintenance If true, ignores the time required for maintenance tasks when displaying
     *                          the tech's time available.
     * @return                  The ID of the selected tech, or null if none is selected.
     */
    public @Nullable UUID selectTech(Unit u, String desc, boolean ignoreMaintenance) {
        String name;
        Map<String, Person> techHash = new LinkedHashMap<>();
        for (Person tech : getCampaign().getTechs()) {
            if (!tech.isMothballing() && tech.canTech(u.getEntity())) {
                int time = tech.getMinutesLeft();
                if (!ignoreMaintenance) {
                    time -= Math.max(0, tech.getMaintenanceTimeUsing());
                }
                name = tech.getFullTitle() + ", "
                        + SkillType.getExperienceLevelName(tech.getSkillForWorkingOn(u).getExperienceLevel())
                        + " (" + time + "min)";
                techHash.put(name, tech);
            }
        }
        if (techHash.isEmpty()) {
            JOptionPane.showMessageDialog(frame,
                    "You have no techs available.", "No Techs",
                    JOptionPane.WARNING_MESSAGE);
            return null;
        }

        Object[] nameArray = techHash.keySet().toArray();

        String s = (String) JOptionPane.showInputDialog(frame,
                "Which tech should work on " + desc + "?", "Select Tech",
                JOptionPane.PLAIN_MESSAGE, null, nameArray, nameArray[0]);
        if (null == s) {
            return null;
        }
        return techHash.get(s).getId();
    }

    /**
     * Exports Planets to a file (CSV, XML, etc.)
     * @param format
     * @param dialogTitle
     * @param filename
     */
    protected void exportPlanets(FileType format, String dialogTitle, String filename) {
        //TODO: Fix this
        /*
        GUI.fileDialogSave(
                frame,
                dialogTitle,
                format,
                MekHQ.getPlanetsDirectory().getValue(),
                "planets." + format.getRecommendedExtension())
                .ifPresent(f -> {
                    MekHQ.getPlanetsDirectory().setValue(f.getParent());
                    File file = checkFileEnding(f, format.getRecommendedExtension());
                    checkToBackupFile(file, file.getPath());
                    String report = Planets.getInstance().exportPlanets(file.getPath(), format.getRecommendedExtension());
                    JOptionPane.showMessageDialog(mainPanel, report);
                });

        GUI.fileDialogSave(frame, dialogTitle, new File(".", "planets." + format.getRecommendedExtension()), format).ifPresent(f -> {
            File file = checkFileEnding(f, format.getRecommendedExtension());
            checkToBackupFile(file, file.getPath());
            String report = Planets.getInstance().exportPlanets(file.getPath(), format.getRecommendedExtension());
            JOptionPane.showMessageDialog(mainPanel, report);
        });
        */
    }

    /**
     * Exports Personnel to a file (CSV, XML, etc.)
     * @param format        file format to export to
     * @param dialogTitle   title of the dialog frame
     * @param filename      file name to save to
     */
    protected void exportPersonnel(FileType format, String dialogTitle, String filename) {
        if (((PersonnelTab) getTab(GuiTabType.PERSONNEL)).getPersonnelTable().getRowCount() != 0) {
            GUI.fileDialogSave(
                    frame,
                    dialogTitle,
                    format,
                    MekHQ.getPersonnelDirectory().getValue(),
                    filename + "." + format.getRecommendedExtension())
                    .ifPresent(f -> {
                        MekHQ.getPersonnelDirectory().setValue(f.getParent());
                        File file = checkFileEnding(f, format.getRecommendedExtension());
                        checkToBackupFile(file, file.getPath());
                        String report;
                        // TODO add support for xml and json export
                        if (format.equals(FileType.CSV)) {
                            report = Utilities.exportTableToCSV(((PersonnelTab) getTab(GuiTabType.PERSONNEL)).getPersonnelTable(), file);
                        } else {
                            report = "Unsupported FileType in Export Personnel";
                        }
                        JOptionPane.showMessageDialog(tabMain, report);
                    });
        } else {
            JOptionPane.showMessageDialog(tabMain, resourceMap.getString("dlgNoPersonnel.text"));
        }
    }

    /**
     * Exports Units to a file (CSV, XML, etc.)
     * @param format        file format to export to
     * @param dialogTitle   title of the dialog frame
     * @param filename      file name to save to
     */
    protected void exportUnits(FileType format, String dialogTitle, String filename) {
        if (((HangarTab) getTab(GuiTabType.HANGAR)).getUnitTable().getRowCount() != 0) {
            GUI.fileDialogSave(
                    frame,
                    dialogTitle,
                    format,
                    MekHQ.getUnitsDirectory().getValue(),
                    filename + "." + format.getRecommendedExtension())
                    .ifPresent(f -> {
                        MekHQ.getUnitsDirectory().setValue(f.getParent());
                        File file = checkFileEnding(f, format.getRecommendedExtension());
                        checkToBackupFile(file, file.getPath());
                        String report;
                        // TODO add support for xml and json export
                        if (format.equals(FileType.CSV)) {
                            report = Utilities.exportTableToCSV(((HangarTab) getTab(GuiTabType.HANGAR)).getUnitTable(), file);
                        } else {
                            report = "Unsupported FileType in Export Units";
                        }
                        JOptionPane.showMessageDialog(tabMain, report);
                    });
        } else {
            JOptionPane.showMessageDialog(tabMain, resourceMap.getString("dlgNoUnits"));
        }
    }

     /**
     * Exports Finances to a file (CSV, XML, etc.)
     * @param format        file format to export to
     * @param dialogTitle   title of the dialog frame
     * @param filename      file name to save to
     */
    protected void exportFinances(FileType format, String dialogTitle, String filename) {
        if (!getCampaign().getFinances().getAllTransactions().isEmpty()) {
            GUI.fileDialogSave(
                    frame,
                    dialogTitle,
                    format,
                    MekHQ.getFinancesDirectory().getValue(),
                    filename + "." + format.getRecommendedExtension())
                    .ifPresent(f -> {
                        MekHQ.getFinancesDirectory().setValue(f.getParent());
                        File file = checkFileEnding(f, format.getRecommendedExtension());
                        checkToBackupFile(file, file.getPath());
                        String report;
                        // TODO add support for xml and json export
                        if (format.equals(FileType.CSV)) {
                            report = getCampaign().getFinances().exportFinancesToCSV(file.getPath(),
                                    format.getRecommendedExtension());
                        } else {
                            report = "Unsupported FileType in Export Finances";
                        }
                        JOptionPane.showMessageDialog(tabMain, report);
                    });
        } else {
            JOptionPane.showMessageDialog(tabMain, resourceMap.getString("dlgNoFinances.text"));
        }
    }

    /**
     * Checks if a file already exists, if so it makes a backup copy.
     * @param file to determine if there is an existing file with that name
     * @param path path to the file
     */
    private void checkToBackupFile(File file, String path) {
        // check for existing file and make a back-up if found
        String path2 = path + "_backup";
        File backupFile = new File(path2);
        if (file.exists()) {
            Utilities.copyfile(file, backupFile);
        }
    }

    /**
     * Checks to make sure the file has the appropriate ending / extension.
     * @param file   the file to check
     * @param format proper format for the ending/extension
     * @return File  with the appropriate ending/ extension
     */
    private File checkFileEnding(File file, String format) {
        String path = file.getPath();
        if (!path.endsWith("." + format)) {
            path += "." + format;
            file = new File(path);
        }
        return file;
    }

    protected void loadListFile(boolean allowNewPilots) {
        File unitFile = FileDialogs.openUnits(frame).orElse(null);

        if (unitFile != null) {
            // I need to get the parser myself, because I want to pull both
            // entities and pilots from it
            // Create an empty parser.
            MULParser parser = new MULParser();

            // Open up the file.
            try (InputStream is = new FileInputStream(unitFile)) {
                parser.parse(is);
            } catch (Exception e) {
                MekHQ.getLogger().error(e);
            }

            // Was there any error in parsing?
            if (parser.hasWarningMessage()) {
                MekHQ.getLogger().warning(parser.getWarningMessage());
            }

            // Add the units from the file.
            for (Entity entity : parser.getEntities()) {
                getCampaign().addNewUnit(entity, allowNewPilots, 0);
            }

            // TODO : re-add any ejected pilots
            //for (Crew pilot : parser.getPilots()) {
            //    if (pilot.isEjected()) {
            //         getCampaign().addPilot(pilot, PilotPerson.T_MECHWARRIOR,
            //         false);
            //    }
            //}
        }
    }

    protected void loadPersonFile() {
        File personnelFile = FileDialogs.openPersonnel(frame).orElse(null);

        if (personnelFile != null) {
            MekHQ.getLogger().info("Starting load of personnel file from XML...");
            // Initialize variables.
            Document xmlDoc;

            // Open the file
            try (InputStream is = new FileInputStream(personnelFile)) {
                // Using factory get an instance of document builder
                DocumentBuilder db = MekHqXmlUtil.newSafeDocumentBuilder();

                // Parse using builder to get DOM representation of the XML file
                xmlDoc = db.parse(is);
            } catch (Exception ex) {
                MekHQ.getLogger().error("Cannot load person XML", ex);
                return; // otherwise we NPE out in the next line
            }

            Element personnelEle = xmlDoc.getDocumentElement();
            NodeList nl = personnelEle.getChildNodes();

            // Get rid of empty text nodes and adjacent text nodes...
            // Stupid weird parsing of XML. At least this cleans it up.
            personnelEle.normalize();

            final Version version = new Version(personnelEle.getAttribute("version"));

            // we need to iterate through three times, the first time to collect
            // any custom units that might not be written yet
            for (int x = 0; x < nl.getLength(); x++) {
                Node wn2 = nl.item(x);

                // If it's not an element node, we ignore it.
                if (wn2.getNodeType() != Node.ELEMENT_NODE) {
                    continue;
                }

                if (!wn2.getNodeName().equalsIgnoreCase("person")) {
                    MekHQ.getLogger().error("Unknown node type not loaded in Personnel nodes: " + wn2.getNodeName());
                    continue;
                }

                Person p = Person.generateInstanceFromXML(wn2, getCampaign(), version);
                if ((p != null) && (getCampaign().getPerson(p.getId()) != null)) {
                    MekHQ.getLogger().error("ERROR: Cannot load person who exists, ignoring. (Name: "
                            + p.getFullName() + ", Id " + p.getId() + ")");
                    p = null;
                }

                if (p != null) {
                    getCampaign().recruitPerson(p, true);

                    // Clear some values we no longer should have set in case this
                    // has transferred campaigns or things in the campaign have
                    // changed...
                    p.setUnit(null);
                    p.clearTechUnits();
                }
            }

            // Fix Spouse Id Information - This is required to fix spouse NPEs where one doesn't export
            // both members of the couple
            // TODO : make it so that exports will automatically include both spouses
            for (Person p : getCampaign().getActivePersonnel()) {
                if (p.getGenealogy().hasSpouse()
                        && !getCampaign().getPersonnel().contains(p.getGenealogy().getSpouse())) {
                    // If this happens, we need to clear the spouse
                    if (p.getMaidenName() != null) {
                        p.setSurname(p.getMaidenName());
                    }

                    p.getGenealogy().setSpouse(null);
                }

                if (p.isPregnant()) {
                    String fatherIdString = p.getExtraData().get(Person.PREGNANCY_FATHER_DATA);
                    UUID fatherId = (fatherIdString != null) ? UUID.fromString(fatherIdString) : null;
                    if ((fatherId != null)
                            && !getCampaign().getPersonnel().contains(getCampaign().getPerson(fatherId))) {
                        p.getExtraData().set(Person.PREGNANCY_FATHER_DATA, null);
                    }
                }
            }

            MekHQ.getLogger().info("Finished load of personnel file");
        }
    }

    // TODO: disable if not using personnel tab
    private void savePersonFile() {
        File file = FileDialogs.savePersonnel(frame, getCampaign()).orElse(null);
        if (file == null) {
            // I want a file, y'know!
            return;
        }
        String path = file.getPath();
        if (!path.endsWith(".prsx")) {
            path += ".prsx";
            file = new File(path);
        }

        // check for existing file and make a back-up if found
        String path2 = path + "_backup";
        File backupFile = new File(path2);
        if (file.exists()) {
            Utilities.copyfile(file, backupFile);
        }

        // Then save it out to that file.
        try (OutputStream os = new FileOutputStream(file);
             PrintWriter pw = new PrintWriter(new OutputStreamWriter(os, StandardCharsets.UTF_8))) {

            PersonnelTab pt = (PersonnelTab)getTab(GuiTabType.PERSONNEL);
            int row = pt.getPersonnelTable().getSelectedRow();
            if (row < 0) {
                MekHQ.getLogger().warning("ERROR: Cannot export person if no one is selected! Ignoring.");
                return;
            }
            Person selectedPerson = pt.getPersonModel().getPerson(pt.getPersonnelTable()
                    .convertRowIndexToModel(row));
            int[] rows = pt.getPersonnelTable().getSelectedRows();
            Person[] people = new Person[rows.length];
            for (int i = 0; i < rows.length; i++) {
                people[i] = pt.getPersonModel().getPerson(pt.getPersonnelTable().convertRowIndexToModel(rows[i]));
            }

            // File header
            pw.println("<?xml version=\"1.0\" encoding=\"UTF-8\"?>");

            // Start the XML root.
            pw.println("<personnel version=\"" + MekHqConstants.VERSION + "\">");

            if (rows.length > 1) {
                for (int i = 0; i < rows.length; i++) {
                    people[i].writeToXML(getCampaign(), pw, 1);
                }
            } else {
                selectedPerson.writeToXML(getCampaign(), pw, 1);
            }
            // Okay, we're done.
            // Close everything out and be done with it.
            pw.println("</personnel>");
            pw.flush();
            // delete the backup file because we didn't need it
            if (backupFile.exists()) {
                backupFile.delete();
            }
            MekHQ.getLogger().info("Personnel saved to " + file);
        } catch (Exception ex) {
            MekHQ.getLogger().error(ex);
            JOptionPane.showMessageDialog(getFrame(),
                    "Oh no! The program was unable to correctly export your personnel. We know this\n"
                            + "is annoying and apologize. Please help us out and submit a bug with the\n"
                            + "mekhqlog.txt file from this game so we can prevent this from happening in\n"
                            + "the future.",
                    "Could not export personnel", JOptionPane.ERROR_MESSAGE);
            // restore the backup file
            file.delete();
            if (backupFile.exists()) {
                Utilities.copyfile(backupFile, file);
                backupFile.delete();
            }
        }
    }

    protected void loadPartsFile() {
        Optional<File> maybeFile = FileDialogs.openParts(frame);

        if (maybeFile.isEmpty()) {
            return;
        }

        File partsFile = maybeFile.get();

        MekHQ.getLogger().info("Starting load of parts file from XML...");
        // Initialize variables.
        Document xmlDoc;

        // Open up the file.
        try (InputStream is = new FileInputStream(partsFile)) {
            // Using factory get an instance of document builder
            DocumentBuilder db = MekHqXmlUtil.newSafeDocumentBuilder();

            // Parse using builder to get DOM representation of the XML file
            xmlDoc = db.parse(is);
        } catch (Exception ex) {
            MekHQ.getLogger().error(ex);
            return;
        }

        Element partsEle = xmlDoc.getDocumentElement();
        NodeList nl = partsEle.getChildNodes();

        // Get rid of empty text nodes and adjacent text nodes...
        // Stupid weird parsing of XML. At least this cleans it up.
        partsEle.normalize();

        final Version version = new Version(partsEle.getAttribute("version"));

        // we need to iterate through three times, the first time to collect
        // any custom units that might not be written yet
        List<Part> parts = new ArrayList<>();
        for (int x = 0; x < nl.getLength(); x++) {
            Node wn2 = nl.item(x);

            // If it's not an element node, we ignore it.
            if (wn2.getNodeType() != Node.ELEMENT_NODE) {
                continue;
            }

            if (!wn2.getNodeName().equalsIgnoreCase("part")) {
                // Error condition of sorts!
                // Errr, what should we do here?
                MekHQ.getLogger().error("Unknown node type not loaded in Parts nodes: " + wn2.getNodeName());
                continue;
            }

            Part p = Part.generateInstanceFromXML(wn2, version);
            if (p != null) {
                parts.add(p);
            }
        }

        getCampaign().importParts(parts);
        MekHQ.getLogger().info("Finished load of parts file");
    }

    private void savePartsFile() {
        Optional<File> maybeFile = FileDialogs.saveParts(frame, getCampaign());

        if (maybeFile.isEmpty()) {
            return;
        }

        File file = maybeFile.get();

        if (!file.getName().endsWith(".parts")) {
            file = new File(file.getAbsolutePath() + ".parts");
        }

        // check for existing file and make a back-up if found
        String path2 = file.getAbsolutePath() + "_backup";
        File backupFile = new File(path2);
        if (file.exists()) {
            Utilities.copyfile(file, backupFile);
        }

        // Then save it out to that file.
        FileOutputStream fos;
        PrintWriter pw;

        if (getTab(GuiTabType.WAREHOUSE) != null) {
            try {
                JTable partsTable = ((WarehouseTab)getTab(GuiTabType.WAREHOUSE)).getPartsTable();
                PartsTableModel partsModel = ((WarehouseTab)getTab(GuiTabType.WAREHOUSE)).getPartsModel();
                int row = partsTable.getSelectedRow();
                if (row < 0) {
                    MekHQ.getLogger().warning("ERROR: Cannot export parts if none are selected! Ignoring.");
                    return;
                }
                Part selectedPart = partsModel.getPartAt(partsTable
                        .convertRowIndexToModel(row));
                int[] rows = partsTable.getSelectedRows();
                Part[] parts = new Part[rows.length];
                for (int i = 0; i < rows.length; i++) {
                    parts[i] = partsModel.getPartAt(partsTable.convertRowIndexToModel(rows[i]));
                }
                fos = new FileOutputStream(file);
                pw = new PrintWriter(new OutputStreamWriter(fos, StandardCharsets.UTF_8));

                // File header
                pw.println("<?xml version=\"1.0\" encoding=\"UTF-8\"?>");

                // Start the XML root.
                pw.println("<parts version=\"" + MekHqConstants.VERSION + "\">");

                if (rows.length > 1) {
                    for (int i = 0; i < rows.length; i++) {
                        parts[i].writeToXml(pw, 1);
                    }
                } else {
                    selectedPart.writeToXml(pw, 1);
                }
                // Okay, we're done.
                // Close everything out and be done with it.
                pw.println("</parts>");
                pw.flush();
                pw.close();
                fos.close();
                // delete the backup file because we didn't need it
                if (backupFile.exists()) {
                    backupFile.delete();
                }
                MekHQ.getLogger().info("Parts saved to " + file);
            } catch (Exception ex) {
                MekHQ.getLogger().error(ex);
                JOptionPane.showMessageDialog(getFrame(),
                        "Oh no! The program was unable to correctly export your parts. We know this\n"
                                + "is annoying and apologize. Please help us out and submit a bug with the\n"
                                + "mekhqlog.txt file from this game so we can prevent this from happening in\n"
                                + "the future.", "Could not export parts", JOptionPane.ERROR_MESSAGE);
                // restore the backup file
                file.delete();
                if (backupFile.exists()) {
                    Utilities.copyfile(backupFile, file);
                    backupFile.delete();
                }
            }
        }
    }

    /**
     * Check to see if the command center tab is currently active and if not, color the tab. Should be
     * called when items are added to daily report log panel and user is not on the command center tab
     * in order to draw attention to it
     */
    public void checkDailyLogNag() {
        if (!logNagActive) {
            if (tabMain.getSelectedIndex() != 0) {
                tabMain.setBackgroundAt(0, Color.RED);
                logNagActive = true;
            }
        }
    }

    public void refreshAllTabs() {
        for (int i = 0; i < tabMain.getTabCount(); i++) {
            ((CampaignGuiTab) tabMain.getComponentAt(i)).refreshAll();
        }
    }

    public void refreshLab() {
        MekLabTab lab = (MekLabTab) getTab(GuiTabType.MEKLAB);
        if (null == lab) {
            return;
        }
        Unit u = lab.getUnit();
        if (null == u) {
            return;
        }
        if (null == getCampaign().getUnit(u.getId())) {
            // this unit has been removed so clear the mek lab
            lab.clearUnit();
        } else {
            // put a try-catch here so that bugs in the meklab don't screw up
            // other stuff
            try {
                lab.refreshRefitSummary();
            } catch (Exception e) {
                MekHQ.getLogger().error(e);
            }
        }
    }

    public void refreshCalendar() {
        getFrame().setTitle(getCampaign().getTitle());
    }

    private void refreshFunds() {
        Money funds = getCampaign().getFunds();
        String inDebt = "";
        if (getCampaign().getFinances().isInDebt()) {
            inDebt = " <font color='red'>(in Debt)</font>";
        }
        String text = "<html><b>Funds:</b> "
                + funds.toAmountAndSymbolString()
                + inDebt
                + "</html>";
        lblFunds.setText(text);
    }

    private void refreshTempAstechs() {
        String text = "<html><b>Temp Astechs:</b> " + getCampaign().getAstechPool() + "</html>";
        lblTempAstechs.setText(text);
    }

    private void refreshTempMedics() {
        String text = "<html><b>Temp Medics:</b> " + getCampaign().getMedicPool() + "</html>";
        lblTempMedics.setText(text);
    }

    private void refreshPartsAvailability() {
        if (!getCampaign().getCampaignOptions().getUseAtB()) {
            lblPartsAvailabilityRating.setText("");
        } else {
            StringBuilder report = new StringBuilder();
            int partsAvailability = getCampaign().findAtBPartsAvailabilityLevel(null, report);
            lblPartsAvailabilityRating.setText("<html><b>Campaign Parts Availability</b>:" + partsAvailability + "</html>");
        }
    }

    private ActionScheduler fundsScheduler = new ActionScheduler(this::refreshFunds);

    @Subscribe
    public void handleDayEnding(DayEndingEvent evt) {
        // first check for overdue loan payments - don't allow advancement until
        // these are addressed
        if (getCampaign().checkOverDueLoans()) {
            refreshFunds();
            showOverdueLoansDialog();
            evt.cancel();
            return;
        }

        if (getCampaign().checkRetirementDefections()) {
            showRetirementDefectionDialog();
            evt.cancel();
            return;
        }

        if (getCampaign().checkYearlyRetirements()) {
            showRetirementDefectionDialog();
            evt.cancel();
            return;
        }

        if (new UnmaintainedUnitsNagDialog(getFrame(), getCampaign()).showDialog().isCancelled()) {
            evt.cancel();
            return;
        }

        if (new InsufficientAstechsNagDialog(getFrame(), getCampaign()).showDialog().isCancelled()) {
            evt.cancel();
            return;
        }

        if (new InsufficientAstechTimeNagDialog(getFrame(), getCampaign()).showDialog().isCancelled()) {
            evt.cancel();
            return;
        }

        if (new InsufficientMedicsNagDialog(getFrame(), getCampaign()).showDialog().isCancelled()) {
            evt.cancel();
            return;
        }

        if (getCampaign().getCampaignOptions().getUseAtB()) {
            if (new ShortDeploymentNagDialog(getFrame(), getCampaign()).showDialog().isCancelled()) {
                evt.cancel();
                return;
            }

            if (new UnresolvedStratConContactsNagDialog(getFrame(), getCampaign()).showDialog().isCancelled()) {
                evt.cancel();
                return;
            }

            if (new OutstandingScenariosNagDialog(getFrame(), getCampaign()).showDialog().isCancelled()) {
                evt.cancel();
                return;
            }
        }
    }

    @Subscribe
    public void handleNewDay(NewDayEvent evt) {
        refreshCalendar();
        refreshLocation();
        refreshFunds();
        refreshPartsAvailability();

        refreshAllTabs();
    }

    @Subscribe
    public void handle(final OptionsChangedEvent evt) {
        if (!getCampaign().getCampaignOptions().getUseStratCon() && (getTab(GuiTabType.STRATCON) != null)) {
            removeStandardTab(GuiTabType.STRATCON);
        } else if (getCampaign().getCampaignOptions().getUseStratCon() && (getTab(GuiTabType.STRATCON) == null)) {
            addStandardTab(GuiTabType.STRATCON);
        }

        refreshAllTabs();
        fundsScheduler.schedule();
        refreshPartsAvailability();
        miUnitMarket.setVisible(!evt.getOptions().getUnitMarketMethod().isNone());
    }

    @Subscribe
    public void handle(TransactionEvent ev) {
        fundsScheduler.schedule();
        refreshPartsAvailability();
    }

    @Subscribe
    public void handle(LoanEvent ev) {
        fundsScheduler.schedule();
        refreshPartsAvailability();
    }

    @Subscribe
    public void handle(AssetEvent ev) {
        fundsScheduler.schedule();
    }

    @Subscribe
    public void handle(AstechPoolChangedEvent ev) {
        refreshTempAstechs();
    }

    @Subscribe
    public void handle(MedicPoolChangedEvent ev) {
        refreshTempMedics();
    }

    @Subscribe
    public void handleLocationChanged(LocationChangedEvent ev) {
        refreshLocation();
    }

    @Subscribe
    public void handleMissionChanged(MissionEvent ev) {
        refreshPartsAvailability();
    }

    @Subscribe
    public void handlePersonUpdate(PersonEvent ev) {
        // only bother recalculating AtB parts availability if a logistics admin has been changed
        // refreshPartsAvailability cuts out early with a "use AtB" check so it's not necessary here
        if (ev.getPerson().hasRole(PersonnelRole.ADMINISTRATOR_LOGISTICS)) {
            refreshPartsAvailability();
        }
    }

    public void refreshLocation() {
        lblLocation.setText(getCampaign().getLocation().getReport(getCampaign().getLocalDate()));
    }

    protected MekHQ getApplication() {
        return app;
    }

    public ReportHyperlinkListener getReportHLL() {
        return reportHLL;
    }

    public Campaign getCampaign() {
        return getApplication().getCampaign();
    }

    public CampaignController getCampaignController() {
        return getApplication().getCampaignController();
    }

    public IconPackage getIconPackage() {
        return getApplication().getIconPackage();
    }

    public JFrame getFrame() {
        return frame;
    }

    public int getTabIndexByName(String tabTitle) {
        int retVal = -1;
        for (int i = 0; i < tabMain.getTabCount(); i++) {
            if (tabMain.getTitleAt(i).equals(tabTitle)) {
                retVal = i;
                break;
            }
        }
        return retVal;
    }

    public void undeployUnit(Unit u) {
        Force f = getCampaign().getForce(u.getForceId());
        if (f != null) {
            undeployForce(f, false);
        }
        Scenario s = getCampaign().getScenario(u.getScenarioId());
        s.removeUnit(u.getId());
        u.undeploy();
        MekHQ.triggerEvent(new DeploymentChangedEvent(u, s));
    }

    public void undeployForces(Vector<Force> forces) {
        for (Force force : forces) {
            undeployForce(force);
            undeployForces(force.getSubForces());
        }
    }

    public void undeployForce(Force f) {
        undeployForce(f, true);
    }

    public void undeployForce(Force f, boolean killSubs) {
        int sid = f.getScenarioId();
        Scenario scenario = getCampaign().getScenario(sid);
        if (null != scenario) {
            f.clearScenarioIds(getCampaign(), killSubs);
            scenario.removeForce(f.getId());
            if (killSubs) {
                for (UUID uid : f.getAllUnits(false)) {
                    Unit u = getCampaign().getUnit(uid);
                    if (null != u) {
                        scenario.removeUnit(u.getId());
                        u.undeploy();
                    }
                }
            }

            // We have to clear out the parents as well.
            Force parent = f;
            int prevId = f.getId();
            while ((parent = parent.getParentForce()) != null) {
                if (parent.getScenarioId() == -1) {
                    break;
                }
                parent.clearScenarioIds(getCampaign(), false);
                scenario.removeForce(parent.getId());
                for (Force sub : parent.getSubForces()) {
                    if (sub.getId() == prevId) {
                        continue;
                    }
                    scenario.addForces(sub.getId());
                    sub.setScenarioId(scenario.getId());
                }
                prevId = parent.getId();
            }
        }

        if (null != scenario) {
            MekHQ.triggerEvent(new DeploymentChangedEvent(f, scenario));
        }
    }

    public JTabbedPane getTabMain() {
        return tabMain;
    }

    /**
     * @return the resourceMap
     */
    public ResourceBundle getResourceMap() {
        return resourceMap;
    }
}<|MERGE_RESOLUTION|>--- conflicted
+++ resolved
@@ -1407,12 +1407,8 @@
         boolean retirementDateTracking = getCampaign().getCampaignOptions().useRetirementDateTracking();
         boolean staticRATs = getCampaign().getCampaignOptions().useStaticRATs();
         boolean factionIntroDate = getCampaign().getCampaignOptions().useFactionIntroDate();
-<<<<<<< HEAD
         final RandomDivorceMethod randomDivorceMethod = oldOptions.getRandomDivorceMethod();
-        CampaignOptionsDialog cod = new CampaignOptionsDialog(getFrame(), true, getCampaign());
-=======
         CampaignOptionsDialog cod = new CampaignOptionsDialog(getFrame(), getCampaign(), false);
->>>>>>> 8e63aea5
         cod.setVisible(true);
 
         final CampaignOptions newOptions = getCampaign().getCampaignOptions();
