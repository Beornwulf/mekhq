/*
 * CampaignGUI.java
 *
 * Copyright (c) 2009 Jay Lawson (jaylawson39 at yahoo.com). All rights reserved.
 * Copyright (c) 2020-2022 - The MegaMek Team. All Rights Reserved.
 *
 * This file is part of MekHQ.
 *
 * MekHQ is free software: you can redistribute it and/or modify
 * it under the terms of the GNU General Public License as published by
 * the Free Software Foundation, either version 3 of the License, or
 * (at your option) any later version.
 *
 * MekHQ is distributed in the hope that it will be useful,
 * but WITHOUT ANY WARRANTY; without even the implied warranty of
 * MERCHANTABILITY or FITNESS FOR A PARTICULAR PURPOSE. See the
 * GNU General Public License for more details.
 *
 * You should have received a copy of the GNU General Public License
 * along with MekHQ. If not, see <http://www.gnu.org/licenses/>.
 */
package mekhq.gui;

import megamek.Version;
import megamek.client.generator.RandomUnitGenerator;
import megamek.client.ui.preferences.JWindowPreference;
import megamek.client.ui.preferences.PreferencesNode;
import megamek.client.ui.swing.GameOptionsDialog;
import megamek.client.ui.swing.UnitLoadingDialog;
import megamek.client.ui.swing.dialog.AbstractUnitSelectorDialog;
import megamek.client.ui.swing.util.UIUtil;
import megamek.common.*;
import megamek.common.annotations.Nullable;
import megamek.common.event.Subscribe;
import megamek.common.loaders.EntityLoadingException;
import megamek.common.util.EncodeControl;
import mekhq.*;
import mekhq.campaign.Campaign;
import mekhq.campaign.CampaignController;
import mekhq.campaign.CampaignOptions;
import mekhq.campaign.CampaignPreset;
import mekhq.campaign.event.*;
import mekhq.campaign.finances.Money;
import mekhq.campaign.force.Force;
import mekhq.campaign.icons.StandardForceIcon;
import mekhq.campaign.market.unitMarket.AbstractUnitMarket;
import mekhq.campaign.mission.Scenario;
import mekhq.campaign.parts.Part;
import mekhq.campaign.parts.Refit;
import mekhq.campaign.personnel.Person;
import mekhq.campaign.personnel.SkillType;
import mekhq.campaign.personnel.death.AgeRangeRandomDeath;
import mekhq.campaign.personnel.death.ExponentialRandomDeath;
import mekhq.campaign.personnel.death.PercentageRandomDeath;
import mekhq.campaign.personnel.divorce.PercentageRandomDivorce;
import mekhq.campaign.personnel.enums.*;
import mekhq.campaign.personnel.marriage.PercentageRandomMarriage;
import mekhq.campaign.personnel.procreation.AbstractProcreation;
import mekhq.campaign.personnel.procreation.PercentageRandomProcreation;
import mekhq.campaign.personnel.ranks.RankSystem;
import mekhq.campaign.personnel.ranks.Ranks;
import mekhq.campaign.report.CargoReport;
import mekhq.campaign.report.HangarReport;
import mekhq.campaign.report.PersonnelReport;
import mekhq.campaign.report.TransportReport;
import mekhq.campaign.unit.Unit;
import mekhq.campaign.universe.NewsItem;
import mekhq.campaign.universe.RandomFactionGenerator;
import mekhq.gui.dialog.*;
import mekhq.gui.dialog.CampaignExportWizard.CampaignExportWizardState;
import mekhq.gui.dialog.nagDialogs.*;
import mekhq.gui.dialog.reportDialogs.*;
import mekhq.gui.enums.MekHQTabType;
import mekhq.gui.model.PartsTableModel;
import mekhq.io.FileType;
import org.apache.logging.log4j.LogManager;
import org.w3c.dom.Document;
import org.w3c.dom.Element;
import org.w3c.dom.Node;
import org.w3c.dom.NodeList;

import javax.swing.*;
import javax.swing.UIManager.LookAndFeelInfo;
import javax.xml.parsers.DocumentBuilder;
import java.awt.*;
import java.awt.event.*;
import java.io.*;
import java.lang.reflect.Method;
import java.nio.charset.StandardCharsets;
import java.time.format.DateTimeFormatter;
import java.util.List;
import java.util.*;
import java.util.zip.GZIPOutputStream;

/**
 * The application's main frame.
 */
public class CampaignGUI extends JPanel {
    //region Variable Declarations
    public static final int MAX_START_WIDTH = 1400;
    public static final int MAX_START_HEIGHT = 900;
    // the max quantity when mass purchasing parts, hiring, etc. using the JSpinner
    public static final int MAX_QUANTITY_SPINNER = 10000;

    private JFrame frame;

    private MekHQ app;

    private ResourceBundle resourceMap = ResourceBundle.getBundle("mekhq.resources.CampaignGUI",
            MekHQ.getMHQOptions().getLocale(), new EncodeControl());

    /* for the main panel */
    private JTabbedPane tabMain;

    /* For the menu bar */
    private JMenuBar menuBar;
    private JMenu menuThemes;
    private JMenuItem miContractMarket;
    private JMenuItem miUnitMarket;
    private JMenuItem miShipSearch;
    private JMenuItem miRetirementDefectionDialog;
    private JMenuItem miAdvanceMultipleDays;
    private JMenuItem miCompanyGenerator;

    private EnumMap<MekHQTabType, CampaignGuiTab> standardTabs;

    /* Components for the status panel */
    private JPanel statusPanel;
    private JLabel lblLocation;
    private JLabel lblFunds;
    private JLabel lblTempAstechs;
    private JLabel lblTempMedics;
    private JLabel lblPartsAvailabilityRating;

    /* for the top button panel */
    private JPanel btnPanel;
    private JToggleButton btnGMMode;
    private JToggleButton btnOvertime;

    ReportHyperlinkListener reportHLL;

    private boolean logNagActive = false;

    private transient StandardForceIcon copyForceIcon = null;
    //endregion Variable Declarations

    //region Constructors
    public CampaignGUI(MekHQ app) {
        this.app = app;
        reportHLL = new ReportHyperlinkListener(this);
        standardTabs = new EnumMap<>(MekHQTabType.class);
        initComponents();
        MekHQ.registerHandler(this);
        setUserPreferences();
    }
    //endregion Constructors

    //region Getters/Setters
    /**
     * @return the force icon to paste
     */
    public @Nullable StandardForceIcon getCopyForceIcon() {
        return copyForceIcon;
    }

    public void setCopyForceIcon(final @Nullable StandardForceIcon copyForceIcon) {
        this.copyForceIcon = copyForceIcon;
    }
    //endregion Getters/Setters

    public void showAboutBox() {
        MekHQAboutBox aboutBox = new MekHQAboutBox(getFrame());
        aboutBox.setLocationRelativeTo(getFrame());
        aboutBox.setModal(true);
        aboutBox.setVisible(true);
        aboutBox.dispose();
    }

    private void showHistoricalDailyReportDialog() {
        HistoricalDailyReportDialog histDailyReportDialog = new HistoricalDailyReportDialog(getFrame(), this);
        histDailyReportDialog.setModal(true);
        histDailyReportDialog.setVisible(true);
        histDailyReportDialog.dispose();
    }

    public void showRetirementDefectionDialog() {
        /*
         * if there are unresolved personnel, show the results view; otherwise,
         * present the retirement view to give the player a chance to follow a
         * custom schedule
         */
        RetirementDefectionDialog rdd = new RetirementDefectionDialog(this, null,
                getCampaign().getRetirementDefectionTracker().getRetirees().isEmpty());
        rdd.setVisible(true);
        if (!rdd.wasAborted()) {
            getCampaign().applyRetirement(rdd.totalPayout(), rdd.getUnitAssignments());
        }
    }

    /**
     * Show a dialog indicating that the user must resolve overdue loans before advancing the day
     */
    public void showOverdueLoansDialog() {
        JOptionPane.showMessageDialog(null, "You must resolve overdue loans before advancing the day",
                "Overdue loans", JOptionPane.WARNING_MESSAGE);
    }

    public void showAdvanceMultipleDays(boolean isHost) {
        miAdvanceMultipleDays.setVisible(isHost);
    }

    public void showGMToolsDialog() {
        new GMToolsDialog(getFrame(), this, null).setVisible(true);
    }

    public void showMassMothballDialog(Unit[] units, boolean activate) {
        MassMothballDialog mothballDialog = new MassMothballDialog(getFrame(), units, getCampaign(), activate);
        mothballDialog.setVisible(true);
    }

    public void showAdvanceDaysDialog() {
        new AdvanceDaysDialog(getFrame(), this).setVisible(true);
    }

    public void randomizeAllBloodnames() {
        for (Person p : getCampaign().getPersonnel()) {
            getCampaign().checkBloodnameAdd(p, false);
        }
    }

    public void spendBatchXP() {
        BatchXPDialog batchXPDialog = new BatchXPDialog(getFrame(), getCampaign());
        batchXPDialog.setVisible(true);
    }

    private void initComponents() {
        frame = new JFrame("MekHQ");
        frame.setDefaultCloseOperation(JFrame.DO_NOTHING_ON_CLOSE);

        tabMain = new JTabbedPane();
        tabMain.setToolTipText("");
        tabMain.setMinimumSize(new Dimension(600, 200));
        tabMain.setPreferredSize(new Dimension(900, 300));

        addStandardTab(MekHQTabType.COMMAND_CENTER);
        addStandardTab(MekHQTabType.TOE);
        addStandardTab(MekHQTabType.BRIEFING_ROOM);
        if (getCampaign().getCampaignOptions().getUseStratCon()) {
            addStandardTab(MekHQTabType.STRAT_CON);
        }
        addStandardTab(MekHQTabType.INTERSTELLAR_MAP);
        addStandardTab(MekHQTabType.PERSONNEL);
        addStandardTab(MekHQTabType.HANGAR);
        addStandardTab(MekHQTabType.WAREHOUSE);
        addStandardTab(MekHQTabType.REPAIR_BAY);
        addStandardTab(MekHQTabType.INFIRMARY);
        addStandardTab(MekHQTabType.MEK_LAB);
        addStandardTab(MekHQTabType.FINANCES);

        // check to see if we just selected the command center tab
        // and if so change its color to standard
        tabMain.addChangeListener(evt -> {
            if (tabMain.getSelectedIndex() == 0) {
                tabMain.setBackgroundAt(0, null);
                logNagActive = false;
            }
        });

        initTopButtons();
        initStatusBar();

        setLayout(new BorderLayout());

        add(tabMain, BorderLayout.CENTER);
        add(btnPanel, BorderLayout.PAGE_START);
        add(statusPanel, BorderLayout.PAGE_END);

        standardTabs.values().forEach(CampaignGuiTab::refreshAll);

        refreshCalendar();
        refreshFunds();
        refreshLocation();
        refreshTempAstechs();
        refreshTempMedics();
        refreshPartsAvailability();

        Dimension dim = Toolkit.getDefaultToolkit().getScreenSize();

        frame.setSize(Math.min(MAX_START_WIDTH, dim.width),
                Math.min(MAX_START_HEIGHT, dim.height));

        // Determine the new location of the window
        int w = frame.getSize().width;
        int h = frame.getSize().height;
        int x = (dim.width - w) / 2;
        int y = (dim.height - h) / 2;

        // Move the window
        frame.setLocation(x, y);

        initMenu();
        frame.setJMenuBar(menuBar);
        frame.getContentPane().setLayout(new BorderLayout());
        frame.getContentPane().add(this, BorderLayout.CENTER);
        frame.validate();

        if (isMacOSX()) {
            enableFullScreenMode(frame);
        }

        frame.setVisible(true);
        frame.addWindowListener(new WindowAdapter() {
            @Override
            public void windowClosing(WindowEvent evt) {
                getApplication().exit();
            }
        });

    }

    private void setUserPreferences() {
        PreferencesNode preferences = MekHQ.getMHQPreferences().forClass(CampaignGUI.class);
        frame.setName("mainWindow");
        preferences.manage(new JWindowPreference(frame));
        UIUtil.keepOnScreen(frame);
    }

<<<<<<< HEAD
    public CampaignGuiTab getTab(MekHQTabType tabType) {
        return standardTabs.get(tabType);
    }

    public CommandCenterTab getCommandCenterTab() {
        return (CommandCenterTab) getTab(MekHQTabType.COMMAND_CENTER);
    }

    public TOETab getTOETab() {
        return (TOETab) getTab(MekHQTabType.TOE);
    }

    public BriefingTab getBriefingTab() {
        return (BriefingTab) getTab(MekHQTabType.BRIEFING_ROOM);
    }

    public MapTab getMapTab() {
        return (MapTab) getTab(MekHQTabType.INTERSTELLAR_MAP);
    }

    public PersonnelTab getPersonnelTab() {
        return (PersonnelTab) getTab(MekHQTabType.PERSONNEL);
    }

    public HangarTab getHangarTab() {
        return (HangarTab) getTab(MekHQTabType.HANGAR);
    }

    public WarehouseTab getWarehouseTab() {
        return (WarehouseTab) getTab(MekHQTabType.WAREHOUSE);
    }

    public RepairTab getRepairTab() {
        return (RepairTab) getTab(MekHQTabType.REPAIR_BAY);
    }

    public MekLabTab getMekLabTab() {
        return (MekLabTab) getTab(MekHQTabType.MEK_LAB);
    }

    public InfirmaryTab getInfirmaryTab() {
        return (InfirmaryTab) getTab(MekHQTabType.INFIRMARY);
=======
    public @Nullable CampaignGuiTab getTab(GuiTabType tabType) {
        return standardTabs.get(tabType);
    }

    public @Nullable CommandCenterTab getCommandCenterTab() {
        return (CommandCenterTab) getTab(GuiTabType.COMMAND);
    }

    public @Nullable TOETab getTOETab() {
        return (TOETab) getTab(GuiTabType.TOE);
    }

    public @Nullable BriefingTab getBriefingTab() {
        return (BriefingTab) getTab(GuiTabType.BRIEFING);
    }

    public @Nullable MapTab getMapTab() {
        return (MapTab) getTab(GuiTabType.MAP);
    }

    public @Nullable PersonnelTab getPersonnelTab() {
        return (PersonnelTab) getTab(GuiTabType.PERSONNEL);
    }

    public @Nullable HangarTab getHangarTab() {
        return (HangarTab) getTab(GuiTabType.HANGAR);
    }

    public @Nullable WarehouseTab getWarehouseTab() {
        return (WarehouseTab) getTab(GuiTabType.WAREHOUSE);
    }

    public @Nullable RepairTab getRepairTab() {
        return (RepairTab) getTab(GuiTabType.REPAIR);
    }

    public @Nullable MekLabTab getMekLabTab() {
        return (MekLabTab) getTab(GuiTabType.MEKLAB);
    }

    public @Nullable InfirmaryTab getInfirmaryTab() {
        return (InfirmaryTab) getTab(GuiTabType.INFIRMARY);
>>>>>>> 6013a4c5
    }

    public boolean hasTab(MekHQTabType tabType) {
        return standardTabs.containsKey(tabType);
    }

    /**
     * Sets the selected tab by its {@link MekHQTabType}.
     * @param tabType The type of tab to select.
     */
    public void setSelectedTab(MekHQTabType tabType) {
        if (standardTabs.containsKey(tabType)) {
            CampaignGuiTab tab = standardTabs.get(tabType);
            for (int ii = 0; ii < tabMain.getTabCount(); ++ii) {
                if (tabMain.getComponentAt(ii) == tab) {
                    tabMain.setSelectedIndex(ii);
                    break;
                }
            }
        }
    }

    /**
     * Adds one of the built-in tabs to the gui, if it is not already present.
     *
     * @param tab The type of tab to add
     */
    public void addStandardTab(MekHQTabType tab) {
        if (!standardTabs.containsKey(tab)) {
            CampaignGuiTab t = tab.createTab(this);
            if (t != null) {
                standardTabs.put(tab, t);
                int index = tabMain.getTabCount();
                for (int i = 0; i < tabMain.getTabCount(); i++) {
                    if (((CampaignGuiTab) tabMain.getComponentAt(i)).tabType().ordinal() > tab.ordinal()) {
                        index = i;
                        break;
                    }
                }
                tabMain.insertTab(t.getTabName(), null, t, null, index);
                tabMain.setMnemonicAt(index, tab.getMnemonic());
            }
        }
    }

    /**
     * Removes one of the built-in tabs from the gui.
     *
     * @param tabType The tab to remove
     */
    public void removeStandardTab(MekHQTabType tabType) {
        CampaignGuiTab tab = standardTabs.get(tabType);
        if (tab != null) {
            MekHQ.unregisterHandler(tab);
            removeTab(tab);
        }
    }

    /**
     * Removes a tab from the gui.
     *
     * @param tab The tab to remove
     */
    public void removeTab(CampaignGuiTab tab) {
        tab.disposeTab();
        removeTab(tab.getTabName());
    }

    /**
     * Removes a tab from the gui.
     *
     * @param tabName The name of the tab to remove
     */
    public void removeTab(String tabName) {
        int index = tabMain.indexOfTab(tabName);
        if (index >= 0) {
            CampaignGuiTab tab = (CampaignGuiTab) tabMain.getComponentAt(index);
            standardTabs.remove(tab.tabType());
            tabMain.removeTabAt(index);
        }
    }

    /**
     * This is used to initialize the top menu bar.
     * All the top level menu bar and {@link MekHQTabType} mnemonics must be unique, as they are both
     * accessed through the same GUI page.
     * The following mnemonic keys are being used as of 30-MAR-2020:
     * A, B, C, E, F, H, I, L, M, N, O, P, R, S, T, V, W, /
     *
     * Note 1: the slash is used for the help, as it is normally the same key as the ?
     * Note 2: the A mnemonic is used for the Advance Day button
     */
    private void initMenu() {
        // TODO : Implement "Export All" versions for Personnel and Parts
        // See the JavaDoc comment for used mnemonic keys
        menuBar = new JMenuBar();
        menuBar.getAccessibleContext().setAccessibleName("Main Menu");

        //region File Menu
        // The File menu uses the following Mnemonic keys as of 25-MAR-2022:
        // C, E, H, I, L, M, N, R, S, T, U, X
        JMenu menuFile = new JMenu(resourceMap.getString("fileMenu.text"));
        menuFile.setMnemonic(KeyEvent.VK_F);

        JMenuItem menuLoad = new JMenuItem(resourceMap.getString("menuLoad.text"));
        menuLoad.setMnemonic(KeyEvent.VK_L);
        menuLoad.setAccelerator(KeyStroke.getKeyStroke(KeyEvent.VK_L, InputEvent.ALT_DOWN_MASK));
        menuLoad.addActionListener(this::menuLoadXmlActionPerformed);
        menuFile.add(menuLoad);

        JMenuItem menuSave = new JMenuItem(resourceMap.getString("menuSave.text"));
        menuSave.setMnemonic(KeyEvent.VK_S);
        menuSave.setAccelerator(KeyStroke.getKeyStroke(KeyEvent.VK_S, InputEvent.ALT_DOWN_MASK));
        menuSave.addActionListener(this::saveCampaign);
        menuFile.add(menuSave);

        JMenuItem menuNew = new JMenuItem(resourceMap.getString("menuNew.text"));
        menuNew.setMnemonic(KeyEvent.VK_N);
        menuNew.setAccelerator(KeyStroke.getKeyStroke(KeyEvent.VK_N, InputEvent.ALT_DOWN_MASK));
        menuNew.addActionListener(this::menuNewCampaignActionPerformed);
        menuFile.add(menuNew);

        //region menuImport
        // The Import menu uses the following Mnemonic keys as of 25-MAR-2022:
        // A, C, F, I, P
        JMenu menuImport = new JMenu(resourceMap.getString("menuImport.text"));
        menuImport.setMnemonic(KeyEvent.VK_I);

        final JMenuItem miImportCampaignPreset = new JMenuItem(resourceMap.getString("miImportCampaignPreset.text"));
        miImportCampaignPreset.setToolTipText(resourceMap.getString("miImportCampaignPreset.toolTipText"));
        miImportCampaignPreset.setName("miImportCampaignPreset");
        miImportCampaignPreset.setMnemonic(KeyEvent.VK_C);
        miImportCampaignPreset.setAccelerator(KeyStroke.getKeyStroke(KeyEvent.VK_C, InputEvent.ALT_DOWN_MASK));
        miImportCampaignPreset.addActionListener(evt -> {
            final CampaignPresetSelectionDialog campaignPresetSelectionDialog = new CampaignPresetSelectionDialog(getFrame());
            if (!campaignPresetSelectionDialog.showDialog().isConfirmed()) {
                return;
            }
            final CampaignPreset preset = campaignPresetSelectionDialog.getSelectedPreset();
            if (preset == null) {
                return;
            }
            preset.applyContinuousToCampaign(getCampaign());
        });
        menuImport.add(miImportCampaignPreset);

        JMenuItem miImportPerson = new JMenuItem(resourceMap.getString("miImportPerson.text"));
        miImportPerson.setMnemonic(KeyEvent.VK_P);
        miImportPerson.setAccelerator(KeyStroke.getKeyStroke(KeyEvent.VK_P, InputEvent.ALT_DOWN_MASK));
        miImportPerson.addActionListener(this::miImportPersonActionPerformed);
        menuImport.add(miImportPerson);

        JMenuItem miImportIndividualRankSystem = new JMenuItem(resourceMap.getString("miImportIndividualRankSystem.text"));
        miImportIndividualRankSystem.setToolTipText(resourceMap.getString("miImportIndividualRankSystem.toolTipText"));
        miImportIndividualRankSystem.setName("miImportIndividualRankSystem");
        miImportIndividualRankSystem.setMnemonic(KeyEvent.VK_I);
        miImportIndividualRankSystem.setAccelerator(KeyStroke.getKeyStroke(KeyEvent.VK_I, InputEvent.ALT_DOWN_MASK));
        miImportIndividualRankSystem.addActionListener(evt -> getCampaign().setRankSystem(RankSystem
                .generateIndividualInstanceFromXML(FileDialogs.openIndividualRankSystem(getFrame()).orElse(null))));
        menuImport.add(miImportIndividualRankSystem);

        JMenuItem miImportParts = new JMenuItem(resourceMap.getString("miImportParts.text"));
        miImportParts.setMnemonic(KeyEvent.VK_A);
        miImportParts.setAccelerator(KeyStroke.getKeyStroke(KeyEvent.VK_A, InputEvent.ALT_DOWN_MASK));
        miImportParts.addActionListener(this::miImportPartsActionPerformed);
        menuImport.add(miImportParts);

        JMenuItem miLoadForces = new JMenuItem(resourceMap.getString("miLoadForces.text"));
        miLoadForces.setMnemonic(KeyEvent.VK_F);
        miLoadForces.setAccelerator(KeyStroke.getKeyStroke(KeyEvent.VK_F, InputEvent.ALT_DOWN_MASK));
        miLoadForces.addActionListener(this::miLoadForcesActionPerformed);
        menuImport.add(miLoadForces);

        menuFile.add(menuImport);
        //endregion menuImport

        //region menuExport
        // The Export menu uses the following Mnemonic keys as of 25-MAR-2022:
        // C, X, S
        JMenu menuExport = new JMenu(resourceMap.getString("menuExport.text"));
        menuExport.setMnemonic(KeyEvent.VK_X);

        //region CSV Export
        // The CSV menu uses the following Mnemonic keys as of 25-MAR-2022:
        // F, P, U
        JMenu miExportCSVFile = new JMenu(resourceMap.getString("menuExportCSV.text"));
        miExportCSVFile.setMnemonic(KeyEvent.VK_C);

        JMenuItem miExportPersonCSV = new JMenuItem(resourceMap.getString("miExportPersonnel.text"));
        miExportPersonCSV.setMnemonic(KeyEvent.VK_P);
        miExportPersonCSV.setAccelerator(KeyStroke.getKeyStroke(KeyEvent.VK_P, InputEvent.ALT_DOWN_MASK));
        miExportPersonCSV.addActionListener(this::miExportPersonnelCSVActionPerformed);
        miExportCSVFile.add(miExportPersonCSV);

        JMenuItem miExportUnitCSV = new JMenuItem(resourceMap.getString("miExportUnit.text"));
        miExportUnitCSV.setMnemonic(KeyEvent.VK_U);
        miExportUnitCSV.setAccelerator(KeyStroke.getKeyStroke(KeyEvent.VK_U, InputEvent.ALT_DOWN_MASK));
        miExportUnitCSV.addActionListener(this::miExportUnitCSVActionPerformed);
        miExportCSVFile.add(miExportUnitCSV);

        JMenuItem miExportFinancesCSV = new JMenuItem(resourceMap.getString("miExportFinances.text"));
        miExportFinancesCSV.setMnemonic(KeyEvent.VK_F);
        miExportFinancesCSV.setAccelerator(KeyStroke.getKeyStroke(KeyEvent.VK_F, InputEvent.ALT_DOWN_MASK));
        miExportFinancesCSV.addActionListener(this::miExportFinancesCSVActionPerformed);
        miExportCSVFile.add(miExportFinancesCSV);

        menuExport.add(miExportCSVFile);
        //endregion CSV Export

        //region XML Export
        // The XML menu uses the following Mnemonic keys as of 25-MAR-2022:
        // C, I, P, R
        JMenu miExportXMLFile = new JMenu(resourceMap.getString("menuExportXML.text"));
        miExportXMLFile.setMnemonic(KeyEvent.VK_X);

        final JMenuItem miExportCampaignPreset = new JMenuItem(resourceMap.getString("miExportCampaignPreset.text"));
        miExportCampaignPreset.setName("miExportCampaignPreset");
        miExportCampaignPreset.setMnemonic(KeyEvent.VK_C);
        miExportCampaignPreset.setAccelerator(KeyStroke.getKeyStroke(KeyEvent.VK_C, InputEvent.ALT_DOWN_MASK));
        miExportCampaignPreset.addActionListener(evt -> {
            final CreateCampaignPresetDialog createCampaignPresetDialog
                    = new CreateCampaignPresetDialog(getFrame(), getCampaign(), null);
            if (!createCampaignPresetDialog.showDialog().isConfirmed()) {
                return;
            }
            final CampaignPreset preset = createCampaignPresetDialog.getPreset();
            if (preset == null) {
                return;
            }
            preset.writeToFile(getFrame(),
                    FileDialogs.saveCampaignPreset(getFrame(), preset).orElse(null));
        });
        miExportXMLFile.add(miExportCampaignPreset);

        JMenuItem miExportRankSystems = new JMenuItem(resourceMap.getString("miExportRankSystems.text"));
        miExportRankSystems.setName("miExportRankSystems");
        miExportRankSystems.setMnemonic(KeyEvent.VK_R);
        miExportRankSystems.setAccelerator(KeyStroke.getKeyStroke(KeyEvent.VK_R, InputEvent.ALT_DOWN_MASK));
        miExportRankSystems.addActionListener(evt -> Ranks.exportRankSystemsToFile(FileDialogs
                .saveRankSystems(getFrame()).orElse(null), getCampaign().getRankSystem()));
        miExportXMLFile.add(miExportRankSystems);

        JMenuItem miExportIndividualRankSystem = new JMenuItem(resourceMap.getString("miExportIndividualRankSystem.text"));
        miExportIndividualRankSystem.setName("miExportIndividualRankSystem");
        miExportIndividualRankSystem.setMnemonic(KeyEvent.VK_I);
        miExportIndividualRankSystem.setAccelerator(KeyStroke.getKeyStroke(KeyEvent.VK_I, InputEvent.ALT_DOWN_MASK));
        miExportIndividualRankSystem.addActionListener(evt -> getCampaign().getRankSystem()
                .writeToFile(FileDialogs.saveIndividualRankSystem(getFrame()).orElse(null)));
        miExportXMLFile.add(miExportIndividualRankSystem);

        JMenuItem miExportPlanetsXML = new JMenuItem(resourceMap.getString("miExportPlanets.text"));
        miExportPlanetsXML.setMnemonic(KeyEvent.VK_P);
        miExportPlanetsXML.setAccelerator(KeyStroke.getKeyStroke(KeyEvent.VK_P, InputEvent.ALT_DOWN_MASK));
        miExportPlanetsXML.addActionListener(this::miExportPlanetsXMLActionPerformed);
        miExportXMLFile.add(miExportPlanetsXML);

        menuExport.add(miExportXMLFile);
        //endregion XML Export

        JMenuItem miExportCampaignSubset = new JMenuItem(resourceMap.getString("miExportCampaignSubset.text"));
        miExportCampaignSubset.setMnemonic(KeyEvent.VK_S);
        miExportCampaignSubset.setAccelerator(KeyStroke.getKeyStroke(KeyEvent.VK_S, InputEvent.ALT_DOWN_MASK));
        miExportCampaignSubset.addActionListener(evt -> {
            CampaignExportWizard cew = new CampaignExportWizard(getCampaign());
            cew.display(CampaignExportWizardState.ForceSelection);
        });
        menuExport.add(miExportCampaignSubset);

        menuFile.add(menuExport);
        //endregion menuExport

        //region Menu Refresh
        // The Refresh menu uses the following Mnemonic keys as of 12-APR-2022:
        // A, C, D, F, P, R, U
        JMenu menuRefresh = new JMenu(resourceMap.getString("menuRefresh.text"));
        menuRefresh.setMnemonic(KeyEvent.VK_R);

        JMenuItem miRefreshUnitCache = new JMenuItem(resourceMap.getString("miRefreshUnitCache.text"));
        miRefreshUnitCache.setName("miRefreshUnitCache");
        miRefreshUnitCache.setMnemonic(KeyEvent.VK_U);
        miRefreshUnitCache.setAccelerator(KeyStroke.getKeyStroke(KeyEvent.VK_U, InputEvent.ALT_DOWN_MASK));
        miRefreshUnitCache.addActionListener(evt -> MechSummaryCache.refreshUnitData(false));
        menuRefresh.add(miRefreshUnitCache);

        JMenuItem miRefreshCamouflage = new JMenuItem(resourceMap.getString("miRefreshCamouflage.text"));
        miRefreshCamouflage.setName("miRefreshCamouflage");
        miRefreshCamouflage.setMnemonic(KeyEvent.VK_C);
        miRefreshCamouflage.setAccelerator(KeyStroke.getKeyStroke(KeyEvent.VK_C, InputEvent.ALT_DOWN_MASK));
        miRefreshCamouflage.addActionListener(evt -> {
            MHQStaticDirectoryManager.refreshCamouflageDirectory();
            refreshAllTabs();
        });
        menuRefresh.add(miRefreshCamouflage);

        JMenuItem miRefreshPortraits = new JMenuItem(resourceMap.getString("miRefreshPortraits.text"));
        miRefreshPortraits.setName("miRefreshPortraits");
        miRefreshPortraits.setMnemonic(KeyEvent.VK_P);
        miRefreshPortraits.setAccelerator(KeyStroke.getKeyStroke(KeyEvent.VK_P, InputEvent.ALT_DOWN_MASK));
        miRefreshPortraits.addActionListener(evt -> {
            MHQStaticDirectoryManager.refreshPortraitDirectory();
            refreshAllTabs();
        });
        menuRefresh.add(miRefreshPortraits);

        JMenuItem miRefreshForceIcons = new JMenuItem(resourceMap.getString("miRefreshForceIcons.text"));
        miRefreshForceIcons.setName("miRefreshForceIcons");
        miRefreshForceIcons.setMnemonic(KeyEvent.VK_F);
        miRefreshForceIcons.setAccelerator(KeyStroke.getKeyStroke(KeyEvent.VK_F, InputEvent.ALT_DOWN_MASK));
        miRefreshForceIcons.addActionListener(evt -> {
            MHQStaticDirectoryManager.refreshForceIcons();
            refreshAllTabs();
        });
        menuRefresh.add(miRefreshForceIcons);

        JMenuItem miRefreshAwards = new JMenuItem(resourceMap.getString("miRefreshAwards.text"));
        miRefreshAwards.setName("miRefreshAwards");
        miRefreshAwards.setMnemonic(KeyEvent.VK_A);
        miRefreshAwards.setAccelerator(KeyStroke.getKeyStroke(KeyEvent.VK_A, InputEvent.ALT_DOWN_MASK));
        miRefreshAwards.addActionListener(evt -> {
            MHQStaticDirectoryManager.refreshAwardIcons();
            refreshAllTabs();
        });
        menuRefresh.add(miRefreshAwards);

        JMenuItem miRefreshRanks = new JMenuItem(resourceMap.getString("miRefreshRanks.text"));
        miRefreshRanks.setName("miRefreshRanks");
        miRefreshRanks.setMnemonic(KeyEvent.VK_R);
        miRefreshRanks.setAccelerator(KeyStroke.getKeyStroke(KeyEvent.VK_R, InputEvent.ALT_DOWN_MASK));
        miRefreshRanks.addActionListener(evt -> Ranks.reinitializeRankSystems(getCampaign()));
        menuRefresh.add(miRefreshRanks);

        JMenuItem miRefreshRandomDeathCauses = new JMenuItem(resourceMap.getString("miRefreshRandomDeathCauses.text"));
        miRefreshRandomDeathCauses.setToolTipText(resourceMap.getString("miRefreshRandomDeathCauses.toolTipText"));
        miRefreshRandomDeathCauses.setName("miRefreshRandomDeathCauses");
        miRefreshRandomDeathCauses.setMnemonic(KeyEvent.VK_D);
        miRefreshRandomDeathCauses.setAccelerator(KeyStroke.getKeyStroke(KeyEvent.VK_D, InputEvent.ALT_DOWN_MASK));
        miRefreshRandomDeathCauses.addActionListener(evt -> getCampaign().setDeath(
                getCampaign().getCampaignOptions().getRandomDeathMethod().getMethod(getCampaign().getCampaignOptions())));
        menuRefresh.add(miRefreshRandomDeathCauses);

        menuFile.add(menuRefresh);
        //endregion Menu Refresh

        JMenuItem miMercRoster = new JMenuItem(resourceMap.getString("miMercRoster.text"));
        miMercRoster.setMnemonic(KeyEvent.VK_U);
        miMercRoster.setAccelerator(KeyStroke.getKeyStroke(KeyEvent.VK_U, InputEvent.ALT_DOWN_MASK));
        miMercRoster.addActionListener(evt -> showMercRosterDialog());
        menuFile.add(miMercRoster);

        JMenuItem menuOptions = new JMenuItem(resourceMap.getString("menuOptions.text"));
        menuOptions.setMnemonic(KeyEvent.VK_C);
        menuOptions.setAccelerator(KeyStroke.getKeyStroke(KeyEvent.VK_C, InputEvent.ALT_DOWN_MASK));
        menuOptions.addActionListener(this::menuOptionsActionPerformed);
        menuFile.add(menuOptions);

        JMenuItem menuOptionsMM = new JMenuItem(resourceMap.getString("menuOptionsMM.text"));
        menuOptionsMM.setMnemonic(KeyEvent.VK_M);
        menuOptionsMM.setAccelerator(KeyStroke.getKeyStroke(KeyEvent.VK_M, InputEvent.ALT_DOWN_MASK));
        menuOptionsMM.addActionListener(this::menuOptionsMMActionPerformed);
        menuFile.add(menuOptionsMM);

        JMenuItem menuMekHqOptions = new JMenuItem(resourceMap.getString("menuMekHqOptions.text"));
        menuMekHqOptions.setMnemonic(KeyEvent.VK_H);
        menuMekHqOptions.setAccelerator(KeyStroke.getKeyStroke(KeyEvent.VK_H, InputEvent.ALT_DOWN_MASK));
        menuMekHqOptions.addActionListener(evt -> new MekHqOptionsDialog(getFrame()).setVisible(true));
        menuFile.add(menuMekHqOptions);

        menuThemes = new JMenu(resourceMap.getString("menuThemes.text"));
        menuThemes.setMnemonic(KeyEvent.VK_T);
        refreshThemeChoices();
        menuFile.add(menuThemes);

        JMenuItem menuExitItem = new JMenuItem(resourceMap.getString("menuExit.text"));
        menuExitItem.setMnemonic(KeyEvent.VK_E);
        menuExitItem.setAccelerator(KeyStroke.getKeyStroke(KeyEvent.VK_E, InputEvent.ALT_DOWN_MASK));
        menuExitItem.addActionListener(evt -> getApplication().exit());
        menuFile.add(menuExitItem);

        menuBar.add(menuFile);
        //endregion File Menu

        //region Marketplace Menu
        // The Marketplace menu uses the following Mnemonic keys as of 19-March-2020:
        // A, B, C, H, M, N, P, R, S, U
        JMenu menuMarket = new JMenu(resourceMap.getString("menuMarket.text"));
        menuMarket.setMnemonic(KeyEvent.VK_M);

        JMenuItem miPersonnelMarket = new JMenuItem(resourceMap.getString("miPersonnelMarket.text"));
        miPersonnelMarket.setMnemonic(KeyEvent.VK_P);
        miPersonnelMarket.setAccelerator(KeyStroke.getKeyStroke(KeyEvent.VK_P, InputEvent.ALT_DOWN_MASK));
        miPersonnelMarket.addActionListener(evt -> hirePersonMarket());
        menuMarket.add(miPersonnelMarket);

        miContractMarket = new JMenuItem(resourceMap.getString("miContractMarket.text"));
        miContractMarket.setMnemonic(KeyEvent.VK_C);
        miContractMarket.setAccelerator(KeyStroke.getKeyStroke(KeyEvent.VK_C, InputEvent.ALT_DOWN_MASK));
        miContractMarket.addActionListener(evt -> showContractMarket());
        miContractMarket.setVisible(getCampaign().getCampaignOptions().getUseAtB());
        menuMarket.add(miContractMarket);

        miUnitMarket = new JMenuItem(resourceMap.getString("miUnitMarket.text"));
        miUnitMarket.setMnemonic(KeyEvent.VK_U);
        miUnitMarket.setAccelerator(KeyStroke.getKeyStroke(KeyEvent.VK_U, InputEvent.ALT_DOWN_MASK));
        miUnitMarket.addActionListener(evt -> showUnitMarket());
        miUnitMarket.setVisible(!getCampaign().getUnitMarket().getMethod().isNone());
        menuMarket.add(miUnitMarket);

        miShipSearch = new JMenuItem(resourceMap.getString("miShipSearch.text"));
        miShipSearch.setMnemonic(KeyEvent.VK_S);
        miShipSearch.setAccelerator(KeyStroke.getKeyStroke(KeyEvent.VK_S, InputEvent.ALT_DOWN_MASK));
        miShipSearch.addActionListener(ev -> showShipSearch());
        miShipSearch.setVisible(getCampaign().getCampaignOptions().getUseAtB());
        menuMarket.add(miShipSearch);

        JMenuItem miPurchaseUnit = new JMenuItem(resourceMap.getString("miPurchaseUnit.text"));
        miPurchaseUnit.setMnemonic(KeyEvent.VK_N);
        miPurchaseUnit.setAccelerator(KeyStroke.getKeyStroke(KeyEvent.VK_N, InputEvent.ALT_DOWN_MASK));
        miPurchaseUnit.addActionListener(this::miPurchaseUnitActionPerformed);
        menuMarket.add(miPurchaseUnit);

        JMenuItem miBuyParts = new JMenuItem(resourceMap.getString("miBuyParts.text"));
        miBuyParts.setMnemonic(KeyEvent.VK_R);
        miBuyParts.setAccelerator(KeyStroke.getKeyStroke(KeyEvent.VK_R, InputEvent.ALT_DOWN_MASK));
        miBuyParts.addActionListener(evt -> buyParts());
        menuMarket.add(miBuyParts);

        JMenuItem miHireBulk = new JMenuItem(resourceMap.getString("miHireBulk.text"));
        miHireBulk.setMnemonic(KeyEvent.VK_B);
        miHireBulk.setAccelerator(KeyStroke.getKeyStroke(KeyEvent.VK_B, InputEvent.ALT_DOWN_MASK));
        miHireBulk.addActionListener(evt -> hireBulkPersonnel());
        menuMarket.add(miHireBulk);

        JMenu menuHire = new JMenu(resourceMap.getString("menuHire.text"));
        menuHire.setMnemonic(KeyEvent.VK_H);
        for (PersonnelRole role : PersonnelRole.getPrimaryRoles()) {
            JMenuItem miHire = new JMenuItem(role.getName(getCampaign().getFaction().isClan()));
            if (role.getMnemonic() != KeyEvent.VK_UNDEFINED) {
                miHire.setMnemonic(role.getMnemonic());
                miHire.setAccelerator(KeyStroke.getKeyStroke(role.getMnemonic(), InputEvent.ALT_DOWN_MASK));
            }
            miHire.setActionCommand(role.name());
            miHire.addActionListener(this::hirePerson);
            menuHire.add(miHire);
        }
        menuMarket.add(menuHire);

        //region Astech Pool
        // The Astech Pool menu uses the following Mnemonic keys as of 19-March-2020:
        // B, E, F, H
        JMenu menuAstechPool = new JMenu(resourceMap.getString("menuAstechPool.text"));
        menuAstechPool.setMnemonic(KeyEvent.VK_A);

        JMenuItem miHireAstechs = new JMenuItem(resourceMap.getString("miHireAstechs.text"));
        miHireAstechs.setMnemonic(KeyEvent.VK_H);
        miHireAstechs.setAccelerator(KeyStroke.getKeyStroke(KeyEvent.VK_H, InputEvent.ALT_DOWN_MASK));
        miHireAstechs.addActionListener(evt -> {
            PopupValueChoiceDialog pvcd = new PopupValueChoiceDialog(
                    getFrame(), true, resourceMap.getString("popupHireAstechsNum.text"),
                    1, 0, CampaignGUI.MAX_QUANTITY_SPINNER);
            pvcd.setVisible(true);
            if (pvcd.getValue() >= 0) {
                getCampaign().increaseAstechPool(pvcd.getValue());
            }
        });
        menuAstechPool.add(miHireAstechs);

        JMenuItem miFireAstechs = new JMenuItem(resourceMap.getString("miFireAstechs.text"));
        miFireAstechs.setMnemonic(KeyEvent.VK_E);
        miFireAstechs.setAccelerator(KeyStroke.getKeyStroke(KeyEvent.VK_E, InputEvent.ALT_DOWN_MASK));
        miFireAstechs.addActionListener(evt -> {
            PopupValueChoiceDialog pvcd = new PopupValueChoiceDialog(
                    getFrame(), true, resourceMap.getString("popupFireAstechsNum.text"),
                    1, 0, getCampaign().getAstechPool());
            pvcd.setVisible(true);
            if (pvcd.getValue() >= 0) {
                getCampaign().decreaseAstechPool(pvcd.getValue());
            }
        });
        menuAstechPool.add(miFireAstechs);

        JMenuItem miFullStrengthAstechs = new JMenuItem(resourceMap.getString("miFullStrengthAstechs.text"));
        miFullStrengthAstechs.setMnemonic(KeyEvent.VK_B);
        miFullStrengthAstechs.setAccelerator(KeyStroke.getKeyStroke(KeyEvent.VK_B, InputEvent.ALT_DOWN_MASK));
        miFullStrengthAstechs.addActionListener(evt -> getCampaign().fillAstechPool());
        menuAstechPool.add(miFullStrengthAstechs);

        JMenuItem miFireAllAstechs = new JMenuItem(resourceMap.getString("miFireAllAstechs.text"));
        miFireAllAstechs.setMnemonic(KeyEvent.VK_R);
        miFireAllAstechs.setAccelerator(KeyStroke.getKeyStroke(KeyEvent.VK_R, InputEvent.ALT_DOWN_MASK));
        miFireAllAstechs.addActionListener(evt -> getCampaign().decreaseAstechPool(getCampaign().getAstechPool()));
        menuAstechPool.add(miFireAllAstechs);
        menuMarket.add(menuAstechPool);
        //endregion Astech Pool

        //region Medic Pool
        // The Medic Pool menu uses the following Mnemonic keys as of 19-March-2020:
        // B, E, H, R
        JMenu menuMedicPool = new JMenu(resourceMap.getString("menuMedicPool.text"));
        menuMedicPool.setMnemonic(KeyEvent.VK_M);

        JMenuItem miHireMedics = new JMenuItem(resourceMap.getString("miHireMedics.text"));
        miHireMedics.setMnemonic(KeyEvent.VK_H);
        miHireMedics.setAccelerator(KeyStroke.getKeyStroke(KeyEvent.VK_H, InputEvent.ALT_DOWN_MASK));
        miHireMedics.addActionListener(evt -> {
            PopupValueChoiceDialog pvcd = new PopupValueChoiceDialog(
                    getFrame(), true, resourceMap.getString("popupHireMedicsNum.text"),
                    1, 0, CampaignGUI.MAX_QUANTITY_SPINNER);
            pvcd.setVisible(true);
            if (pvcd.getValue() >= 0) {
                getCampaign().increaseMedicPool(pvcd.getValue());
            }
        });
        menuMedicPool.add(miHireMedics);

        JMenuItem miFireMedics = new JMenuItem(resourceMap.getString("miFireMedics.text"));
        miFireMedics.setMnemonic(KeyEvent.VK_E);
        miFireMedics.setAccelerator(KeyStroke.getKeyStroke(KeyEvent.VK_E, InputEvent.ALT_DOWN_MASK));
        miFireMedics.addActionListener(evt -> {
            PopupValueChoiceDialog pvcd = new PopupValueChoiceDialog(
                    getFrame(), true, resourceMap.getString("popupFireMedicsNum.text"),
                    1, 0, getCampaign().getMedicPool());
            pvcd.setVisible(true);
            if (pvcd.getValue() >= 0) {
                getCampaign().decreaseMedicPool(pvcd.getValue());
            }
        });
        menuMedicPool.add(miFireMedics);

        JMenuItem miFullStrengthMedics = new JMenuItem(resourceMap.getString("miFullStrengthMedics.text"));
        miFullStrengthMedics.setMnemonic(KeyEvent.VK_B);
        miFullStrengthMedics.setAccelerator(KeyStroke.getKeyStroke(KeyEvent.VK_B, InputEvent.ALT_DOWN_MASK));
        miFullStrengthMedics.addActionListener(evt -> getCampaign().fillMedicPool());
        menuMedicPool.add(miFullStrengthMedics);

        JMenuItem miFireAllMedics = new JMenuItem(resourceMap.getString("miFireAllMedics.text"));
        miFireAllMedics.setMnemonic(KeyEvent.VK_R);
        miFireAllMedics.setAccelerator(KeyStroke.getKeyStroke(KeyEvent.VK_R, InputEvent.ALT_DOWN_MASK));
        miFireAllMedics.addActionListener(evt -> getCampaign().decreaseMedicPool(getCampaign().getMedicPool()));
        menuMedicPool.add(miFireAllMedics);
        menuMarket.add(menuMedicPool);
        //endregion Medic Pool

        menuBar.add(menuMarket);
        //endregion Marketplace Menu

        //region Reports Menu
        // The Reports menu uses the following Mnemonic keys as of 19-March-2020:
        // C, H, P, T, U
        JMenu menuReports = new JMenu(resourceMap.getString("menuReports.text"));
        menuReports.setMnemonic(KeyEvent.VK_E);

        JMenuItem miDragoonsRating = new JMenuItem(resourceMap.getString("miDragoonsRating.text"));
        miDragoonsRating.setMnemonic(KeyEvent.VK_U);
        miDragoonsRating.setAccelerator(KeyStroke.getKeyStroke(KeyEvent.VK_U, InputEvent.ALT_DOWN_MASK));
        miDragoonsRating.addActionListener(evt ->
                new UnitRatingReportDialog(getFrame(), getCampaign()).setVisible(true));
        menuReports.add(miDragoonsRating);

        JMenuItem miPersonnelReport = new JMenuItem(resourceMap.getString("miPersonnelReport.text"));
        miPersonnelReport.setMnemonic(KeyEvent.VK_P);
        miPersonnelReport.setAccelerator(KeyStroke.getKeyStroke(KeyEvent.VK_P, InputEvent.ALT_DOWN_MASK));
        miPersonnelReport.addActionListener(evt ->
                new PersonnelReportDialog(getFrame(), new PersonnelReport(getCampaign())).setVisible(true));
        menuReports.add(miPersonnelReport);

        JMenuItem miHangarBreakdown = new JMenuItem(resourceMap.getString("miHangarBreakdown.text"));
        miHangarBreakdown.setMnemonic(KeyEvent.VK_H);
        miHangarBreakdown.setAccelerator(KeyStroke.getKeyStroke(KeyEvent.VK_H, InputEvent.ALT_DOWN_MASK));
        miHangarBreakdown.addActionListener(evt ->
                new HangarReportDialog(getFrame(), new HangarReport(getCampaign())).setVisible(true));
        menuReports.add(miHangarBreakdown);

        JMenuItem miTransportReport = new JMenuItem(resourceMap.getString("miTransportReport.text"));
        miTransportReport.setMnemonic(KeyEvent.VK_T);
        miTransportReport.setAccelerator(KeyStroke.getKeyStroke(KeyEvent.VK_T, InputEvent.ALT_DOWN_MASK));
        miTransportReport.addActionListener(evt ->
                new TransportReportDialog(getFrame(), new TransportReport(getCampaign())).setVisible(true));
        menuReports.add(miTransportReport);

        JMenuItem miCargoReport = new JMenuItem(resourceMap.getString("miCargoReport.text"));
        miCargoReport.setMnemonic(KeyEvent.VK_C);
        miCargoReport.setAccelerator(KeyStroke.getKeyStroke(KeyEvent.VK_C, InputEvent.ALT_DOWN_MASK));
        miCargoReport.addActionListener(evt ->
                new CargoReportDialog(getFrame(), new CargoReport(getCampaign())).setVisible(true));
        menuReports.add(miCargoReport);

        menuBar.add(menuReports);
        //endregion Reports Menu

        //region View Menu
        // The View menu uses the following Mnemonic keys as of 02-June-2020:
        // H, R
        JMenu menuView = new JMenu(resourceMap.getString("menuView.text"));
        menuView.setMnemonic(KeyEvent.VK_V);

        JMenuItem miHistoricalDailyReportDialog = new JMenuItem(resourceMap.getString("miShowHistoricalReportLog.text"));
        miHistoricalDailyReportDialog.setMnemonic(KeyEvent.VK_H);
        miHistoricalDailyReportDialog.setAccelerator(KeyStroke.getKeyStroke(KeyEvent.VK_H, InputEvent.ALT_DOWN_MASK));
        miHistoricalDailyReportDialog.addActionListener(evt -> showHistoricalDailyReportDialog());
        menuView.add(miHistoricalDailyReportDialog);

        miRetirementDefectionDialog = new JMenuItem(resourceMap.getString("miRetirementDefectionDialog.text"));
        miRetirementDefectionDialog.setMnemonic(KeyEvent.VK_R);
        miRetirementDefectionDialog.setAccelerator(KeyStroke.getKeyStroke(KeyEvent.VK_R, InputEvent.ALT_DOWN_MASK));
        miRetirementDefectionDialog.setVisible(!getCampaign().getCampaignOptions().getRandomRetirementMethod().isNone());
        miRetirementDefectionDialog.addActionListener(evt -> showRetirementDefectionDialog());
        menuView.add(miRetirementDefectionDialog);

        menuBar.add(menuView);
        //endregion View Menu

        //region Manage Campaign Menu
        // The Manage Campaign menu uses the following Mnemonic keys as of 19-March-2020:
        // A, B, C, G, M, S
        JMenu menuManage = new JMenu(resourceMap.getString("menuManageCampaign.text"));
        menuManage.setMnemonic(KeyEvent.VK_C);
        menuManage.setName("manageMenu");

        JMenuItem miGMToolsDialog = new JMenuItem(resourceMap.getString("miGMToolsDialog.text"));
        miGMToolsDialog.setMnemonic(KeyEvent.VK_G);
        miGMToolsDialog.setAccelerator(KeyStroke.getKeyStroke(KeyEvent.VK_G, InputEvent.ALT_DOWN_MASK));
        miGMToolsDialog.addActionListener(evt -> showGMToolsDialog());
        menuManage.add(miGMToolsDialog);

        miAdvanceMultipleDays = new JMenuItem(resourceMap.getString("miAdvanceMultipleDays.text"));
        miAdvanceMultipleDays.setMnemonic(KeyEvent.VK_A);
        miAdvanceMultipleDays.setAccelerator(KeyStroke.getKeyStroke(KeyEvent.VK_A, InputEvent.ALT_DOWN_MASK));
        miAdvanceMultipleDays.addActionListener(evt -> showAdvanceDaysDialog());
        miAdvanceMultipleDays.setVisible(getCampaignController().isHost());
        menuManage.add(miAdvanceMultipleDays);

        JMenuItem miBloodnames = new JMenuItem(resourceMap.getString("miRandomBloodnames.text"));
        miBloodnames.setMnemonic(KeyEvent.VK_B);
        miBloodnames.setAccelerator(KeyStroke.getKeyStroke(KeyEvent.VK_B, InputEvent.ALT_DOWN_MASK));
        miBloodnames.addActionListener(evt -> randomizeAllBloodnames());
        menuManage.add(miBloodnames);

        JMenuItem miBatchXP = new JMenuItem(resourceMap.getString("miBatchXP.text"));
        miBatchXP.setMnemonic(KeyEvent.VK_M);
        miBatchXP.setAccelerator(KeyStroke.getKeyStroke(KeyEvent.VK_M, InputEvent.ALT_DOWN_MASK));
        miBatchXP.addActionListener(evt -> spendBatchXP());
        menuManage.add(miBatchXP);

        JMenuItem miScenarioEditor = new JMenuItem(resourceMap.getString("miScenarioEditor.text"));
        miScenarioEditor.setMnemonic(KeyEvent.VK_S);
        miScenarioEditor.setAccelerator(KeyStroke.getKeyStroke(KeyEvent.VK_S, InputEvent.ALT_DOWN_MASK));
        miScenarioEditor.addActionListener(evt -> {
            ScenarioTemplateEditorDialog sted = new ScenarioTemplateEditorDialog(getFrame());
            sted.setVisible(true);
        });
        menuManage.add(miScenarioEditor);

        miCompanyGenerator = new JMenuItem(resourceMap.getString("miCompanyGenerator.text"));
        miCompanyGenerator.setMnemonic(KeyEvent.VK_C);
        miCompanyGenerator.setAccelerator(KeyStroke.getKeyStroke(KeyEvent.VK_C, InputEvent.ALT_DOWN_MASK));
        miCompanyGenerator.setVisible(MekHQ.getMHQOptions().getShowCompanyGenerator());
        miCompanyGenerator.addActionListener(evt ->
                new CompanyGenerationDialog(getFrame(), getCampaign()).setVisible(true));
        menuManage.add(miCompanyGenerator);

        menuBar.add(menuManage);
        //endregion Manage Campaign Menu

        //region Help Menu
        // The Help menu uses the following Mnemonic keys as of 19-March-2020:
        // A
        JMenu menuHelp = new JMenu(resourceMap.getString("menuHelp.text"));
        menuHelp.setMnemonic(KeyEvent.VK_SLASH);
        menuHelp.setName("helpMenu");

        JMenuItem menuAboutItem = new JMenuItem(resourceMap.getString("menuAbout.text"));
        menuAboutItem.setMnemonic(KeyEvent.VK_A);
        menuAboutItem.setAccelerator(KeyStroke.getKeyStroke(KeyEvent.VK_A, InputEvent.ALT_DOWN_MASK));
        menuAboutItem.setName("aboutMenuItem");
        menuAboutItem.addActionListener(evt -> showAboutBox());
        menuHelp.add(menuAboutItem);

        menuBar.add(menuHelp);
        //endregion Help Menu
    }

    private void initStatusBar() {
        statusPanel = new JPanel(new FlowLayout(FlowLayout.LEADING, 20, 4));
        statusPanel.getAccessibleContext().setAccessibleName("Status Bar");

        lblFunds = new JLabel();
        lblTempAstechs = new JLabel();
        lblTempMedics = new JLabel();
        lblPartsAvailabilityRating = new JLabel();

        statusPanel.add(lblFunds);
        statusPanel.add(lblTempAstechs);
        statusPanel.add(lblTempMedics);
        statusPanel.add(lblPartsAvailabilityRating);
    }

    private void initTopButtons() {
        lblLocation = new JLabel(getCampaign().getLocation().getReport(getCampaign().getLocalDate()));

        btnPanel = new JPanel(new GridBagLayout());
        btnPanel.getAccessibleContext().setAccessibleName("Campaign Actions");

        GridBagConstraints gridBagConstraints = new GridBagConstraints();
        gridBagConstraints.gridx = 0;
        gridBagConstraints.gridy = 0;
        gridBagConstraints.fill = GridBagConstraints.NONE;
        gridBagConstraints.weightx = 0.0;
        gridBagConstraints.weighty = 0.0;
        gridBagConstraints.gridheight = 2;
        gridBagConstraints.anchor = GridBagConstraints.WEST;
        gridBagConstraints.insets = new Insets(3, 10, 3, 3);
        btnPanel.add(lblLocation, gridBagConstraints);

        btnGMMode = new JToggleButton(resourceMap.getString("btnGMMode.text"));
        btnGMMode.setToolTipText(resourceMap.getString("btnGMMode.toolTipText"));
        btnGMMode.setSelected(getCampaign().isGM());
        btnGMMode.addActionListener(e -> getCampaign().setGMMode(btnGMMode.isSelected()));
        btnGMMode.setMinimumSize(new Dimension(150, 25));
        btnGMMode.setPreferredSize(new Dimension(150, 25));
        btnGMMode.setMaximumSize(new Dimension(150, 25));
        gridBagConstraints = new GridBagConstraints();
        gridBagConstraints.gridx = 1;
        gridBagConstraints.gridy = 0;
        gridBagConstraints.fill = GridBagConstraints.NONE;
        gridBagConstraints.weightx = 1.0;
        gridBagConstraints.weighty = 0.0;
        gridBagConstraints.anchor = GridBagConstraints.EAST;
        gridBagConstraints.insets = new Insets(3, 3, 3, 3);
        btnPanel.add(btnGMMode, gridBagConstraints);

        btnOvertime = new JToggleButton(resourceMap.getString("btnOvertime.text"));
        btnOvertime.setToolTipText(resourceMap.getString("btnOvertime.toolTipText"));
        btnOvertime.addActionListener(this::btnOvertimeActionPerformed);
        btnOvertime.setMinimumSize(new Dimension(150, 25));
        btnOvertime.setPreferredSize(new Dimension(150, 25));
        btnOvertime.setMaximumSize(new Dimension(150, 25));
        gridBagConstraints = new GridBagConstraints();
        gridBagConstraints.gridx = 1;
        gridBagConstraints.gridy = 1;
        gridBagConstraints.fill = GridBagConstraints.NONE;
        gridBagConstraints.weightx = 1.0;
        gridBagConstraints.weighty = 0.0;
        gridBagConstraints.anchor = GridBagConstraints.EAST;
        gridBagConstraints.insets = new Insets(3, 3, 3, 3);
        btnPanel.add(btnOvertime, gridBagConstraints);

        // This button uses a mnemonic that is unique and listed in the initMenu JavaDoc
        JButton btnAdvanceDay = new JButton(resourceMap.getString("btnAdvanceDay.text"));
        btnAdvanceDay.setToolTipText(resourceMap.getString("btnAdvanceDay.toolTipText"));
        btnAdvanceDay.addActionListener(evt -> getCampaignController().advanceDay());
        btnAdvanceDay.setMnemonic(KeyEvent.VK_A);
        btnAdvanceDay.setPreferredSize(new Dimension(250, 50));
        gridBagConstraints = new GridBagConstraints();
        gridBagConstraints.gridx = 2;
        gridBagConstraints.gridy = 0;
        gridBagConstraints.fill = GridBagConstraints.VERTICAL;
        gridBagConstraints.weightx = 0.0;
        gridBagConstraints.weighty = 0.0;
        gridBagConstraints.gridheight = 2;
        gridBagConstraints.anchor = GridBagConstraints.NORTHEAST;
        gridBagConstraints.insets = new Insets(3, 3, 3, 15);
        btnPanel.add(btnAdvanceDay, gridBagConstraints);
    }

    private static void enableFullScreenMode(Window window) {
        String className = "com.apple.eawt.FullScreenUtilities";
        String methodName = "setWindowCanFullScreen";

        try {
            Class<?> clazz = Class.forName(className);
            Method method = clazz.getMethod(methodName, Window.class, boolean.class);
            method.invoke(null, window, true);
        } catch (Throwable t) {
            LogManager.getLogger().error("Full screen mode is not supported", t);
        }
    }

    private static boolean isMacOSX() {
        return System.getProperty("os.name").contains("Mac OS X");
    }

    private void changeTheme(ActionEvent evt) {
        MekHQ.getSelectedTheme().setValue(evt.getActionCommand());
        refreshThemeChoices();
    }

    private void refreshThemeChoices() {
        menuThemes.removeAll();
        JCheckBoxMenuItem miPlaf;
        for (LookAndFeelInfo laf : UIManager.getInstalledLookAndFeels()) {
            miPlaf = new JCheckBoxMenuItem(laf.getName());
            if (laf.getClassName().equalsIgnoreCase(MekHQ.getSelectedTheme().getValue())) {
                miPlaf.setSelected(true);
            }

            menuThemes.add(miPlaf);
            miPlaf.setActionCommand(laf.getClassName());
            miPlaf.addActionListener(this::changeTheme);
        }
    }

<<<<<<< HEAD
    //TODO: trigger from event
    public void filterTasks() {
        if (getTab(MekHQTabType.REPAIR_BAY) != null) {
            ((RepairTab) getTab(MekHQTabType.REPAIR_BAY)).filterTasks();
        }
    }

=======
>>>>>>> 6013a4c5
    public void focusOnUnit(UUID id) {
        HangarTab ht = (HangarTab) getTab(MekHQTabType.HANGAR);
        if (null == id || null == ht) {
            return;
        }
        ht.focusOnUnit(id);
        tabMain.setSelectedIndex(getTabIndexByName(resourceMap
                .getString("panHangar.TabConstraints.tabTitle")));
    }

    public void focusOnUnitInRepairBay(UUID id) {
        if (null == id) {
            return;
        }
        if (getTab(MekHQTabType.REPAIR_BAY) != null) {
            ((RepairTab) getTab(MekHQTabType.REPAIR_BAY)).focusOnUnit(id);
            tabMain.setSelectedComponent(getTab(MekHQTabType.REPAIR_BAY));
        }
    }

    public void focusOnPerson(Person person) {
        if (person != null) {
            focusOnPerson(person.getId());
        }
    }

    public void focusOnPerson(UUID id) {
        if (id == null) {
            return;
        }
        PersonnelTab pt = (PersonnelTab) getTab(MekHQTabType.PERSONNEL);
        if (pt == null) {
            return;
        }
        pt.focusOnPerson(id);
        tabMain.setSelectedComponent(pt);
    }

    public void showNews(int id) {
        NewsItem news = getCampaign().getNews().getNewsItem(id);
        if (null != news) {
            NewsReportDialog nrd = new NewsReportDialog(frame, news);
            nrd.setVisible(true);
        }
    }

    private void hirePerson(final ActionEvent evt) {
        final NewRecruitDialog npd = new NewRecruitDialog(this, true,
                getCampaign().newPerson(PersonnelRole.valueOf(evt.getActionCommand())));
        npd.setVisible(true);
    }

    public void hirePersonMarket() {
        PersonnelMarketDialog pmd = new PersonnelMarketDialog(getFrame(), this, getCampaign());
        pmd.setVisible(true);
    }

    private void hireBulkPersonnel() {
        HireBulkPersonnelDialog hbpd = new HireBulkPersonnelDialog(getFrame(), true, getCampaign());
        hbpd.setVisible(true);
    }

    public void showContractMarket() {
        ContractMarketDialog cmd = new ContractMarketDialog(getFrame(), getCampaign());
        cmd.setVisible(true);
    }

    public void showUnitMarket() {
        if (getCampaign().getUnitMarket().getMethod().isNone()) {
            LogManager.getLogger().error("Attempted to show the unit market while it is disabled");
        } else {
            new UnitMarketDialog(getFrame(), getCampaign()).showDialog();
        }
    }

    public void showShipSearch() {
        ShipSearchDialog ssd = new ShipSearchDialog(getFrame(), this);
        ssd.setVisible(true);
    }

    public boolean saveCampaign(ActionEvent evt) {
        LogManager.getLogger().info("Saving campaign...");
        // Choose a file...
        File file = selectSaveCampaignFile();
        if (file == null) {
            // I want a file, y'know!
            return false;
        }

        return saveCampaign(getFrame(), getCampaign(), file);
    }

    /**
     * Attempts to saves the given campaign to the given file.
     * @param frame The parent frame in which to display the error message. May be null.
     */
    public static boolean saveCampaign(JFrame frame, Campaign campaign, File file) {
        String path = file.getPath();
        if (!path.endsWith(".cpnx") && !path.endsWith(".cpnx.gz")) {
            path += ".cpnx";
            file = new File(path);
        }

        // check for existing file and make a back-up if found
        String path2 = path + "_backup";
        File backupFile = new File(path2);
        if (file.exists()) {
            Utilities.copyfile(file, backupFile);
        }

        // Then save it out to that file.
        FileOutputStream fos;
        OutputStream os;
        PrintWriter pw;

        try {
            os = fos = new FileOutputStream(file);
            if (path.endsWith(".gz")) {
                os = new GZIPOutputStream(fos);
            }
            os = new BufferedOutputStream(os);
            pw = new PrintWriter(new OutputStreamWriter(os, StandardCharsets.UTF_8));
            campaign.writeToXML(pw);
            pw.flush();
            pw.close();
            os.close();
            // delete the backup file because we didn't need it
            if (backupFile.exists()) {
                backupFile.delete();
            }
            LogManager.getLogger().info("Campaign saved to " + file);
        } catch (Exception ex) {
            LogManager.getLogger().error("", ex);
            JOptionPane.showMessageDialog(frame,
                    "Oh no! The program was unable to correctly save your game. We know this\n"
                            + "is annoying and apologize. Please help us out and submit a bug with the\n"
                            + "mekhqlog.txt file from this game so we can prevent this from happening in\n"
                            + "the future.", "Could not save game",
                    JOptionPane.ERROR_MESSAGE);
            // restore the backup file
            file.delete();
            if (backupFile.exists()) {
                Utilities.copyfile(backupFile, file);
                backupFile.delete();
            }

            return false;
        }

        return true;
    }

    private File selectSaveCampaignFile() {
        return FileDialogs.saveCampaign(frame, getCampaign()).orElse(null);
    }

    private void menuLoadXmlActionPerformed(ActionEvent evt) {
        File f = selectLoadCampaignFile();
        if (null == f) {
            return;
        }
        boolean hadAtB = getCampaign().getCampaignOptions().getUseAtB();
        DataLoadingDialog dataLoadingDialog = new DataLoadingDialog(
                getApplication(), getFrame(), f);
        // TODO : does this effectively deal with memory management issues?
        dataLoadingDialog.setVisible(true);
        if (hadAtB && !getCampaign().getCampaignOptions().getUseAtB()) {
            RandomFactionGenerator.getInstance().dispose();
            RandomUnitGenerator.getInstance().dispose();
        }
        //Unregister event handlers for CampaignGUI and tabs
        for (int i = 0; i < tabMain.getTabCount(); i++) {
            if (tabMain.getComponentAt(i) instanceof CampaignGuiTab) {
                ((CampaignGuiTab) tabMain.getComponentAt(i)).disposeTab();
            }
        }
        MekHQ.unregisterHandler(this);
    }

    private File selectLoadCampaignFile() {
        return FileDialogs.openCampaign(frame).orElse(null);
    }

    private void menuNewCampaignActionPerformed(ActionEvent e) {
        DataLoadingDialog dataLoadingDialog = new DataLoadingDialog(app, frame, null);
        dataLoadingDialog.setVisible(true);
    }

    private void btnOvertimeActionPerformed(ActionEvent evt) {
        getCampaign().setOvertime(btnOvertime.isSelected());
    }

    /**
     * @param evt the event triggering the opening of the Campaign Options Dialog
     */
    private void menuOptionsActionPerformed(final ActionEvent evt) {
        final CampaignOptions oldOptions = getCampaign().getCampaignOptions();
        // We need to handle it like this for now, as the options above get written to currently
        boolean atb = oldOptions.getUseAtB();
        boolean timeIn = oldOptions.getUseTimeInService();
        boolean rankIn = oldOptions.getUseTimeInRank();
        boolean staticRATs = oldOptions.isUseStaticRATs();
        boolean factionIntroDate = oldOptions.useFactionIntroDate();
        final RandomDeathMethod randomDeathMethod = oldOptions.getRandomDeathMethod();
        final boolean useRandomDeathSuicideCause = oldOptions.isUseRandomDeathSuicideCause();
        final RandomDivorceMethod randomDivorceMethod = oldOptions.getRandomDivorceMethod();
        final RandomMarriageMethod randomMarriageMethod = oldOptions.getRandomMarriageMethod();
        final RandomProcreationMethod randomProcreationMethod = oldOptions.getRandomProcreationMethod();
        final boolean retirementDateTracking = oldOptions.isUseRetirementDateTracking();
        final CampaignOptionsDialog cod = new CampaignOptionsDialog(getFrame(), getCampaign(), false);
        cod.setVisible(true);

        final CampaignOptions newOptions = getCampaign().getCampaignOptions();

        if (timeIn != newOptions.getUseTimeInService()) {
            if (newOptions.getUseTimeInService()) {
                getCampaign().initTimeInService();
            } else {
                for (Person person : getCampaign().getPersonnel()) {
                    person.setRecruitment(null);
                }
            }
        }

        if (rankIn != newOptions.getUseTimeInRank()) {
            if (newOptions.getUseTimeInRank()) {
                getCampaign().initTimeInRank();
            } else {
                for (Person person : getCampaign().getPersonnel()) {
                    person.setLastRankChangeDate(null);
                }
            }
        }

        if ((randomDeathMethod != newOptions.getRandomDeathMethod())
                || (useRandomDeathSuicideCause != newOptions.isUseRandomDeathSuicideCause())) {
            getCampaign().setDeath(newOptions.getRandomDeathMethod().getMethod(newOptions));
        } else {
            getCampaign().getDeath().setUseRandomClanPersonnelDeath(newOptions.isUseRandomClanPersonnelDeath());
            getCampaign().getDeath().setUseRandomPrisonerDeath(newOptions.isUseRandomPrisonerDeath());
            switch (getCampaign().getDeath().getMethod()) {
                case PERCENTAGE:
                    ((PercentageRandomDeath) getCampaign().getDeath()).setPercentage(
                            newOptions.getPercentageRandomDeathChance());
                    break;
                case EXPONENTIAL:
                    ((ExponentialRandomDeath) getCampaign().getDeath()).setMale(
                            newOptions.getExponentialRandomDeathMaleValues());
                    ((ExponentialRandomDeath) getCampaign().getDeath()).setFemale(
                            newOptions.getExponentialRandomDeathFemaleValues());
                    break;
                case AGE_RANGE:
                    ((AgeRangeRandomDeath) getCampaign().getDeath()).adjustRangeValues(newOptions);
                    break;
                default:
                    break;
            }
        }

        if (randomDivorceMethod != newOptions.getRandomDivorceMethod()) {
            getCampaign().setDivorce(newOptions.getRandomDivorceMethod().getMethod(newOptions));
        } else {
            getCampaign().getDivorce().setUseClannerDivorce(newOptions.isUseClannerDivorce());
            getCampaign().getDivorce().setUsePrisonerDivorce(newOptions.isUsePrisonerDivorce());
            getCampaign().getDivorce().setUseRandomOppositeSexDivorce(newOptions.isUseRandomOppositeSexDivorce());
            getCampaign().getDivorce().setUseRandomSameSexDivorce(newOptions.isUseRandomSameSexDivorce());
            getCampaign().getDivorce().setUseRandomClannerDivorce(newOptions.isUseRandomClannerDivorce());
            getCampaign().getDivorce().setUseRandomPrisonerDivorce(newOptions.isUseRandomPrisonerDivorce());
            if (getCampaign().getDivorce().getMethod().isPercentage()) {
                ((PercentageRandomDivorce) getCampaign().getDivorce()).setOppositeSexPercentage(
                        newOptions.getPercentageRandomDivorceOppositeSexChance());
                ((PercentageRandomDivorce) getCampaign().getDivorce()).setSameSexPercentage(
                        newOptions.getPercentageRandomDivorceSameSexChance());
            }
        }

        if (randomMarriageMethod != newOptions.getRandomMarriageMethod()) {
            getCampaign().setMarriage(newOptions.getRandomMarriageMethod().getMethod(newOptions));
        } else {
            getCampaign().getMarriage().setUseClannerMarriages(newOptions.isUseClannerMarriages());
            getCampaign().getMarriage().setUsePrisonerMarriages(newOptions.isUsePrisonerMarriages());
            getCampaign().getMarriage().setUseRandomSameSexMarriages(newOptions.isUseRandomSameSexMarriages());
            getCampaign().getMarriage().setUseRandomClannerMarriages(newOptions.isUseRandomClannerMarriages());
            getCampaign().getMarriage().setUseRandomPrisonerMarriages(newOptions.isUseRandomPrisonerMarriages());
            if (getCampaign().getMarriage().getMethod().isPercentage()) {
                ((PercentageRandomMarriage) getCampaign().getMarriage()).setOppositeSexPercentage(
                        newOptions.getPercentageRandomMarriageOppositeSexChance());
                ((PercentageRandomMarriage) getCampaign().getMarriage()).setSameSexPercentage(
                        newOptions.getPercentageRandomMarriageSameSexChance());
            }
        }

        if (randomProcreationMethod != newOptions.getRandomProcreationMethod()) {
            getCampaign().setProcreation(newOptions.getRandomProcreationMethod().getMethod(newOptions));
        } else {
            getCampaign().getProcreation().setUseClannerProcreation(newOptions.isUseClannerProcreation());
            getCampaign().getProcreation().setUsePrisonerProcreation(newOptions.isUsePrisonerProcreation());
            getCampaign().getProcreation().setUseRelationshiplessProcreation(newOptions.isUseRelationshiplessRandomProcreation());
            getCampaign().getProcreation().setUseRandomClannerProcreation(newOptions.isUseRandomClannerProcreation());
            getCampaign().getProcreation().setUseRandomPrisonerProcreation(newOptions.isUseRandomPrisonerProcreation());
            if (getCampaign().getProcreation().getMethod().isPercentage()) {
                ((PercentageRandomProcreation) getCampaign().getProcreation()).setPercentage(
                        newOptions.getPercentageRandomProcreationRelationshipChance());
                ((PercentageRandomProcreation) getCampaign().getProcreation()).setRelationshiplessPercentage(
                        newOptions.getPercentageRandomProcreationRelationshiplessChance());
            }
        }

        // Clear Procreation Data if Disabled
        if (!newOptions.isUseManualProcreation() && newOptions.getRandomProcreationMethod().isNone()) {
            getCampaign().getPersonnel().parallelStream().filter(Person::isPregnant)
                    .forEach(person -> getCampaign().getProcreation().removePregnancy(person));
        }

        if (retirementDateTracking != newOptions.isUseRetirementDateTracking()) {
            if (newOptions.isUseRetirementDateTracking()) {
                getCampaign().initRetirementDateTracking();
            } else {
                for (Person person : getCampaign().getPersonnel()) {
                    person.setRetirement(null);
                }
            }
        }

        final AbstractUnitMarket unitMarket = getCampaign().getUnitMarket();
        if (unitMarket.getMethod() != newOptions.getUnitMarketMethod()) {
            getCampaign().setUnitMarket(newOptions.getUnitMarketMethod().getUnitMarket());
            getCampaign().getUnitMarket().setOffers(unitMarket.getOffers());
            miUnitMarket.setVisible(!getCampaign().getUnitMarket().getMethod().isNone());
        }

        if (atb != newOptions.getUseAtB()) {
            if (newOptions.getUseAtB()) {
                getCampaign().initAtB(false);
                //refresh lance assignment table
                MekHQ.triggerEvent(new OrganizationChangedEvent(getCampaign().getForces()));
            }
            miContractMarket.setVisible(newOptions.getUseAtB());
            miShipSearch.setVisible(newOptions.getUseAtB());
            if (newOptions.getUseAtB()) {
                int loops = 0;
                while (!RandomUnitGenerator.getInstance().isInitialized()) {
                    try {
                        Thread.sleep(50);
                        if (++loops > 20) {
                            // Wait for up to a second
                            break;
                        }
                    } catch (InterruptedException ignore) {
                    }
                }
            } else {
                getCampaign().shutdownAtB();
            }
        }

        if (staticRATs != newOptions.isUseStaticRATs()) {
            getCampaign().initUnitGenerator();
        }

        if (factionIntroDate != newOptions.useFactionIntroDate()) {
            getCampaign().updateTechFactionCode();
        }
        refreshCalendar();
        getCampaign().reloadNews();
    }

    private void menuOptionsMMActionPerformed(final ActionEvent evt) {
        final GameOptionsDialog god = new GameOptionsDialog(getFrame(), getCampaign().getGameOptions(), false);
        god.setEditable(true);
        if (god.showDialog().isConfirmed()) {
            getCampaign().setGameOptions(god.getOptions());
            refreshCalendar();
        }
    }

    private void miLoadForcesActionPerformed(ActionEvent evt) {
        loadListFile(true);
    }

    private void miImportPersonActionPerformed(ActionEvent evt) {
        loadPersonFile();
    }

    public void miExportPersonActionPerformed(ActionEvent evt) {
        savePersonFile();
    }

    private void miExportPlanetsXMLActionPerformed(ActionEvent evt) {
        try {
            exportPlanets(FileType.XML, resourceMap.getString("dlgSavePlanetsXML.text"),
                    getCampaign().getName() + getCampaign().getLocalDate().format(
                            DateTimeFormatter.ofPattern(MHQConstants.FILENAME_DATE_FORMAT)
                                    .withLocale(MekHQ.getMHQOptions().getDateLocale()))
                            + "_ExportedPlanets");
        } catch (Exception ex) {
            LogManager.getLogger().error("", ex);
        }
    }

    private void miExportFinancesCSVActionPerformed(ActionEvent evt) {
        try {
            exportFinances(FileType.CSV, resourceMap.getString("dlgSaveFinancesCSV.text"),
                    getCampaign().getName() + getCampaign().getLocalDate().format(
                            DateTimeFormatter.ofPattern(MHQConstants.FILENAME_DATE_FORMAT)
                                    .withLocale(MekHQ.getMHQOptions().getDateLocale()))
                            + "_ExportedFinances");
        } catch (Exception ex) {
            LogManager.getLogger().error("", ex);
        }
    }

    private void miExportPersonnelCSVActionPerformed(ActionEvent evt) {
        try {
            exportPersonnel(FileType.CSV, resourceMap.getString("dlgSavePersonnelCSV.text"),
                    getCampaign().getLocalDate().format(
                            DateTimeFormatter.ofPattern(MHQConstants.FILENAME_DATE_FORMAT)
                                    .withLocale(MekHQ.getMHQOptions().getDateLocale()))
                            + "_ExportedPersonnel");
        } catch (Exception ex) {
            LogManager.getLogger().error("", ex);
        }
    }

    private void miExportUnitCSVActionPerformed(ActionEvent evt) {
        try {
            exportUnits(FileType.CSV, resourceMap.getString("dlgSaveUnitsCSV.text"),
                    getCampaign().getName() + getCampaign().getLocalDate().format(
                            DateTimeFormatter.ofPattern(MHQConstants.FILENAME_DATE_FORMAT)
                                    .withLocale(MekHQ.getMHQOptions().getDateLocale()))
                            + "_ExportedUnits");
        } catch (Exception ex) {
            LogManager.getLogger().error("", ex);
        }
    }

    private void miImportPartsActionPerformed(ActionEvent evt) {
        loadPartsFile();
    }

    public void miExportPartsActionPerformed(ActionEvent evt) {
        savePartsFile();
    }

    private void miPurchaseUnitActionPerformed(ActionEvent evt) {
        UnitLoadingDialog unitLoadingDialog = new UnitLoadingDialog(frame);
        if (!MechSummaryCache.getInstance().isInitialized()) {
            unitLoadingDialog.setVisible(true);
        }
        AbstractUnitSelectorDialog usd = new MekHQUnitSelectorDialog(getFrame(), unitLoadingDialog,
                getCampaign(), true);
        usd.setVisible(true);
    }

    private void buyParts() {
        PartsStoreDialog psd = new PartsStoreDialog(true, this);
        psd.setVisible(true);
    }

    private void showMercRosterDialog() {
        MercRosterDialog mrd = new MercRosterDialog(getFrame(), true, getCampaign());
        mrd.setVisible(true);
    }

    public void refitUnit(Refit r, boolean selectModelName) {
        if (r.getOriginalEntity() instanceof Dropship || r.getOriginalEntity() instanceof Jumpship) {
            Person engineer = r.getOriginalUnit().getEngineer();
            if (engineer == null) {
                JOptionPane.showMessageDialog(frame,
                        "You cannot refit a ship that does not have an engineer. Assign a qualified vessel crew to this unit.",
                        "No Engineer", JOptionPane.WARNING_MESSAGE);
                return;
            }
            r.setTech(engineer);
        } else if (getCampaign().getActivePersonnel().stream().anyMatch(Person::isTech)) {
            String name;
            Map<String, Person> techHash = new HashMap<>();
            List<String> techList = new ArrayList<>();
            String skillLvl;

            List<Person> techs = getCampaign().getTechs(false, true);
            int lastRightTech = 0;

            for (Person tech : techs) {
                if (getCampaign().isWorkingOnRefit(tech) || tech.isEngineer()) {
                    continue;
                }
                skillLvl = SkillType.getExperienceLevelName(tech.getExperienceLevel(getCampaign(), false));
                name = tech.getFullName() + ", " + skillLvl + " " + tech.getPrimaryRoleDesc()
                        + " (" + getCampaign().getTargetFor(r, tech).getValueAsString() + "+), "
                        + tech.getMinutesLeft() + "/" + tech.getDailyAvailableTechTime() + " minutes";
                techHash.put(name, tech);
                if (tech.isRightTechTypeFor(r)) {
                    techList.add(lastRightTech++, name);
                } else {
                    techList.add(name);
                }
            }

            String s = (String) JOptionPane.showInputDialog(frame,
                    "Which tech should work on the refit?", "Select Tech",
                    JOptionPane.PLAIN_MESSAGE, null, techList.toArray(), techList.get(0));

            if (null == s) {
                return;
            }

            Person selectedTech = techHash.get(s);

            if (!selectedTech.isRightTechTypeFor(r)) {
                if (JOptionPane.NO_OPTION == JOptionPane.showConfirmDialog(null,
                        "This tech is not appropriate for this unit. Would you like to continue?",
                        "Incorrect Tech Type", JOptionPane.YES_NO_OPTION)) {
                    return;
                }
            }

            r.setTech(selectedTech);
        } else {
            JOptionPane.showMessageDialog(frame,
                    "You have no techs available to work on this refit.",
                    "No Techs", JOptionPane.WARNING_MESSAGE);
            return;
        }
        if (selectModelName) {
            // select a model name
            RefitNameDialog rnd = new RefitNameDialog(frame, true, r);
            rnd.setVisible(true);
            if (rnd.wasCancelled()) {
                // Set the tech team to null since we may want to change it when we re-do the refit
                r.setTech(null);
                return;
            }
        }
        // TODO: allow overtime work?
        // check to see if user really wants to do it - give some info on what
        // will be done
        // TODO: better information
        String RefitRefurbish;
        if (r.isBeingRefurbished()) {
            RefitRefurbish = "Refurbishment is a " + r.getRefitClassName() + " refit and must be done at a factory and costs 10% of the purchase price"
                    + ".\n Are you sure you want to refurbish ";
        } else {
            RefitRefurbish = "This is a " + r.getRefitClassName() + " refit. Are you sure you want to refit ";
        }
        if (0 != JOptionPane
                .showConfirmDialog(null, RefitRefurbish
                                + r.getUnit().getName() + "?", "Proceed?",
                        JOptionPane.YES_NO_OPTION)) {
            return;
        }
        try {
            r.begin();
        } catch (EntityLoadingException ex) {
            JOptionPane
                    .showMessageDialog(
                            null,
                            "For some reason, the unit you are trying to customize cannot be loaded\n and so the customization was cancelled. Please report the bug with a description\nof the unit being customized.",
                            "Could not customize unit",
                            JOptionPane.ERROR_MESSAGE);
            return;
        } catch (IOException e) {
            JOptionPane.showMessageDialog(null, e.getMessage(), "IO Exception",
                    JOptionPane.ERROR_MESSAGE);
            return;
        }
        getCampaign().refit(r);
        if (hasTab(MekHQTabType.MEK_LAB)) {
            ((MekLabTab) getTab(MekHQTabType.MEK_LAB)).clearUnit();
        }
    }

    /**
     * Shows a dialog that lets the user select a tech for a task on a particular unit
     *
     * @param u                 The unit to be serviced, used to filter techs for skill on the unit.
     * @param desc              The description of the task
     * @param ignoreMaintenance If true, ignores the time required for maintenance tasks when displaying
     *                          the tech's time available.
     * @return                  The ID of the selected tech, or null if none is selected.
     */
    public @Nullable UUID selectTech(Unit u, String desc, boolean ignoreMaintenance) {
        String name;
        Map<String, Person> techHash = new LinkedHashMap<>();
        for (Person tech : getCampaign().getTechs()) {
            if (!tech.isMothballing() && tech.canTech(u.getEntity())) {
                int time = tech.getMinutesLeft();
                if (!ignoreMaintenance) {
                    time -= Math.max(0, tech.getMaintenanceTimeUsing());
                }
                name = tech.getFullTitle() + ", "
                        + SkillType.getExperienceLevelName(tech.getSkillForWorkingOn(u).getExperienceLevel())
                        + " (" + time + "min)";
                techHash.put(name, tech);
            }
        }
        if (techHash.isEmpty()) {
            JOptionPane.showMessageDialog(frame,
                    "You have no techs available.", "No Techs",
                    JOptionPane.WARNING_MESSAGE);
            return null;
        }

        Object[] nameArray = techHash.keySet().toArray();

        String s = (String) JOptionPane.showInputDialog(frame,
                "Which tech should work on " + desc + "?", "Select Tech",
                JOptionPane.PLAIN_MESSAGE, null, nameArray, nameArray[0]);
        if (null == s) {
            return null;
        }
        return techHash.get(s).getId();
    }

    /**
     * Exports Planets to a file (CSV, XML, etc.)
     * @param format
     * @param dialogTitle
     * @param filename
     */
    protected void exportPlanets(FileType format, String dialogTitle, String filename) {
        //TODO: Fix this
        /*
        GUI.fileDialogSave(
                frame,
                dialogTitle,
                format,
                MekHQ.getPlanetsDirectory().getValue(),
                "planets." + format.getRecommendedExtension())
                .ifPresent(f -> {
                    MekHQ.getPlanetsDirectory().setValue(f.getParent());
                    File file = checkFileEnding(f, format.getRecommendedExtension());
                    checkToBackupFile(file, file.getPath());
                    String report = Planets.getInstance().exportPlanets(file.getPath(), format.getRecommendedExtension());
                    JOptionPane.showMessageDialog(mainPanel, report);
                });

        GUI.fileDialogSave(frame, dialogTitle, new File(".", "planets." + format.getRecommendedExtension()), format).ifPresent(f -> {
            File file = checkFileEnding(f, format.getRecommendedExtension());
            checkToBackupFile(file, file.getPath());
            String report = Planets.getInstance().exportPlanets(file.getPath(), format.getRecommendedExtension());
            JOptionPane.showMessageDialog(mainPanel, report);
        });
        */
    }

    /**
     * Exports Personnel to a file (CSV, XML, etc.)
     * @param format        file format to export to
     * @param dialogTitle   title of the dialog frame
     * @param filename      file name to save to
     */
    protected void exportPersonnel(FileType format, String dialogTitle, String filename) {
        if (((PersonnelTab) getTab(MekHQTabType.PERSONNEL)).getPersonnelTable().getRowCount() != 0) {
            GUI.fileDialogSave(
                    frame,
                    dialogTitle,
                    format,
                    MekHQ.getPersonnelDirectory().getValue(),
                    filename + "." + format.getRecommendedExtension())
                    .ifPresent(f -> {
                        MekHQ.getPersonnelDirectory().setValue(f.getParent());
                        File file = checkFileEnding(f, format.getRecommendedExtension());
                        checkToBackupFile(file, file.getPath());
                        String report;
                        // TODO add support for xml and json export
                        if (format.equals(FileType.CSV)) {
                            report = Utilities.exportTableToCSV(((PersonnelTab) getTab(MekHQTabType.PERSONNEL)).getPersonnelTable(), file);
                        } else {
                            report = "Unsupported FileType in Export Personnel";
                        }
                        JOptionPane.showMessageDialog(tabMain, report);
                    });
        } else {
            JOptionPane.showMessageDialog(tabMain, resourceMap.getString("dlgNoPersonnel.text"));
        }
    }

    /**
     * Exports Units to a file (CSV, XML, etc.)
     * @param format        file format to export to
     * @param dialogTitle   title of the dialog frame
     * @param filename      file name to save to
     */
    protected void exportUnits(FileType format, String dialogTitle, String filename) {
        if (((HangarTab) getTab(MekHQTabType.HANGAR)).getUnitTable().getRowCount() != 0) {
            GUI.fileDialogSave(
                    frame,
                    dialogTitle,
                    format,
                    MekHQ.getUnitsDirectory().getValue(),
                    filename + "." + format.getRecommendedExtension())
                    .ifPresent(f -> {
                        MekHQ.getUnitsDirectory().setValue(f.getParent());
                        File file = checkFileEnding(f, format.getRecommendedExtension());
                        checkToBackupFile(file, file.getPath());
                        String report;
                        // TODO add support for xml and json export
                        if (format.equals(FileType.CSV)) {
                            report = Utilities.exportTableToCSV(((HangarTab) getTab(MekHQTabType.HANGAR)).getUnitTable(), file);
                        } else {
                            report = "Unsupported FileType in Export Units";
                        }
                        JOptionPane.showMessageDialog(tabMain, report);
                    });
        } else {
            JOptionPane.showMessageDialog(tabMain, resourceMap.getString("dlgNoUnits.text"));
        }
    }

     /**
     * Exports Finances to a file (CSV, XML, etc.)
     * @param format        file format to export to
     * @param dialogTitle   title of the dialog frame
     * @param filename      file name to save to
     */
    protected void exportFinances(FileType format, String dialogTitle, String filename) {
        if (!getCampaign().getFinances().getAllTransactions().isEmpty()) {
            GUI.fileDialogSave(
                    frame,
                    dialogTitle,
                    format,
                    MekHQ.getFinancesDirectory().getValue(),
                    filename + "." + format.getRecommendedExtension())
                    .ifPresent(f -> {
                        MekHQ.getFinancesDirectory().setValue(f.getParent());
                        File file = checkFileEnding(f, format.getRecommendedExtension());
                        checkToBackupFile(file, file.getPath());
                        String report;
                        // TODO add support for xml and json export
                        if (format.equals(FileType.CSV)) {
                            report = getCampaign().getFinances().exportFinancesToCSV(file.getPath(),
                                    format.getRecommendedExtension());
                        } else {
                            report = "Unsupported FileType in Export Finances";
                        }
                        JOptionPane.showMessageDialog(tabMain, report);
                    });
        } else {
            JOptionPane.showMessageDialog(tabMain, resourceMap.getString("dlgNoFinances.text"));
        }
    }

    /**
     * Checks if a file already exists, if so it makes a backup copy.
     * @param file to determine if there is an existing file with that name
     * @param path path to the file
     */
    private void checkToBackupFile(File file, String path) {
        // check for existing file and make a back-up if found
        String path2 = path + "_backup";
        File backupFile = new File(path2);
        if (file.exists()) {
            Utilities.copyfile(file, backupFile);
        }
    }

    /**
     * Checks to make sure the file has the appropriate ending / extension.
     * @param file   the file to check
     * @param format proper format for the ending/extension
     * @return File  with the appropriate ending/ extension
     */
    private File checkFileEnding(File file, String format) {
        String path = file.getPath();
        if (!path.endsWith("." + format)) {
            path += "." + format;
            file = new File(path);
        }
        return file;
    }

    protected void loadListFile(final boolean allowNewPilots) {
        final File unitFile = FileDialogs.openUnits(getFrame()).orElse(null);
        if (unitFile != null) {
            try {
                for (Entity entity : new MULParser(unitFile, getCampaign().getGameOptions()).getEntities()) {
                    getCampaign().addNewUnit(entity, allowNewPilots, 0);
                }
            } catch (Exception e) {
                LogManager.getLogger().error("", e);
            }
        }
    }

    protected void loadPersonFile() {
        File personnelFile = FileDialogs.openPersonnel(frame).orElse(null);

        if (personnelFile != null) {
            LogManager.getLogger().info("Starting load of personnel file from XML...");
            // Initialize variables.
            Document xmlDoc;

            // Open the file
            try (InputStream is = new FileInputStream(personnelFile)) {
                // Using factory get an instance of document builder
                DocumentBuilder db = MekHqXmlUtil.newSafeDocumentBuilder();

                // Parse using builder to get DOM representation of the XML file
                xmlDoc = db.parse(is);
            } catch (Exception ex) {
                LogManager.getLogger().error("Cannot load person XML", ex);
                return; // otherwise we NPE out in the next line
            }

            Element personnelEle = xmlDoc.getDocumentElement();
            NodeList nl = personnelEle.getChildNodes();

            // Get rid of empty text nodes and adjacent text nodes...
            // Stupid weird parsing of XML. At least this cleans it up.
            personnelEle.normalize();

            final Version version = new Version(personnelEle.getAttribute("version"));

            // we need to iterate through three times, the first time to collect
            // any custom units that might not be written yet
            for (int x = 0; x < nl.getLength(); x++) {
                Node wn2 = nl.item(x);

                // If it's not an element node, we ignore it.
                if (wn2.getNodeType() != Node.ELEMENT_NODE) {
                    continue;
                }

                if (!wn2.getNodeName().equalsIgnoreCase("person")) {
                    LogManager.getLogger().error("Unknown node type not loaded in Personnel nodes: " + wn2.getNodeName());
                    continue;
                }

                Person p = Person.generateInstanceFromXML(wn2, getCampaign(), version);
                if ((p != null) && (getCampaign().getPerson(p.getId()) != null)) {
                    LogManager.getLogger().error("ERROR: Cannot load person who exists, ignoring. (Name: "
                            + p.getFullName() + ", Id " + p.getId() + ")");
                    p = null;
                }

                if (p != null) {
                    getCampaign().recruitPerson(p, true);

                    // Clear some values we no longer should have set in case this
                    // has transferred campaigns or things in the campaign have
                    // changed...
                    p.setUnit(null);
                    p.clearTechUnits();
                }
            }

            // Fix Spouse Id Information - This is required to fix spouse NPEs where one doesn't export
            // both members of the couple
            // TODO : make it so that exports will automatically include both spouses
            for (Person p : getCampaign().getActivePersonnel()) {
                if (p.getGenealogy().hasSpouse()
                        && !getCampaign().getPersonnel().contains(p.getGenealogy().getSpouse())) {
                    // If this happens, we need to clear the spouse
                    if (p.getMaidenName() != null) {
                        p.setSurname(p.getMaidenName());
                    }

                    p.getGenealogy().setSpouse(null);
                }

                if (p.isPregnant()) {
                    String fatherIdString = p.getExtraData().get(AbstractProcreation.PREGNANCY_FATHER_DATA);
                    UUID fatherId = (fatherIdString != null) ? UUID.fromString(fatherIdString) : null;
                    if ((fatherId != null)
                            && !getCampaign().getPersonnel().contains(getCampaign().getPerson(fatherId))) {
                        p.getExtraData().set(AbstractProcreation.PREGNANCY_FATHER_DATA, null);
                    }
                }
            }

            LogManager.getLogger().info("Finished load of personnel file");
        }
    }

    // TODO: disable if not using personnel tab
    private void savePersonFile() {
        File file = FileDialogs.savePersonnel(frame, getCampaign()).orElse(null);
        if (file == null) {
            // I want a file, y'know!
            return;
        }
        String path = file.getPath();
        if (!path.endsWith(".prsx")) {
            path += ".prsx";
            file = new File(path);
        }

        // check for existing file and make a back-up if found
        String path2 = path + "_backup";
        File backupFile = new File(path2);
        if (file.exists()) {
            Utilities.copyfile(file, backupFile);
        }

        // Then save it out to that file.
        try (OutputStream os = new FileOutputStream(file);
             PrintWriter pw = new PrintWriter(new OutputStreamWriter(os, StandardCharsets.UTF_8))) {

            PersonnelTab pt = (PersonnelTab) getTab(MekHQTabType.PERSONNEL);
            int row = pt.getPersonnelTable().getSelectedRow();
            if (row < 0) {
                LogManager.getLogger().warn("ERROR: Cannot export person if no one is selected! Ignoring.");
                return;
            }
            Person selectedPerson = pt.getPersonModel().getPerson(pt.getPersonnelTable()
                    .convertRowIndexToModel(row));
            int[] rows = pt.getPersonnelTable().getSelectedRows();
            Person[] people = new Person[rows.length];
            for (int i = 0; i < rows.length; i++) {
                people[i] = pt.getPersonModel().getPerson(pt.getPersonnelTable().convertRowIndexToModel(rows[i]));
            }

            // File header
            pw.println("<?xml version=\"1.0\" encoding=\"UTF-8\"?>");

            // Start the XML root.
            pw.println("<personnel version=\"" + MHQConstants.VERSION + "\">");

            if (rows.length > 1) {
                for (int i = 0; i < rows.length; i++) {
                    people[i].writeToXML(pw, 1, getCampaign());
                }
            } else {
                selectedPerson.writeToXML(pw, 1, getCampaign());
            }
            // Okay, we're done.
            // Close everything out and be done with it.
            pw.println("</personnel>");
            pw.flush();
            // delete the backup file because we didn't need it
            if (backupFile.exists()) {
                backupFile.delete();
            }
            LogManager.getLogger().info("Personnel saved to " + file);
        } catch (Exception ex) {
            LogManager.getLogger().error("", ex);
            JOptionPane.showMessageDialog(getFrame(),
                    "Oh no! The program was unable to correctly export your personnel. We know this\n"
                            + "is annoying and apologize. Please help us out and submit a bug with the\n"
                            + "mekhqlog.txt file from this game so we can prevent this from happening in\n"
                            + "the future.",
                    "Could not export personnel", JOptionPane.ERROR_MESSAGE);
            // restore the backup file
            file.delete();
            if (backupFile.exists()) {
                Utilities.copyfile(backupFile, file);
                backupFile.delete();
            }
        }
    }

    protected void loadPartsFile() {
        Optional<File> maybeFile = FileDialogs.openParts(frame);

        if (maybeFile.isEmpty()) {
            return;
        }

        File partsFile = maybeFile.get();

        LogManager.getLogger().info("Starting load of parts file from XML...");
        // Initialize variables.
        Document xmlDoc;

        // Open up the file.
        try (InputStream is = new FileInputStream(partsFile)) {
            // Using factory get an instance of document builder
            DocumentBuilder db = MekHqXmlUtil.newSafeDocumentBuilder();

            // Parse using builder to get DOM representation of the XML file
            xmlDoc = db.parse(is);
        } catch (Exception ex) {
            LogManager.getLogger().error("", ex);
            return;
        }

        Element partsEle = xmlDoc.getDocumentElement();
        NodeList nl = partsEle.getChildNodes();

        // Get rid of empty text nodes and adjacent text nodes...
        // Stupid weird parsing of XML. At least this cleans it up.
        partsEle.normalize();

        final Version version = new Version(partsEle.getAttribute("version"));

        // we need to iterate through three times, the first time to collect
        // any custom units that might not be written yet
        List<Part> parts = new ArrayList<>();
        for (int x = 0; x < nl.getLength(); x++) {
            Node wn2 = nl.item(x);

            // If it's not an element node, we ignore it.
            if (wn2.getNodeType() != Node.ELEMENT_NODE) {
                continue;
            }

            if (!wn2.getNodeName().equalsIgnoreCase("part")) {
                // Error condition of sorts!
                // Errr, what should we do here?
                LogManager.getLogger().error("Unknown node type not loaded in Parts nodes: " + wn2.getNodeName());
                continue;
            }

            Part p = Part.generateInstanceFromXML(wn2, version);
            if (p != null) {
                parts.add(p);
            }
        }

        getCampaign().importParts(parts);
        LogManager.getLogger().info("Finished load of parts file");
    }

    private void savePartsFile() {
        Optional<File> maybeFile = FileDialogs.saveParts(frame, getCampaign());

        if (maybeFile.isEmpty()) {
            return;
        }

        File file = maybeFile.get();

        if (!file.getName().endsWith(".parts")) {
            file = new File(file.getAbsolutePath() + ".parts");
        }

        // check for existing file and make a back-up if found
        String path2 = file.getAbsolutePath() + "_backup";
        File backupFile = new File(path2);
        if (file.exists()) {
            Utilities.copyfile(file, backupFile);
        }

        // Then save it out to that file.
        FileOutputStream fos;
        PrintWriter pw;

        if (getTab(MekHQTabType.WAREHOUSE) != null) {
            try {
                JTable partsTable = ((WarehouseTab) getTab(MekHQTabType.WAREHOUSE)).getPartsTable();
                PartsTableModel partsModel = ((WarehouseTab) getTab(MekHQTabType.WAREHOUSE)).getPartsModel();
                int row = partsTable.getSelectedRow();
                if (row < 0) {
                    LogManager.getLogger().warn("ERROR: Cannot export parts if none are selected! Ignoring.");
                    return;
                }
                Part selectedPart = partsModel.getPartAt(partsTable
                        .convertRowIndexToModel(row));
                int[] rows = partsTable.getSelectedRows();
                Part[] parts = new Part[rows.length];
                for (int i = 0; i < rows.length; i++) {
                    parts[i] = partsModel.getPartAt(partsTable.convertRowIndexToModel(rows[i]));
                }
                fos = new FileOutputStream(file);
                pw = new PrintWriter(new OutputStreamWriter(fos, StandardCharsets.UTF_8));

                // File header
                pw.println("<?xml version=\"1.0\" encoding=\"UTF-8\"?>");

                // Start the XML root.
                pw.println("<parts version=\"" + MHQConstants.VERSION + "\">");

                if (rows.length > 1) {
                    for (int i = 0; i < rows.length; i++) {
                        parts[i].writeToXML(pw, 1);
                    }
                } else {
                    selectedPart.writeToXML(pw, 1);
                }
                // Okay, we're done.
                // Close everything out and be done with it.
                pw.println("</parts>");
                pw.flush();
                pw.close();
                fos.close();
                // delete the backup file because we didn't need it
                if (backupFile.exists()) {
                    backupFile.delete();
                }
                LogManager.getLogger().info("Parts saved to " + file);
            } catch (Exception ex) {
                LogManager.getLogger().error("", ex);
                JOptionPane.showMessageDialog(getFrame(),
                        "Oh no! The program was unable to correctly export your parts. We know this\n"
                                + "is annoying and apologize. Please help us out and submit a bug with the\n"
                                + "mekhqlog.txt file from this game so we can prevent this from happening in\n"
                                + "the future.", "Could not export parts", JOptionPane.ERROR_MESSAGE);
                // restore the backup file
                file.delete();
                if (backupFile.exists()) {
                    Utilities.copyfile(backupFile, file);
                    backupFile.delete();
                }
            }
        }
    }

    /**
     * Check to see if the command center tab is currently active and if not, color the tab. Should be
     * called when items are added to daily report log panel and user is not on the command center tab
     * in order to draw attention to it
     */
    public void checkDailyLogNag() {
        if (!logNagActive) {
            if (tabMain.getSelectedIndex() != 0) {
                tabMain.setBackgroundAt(0, Color.RED);
                logNagActive = true;
            }
        }
    }

    public void refreshAllTabs() {
        for (int i = 0; i < tabMain.getTabCount(); i++) {
            ((CampaignGuiTab) tabMain.getComponentAt(i)).refreshAll();
        }
    }

    public void refreshLab() {
        MekLabTab lab = (MekLabTab) getTab(MekHQTabType.MEK_LAB);
        if (null == lab) {
            return;
        }
        Unit u = lab.getUnit();
        if (null == u) {
            return;
        }
        if (null == getCampaign().getUnit(u.getId())) {
            // this unit has been removed so clear the mek lab
            lab.clearUnit();
        } else {
            // put a try-catch here so that bugs in the meklab don't screw up
            // other stuff
            try {
                lab.refreshRefitSummary();
            } catch (Exception e) {
                LogManager.getLogger().error("", e);
            }
        }
    }

    public void refreshCalendar() {
        getFrame().setTitle(getCampaign().getTitle());
    }

    private void refreshFunds() {
        Money funds = getCampaign().getFunds();
        String inDebt = "";
        if (getCampaign().getFinances().isInDebt()) {
            inDebt = " <font color='red'>(in Debt)</font>";
        }
        String text = "<html><b>Funds</b>: " + funds.toAmountAndSymbolString() + inDebt + "</html>";
        lblFunds.setText(text);
    }

    private void refreshTempAstechs() {
        String text = "<html><b>Temp Astechs</b>: " + getCampaign().getAstechPool() + "</html>";
        lblTempAstechs.setText(text);
    }

    private void refreshTempMedics() {
        String text = "<html><b>Temp Medics</b>: " + getCampaign().getMedicPool() + "</html>";
        lblTempMedics.setText(text);
    }

    private void refreshPartsAvailability() {
        if (!getCampaign().getCampaignOptions().getUseAtB()
                || CampaignOptions.S_AUTO.equals(getCampaign().getCampaignOptions().getAcquisitionSkill())) {
            lblPartsAvailabilityRating.setText("");
        } else {
            StringBuilder report = new StringBuilder();
            int partsAvailability = getCampaign().findAtBPartsAvailabilityLevel(null, report);
            lblPartsAvailabilityRating.setText("<html><b>Campaign Parts Availability</b>: " + partsAvailability + "</html>");
        }
    }

    private ActionScheduler fundsScheduler = new ActionScheduler(this::refreshFunds);

    @Subscribe
    public void handleDayEnding(DayEndingEvent evt) {
        // first check for overdue loan payments - don't allow advancement until
        // these are addressed
        if (getCampaign().checkOverDueLoans()) {
            refreshFunds();
            showOverdueLoansDialog();
            evt.cancel();
            return;
        }

        if (getCampaign().checkRetirementDefections()) {
            showRetirementDefectionDialog();
            evt.cancel();
            return;
        }

        if (getCampaign().checkYearlyRetirements()) {
            showRetirementDefectionDialog();
            evt.cancel();
            return;
        }

        if (new UnmaintainedUnitsNagDialog(getFrame(), getCampaign()).showDialog().isCancelled()) {
            evt.cancel();
            return;
        }

        if (new InsufficientAstechsNagDialog(getFrame(), getCampaign()).showDialog().isCancelled()) {
            evt.cancel();
            return;
        }

        if (new InsufficientAstechTimeNagDialog(getFrame(), getCampaign()).showDialog().isCancelled()) {
            evt.cancel();
            return;
        }

        if (new InsufficientMedicsNagDialog(getFrame(), getCampaign()).showDialog().isCancelled()) {
            evt.cancel();
            return;
        }

        if (getCampaign().getCampaignOptions().getUseAtB()) {
            if (new ShortDeploymentNagDialog(getFrame(), getCampaign()).showDialog().isCancelled()) {
                evt.cancel();
                return;
            }

            if (new UnresolvedStratConContactsNagDialog(getFrame(), getCampaign()).showDialog().isCancelled()) {
                evt.cancel();
                return;
            }

            if (new OutstandingScenariosNagDialog(getFrame(), getCampaign()).showDialog().isCancelled()) {
                evt.cancel();
                return;
            }
        }
    }

    @Subscribe
    public void handleNewDay(NewDayEvent evt) {
        refreshCalendar();
        refreshLocation();
        refreshFunds();
        refreshPartsAvailability();

        refreshAllTabs();
    }

    @Subscribe
    public void handle(final OptionsChangedEvent evt) {
        if (!getCampaign().getCampaignOptions().getUseStratCon() && (getTab(MekHQTabType.STRAT_CON) != null)) {
            removeStandardTab(MekHQTabType.STRAT_CON);
        } else if (getCampaign().getCampaignOptions().getUseStratCon() && (getTab(MekHQTabType.STRAT_CON) == null)) {
            addStandardTab(MekHQTabType.STRAT_CON);
        }

        refreshAllTabs();
        fundsScheduler.schedule();
        refreshPartsAvailability();

        miRetirementDefectionDialog.setVisible(!evt.getOptions().getRandomRetirementMethod().isNone());
        miUnitMarket.setVisible(!evt.getOptions().getUnitMarketMethod().isNone());
    }

    @Subscribe
    public void handle(TransactionEvent ev) {
        fundsScheduler.schedule();
        refreshPartsAvailability();
    }

    @Subscribe
    public void handle(LoanEvent ev) {
        fundsScheduler.schedule();
        refreshPartsAvailability();
    }

    @Subscribe
    public void handle(AssetEvent ev) {
        fundsScheduler.schedule();
    }

    @Subscribe
    public void handle(AstechPoolChangedEvent ev) {
        refreshTempAstechs();
    }

    @Subscribe
    public void handle(MedicPoolChangedEvent ev) {
        refreshTempMedics();
    }

    @Subscribe
    public void handleLocationChanged(LocationChangedEvent ev) {
        refreshLocation();
    }

    @Subscribe
    public void handleMissionChanged(MissionEvent ev) {
        refreshPartsAvailability();
    }

    @Subscribe
    public void handlePersonUpdate(PersonEvent ev) {
        // only bother recalculating AtB parts availability if a logistics admin has been changed
        // refreshPartsAvailability cuts out early with a "use AtB" check so it's not necessary here
        if (ev.getPerson().hasRole(PersonnelRole.ADMINISTRATOR_LOGISTICS)) {
            refreshPartsAvailability();
        }
    }

    @Subscribe
    public void handle(final MekHQOptionsChangedEvent evt) {
        miCompanyGenerator.setVisible(MekHQ.getMHQOptions().getShowCompanyGenerator());
    }

    public void refreshLocation() {
        lblLocation.setText(getCampaign().getLocation().getReport(getCampaign().getLocalDate()));
    }

    protected MekHQ getApplication() {
        return app;
    }

    public ReportHyperlinkListener getReportHLL() {
        return reportHLL;
    }

    public Campaign getCampaign() {
        return getApplication().getCampaign();
    }

    public CampaignController getCampaignController() {
        return getApplication().getCampaignController();
    }

    public IconPackage getIconPackage() {
        return getApplication().getIconPackage();
    }

    public JFrame getFrame() {
        return frame;
    }

    public int getTabIndexByName(String tabTitle) {
        int retVal = -1;
        for (int i = 0; i < tabMain.getTabCount(); i++) {
            if (tabMain.getTitleAt(i).equals(tabTitle)) {
                retVal = i;
                break;
            }
        }
        return retVal;
    }

    public void undeployUnit(Unit u) {
        Force f = getCampaign().getForce(u.getForceId());
        if (f != null) {
            undeployForce(f, false);
        }
        Scenario s = getCampaign().getScenario(u.getScenarioId());
        s.removeUnit(u.getId());
        u.undeploy();
        MekHQ.triggerEvent(new DeploymentChangedEvent(u, s));
    }

    public void undeployForces(Vector<Force> forces) {
        for (Force force : forces) {
            undeployForce(force);
            undeployForces(force.getSubForces());
        }
    }

    public void undeployForce(Force f) {
        undeployForce(f, true);
    }

    public void undeployForce(Force f, boolean killSubs) {
        int sid = f.getScenarioId();
        Scenario scenario = getCampaign().getScenario(sid);
        if (null != scenario) {
            f.clearScenarioIds(getCampaign(), killSubs);
            scenario.removeForce(f.getId());
            if (killSubs) {
                for (UUID uid : f.getAllUnits(false)) {
                    Unit u = getCampaign().getUnit(uid);
                    if (null != u) {
                        scenario.removeUnit(u.getId());
                        u.undeploy();
                    }
                }
            }

            // We have to clear out the parents as well.
            Force parent = f;
            int prevId = f.getId();
            while ((parent = parent.getParentForce()) != null) {
                if (parent.getScenarioId() == -1) {
                    break;
                }
                parent.clearScenarioIds(getCampaign(), false);
                scenario.removeForce(parent.getId());
                for (Force sub : parent.getSubForces()) {
                    if (sub.getId() == prevId) {
                        continue;
                    }
                    scenario.addForces(sub.getId());
                    sub.setScenarioId(scenario.getId());
                }
                prevId = parent.getId();
            }
        }

        if (null != scenario) {
            MekHQ.triggerEvent(new DeploymentChangedEvent(f, scenario));
        }
    }

    public JTabbedPane getTabMain() {
        return tabMain;
    }

    /**
     * @return the resourceMap
     */
    public ResourceBundle getResourceMap() {
        return resourceMap;
    }
}<|MERGE_RESOLUTION|>--- conflicted
+++ resolved
@@ -325,93 +325,48 @@
         UIUtil.keepOnScreen(frame);
     }
 
-<<<<<<< HEAD
-    public CampaignGuiTab getTab(MekHQTabType tabType) {
+    public @Nullable CampaignGuiTab getTab(final MekHQTabType tabType) {
         return standardTabs.get(tabType);
     }
 
-    public CommandCenterTab getCommandCenterTab() {
+    public @Nullable CommandCenterTab getCommandCenterTab() {
         return (CommandCenterTab) getTab(MekHQTabType.COMMAND_CENTER);
     }
 
-    public TOETab getTOETab() {
+    public @Nullable TOETab getTOETab() {
         return (TOETab) getTab(MekHQTabType.TOE);
     }
 
-    public BriefingTab getBriefingTab() {
+    public @Nullable BriefingTab getBriefingTab() {
         return (BriefingTab) getTab(MekHQTabType.BRIEFING_ROOM);
     }
 
-    public MapTab getMapTab() {
+    public @Nullable MapTab getMapTab() {
         return (MapTab) getTab(MekHQTabType.INTERSTELLAR_MAP);
     }
 
-    public PersonnelTab getPersonnelTab() {
+    public @Nullable PersonnelTab getPersonnelTab() {
         return (PersonnelTab) getTab(MekHQTabType.PERSONNEL);
     }
 
-    public HangarTab getHangarTab() {
+    public @Nullable HangarTab getHangarTab() {
         return (HangarTab) getTab(MekHQTabType.HANGAR);
     }
 
-    public WarehouseTab getWarehouseTab() {
+    public @Nullable WarehouseTab getWarehouseTab() {
         return (WarehouseTab) getTab(MekHQTabType.WAREHOUSE);
     }
 
-    public RepairTab getRepairTab() {
+    public @Nullable RepairTab getRepairTab() {
         return (RepairTab) getTab(MekHQTabType.REPAIR_BAY);
     }
 
-    public MekLabTab getMekLabTab() {
+    public @Nullable MekLabTab getMekLabTab() {
         return (MekLabTab) getTab(MekHQTabType.MEK_LAB);
     }
 
-    public InfirmaryTab getInfirmaryTab() {
+    public @Nullable InfirmaryTab getInfirmaryTab() {
         return (InfirmaryTab) getTab(MekHQTabType.INFIRMARY);
-=======
-    public @Nullable CampaignGuiTab getTab(GuiTabType tabType) {
-        return standardTabs.get(tabType);
-    }
-
-    public @Nullable CommandCenterTab getCommandCenterTab() {
-        return (CommandCenterTab) getTab(GuiTabType.COMMAND);
-    }
-
-    public @Nullable TOETab getTOETab() {
-        return (TOETab) getTab(GuiTabType.TOE);
-    }
-
-    public @Nullable BriefingTab getBriefingTab() {
-        return (BriefingTab) getTab(GuiTabType.BRIEFING);
-    }
-
-    public @Nullable MapTab getMapTab() {
-        return (MapTab) getTab(GuiTabType.MAP);
-    }
-
-    public @Nullable PersonnelTab getPersonnelTab() {
-        return (PersonnelTab) getTab(GuiTabType.PERSONNEL);
-    }
-
-    public @Nullable HangarTab getHangarTab() {
-        return (HangarTab) getTab(GuiTabType.HANGAR);
-    }
-
-    public @Nullable WarehouseTab getWarehouseTab() {
-        return (WarehouseTab) getTab(GuiTabType.WAREHOUSE);
-    }
-
-    public @Nullable RepairTab getRepairTab() {
-        return (RepairTab) getTab(GuiTabType.REPAIR);
-    }
-
-    public @Nullable MekLabTab getMekLabTab() {
-        return (MekLabTab) getTab(GuiTabType.MEKLAB);
-    }
-
-    public @Nullable InfirmaryTab getInfirmaryTab() {
-        return (InfirmaryTab) getTab(GuiTabType.INFIRMARY);
->>>>>>> 6013a4c5
     }
 
     public boolean hasTab(MekHQTabType tabType) {
@@ -1213,16 +1168,6 @@
         }
     }
 
-<<<<<<< HEAD
-    //TODO: trigger from event
-    public void filterTasks() {
-        if (getTab(MekHQTabType.REPAIR_BAY) != null) {
-            ((RepairTab) getTab(MekHQTabType.REPAIR_BAY)).filterTasks();
-        }
-    }
-
-=======
->>>>>>> 6013a4c5
     public void focusOnUnit(UUID id) {
         HangarTab ht = (HangarTab) getTab(MekHQTabType.HANGAR);
         if (null == id || null == ht) {
