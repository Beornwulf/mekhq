/*
 * CampaignGUI.java
 *
 * Copyright (c) 2009 Jay Lawson <jaylawson39 at yahoo.com>. All rights reserved.
 *
 * This file is part of MekHQ.
 *
 * MekHQ is free software: you can redistribute it and/or modify
 * it under the terms of the GNU General Public License as published by
 * the Free Software Foundation, either version 3 of the License, or
 * (at your option) any later version.
 *
 * MekHQ is distributed in the hope that it will be useful,
 * but WITHOUT ANY WARRANTY; without even the implied warranty of
 * MERCHANTABILITY or FITNESS FOR A PARTICULAR PURPOSE.  See the
 * GNU General Public License for more details.
 *
 * You should have received a copy of the GNU General Public License
 * along with MekHQ.  If not, see <http://www.gnu.org/licenses/>.
 */
package mekhq.gui;

import java.awt.BorderLayout;
import java.awt.Dimension;
import java.awt.FlowLayout;
import java.awt.GridBagConstraints;
import java.awt.GridBagLayout;
import java.awt.Toolkit;
import java.awt.Window;
import java.awt.event.*;
import java.io.*;
import java.lang.reflect.Method;
import java.nio.charset.StandardCharsets;
import java.util.*;
import java.util.zip.GZIPOutputStream;

import javax.swing.*;
import javax.swing.UIManager.LookAndFeelInfo;
import javax.xml.parsers.DocumentBuilder;

import mekhq.campaign.finances.Money;
import mekhq.gui.dialog.*;
import mekhq.gui.preferences.JWindowPreference;
import mekhq.preferences.PreferencesNode;
import org.w3c.dom.Document;
import org.w3c.dom.Element;
import org.w3c.dom.Node;
import org.w3c.dom.NodeList;

import chat.ChatClient;
import megamek.client.RandomNameGenerator;
import megamek.client.RandomUnitGenerator;
import megamek.client.ui.swing.GameOptionsDialog;
import megamek.common.Crew;
import megamek.common.Dropship;
import megamek.common.Entity;
import megamek.common.Jumpship;
import megamek.common.MULParser;
import megamek.common.TechConstants;
import megamek.common.annotations.Nullable;
import megamek.common.event.Subscribe;
import megamek.common.loaders.EntityLoadingException;
import megamek.common.logging.LogLevel;
import megamek.common.options.PilotOptions;
import megamek.common.util.EncodeControl;
import mekhq.IconPackage;
import mekhq.MekHQ;
import mekhq.MekHqXmlUtil;
import mekhq.Utilities;
import mekhq.Version;
import mekhq.campaign.Campaign;
import mekhq.campaign.CampaignOptions;
import mekhq.campaign.RandomSkillPreferences;
import mekhq.campaign.event.AssetEvent;
import mekhq.campaign.event.AstechPoolChangedEvent;
import mekhq.campaign.event.DeploymentChangedEvent;
import mekhq.campaign.event.LoanEvent;
import mekhq.campaign.event.MedicPoolChangedEvent;
import mekhq.campaign.event.MissionEvent;
import mekhq.campaign.event.OptionsChangedEvent;
import mekhq.campaign.event.OrganizationChangedEvent;
import mekhq.campaign.event.PersonEvent;
import mekhq.campaign.event.ReportEvent;
import mekhq.campaign.event.TransactionEvent;
import mekhq.campaign.event.UnitEvent;
import mekhq.campaign.force.Force;
import mekhq.campaign.mission.AtBContract;
import mekhq.campaign.mission.AtBScenario;
import mekhq.campaign.mission.Mission;
import mekhq.campaign.mission.Scenario;
import mekhq.campaign.parts.Part;
import mekhq.campaign.parts.Refit;
import mekhq.campaign.personnel.Person;
import mekhq.campaign.personnel.SkillType;
import mekhq.campaign.personnel.SpecialAbility;
import mekhq.campaign.rating.UnitRatingMethod;
import mekhq.campaign.report.CargoReport;
import mekhq.campaign.report.HangarReport;
import mekhq.campaign.report.PersonnelReport;
import mekhq.campaign.report.RatingReport;
import mekhq.campaign.report.Report;
import mekhq.campaign.report.TransportReport;
import mekhq.campaign.unit.Unit;
import mekhq.campaign.universe.NewsItem;
import mekhq.campaign.universe.RandomFactionGenerator;
import mekhq.gui.model.PartsTableModel;
import mekhq.io.FileType;

/**
 * The application's main frame.
 */
public class CampaignGUI extends JPanel {
    private static final long serialVersionUID = -687162569841072579L;

    public static final int MAX_START_WIDTH = 1400;
    public static final int MAX_START_HEIGHT = 900;
    // the max quantity when mass purchasing parts, hiring, etc. using the JSpinner
    public static final int MAX_QUANTITY_SPINNER = 1000;

    private JFrame frame;

    private MekHQ app;

    private ResourceBundle resourceMap;

    /* for the main panel */
    private JSplitPane mainPanel;
    private JTabbedPane tabMain;
    private DailyReportLogPanel panLog;

    /* For the menu bar */
    private JMenuBar menuBar;
    private JMenu menuThemes;
    private JMenuItem miHistoricalDailyReportDialog;
    private JMenuItem miDetachLog;
    private JMenuItem miAttachLog;
    private JMenuItem miContractMarket;
    private JMenuItem miUnitMarket;
    private JMenuItem miShipSearch;
    private JMenuItem miRetirementDefectionDialog;
    private JCheckBoxMenuItem miShowOverview;

    private EnumMap<GuiTabType, CampaignGuiTab> standardTabs;

    /* Components for the status panel */
    private JPanel statusPanel;
    private JLabel lblLocation;
    private JLabel lblRating;
    private JLabel lblFunds;
    private JLabel lblTempAstechs;
    private JLabel lblTempMedics;
    @SuppressWarnings("unused")
    private JLabel lblCargo; // FIXME: Re-add this in an optionized form

    /* for the top button panel */
    private JPanel btnPanel;
    private JToggleButton btnGMMode;
    private JToggleButton btnOvertime;
    private JButton btnAdvanceDay;

    ReportHyperlinkListener reportHLL;

    private DailyReportLogDialog logDialog;

    public CampaignGUI(MekHQ app) {
        this.app = app;
        reportHLL = new ReportHyperlinkListener(this);
        standardTabs = new EnumMap<>(GuiTabType.class);
        initComponents();
        MekHQ.registerHandler(this);
        setUserPreferences();
    }

    public void showAboutBox() {
        MekHQAboutBox aboutBox = new MekHQAboutBox(getFrame());
        aboutBox.setLocationRelativeTo(getFrame());
        aboutBox.setModal(true);
        aboutBox.setVisible(true);
        aboutBox.dispose();
    }

    private void showHistoricalDailyReportDialog() {
        HistoricalDailyReportDialog histDailyReportDialog = new HistoricalDailyReportDialog(getFrame(), this);
        histDailyReportDialog.setModal(true);
        histDailyReportDialog.setVisible(true);
        histDailyReportDialog.dispose();
    }

    private void showDailyReportDialog() {
        mainPanel.remove(panLog);
        miDetachLog.setEnabled(false);
        miAttachLog.setEnabled(true);
        mainPanel.setOneTouchExpandable(false);
        logDialog.setVisible(true);
        refreshReport();
        this.revalidate();
        this.repaint();
    }

    public void hideDailyReportDialog() {
        logDialog.setVisible(false);
        mainPanel.setRightComponent(panLog);
        mainPanel.setOneTouchExpandable(true);
        miDetachLog.setEnabled(true);
        miAttachLog.setEnabled(false);
        this.revalidate();
        this.repaint();
    }

    public void showRetirementDefectionDialog() {
        /*
         * if there are unresolved personnel, show the results view; otherwise,
         * present the retirement view to give the player a chance to follow a
         * custom schedule
         */
        RetirementDefectionDialog rdd = new RetirementDefectionDialog(this,
                null, getCampaign().getRetirementDefectionTracker()
                .getRetirees().size() == 0);
        rdd.setVisible(true);
        if (!rdd.wasAborted()) {
            getCampaign().applyRetirement(rdd.totalPayout(),
                    rdd.getUnitAssignments());
        }
    }

    public void toggleOverviewTab() {
        boolean show = !hasTab(GuiTabType.OVERVIEW);
        miShowOverview.setSelected(show);
        showOverviewTab(show);
    }

    public void showOverviewTab(boolean show) {
        if (show) {
            addStandardTab(GuiTabType.OVERVIEW);
        } else {
            removeStandardTab(GuiTabType.OVERVIEW);
        }
    }

    public void showGMToolsDialog() {
        GMToolsDialog gmTools = new GMToolsDialog(getFrame(), this);
        gmTools.setVisible(true);
    }

    public void showMassMothballDialog(Unit[] units, boolean activate) {
        MassMothballDialog mothballDialog = new MassMothballDialog(getFrame(), units, getCampaign(), activate);
        mothballDialog.setVisible(true);
    }

    public void showAdvanceDaysDialog() {
        AdvanceDaysDialog advanceDaysDialog = new AdvanceDaysDialog(getFrame(), this, reportHLL);
        advanceDaysDialog.setModal(true);
        advanceDaysDialog.setVisible(true);
        advanceDaysDialog.dispose();
    }

    public void randomizeAllBloodnames() {
        for (Person p : getCampaign().getPersonnel()) {
            if (!p.isClanner()) {
                continue;
            }
            getCampaign().checkBloodnameAdd(p, p.getPrimaryRole());
            getCampaign().personUpdated(p);
        }
    }

    public void spendBatchXP() {
        BatchXPDialog batchXPDialog = new BatchXPDialog(getFrame(), getCampaign());
        batchXPDialog.setVisible(true);

        if(batchXPDialog.hasDataChanged()) {
            refreshReport();
        }
    }

    public void showBloodnameDialog() {
        BloodnameDialog bloodnameDialog = new BloodnameDialog(getFrame());
        bloodnameDialog.setFaction(getCampaign().getFactionCode());
        bloodnameDialog.setYear(getCampaign().getCalendar().get(
                java.util.Calendar.YEAR));
        bloodnameDialog.setVisible(true);
    }

    private void initComponents() {
        resourceMap = ResourceBundle.getBundle("mekhq.resources.CampaignGUI", new EncodeControl()); //$NON-NLS-1$

        frame = new JFrame("MekHQ"); //$NON-NLS-1$
        MekHQ.setWindow(frame);
        frame.setDefaultCloseOperation(JFrame.DO_NOTHING_ON_CLOSE);

        tabMain = new JTabbedPane();
        tabMain.setToolTipText(resourceMap.getString("tabMain.toolTipText")); // NOI18N
        tabMain.setMinimumSize(new java.awt.Dimension(600, 200));
        tabMain.setPreferredSize(new java.awt.Dimension(900, 300));

        addStandardTab(GuiTabType.TOE);
        addStandardTab(GuiTabType.BRIEFING);
        addStandardTab(GuiTabType.MAP);
        addStandardTab(GuiTabType.PERSONNEL);
        addStandardTab(GuiTabType.HANGAR);
        addStandardTab(GuiTabType.WAREHOUSE);
        addStandardTab(GuiTabType.REPAIR);
        addStandardTab(GuiTabType.INFIRMARY);
        addStandardTab(GuiTabType.MEKLAB);
        addStandardTab(GuiTabType.FINANCES);
        addStandardTab(GuiTabType.OVERVIEW);

        initMain();
        initTopButtons();
        initStatusBar();

        setLayout(new BorderLayout());

        add(mainPanel, BorderLayout.CENTER);
        add(btnPanel, BorderLayout.PAGE_START);
        add(statusPanel, BorderLayout.PAGE_END);

        standardTabs.values().forEach(CampaignGuiTab::refreshAll);

        refreshCalendar();
        initReport();
        refreshFunds();
        refreshRating();
        refreshLocation();
        refreshTempAstechs();
        refreshTempMedics();

        Dimension dim = Toolkit.getDefaultToolkit().getScreenSize();

        frame.setSize(Math.min(MAX_START_WIDTH, dim.width),
                Math.min(MAX_START_HEIGHT, dim.height));

        // Determine the new location of the window
        int w = frame.getSize().width;
        int h = frame.getSize().height;
        int x = (dim.width - w) / 2;
        int y = (dim.height - h) / 2;

        // Move the window
        frame.setLocation(x, y);

        initMenu();
        frame.setJMenuBar(menuBar);
        frame.getContentPane().setLayout(new BorderLayout());
        frame.getContentPane().add(this, BorderLayout.CENTER);
        frame.validate();

        if (isMacOSX()) {
            enableFullScreenMode(frame);
        }

        frame.setVisible(true);
        frame.addWindowListener(new WindowAdapter() {
            @Override
            public void windowClosing(WindowEvent e) {
                getApplication().exit();
            }
        });

        mainPanel.setDividerLocation(0.75);
    }

    private void setUserPreferences() {
        PreferencesNode preferences = MekHQ.getPreferences().forClass(CampaignGUI.class);

        frame.setName("mainWindow");
        preferences.manage(new JWindowPreference(frame));
    }

    public CampaignGuiTab getTab(GuiTabType tabType) {
        return standardTabs.get(tabType);
    }

    public TOETab getTOETab() {
        return (TOETab) getTab(GuiTabType.TOE);
    }

    public BriefingTab getBriefingTab() {
        return (BriefingTab) getTab(GuiTabType.BRIEFING);
    }

    public MapTab getMapTab() {
        return (MapTab) getTab(GuiTabType.MAP);
    }

    public PersonnelTab getPersonnelTab() {
        return (PersonnelTab) getTab(GuiTabType.PERSONNEL);
    }

    public HangarTab getHangarTab() {
        return (HangarTab) getTab(GuiTabType.HANGAR);
    }

    public WarehouseTab getWarehouseTab() {
        return (WarehouseTab) getTab(GuiTabType.WAREHOUSE);
    }

    public RepairTab getRepairTab() {
        return (RepairTab) getTab(GuiTabType.REPAIR);
    }

    public MekLabTab getMekLabTab() {
        return (MekLabTab) getTab(GuiTabType.MEKLAB);
    }

    public InfirmaryTab getInfirmaryTab() {
        return (InfirmaryTab) getTab(GuiTabType.INFIRMARY);
    }

    public boolean hasTab(GuiTabType tabType) {
        return standardTabs.containsKey(tabType);
    }

    /**
     * Sets the selected tab by its {@link GuiTabType}.
     * @param tabType The type of tab to select.
     */
    public void setSelectedTab(GuiTabType tabType) {
        if (standardTabs.containsKey(tabType)) {
            CampaignGuiTab tab = standardTabs.get(tabType);
            for (int ii = 0; ii < tabMain.getTabCount(); ++ii) {
                if (tabMain.getComponentAt(ii) == tab) {
                    tabMain.setSelectedIndex(ii);
                    break;
                }
            }
        }
    }

    /**
     * Adds one of the built-in tabs to the gui, if it is not already present.
     *
     * @param tab The type of tab to add
     */
    public void addStandardTab(GuiTabType tab) {
        if (tab.equals(GuiTabType.CUSTOM)) {
            throw new IllegalArgumentException("Attempted to add custom tab as standard");
        }
        if (!standardTabs.containsKey(tab)) {
            CampaignGuiTab t = tab.createTab(this);
            standardTabs.put(tab, t);
            int index = tabMain.getTabCount();
            for (int i = 0; i < tabMain.getTabCount(); i++) {
                if (((CampaignGuiTab)tabMain.getComponentAt(i)).tabType().getDefaultPos() > tab.getDefaultPos()) {
                    index = i;
                    break;
                }
            }
            tabMain.insertTab(t.getTabName(), null, t, null, index);
        }
    }

    /**
     * Adds a custom tab to the gui at the end
     *
     * @param tab The tab to add
     */
    public void addCustomTab(CampaignGuiTab tab) {
        if (tabMain.indexOfComponent(tab) >= 0) {
            return;
        }
        if (tab.tabType().equals(GuiTabType.CUSTOM)) {
            tabMain.addTab(tab.getTabName(), tab);
        } else {
            addStandardTab(tab.tabType());
        }
    }

    /**
     * Adds a custom tab to the gui in the specified position. If <code>tab</code> is a built-in
     * type it will be placed in its normal position if it does not already exist.
     *
     * @param tab	The tab to add
     * @param index	The position to place the tab
     */
    public void insertCustomTab(CampaignGuiTab tab, int index) {
        if (tabMain.indexOfComponent(tab) >= 0) {
            return;
        }
        if (tab.tabType().equals(GuiTabType.CUSTOM)) {
            tabMain.insertTab(tab.getTabName(), null, tab, null, Math.min(index, tabMain.getTabCount()));
        } else {
            addStandardTab(tab.tabType());
        }
    }

    /**
     * Adds a custom tab to the gui positioned after one of the built-in tabs
     *
     * @param tab		The tab to add
     * @param stdTab	The build-in tab after which to place the new one
     */
    public void insertCustomTabAfter(CampaignGuiTab tab, GuiTabType stdTab) {
        if (tabMain.indexOfComponent(tab) >= 0) {
            return;
        }
        if (tab.tabType().equals(GuiTabType.CUSTOM)) {
            int index = tabMain.indexOfTab(stdTab.getTabName());
            if (index < 0) {
                if (stdTab.getDefaultPos() == 0) {
                    index = tabMain.getTabCount();
                } else {
                    for (int i = stdTab.getDefaultPos() - 1; i >= 0; i--) {
                        index = tabMain.indexOfTab(GuiTabType.values()[i].getTabName());
                        if (index >= 0) {
                            break;
                        }
                    }
                }
            }
            insertCustomTab(tab, index);
        } else {
            addStandardTab(tab.tabType());
        }
    }

    /**
     * Adds a custom tab to the gui positioned before one of the built-in tabs
     *
     * @param tab		The tab to add
     * @param stdTab	The build-in tab before which to place the new one
     */
    public void insertCustomTabBefore(CampaignGuiTab tab, GuiTabType stdTab) {
        if (tabMain.indexOfComponent(tab) >= 0) {
            return;
        }
        if (tab.tabType().equals(GuiTabType.CUSTOM)) {
            int index = tabMain.indexOfTab(stdTab.getTabName());
            if (index < 0) {
                if (stdTab.getDefaultPos() == GuiTabType.values().length - 1) {
                    index = tabMain.getTabCount();
                } else {
                    for (int i = stdTab.getDefaultPos() + 1; i >= GuiTabType.values().length; i++) {
                        index = tabMain.indexOfTab(GuiTabType.values()[i].getTabName());
                        if (index >= 0) {
                            break;
                        }
                    }
                }
            }
            insertCustomTab(tab, Math.max(0, index - 1));
        } else {
            addStandardTab(tab.tabType());
        }
    }

    /**
     * Removes one of the built-in tabs from the gui.
     *
     * @param tabType	The tab to remove
     */
    public void removeStandardTab(GuiTabType tabType) {
        CampaignGuiTab tab = standardTabs.get(tabType);
        if (tab != null) {
            MekHQ.unregisterHandler(tab);
            removeTab(tab);
        }
    }

    /**
     * Removes a tab from the gui.
     *
     * @param tab	The tab to remove
     */
    public void removeTab(CampaignGuiTab tab) {
        tab.disposeTab();
        removeTab(tab.getTabName());
    }

    /**
     * Removes a tab from the gui.
     *
     * @param tabName	The name of the tab to remove
     */
    public void removeTab(String tabName) {
        int index = tabMain.indexOfTab(tabName);
        if (index >= 0) {
            CampaignGuiTab tab = (CampaignGuiTab)tabMain.getComponentAt(index);
            standardTabs.remove(tab.tabType());
            tabMain.removeTabAt(index);
        }
    }

    private void initMenu() {
        menuBar = new JMenuBar();

        //region File Menu
        JMenu menuFile = new JMenu(resourceMap.getString("fileMenu.text")); // NOI18N

        JMenuItem menuLoad = new JMenuItem(resourceMap.getString("menuLoad.text")); // NOI18N
        menuLoad.addActionListener(this::menuLoadXmlActionPerformed);
        menuFile.add(menuLoad);

        JMenuItem menuSave = new JMenuItem(resourceMap.getString("menuSave.text")); // NOI18N
        menuSave.addActionListener(this::menuSaveXmlActionPerformed);
        menuFile.add(menuSave);

        //region menuImport
        JMenu menuImport = new JMenu(resourceMap.getString("menuImport.text")); // NOI18N

        JMenuItem miImportOptions = new JMenuItem(resourceMap.getString("miImportOptions.text")); // NOI18N
        miImportOptions.addActionListener(this::miImportOptionsActionPerformed);
        menuImport.add(miImportOptions);

        JMenuItem miImportPerson = new JMenuItem(resourceMap.getString("miImportPerson.text")); // NOI18N
        miImportPerson.addActionListener(this::miImportPersonActionPerformed);
        menuImport.add(miImportPerson);

        JMenuItem miImportParts = new JMenuItem(resourceMap.getString("miImportParts.text")); // NOI18N
        miImportParts.addActionListener(this::miImportPartsActionPerformed);
        menuImport.add(miImportParts);
<<<<<<< HEAD

        JMenuItem miLoadForces = new JMenuItem(resourceMap.getString("miLoadForces.text")); // NOI18N
        miLoadForces.addActionListener(this::miLoadForcesActionPerformed);
        // miLoadForces.setEnabled(false);
        menuImport.add(miLoadForces);

        menuFile.add(menuImport);
        //endregion menuImport

=======

        JMenuItem miLoadForces = new JMenuItem(resourceMap.getString("miLoadForces.text")); // NOI18N
        miLoadForces.addActionListener(this::miLoadForcesActionPerformed);
        menuImport.add(miLoadForces);

        menuFile.add(menuImport);
        //endregion menuImport

>>>>>>> be90d3e2
        //region menuExport
        JMenu menuExport = new JMenu(resourceMap.getString("menuExport.text")); // NOI18N

        JMenu miExportCSVFile = new JMenu(resourceMap.getString("menuExportCSV.text")); // NOI18N
        menuExport.add(miExportCSVFile);

        JMenu miExportXMLFile = new JMenu(resourceMap.getString("menuExportXML.text")); // NOI18N
        menuExport.add(miExportXMLFile);

        JMenuItem miExportOptions = new JMenuItem(resourceMap.getString("miExportOptions.text")); // NOI18N
        miExportOptions.addActionListener(this::miExportOptionsActionPerformed);
        miExportXMLFile.add(miExportOptions);

        JMenuItem miExportPersonCSV = new JMenuItem(resourceMap.getString("miExportPersonnel.text")); // NOI18N
        miExportPersonCSV.addActionListener(this::miExportPersonnelCSVActionPerformed);
        miExportCSVFile.add(miExportPersonCSV);

        JMenuItem miExportUnitCSV = new JMenuItem(resourceMap.getString("miExportUnit.text")); // NOI18N
        miExportUnitCSV.addActionListener(this::miExportUnitCSVActionPerformed);
        miExportCSVFile.add(miExportUnitCSV);

        JMenuItem miExportPlanetsXML = new JMenuItem(resourceMap.getString("miExportPlanets.text"));
        miExportPlanetsXML.addActionListener(this::miExportPlanetsXMLActionPerformed);
        miExportXMLFile.add(miExportPlanetsXML);

        JMenuItem miExportFinancesCSV = new JMenuItem(resourceMap.getString("miExportFinances.text")); // NOI18N
        miExportFinancesCSV.addActionListener(this::miExportFinancesCSVActionPerformed);
        miExportCSVFile.add(miExportFinancesCSV);

        JMenuItem miExportCampaignSubset = new JMenuItem(resourceMap.getString("miExportCampaignSubset.text"));
        miExportCampaignSubset.addActionListener(evt -> {
            CampaignExportWizard cew = new CampaignExportWizard(getCampaign());
            cew.display(CampaignExportWizard.CampaignExportWizardState.ForceSelection);
        });
        menuExport.add(miExportCampaignSubset);

        /*
         * TODO: Implement these as "Export All" versions
         *
         * miExportPerson.setText(resourceMap.getString("miExportPerson.text"));
         * // NOI18N miExportPerson.addActionListener(new ActionListener() {
         * public void actionPerformed(java.awt.event.ActionEvent evt) {
         * miExportPersonActionPerformed(evt); } });
         * menuExport.add(miExportPerson);
         *
         * miExportParts.setText(resourceMap.getString("miExportParts.text"));
         * // NOI18N miExportParts.addActionListener(new ActionListener() {
         * public void actionPerformed(java.awt.event.ActionEvent evt) {
         * miExportPartsActionPerformed(evt); } });
         * menuExport.add(miExportParts);
         */

        menuFile.add(menuExport);
        //endregion menuExport

        JMenuItem miMercRoster = new JMenuItem(resourceMap.getString("miMercRoster.text")); // NOI18N
        miMercRoster.addActionListener(evt -> showMercRosterDialog());
        menuFile.add(miMercRoster);

        JMenuItem menuOptions = new JMenuItem(resourceMap.getString("menuOptions.text")); // NOI18N
        menuOptions.addActionListener(this::menuOptionsActionPerformed);
        menuFile.add(menuOptions);

        JMenuItem menuOptionsMM = new JMenuItem(resourceMap.getString("menuOptionsMM.text")); // NOI18N
        menuOptionsMM.addActionListener(this::menuOptionsMMActionPerformed);
        menuFile.add(menuOptionsMM);

        JMenuItem menuMekHqOptions = new JMenuItem(resourceMap.getString("menuMekHqOptions.text"));
        menuMekHqOptions.setMnemonic(KeyEvent.VK_M);
        menuMekHqOptions.addActionListener(this::menuMekHqOptionsActionPerformed);
        menuFile.add(menuMekHqOptions);

        menuThemes = new JMenu(resourceMap.getString("menuThemes.text"));

        refreshThemeChoices();
        menuFile.add(menuThemes);

        JMenuItem menuExitItem = new JMenuItem(resourceMap.getString("menuExit.text"));
        menuExitItem.addActionListener(evt -> getApplication().exit());
        menuFile.add(menuExitItem);

        menuBar.add(menuFile);
        //endregion File Menu

        //region Marketplace Menu
        JMenu menuMarket = new JMenu(resourceMap.getString("menuMarket.text")); // NOI18N

        // Personnel Market
        JMenuItem miPersonnelMarket = new JMenuItem(resourceMap.getString("miPersonnelMarket.text"));
        miPersonnelMarket.addActionListener(evt -> hirePersonMarket());
        menuMarket.add(miPersonnelMarket);

        // Contract Market
        miContractMarket = new JMenuItem(resourceMap.getString("miContractMarket.text"));
        miContractMarket.addActionListener(evt -> showContractMarket());
        menuMarket.add(miContractMarket);
        miContractMarket.setVisible(getCampaign().getCampaignOptions().getUseAtB());

        miUnitMarket = new JMenuItem(resourceMap.getString("miUnitMarket.text"));
        miUnitMarket.addActionListener(evt -> showUnitMarket());
        menuMarket.add(miUnitMarket);
        miUnitMarket.setVisible(getCampaign().getCampaignOptions().getUseAtB());

        miShipSearch = new JMenuItem(resourceMap.getString("miShipSearch.text"));
        miShipSearch.addActionListener(ev -> showShipSearch());
        menuMarket.add(miShipSearch);
        miShipSearch.setVisible(getCampaign().getCampaignOptions().getUseAtB());

        JMenuItem miPurchaseUnit = new JMenuItem(resourceMap.getString("miPurchaseUnit.text")); // NOI18N
        miPurchaseUnit.addActionListener(this::miPurchaseUnitActionPerformed);
        menuMarket.add(miPurchaseUnit);

        JMenuItem miBuyParts = new JMenuItem(resourceMap.getString("miBuyParts.text")); // NOI18N
        miBuyParts.addActionListener(evt -> buyParts());
        menuMarket.add(miBuyParts);

        JMenuItem miHireBulk = new JMenuItem(resourceMap.getString("miHireBulk.text"));
        miHireBulk.addActionListener(evt -> hireBulkPersonnel());
        menuMarket.add(miHireBulk);

        JMenu menuHire = new JMenu(resourceMap.getString("menuHire.text")); // NOI18N

        JMenuItem miHire;
        for (int i = Person.T_MECHWARRIOR; i < Person.T_NUM; i++) {
            miHire = new JMenuItem(Person.getRoleDesc(i, getCampaign().getFaction().isClan()));
            miHire.setActionCommand(Integer.toString(i));
            miHire.addActionListener(this::hirePerson);
            menuHire.add(miHire);
        }
        menuMarket.add(menuHire);

        JMenu menuAstechPool = new JMenu(resourceMap.getString("menuAstechPool.text"));

        JMenuItem miHireAstechs = new JMenuItem(resourceMap.getString("miHireAstechs.text"));
        miHireAstechs.addActionListener(evt -> {
            PopupValueChoiceDialog pvcd = new PopupValueChoiceDialog(
                    getFrame(), true, resourceMap.getString("popupHireAstechsNum.text"),
                    1, 0, CampaignGUI.MAX_QUANTITY_SPINNER);
            pvcd.setVisible(true);
            if (pvcd.getValue() < 0) {
                return;
            }
            getCampaign().increaseAstechPool(pvcd.getValue());
        });
        menuAstechPool.add(miHireAstechs);

        JMenuItem miFireAstechs = new JMenuItem(resourceMap.getString("miFireAstechs.text"));
        miFireAstechs.addActionListener(evt -> {
            PopupValueChoiceDialog pvcd = new PopupValueChoiceDialog(
                    getFrame(), true, resourceMap.getString("popupFireAstechsNum.text"),
                    1, 0, getCampaign().getAstechPool());
            pvcd.setVisible(true);
            if (pvcd.getValue() < 0) {
                return;
            }
            getCampaign().decreaseAstechPool(pvcd.getValue());
        });
        menuAstechPool.add(miFireAstechs);

        JMenuItem miFullStrengthAstechs = new JMenuItem(resourceMap.getString("miFullStrengthAstechs.text"));
        miFullStrengthAstechs.addActionListener(evt -> {
            int need = (getCampaign().getTechs().size() * 6)
                    - getCampaign().getNumberAstechs();
            if (need > 0) {
                getCampaign().increaseAstechPool(need);
            }
        });
        menuAstechPool.add(miFullStrengthAstechs);

        JMenuItem miFireAllAstechs = new JMenuItem(resourceMap.getString("miFireAllAstechs.text"));
        miFireAllAstechs.addActionListener(evt -> getCampaign().decreaseAstechPool(getCampaign().getAstechPool()));
        menuAstechPool.add(miFireAllAstechs);
        menuMarket.add(menuAstechPool);

        JMenu menuMedicPool = new JMenu(resourceMap.getString("menuMedicPool.text"));
        JMenuItem miHireMedics = new JMenuItem(resourceMap.getString("miHireMedics.text"));
        miHireMedics.addActionListener(evt -> {
            PopupValueChoiceDialog pvcd = new PopupValueChoiceDialog(
                    getFrame(), true, resourceMap.getString("popupHireMedicsNum.text"),
                    1, 0, CampaignGUI.MAX_QUANTITY_SPINNER);
            pvcd.setVisible(true);
            if (pvcd.getValue() < 0) {
                return;
            }
            getCampaign().increaseMedicPool(pvcd.getValue());
        });
        menuMedicPool.add(miHireMedics);

        JMenuItem miFireMedics = new JMenuItem(resourceMap.getString("miFireMedics.text"));
        miFireMedics.addActionListener(evt -> {
            PopupValueChoiceDialog pvcd = new PopupValueChoiceDialog(
                    getFrame(), true, resourceMap.getString("popupFireMedicsNum.text"),
                    1, 0, getCampaign().getMedicPool());
            pvcd.setVisible(true);
            if (pvcd.getValue() < 0) {
                return;
            }
            getCampaign().decreaseMedicPool(pvcd.getValue());
        });
        menuMedicPool.add(miFireMedics);
        JMenuItem miFullStrengthMedics = new JMenuItem(resourceMap.getString("miFullStrengthMedics.text"));
        miFullStrengthMedics.addActionListener(evt -> {
            int need = (getCampaign().getDoctors().size() * 4)
                    - getCampaign().getNumberMedics();
            if (need > 0) {
                getCampaign().increaseMedicPool(need);
            }
        });
        menuMedicPool.add(miFullStrengthMedics);
        JMenuItem miFireAllMedics = new JMenuItem(resourceMap.getString("miFireAllMedics.text"));
        miFireAllMedics.addActionListener(evt -> getCampaign().decreaseMedicPool(getCampaign().getMedicPool()));
        menuMedicPool.add(miFireAllMedics);
        menuMarket.add(menuMedicPool);

        menuBar.add(menuMarket);
        //endregion Marketplace Menu

        //region Reports Menu
        JMenu menuReports = new JMenu(resourceMap.getString("menuReports.text")); // NOI18N

        JMenuItem miDragoonsRating = new JMenuItem(resourceMap.getString("miDragoonsRating.text")); // NOI18N
        miDragoonsRating.addActionListener(evt -> showReport(new RatingReport(getCampaign())));
        menuReports.add(miDragoonsRating);

        JMenuItem miPersonnelReport = new JMenuItem(resourceMap.getString("miPersonnelReport.text")); // NOI18N
        miPersonnelReport.addActionListener(evt -> showReport(new PersonnelReport(getCampaign())));
        menuReports.add(miPersonnelReport);

        JMenuItem miHangarBreakdown = new JMenuItem(resourceMap.getString("miHangarBreakdown.text")); // NOI18N
        miHangarBreakdown.addActionListener(evt -> showReport(new HangarReport(getCampaign())));
        menuReports.add(miHangarBreakdown);

        JMenuItem miTransportReport = new JMenuItem(resourceMap.getString("miTransportReport.text")); // NOI18N
        miTransportReport.addActionListener(evt -> showReport(new TransportReport(getCampaign())));
        menuReports.add(miTransportReport);

        JMenuItem miCargoReport = new JMenuItem(resourceMap.getString("miCargoReport.text")); // NOI18N
        miCargoReport.addActionListener(evt -> showReport(new CargoReport(getCampaign())));
        menuReports.add(miCargoReport);

        menuBar.add(menuReports);
        //endregion Reports Menu

        //region Community Menu
        JMenu menuCommunity = new JMenu(resourceMap.getString("menuCommunity.text")); // NOI18N

        JMenuItem miChat = new JMenuItem(resourceMap.getString("miChat.text")); // NOI18N
        miChat.addActionListener(this::miChatActionPerformed);
        menuCommunity.add(miChat);

        // menuBar.add(menuCommunity);
        //endregion Community Menu

        //region View Menu
        JMenu menuView = new JMenu(resourceMap.getString("menuView.text")); // NOI18N

        miHistoricalDailyReportDialog = new JMenuItem(resourceMap.getString("miShowHistoricalReportLog.text")); // NOI18N
        miHistoricalDailyReportDialog.setEnabled(true);
        miHistoricalDailyReportDialog.addActionListener(evt -> showHistoricalDailyReportDialog());
        menuView.add(miHistoricalDailyReportDialog);

        miDetachLog = new JMenuItem(resourceMap.getString("miDetachLog.text")); // NOI18N
        miDetachLog.addActionListener(evt -> showDailyReportDialog());
        menuView.add(miDetachLog);

        miAttachLog = new JMenuItem(resourceMap.getString("miAttachLog.text")); // NOI18N
        miAttachLog.setEnabled(false);
        miAttachLog.addActionListener(evt -> hideDailyReportDialog());
        menuView.add(miAttachLog);

        JMenuItem miBloodnameDialog = new JMenuItem(resourceMap.getString("miBloodnameDialog.text"));
        miBloodnameDialog.setEnabled(true);
        miBloodnameDialog.addActionListener(evt -> showBloodnameDialog());
        menuView.add(miBloodnameDialog);

        miRetirementDefectionDialog = new JMenuItem(resourceMap.getString("miRetirementDefectionDialog.text"));
        miRetirementDefectionDialog.setEnabled(true);
        miRetirementDefectionDialog.setVisible(getCampaign().getCampaignOptions().getUseAtB());
        miRetirementDefectionDialog.addActionListener(evt -> showRetirementDefectionDialog());
        menuView.add(miRetirementDefectionDialog);

        miShowOverview = new JCheckBoxMenuItem(resourceMap.getString("miShowOverview.text"));
        miShowOverview.setSelected(hasTab(GuiTabType.OVERVIEW));
        miShowOverview.addActionListener(evt -> toggleOverviewTab());
        menuView.add(miShowOverview);

        menuBar.add(menuView);
        //endregion View Menu

        //region Manage Campaign Menu
        JMenu menuManage = new JMenu(resourceMap.getString("menuManageCampaign.text"));
        menuManage.setName("manageMenu");

        JMenuItem miGMToolsDialog = new JMenuItem(resourceMap.getString("miGMToolsDialog.text"));
        miGMToolsDialog.setEnabled(true);
        miGMToolsDialog.addActionListener(evt -> showGMToolsDialog());
        menuManage.add(miGMToolsDialog);

        JMenuItem miAdvanceMultipleDays = new JMenuItem(resourceMap.getString("miAdvanceMultipleDays.text"));
        miAdvanceMultipleDays.setEnabled(true);
        miAdvanceMultipleDays.addActionListener(evt -> showAdvanceDaysDialog());
        menuManage.add(miAdvanceMultipleDays);

        JMenuItem miBloodnames = new JMenuItem(resourceMap.getString("miRandomBloodnames.text"));
        miBloodnames.setEnabled(true);
        miBloodnames.addActionListener(evt -> randomizeAllBloodnames());
        menuManage.add(miBloodnames);

        JMenuItem miBatchXP = new JMenuItem(resourceMap.getString("miBatchXP.text"));
        miBatchXP.setEnabled(true);
        miBatchXP.addActionListener(evt -> spendBatchXP());
        menuManage.add(miBatchXP);

        JMenuItem miScenarioEditor = new JMenuItem(resourceMap.getString("miScenarioEditor.text"));
        miScenarioEditor.setEnabled(true);
        miScenarioEditor.addActionListener(evt -> {
            ScenarioTemplateEditorDialog sted = new ScenarioTemplateEditorDialog(getFrame());
            sted.setVisible(true);
        });
        menuManage.add(miScenarioEditor);

        menuBar.add(menuManage);
        //endregion Manage Campaign Menu

        //region Help Menu
        JMenu menuHelp = new JMenu(resourceMap.getString("menuHelp.text")); // NOI18N
        menuHelp.setName("helpMenu"); // NOI18N

        JMenuItem menuAboutItem = new JMenuItem("aboutMenuItem"); // NOI18N
        menuAboutItem.setText(resourceMap.getString("menuAbout.text"));
        menuAboutItem.addActionListener(evt -> showAboutBox());
        menuHelp.add(menuAboutItem);

        menuBar.add(menuHelp);
        //endregion Help Menu
    }

    private void initMain() {
        panLog = new DailyReportLogPanel(reportHLL);
        panLog.setMinimumSize(new java.awt.Dimension(150, 100));
        logDialog = new DailyReportLogDialog(getFrame(), this, reportHLL);

        mainPanel = new JSplitPane(JSplitPane.HORIZONTAL_SPLIT, tabMain, panLog);
        mainPanel.setOneTouchExpandable(true);
        mainPanel.setResizeWeight(1.0);
    }

    private void initStatusBar() {
        statusPanel = new JPanel(new FlowLayout(FlowLayout.LEADING, 20, 4));

        lblRating = new JLabel();
        lblFunds = new JLabel();
        lblTempAstechs = new JLabel();
        lblTempMedics = new JLabel();

        statusPanel.add(lblRating);
        statusPanel.add(lblFunds);
        statusPanel.add(lblTempAstechs);
        statusPanel.add(lblTempMedics);
    }

    private void initTopButtons() {
        GridBagConstraints gridBagConstraints;

        lblLocation = new JLabel(getCampaign().getLocation().getReport(getCampaign().getCalendar().getTime())); // NOI18N

        btnPanel = new JPanel(new GridBagLayout());

        gridBagConstraints = new java.awt.GridBagConstraints();
        gridBagConstraints.gridx = 0;
        gridBagConstraints.gridy = 0;
        gridBagConstraints.fill = java.awt.GridBagConstraints.NONE;
        gridBagConstraints.weightx = 0.0;
        gridBagConstraints.weighty = 0.0;
        gridBagConstraints.gridheight = 2;
        gridBagConstraints.anchor = java.awt.GridBagConstraints.WEST;
        gridBagConstraints.insets = new java.awt.Insets(3, 10, 3, 3);
        btnPanel.add(lblLocation, gridBagConstraints);

        btnGMMode = new JToggleButton(resourceMap.getString("btnGMMode.text")); // NOI18N
        btnGMMode.setToolTipText(resourceMap.getString("btnGMMode.toolTipText")); // NOI18N
        btnGMMode.setSelected(getCampaign().isGM());
        btnGMMode.addActionListener(this::btnGMModeActionPerformed);
        btnGMMode.setMinimumSize(new Dimension(150, 25));
        btnGMMode.setPreferredSize(new Dimension(150, 25));
        btnGMMode.setMaximumSize(new Dimension(150, 25));
        gridBagConstraints = new java.awt.GridBagConstraints();
        gridBagConstraints.gridx = 1;
        gridBagConstraints.gridy = 0;
        gridBagConstraints.fill = java.awt.GridBagConstraints.NONE;
        gridBagConstraints.weightx = 1.0;
        gridBagConstraints.weighty = 0.0;
        gridBagConstraints.anchor = java.awt.GridBagConstraints.EAST;
        gridBagConstraints.insets = new java.awt.Insets(3, 3, 3, 3);
        btnPanel.add(btnGMMode, gridBagConstraints);

        btnOvertime = new JToggleButton(resourceMap.getString("btnOvertime.text")); // NOI18N
        btnOvertime.setToolTipText(resourceMap.getString("btnOvertime.toolTipText")); // NOI18N
        btnOvertime.addActionListener(this::btnOvertimeActionPerformed);
        btnOvertime.setMinimumSize(new Dimension(150, 25));
        btnOvertime.setPreferredSize(new Dimension(150, 25));
        btnOvertime.setMaximumSize(new Dimension(150, 25));
        gridBagConstraints = new java.awt.GridBagConstraints();
        gridBagConstraints.gridx = 1;
        gridBagConstraints.gridy = 1;
        gridBagConstraints.fill = java.awt.GridBagConstraints.NONE;
        gridBagConstraints.weightx = 1.0;
        gridBagConstraints.weighty = 0.0;
        gridBagConstraints.anchor = java.awt.GridBagConstraints.EAST;
        gridBagConstraints.insets = new java.awt.Insets(3, 3, 3, 3);
        btnPanel.add(btnOvertime, gridBagConstraints);

        btnAdvanceDay = new JButton(resourceMap.getString("btnAdvanceDay.text")); // NOI18N
        btnAdvanceDay.setToolTipText(resourceMap.getString("btnAdvanceDay.toolTipText")); // NOI18N
        btnAdvanceDay.addActionListener(evt -> advanceDay());
        btnAdvanceDay.setPreferredSize(new Dimension(250, 50));
        gridBagConstraints = new java.awt.GridBagConstraints();
        gridBagConstraints.gridx = 2;
        gridBagConstraints.gridy = 0;
        gridBagConstraints.fill = java.awt.GridBagConstraints.VERTICAL;
        gridBagConstraints.weightx = 0.0;
        gridBagConstraints.weighty = 0.0;
        gridBagConstraints.gridheight = 2;
        gridBagConstraints.anchor = java.awt.GridBagConstraints.NORTHEAST;
        gridBagConstraints.insets = new java.awt.Insets(3, 3, 3, 15);
        btnPanel.add(btnAdvanceDay, gridBagConstraints);
    }

    private static void enableFullScreenMode(Window window) {
        String className = "com.apple.eawt.FullScreenUtilities";
        String methodName = "setWindowCanFullScreen";

        try {
            Class<?> clazz = Class.forName(className);
            Method method = clazz.getMethod(methodName, Window.class, boolean.class);
            method.invoke(null, window, true);
        } catch (Throwable t) {
            System.err.println("Full screen mode is not supported");
            t.printStackTrace();
        }
    }

    private static boolean isMacOSX() {
        return System.getProperty("os.name").contains("Mac OS X");
    }

    private void miChatActionPerformed(ActionEvent evt) {
        JDialog chatDialog = new JDialog(getFrame(), "MekHQ Chat", false); //$NON-NLS-1$

        ChatClient client = new ChatClient("test", "localhost");
        client.listen();
        // chatDialog.add(client);
        chatDialog.add(new JLabel("Testing"));
        chatDialog.setResizable(true);
        chatDialog.setVisible(true);
    }

    private void changeTheme(java.awt.event.ActionEvent evt) {
        MekHQ.getSelectedTheme().setValue(evt.getActionCommand());
        refreshThemeChoices();
    }

    private void refreshThemeChoices() {
        menuThemes.removeAll();
        JCheckBoxMenuItem miPlaf;
        for (LookAndFeelInfo laf : UIManager.getInstalledLookAndFeels()) {
            miPlaf = new JCheckBoxMenuItem(laf.getName());
            if (laf.getClassName().equalsIgnoreCase(MekHQ.getSelectedTheme().getValue())) {
                miPlaf.setSelected(true);
            }

            menuThemes.add(miPlaf);
            miPlaf.setActionCommand(laf.getClassName());
            miPlaf.addActionListener(this::changeTheme);
        }
    }
    //TODO: trigger from event
    public void filterTasks() {
        if (getTab(GuiTabType.REPAIR) != null) {
            ((RepairTab)getTab(GuiTabType.REPAIR)).filterTasks();
        }
    }

    public void focusOnUnit(UUID id) {
        HangarTab ht = (HangarTab)getTab(GuiTabType.HANGAR);
        if (null == id || null == ht) {
            return;
        }
        if (mainPanel.getDividerLocation() < 700) {
            if (mainPanel.getLastDividerLocation() > 700) {
                mainPanel.setDividerLocation(mainPanel.getLastDividerLocation());
            } else {
                mainPanel.resetToPreferredSizes();
            }
        }
        ht.focusOnUnit(id);
        tabMain.setSelectedIndex(getTabIndexByName(resourceMap
                .getString("panHangar.TabConstraints.tabTitle")));
    }

    public void focusOnUnitInRepairBay(UUID id) {
        if (null == id) {
            return;
        }
        if (getTab(GuiTabType.REPAIR) != null) {
            if (mainPanel.getDividerLocation() < 700) {
                if (mainPanel.getLastDividerLocation() > 700) {
                    mainPanel.setDividerLocation(mainPanel.getLastDividerLocation());
                } else {
                    mainPanel.resetToPreferredSizes();
                }
            }
            ((RepairTab)getTab(GuiTabType.REPAIR)).focusOnUnit(id);
            tabMain.setSelectedComponent(getTab(GuiTabType.REPAIR));
        }
    }

    public void focusOnPerson(UUID id) {
        if (null == id) {
            return;
        }
        PersonnelTab pt = (PersonnelTab)getTab(GuiTabType.PERSONNEL);
        if (pt == null) {
            return;
        }
        if (mainPanel.getDividerLocation() < 700) {
            if (mainPanel.getLastDividerLocation() > 700) {
                mainPanel.setDividerLocation(mainPanel.getLastDividerLocation());
            } else {
                mainPanel.resetToPreferredSizes();
            }
        }
        pt.focusOnPerson(id);
        tabMain.setSelectedComponent(pt);
    }

    public void showNews(int id) {
        NewsItem news = getCampaign().getNews().getNewsItem(id);
        if (null != news) {
            NewsReportDialog nrd = new NewsReportDialog(frame, news);
            nrd.setVisible(true);
        }
    }

    private void advanceDay() {
        // first check for overdue loan payments - don't allow advancement until
        // these are addressed
        if (getCampaign().checkOverDueLoans()) {
            refreshFunds();
            refreshReport();
            return;
        }
        if (getCampaign().checkRetirementDefections()) {
            showRetirementDefectionDialog();
            return;
        }
        if (getCampaign().checkYearlyRetirements()) {
            showRetirementDefectionDialog();
            return;
        }
        if (nagShortMaintenance()) {
            return;
        }
        if (getCampaign().getCampaignOptions().getUseAtB()) {
            if (nagShortDeployments()) {
                return;
            }
            if (nagOutstandingScenarios()) {
                return;
            }
        }
        if(!getCampaign().newDay()) {
            return;
        }

        refreshCalendar();
        refreshLocation();
        initReport();
        refreshFunds();

        refreshAllTabs();
    }// GEN-LAST:event_btnAdvanceDayActionPerformed

    public boolean nagShortMaintenance() {
        if (!getCampaign().getCampaignOptions().checkMaintenance()) {
            return false;
        }
        Vector<Unit> notMaintained = new Vector<>();
        int totalAstechMinutesNeeded = 0;
        for (Unit u : getCampaign().getUnits()) {
            if (u.requiresMaintenance() && null == u.getTech()) {
                notMaintained.add(u);
            } else {
                // only add astech minutes for non-crewed units
                if (null == u.getEngineer()) {
                    totalAstechMinutesNeeded += (u.getMaintenanceTime() * 6);
                }
            }
        }

        if (notMaintained.size() > 0) {
            if (JOptionPane.YES_OPTION != JOptionPane
                    .showConfirmDialog(
                            null,
                            "You have unmaintained units. Do you really wish to advance the day?",
                            "Unmaintained Units", JOptionPane.YES_NO_OPTION)) {
                return true;
            }
        }

        int minutesAvail = getCampaign().getPossibleAstechPoolMinutes();
        if (getCampaign().isOvertimeAllowed()) {
            minutesAvail += getCampaign().getPossibleAstechPoolOvertime();
        }
        if (minutesAvail < totalAstechMinutesNeeded) {
            int needed = (int) Math
                    .ceil((totalAstechMinutesNeeded - minutesAvail) / 480D);
            return JOptionPane.YES_OPTION != JOptionPane.showConfirmDialog(null,
                    "You do not have enough astechs to provide for full maintenance. You need "
                            + needed + " more astech(s). Do you wish to proceed?",
                    "Astech shortage", JOptionPane.YES_NO_OPTION);
        }

        return false;
    }

    public boolean nagShortDeployments() {
        if (getCampaign().getCalendar().get(Calendar.DAY_OF_WEEK) != Calendar.SUNDAY) {
            return false;
        }
        for (Mission m : getCampaign().getMissions()) {
            if (!m.isActive() || !(m instanceof AtBContract)
                    || !getCampaign().getLocation().isOnPlanet()) {
                continue;
            }
            if (getCampaign().getDeploymentDeficit((AtBContract) m) > 0) {
                return 0 != JOptionPane
                        .showConfirmDialog(
                                null,
                                "You have not met the deployment levels required by contract. Do your really wish to advance the day?",
                                "Unmet deployment requirements",
                                JOptionPane.YES_NO_OPTION);
            }
        }
        return false;
    }

    public boolean nagOutstandingScenarios() {
        for (Mission m : getCampaign().getMissions()) {
            if (!m.isActive() || !(m instanceof AtBContract)) {
                continue;
            }
            for (Scenario s : m.getScenarios()) {
                if (!s.isCurrent() || !(s instanceof AtBScenario)) {
                    continue;
                }
                if (getCampaign().getDate().equals(s.getDate())) {
                    return 0 != JOptionPane
                            .showConfirmDialog(
                                    null,
                                    "You have a pending battle. Failure to deploy will result in a defeat and a minor contract breach. Do your really wish to advance the day?",
                                    "Pending battle", JOptionPane.YES_NO_OPTION);
                }
            }
        }
        return false;
    }

    private void hirePerson(java.awt.event.ActionEvent evt) {
        int type = Integer.parseInt(evt.getActionCommand());
        NewRecruitDialog npd = new NewRecruitDialog(this, true,
                getCampaign().newPerson(type));
        npd.setVisible(true);
    }

    public void hirePersonMarket() {
        PersonnelMarketDialog pmd = new PersonnelMarketDialog(getFrame(), this,
                getCampaign(), getIconPackage().getPortraits());
        pmd.setVisible(true);
    }

    private void hireBulkPersonnel() {
        HireBulkPersonnelDialog hbpd = new HireBulkPersonnelDialog(getFrame(),
                true, getCampaign());
        hbpd.setVisible(true);
    }

    public void showContractMarket() {
        ContractMarketDialog cmd = new ContractMarketDialog(getFrame(), this, getCampaign());
        cmd.setVisible(true);
    }

    public void showUnitMarket() {
        UnitMarketDialog umd = new UnitMarketDialog(getFrame(), getCampaign());
        umd.setVisible(true);
    }

    public void showShipSearch() {
        ShipSearchDialog ssd = new ShipSearchDialog(getFrame(), this);
        ssd.setVisible(true);
    }

    private void menuSaveXmlActionPerformed(java.awt.event.ActionEvent evt) {// GEN-FIRST:event_menuSaveActionPerformed
        final String METHOD_NAME = "menuSaveXmlActionPerformed(ActionEvent)";

        MekHQ.getLogger().log(getClass(), METHOD_NAME, LogLevel.INFO, //$NON-NLS-1$
                "Saving campaign..."); //$NON-NLS-1$
        // Choose a file...
        File file = selectSaveCampaignFile();
        if (file == null) {
            // I want a file, y'know!
            return;
        }

        saveCampaign(getFrame(), getCampaign(), file);
    }

    /**
     * Attempts to saves the given campaign to the given file.
     * @param frame The parent frame in which to display the error message. May be null.
     */
    public static boolean saveCampaign(JFrame frame, Campaign campaign, File file) {
        final String METHOD_NAME = "saveCampaign(Campaign campaign, File file)";
        String path = file.getPath();
        if (!path.endsWith(".cpnx") && !path.endsWith(".cpnx.gz")) {
            path += ".cpnx";
            file = new File(path);
        }

        // check for existing file and make a back-up if found
        String path2 = path + "_backup";
        File backupFile = new File(path2);
        if (file.exists()) {
            Utilities.copyfile(file, backupFile);
        }

        // Then save it out to that file.
        FileOutputStream fos;
        OutputStream os = null;
        PrintWriter pw;

        try {
            os = fos = new FileOutputStream(file);
            if (path.endsWith(".gz")) {
                os = new GZIPOutputStream(fos);
            }
            os = new BufferedOutputStream(os);
            pw = new PrintWriter(new OutputStreamWriter(os, StandardCharsets.UTF_8));
            campaign.writeToXml(pw);
            pw.flush();
            pw.close();
            os.close();
            // delete the backup file because we didn't need it
            if (backupFile.exists()) {
                backupFile.delete();
            }
            MekHQ.getLogger().log(CampaignGUI.class, METHOD_NAME, LogLevel.INFO, //$NON-NLS-1$
                    "Campaign saved to " + file); //$NON-NLS-1$
        } catch (Exception ex) {
            if (os != null) {
                try { os.close(); } catch (Exception ignored) { }
            }
            MekHQ.getLogger().error(CampaignGUI.class, METHOD_NAME, ex); //$NON-NLS-1$
            JOptionPane
                    .showMessageDialog(
                            frame,
                            "Oh no! The program was unable to correctly save your game. We know this\n"
                                    + "is annoying and apologize. Please help us out and submit a bug with the\n"
                                    + "mekhqlog.txt file from this game so we can prevent this from happening in\n"
                                    + "the future.", "Could not save game",
                            JOptionPane.ERROR_MESSAGE);
            // restore the backup file
            file.delete();
            if (backupFile.exists()) {
                Utilities.copyfile(backupFile, file);
                backupFile.delete();
            }

            return false;
        }

        return true;
    }

    private File selectSaveCampaignFile() {
        return FileDialogs.saveCampaign(frame, getCampaign()).orElse(null);
    }

    private String getExtensionForSaveFile(Campaign c) {
        if (c.getPreferGzippedOutput()) {
            return ".cpnx.gz";
        }
        return ".cpnx";
    }

    private void menuLoadXmlActionPerformed(java.awt.event.ActionEvent evt) {
        File f = selectLoadCampaignFile();
        if (null == f) {
            return;
        }
        boolean hadAtB = getCampaign().getCampaignOptions().getUseAtB();
        DataLoadingDialog dataLoadingDialog = new DataLoadingDialog(
                getApplication(), getFrame(), f);
        // TODO: does this effectively deal with memory management issues?
        dataLoadingDialog.setVisible(true);
        if (hadAtB && !getCampaign().getCampaignOptions().getUseAtB()) {
            RandomFactionGenerator.getInstance().dispose();
            RandomUnitGenerator.getInstance().dispose();
            RandomNameGenerator.getInstance().dispose();
        }
        //Unregister event handlers for CampaignGUI and tabs
        for (int i = 0; i < tabMain.getTabCount(); i++) {
            if (tabMain.getComponentAt(i) instanceof CampaignGuiTab) {
                ((CampaignGuiTab)tabMain.getComponentAt(i)).disposeTab();
            }
        }
        MekHQ.unregisterHandler(this);
    }

    private File selectLoadCampaignFile() {
        return FileDialogs.openCampaign(frame).orElse(null);
    }

    private void btnOvertimeActionPerformed(java.awt.event.ActionEvent evt) {
        getCampaign().setOvertime(btnOvertime.isSelected());
    }

    private void btnGMModeActionPerformed(java.awt.event.ActionEvent evt) {
        getCampaign().setGMMode(btnGMMode.isSelected());
    }

    private void menuOptionsActionPerformed(java.awt.event.ActionEvent evt) {
        boolean atb = getCampaign().getCampaignOptions().getUseAtB();
        boolean timein = getCampaign().getCampaignOptions().getUseTimeInService();
        boolean staticRATs = getCampaign().getCampaignOptions().useStaticRATs();
        boolean factionIntroDate = getCampaign().getCampaignOptions().useFactionIntroDate();
        CampaignOptionsDialog cod = new CampaignOptionsDialog(getFrame(), true,
                getCampaign(), getIconPackage().getCamos());
        cod.setVisible(true);
        if (timein != getCampaign().getCampaignOptions().getUseTimeInService()) {
            if (getCampaign().getCampaignOptions().getUseTimeInService()) {
                getCampaign().initTimeInService();
            }
        }
        if (atb != getCampaign().getCampaignOptions().getUseAtB()) {
            if (getCampaign().getCampaignOptions().getUseAtB()) {
                getCampaign().initAtB(false);
                //refresh lance assignment table
                MekHQ.triggerEvent(new OrganizationChangedEvent(getCampaign().getForces()));
            }
            miContractMarket.setVisible(getCampaign().getCampaignOptions()
                    .getUseAtB());
            miUnitMarket.setVisible(getCampaign().getCampaignOptions()
                    .getUseAtB());
            miShipSearch.setVisible(getCampaign().getCampaignOptions()
                    .getUseAtB());
            miRetirementDefectionDialog.setVisible(getCampaign()
                    .getCampaignOptions().getUseAtB());
            if (getCampaign().getCampaignOptions().getUseAtB()) {
                int loops = 0;
                while (!RandomUnitGenerator.getInstance().isInitialized()
                        || !RandomNameGenerator.getInstance().isInitialized()) {
                    try {
                        Thread.sleep(50);
                        if (++loops > 20) {
                            // Wait for up to a second
                            break;
                        }
                    } catch (InterruptedException ignore) {
                    }
                }
            } else {
                getCampaign().shutdownAtB();
            }
        }
        if (staticRATs != getCampaign().getCampaignOptions().useStaticRATs()) {
            getCampaign().initUnitGenerator();
        }
        if (factionIntroDate != getCampaign().getCampaignOptions().useFactionIntroDate()) {
            getCampaign().updateTechFactionCode();
        }
        refreshCalendar();
        getCampaign().reloadNews();
    }

    private void menuOptionsMMActionPerformed(java.awt.event.ActionEvent evt) {
        GameOptionsDialog god = new GameOptionsDialog(getFrame(), getCampaign().getGameOptions(), false);
        god.refreshOptions();
        god.setEditable(true);
        god.setVisible(true);
        if (!god.wasCancelled()) {
            getCampaign().setGameOptions(god.getOptions());
            setCampaignOptionsFromGameOptions();
            refreshCalendar();
        }
    }

    private void menuMekHqOptionsActionPerformed(ActionEvent evt) {
        MekHqOptionsDialog dialog = new MekHqOptionsDialog(getFrame(), MekHQ.getLogger());
        dialog.setVisible(true);
    }

    private void miLoadForcesActionPerformed(java.awt.event.ActionEvent evt) {
        loadListFile(true);
    }

    private void miImportPersonActionPerformed(java.awt.event.ActionEvent evt) {
        loadPersonFile();
    }

    public void miExportPersonActionPerformed(java.awt.event.ActionEvent evt) {
        savePersonFile();
    }

    private void miExportOptionsActionPerformed(java.awt.event.ActionEvent evt) {
        saveOptionsFile(FileType.XML, resourceMap.getString("dlgSaveCampaignXML.text"), getCampaign().getName() + getCampaign().getShortDateAsString() + "_ExportedCampaignSettings");
    }

    private void miExportPlanetsXMLActionPerformed(java.awt.event.ActionEvent evt) {
        try {
            exportPlanets(FileType.XML, resourceMap.getString("dlgSavePlanetsXML.text"), getCampaign().getName() + getCampaign().getShortDateAsString() + "_ExportedPlanets");
        } catch (Exception ex) {
            MekHQ.getLogger().error(getClass(), "miExportOptionsActionPerformed(ActionEvent)", ex);
        }
    }

    private void miExportFinancesCSVActionPerformed(java.awt.event.ActionEvent evt) {
        try {
            exportFinances(FileType.CSV, resourceMap.getString("dlgSaveFinancesCSV.text"), getCampaign().getName() + getCampaign().getShortDateAsString() + "_ExportedFinances");
        } catch (Exception ex) {
            MekHQ.getLogger().error(getClass(), "miExportOptionsActionPerformed(ActionEvent)", ex);
        }
    }

    private void miExportPersonnelCSVActionPerformed(java.awt.event.ActionEvent evt) {
        try {
            exportPersonnel(FileType.CSV, resourceMap.getString("dlgSavePersonnelCSV.text"), getCampaign().getName() + getCampaign().getShortDateAsString() + "_ExportedPersonnel");
        } catch (Exception ex) {
            MekHQ.getLogger().error(getClass(), "miExportOptionsActionPerformed(ActionEvent)", ex);
        }
    }

    private void miExportUnitCSVActionPerformed(java.awt.event.ActionEvent evt) {
        try {
            exportUnits(FileType.CSV, resourceMap.getString("dlgSaveUnitsCSV.text"), getCampaign().getName() + getCampaign().getShortDateAsString() + "_ExportedUnits");
        } catch (Exception ex) {
            MekHQ.getLogger().error(getClass(), "miExportOptionsActionPerformed(ActionEvent)", ex);
        }
    }

    private void miImportOptionsActionPerformed(java.awt.event.ActionEvent evt) {
        loadOptionsFile();
    }

    private void miImportPartsActionPerformed(java.awt.event.ActionEvent evt) {
        loadPartsFile();
    }

    public void miExportPartsActionPerformed(java.awt.event.ActionEvent evt) {
        savePartsFile();
    }

    private void miPurchaseUnitActionPerformed(java.awt.event.ActionEvent evt) {
        UnitSelectorDialog usd = new UnitSelectorDialog(getFrame(), getCampaign(), true);

        usd.setVisible(true);
    }

    private void buyParts() {
        PartsStoreDialog psd = new PartsStoreDialog(true, this);
        psd.setVisible(true);
    }

    private void showMercRosterDialog() {
        MercRosterDialog mrd = new MercRosterDialog(getFrame(), true, getCampaign());
        mrd.setVisible(true);
    }

    public void refitUnit(Refit r, boolean selectModelName) {
        if (r.getOriginalEntity() instanceof Dropship || r.getOriginalEntity() instanceof Jumpship) {
            Person engineer = r.getOriginalUnit().getEngineer();
            if (engineer == null) {
                JOptionPane
                        .showMessageDialog(
                                frame,
                                "You cannot refit a ship that does not have an engineer. Assign a qualified vessel crew to this unit.",
                                "No Engineer", JOptionPane.WARNING_MESSAGE);
                return;
            }
            r.setTeamId(engineer.getId());
        } else if (getCampaign().getTechs().size() > 0) {
            String name;
            Map<String, Person> techHash = new HashMap<>();
            String skillLvl;
            int TimePerDay;
            for (Person tech : getCampaign().getTechs()) {
                if (getCampaign().isWorkingOnRefit(tech) || tech.isEngineer()) {
                    continue;
                }
                if (tech.getSecondaryRole() == Person.T_MECH_TECH || tech.getSecondaryRole() == Person.T_MECHANIC || tech.getSecondaryRole() == Person.T_AERO_TECH) {
                    TimePerDay = 240 - tech.getMaintenanceTimeUsing();
                } else {
                    TimePerDay = 480 - tech.getMaintenanceTimeUsing();
                }
                skillLvl = SkillType.getExperienceLevelName(tech.getExperienceLevel(false));
                name = tech.getFullName()
                        + ", "
                        + skillLvl
                        + " "
                        + tech.getPrimaryRoleDesc()
                        + " ("
                        + getCampaign().getTargetFor(r, tech).getValueAsString()
                        + "+)"
                        + ", "
                        + tech.getMinutesLeft() + "/" + TimePerDay
                        + " minutes";
                techHash.put(name, tech);
            }
            String[] techNames = new String[techHash.keySet().size()];
            int i = 0;
            for (String n : techHash.keySet()) {
                techNames[i] = n;
                i++;
            }
            String s = (String) JOptionPane.showInputDialog(frame,
                    "Which tech should work on the refit?", "Select Tech",
                    JOptionPane.PLAIN_MESSAGE, null, techNames, techNames[0]);
            if (null == s) {
                return;
            }
            r.setTeamId(techHash.get(s).getId());
        } else {
            JOptionPane.showMessageDialog(frame,
                    "You have no techs available to work on this refit.",
                    "No Techs", JOptionPane.WARNING_MESSAGE);
            return;
        }
        if (selectModelName) {
            // select a model name
            RefitNameDialog rnd = new RefitNameDialog(frame, true, r);
            rnd.setVisible(true);
            if (rnd.wasCancelled()) {
                // Set the tech team to null since we may want to change it when we re-do the refit
                r.setTeamId(null);
                return;
            }
        }
        // TODO: allow overtime work?
        // check to see if user really wants to do it - give some info on what
        // will be done
        // TODO: better information
        String RefitRefurbish;
        if (r.isBeingRefurbished()) {
            RefitRefurbish = "Refurbishment is a " + r.getRefitClassName() + " refit and must be done at a factory and costs 10% of the purchase price"
                    + ".\n Are you sure you want to refurbish ";
        } else {
            RefitRefurbish = "This is a " + r.getRefitClassName() + " refit. Are you sure you want to refit ";
        }
        if (0 != JOptionPane
                .showConfirmDialog(null, RefitRefurbish
                                + r.getUnit().getName() + "?", "Proceed?",
                        JOptionPane.YES_NO_OPTION)) {
            return;
        }
        try {
            r.begin();
        } catch (EntityLoadingException ex) {
            JOptionPane
                    .showMessageDialog(
                            null,
                            "For some reason, the unit you are trying to customize cannot be loaded\n and so the customization was cancelled. Please report the bug with a description\nof the unit being customized.",
                            "Could not customize unit",
                            JOptionPane.ERROR_MESSAGE);
            return;
        } catch (IOException e) {
            JOptionPane.showMessageDialog(null, e.getMessage(), "IO Exception",
                    JOptionPane.ERROR_MESSAGE);
            return;
        }
        getCampaign().refit(r);
        if (hasTab(GuiTabType.MEKLAB)) {
            ((MekLabTab)getTab(GuiTabType.MEKLAB)).clearUnit();
        }
    }

    private void showReport(Report report) {
        ReportDialog rd = new ReportDialog(getFrame(), report);
        rd.setVisible(true);
    }

    public void showMaintenanceReport(UUID id) {
        if (null == id) {
            return;
        }
        Unit u = getCampaign().getUnit(id);
        if (null == u) {
            return;
        }
        MaintenanceReportDialog mrd = new MaintenanceReportDialog(getFrame(), u);
        mrd.setVisible(true);
    }

    public void showUnitCostReport(UUID id) {
        if (null == id) {
            return;
        }
        Unit u = getCampaign().getUnit(id);
        if (null == u) {
            return;
        }
        UnitCostReportDialog mrd = new UnitCostReportDialog(getFrame(), u);
        mrd.setVisible(true);
    }

    /**
     * Shows a dialog that lets the user select a tech for a task on a particular unit
     *
     * @param u    The unit to be serviced, used to filter techs for skill on the unit.
     * @param desc The description of the task
     * @return     The ID of the selected tech, or null if none is selected.
     */
    public @Nullable UUID selectTech(Unit u, String desc) {
        return selectTech(u, desc, false);
    }

    /**
     * Shows a dialog that lets the user select a tech for a task on a particular unit
     *
     * @param u                 The unit to be serviced, used to filter techs for skill on the unit.
     * @param desc              The description of the task
     * @param ignoreMaintenance If true, ignores the time required for maintenance tasks when displaying
     *                          the tech's time available.
     * @return                  The ID of the selected tech, or null if none is selected.
     */
    public @Nullable UUID selectTech(Unit u, String desc, boolean ignoreMaintenance) {
        String name;
        HashMap<String, Person> techHash = new HashMap<>();
        for (Person tech : getCampaign().getTechs()) {
            if (tech.canTech(u.getEntity()) && !tech.isMothballing()) {
                int time = tech.getMinutesLeft();
                if (!ignoreMaintenance) {
                    time -= Math.max(0, tech.getMaintenanceTimeUsing());
                }
                name = tech.getFullName()
                        + ", "
                        + SkillType.getExperienceLevelName(tech
                        .getSkillForWorkingOn(u).getExperienceLevel())
                        + " (" + time + "min)";
                techHash.put(name, tech);
            }
        }
        if (techHash.isEmpty()) {
            JOptionPane.showMessageDialog(frame,
                    "You have no techs available.", "No Techs",
                    JOptionPane.WARNING_MESSAGE);
            return null;
        }
        String[] techNames = new String[techHash.keySet().size()];
        int i = 0;
        for (String n : techHash.keySet()) {
            techNames[i] = n;
            i++;
        }
        String s = (String) JOptionPane.showInputDialog(frame,
                "Which tech should work on " + desc + "?", "Select Tech",
                JOptionPane.PLAIN_MESSAGE, null, techNames, techNames[0]);
        if (null == s) {
            return null;
        }
        return techHash.get(s).getId();
    }

    public Part getPartByNameAndDetails(String pnd) {
        return getCampaign().getPartsStore().getByNameAndDetails(pnd);
    }

    /**
     * Exports Planets to a file (CSV, XML, etc.)
     * @param format
     * @param dialogTitle
     * @param filename
     */
    protected void exportPlanets(FileType format, String dialogTitle, String filename) {
        //TODO: Fix this
        /*
        GUI.fileDialogSave(
                frame,
                dialogTitle,
                format,
                MekHQ.getPlanetsDirectory().getValue(),
                "planets." + format.getRecommendedExtension())
                .ifPresent(f -> {
                    MekHQ.getPlanetsDirectory().setValue(f.getParent());
                    File file = checkFileEnding(f, format.getRecommendedExtension());
                    checkToBackupFile(file, file.getPath());
                    String report = Planets.getInstance().exportPlanets(file.getPath(), format.getRecommendedExtension());
                    JOptionPane.showMessageDialog(mainPanel, report);
                });

        GUI.fileDialogSave(frame, dialogTitle, new File(".", "planets." + format.getRecommendedExtension()), format).ifPresent(f -> {
            File file = checkFileEnding(f, format.getRecommendedExtension());
            checkToBackupFile(file, file.getPath());
            String report = Planets.getInstance().exportPlanets(file.getPath(), format.getRecommendedExtension());
            JOptionPane.showMessageDialog(mainPanel, report);
        });
        */
    }

    /**
     * Exports Personnel to a file (CSV, XML, etc.)
     * @param format        file format to export to
     * @param dialogTitle   title of the dialog frame
     * @param filename      file name to save to
     */
    protected void exportPersonnel(FileType format, String dialogTitle, String filename) {
        if (((PersonnelTab) getTab(GuiTabType.PERSONNEL)).getPersonnelTable().getRowCount() != 0) {
            GUI.fileDialogSave(
                    frame,
                    dialogTitle,
                    format,
                    MekHQ.getPersonnelDirectory().getValue(),
                    filename + "." + format.getRecommendedExtension())
                    .ifPresent(f -> {
                        MekHQ.getPersonnelDirectory().setValue(f.getParent());
                        File file = checkFileEnding(f, format.getRecommendedExtension());
                        checkToBackupFile(file, file.getPath());
                        String report;
                        // TODO add support for xml and json export
                        if (format.equals(FileType.CSV)) {
                            report = Utilities.exportTableToCSV(((PersonnelTab) getTab(GuiTabType.PERSONNEL)).getPersonnelTable(), file);
                        } else {
                            report = "Unsupported FileType in Export Personnel";
                        }
                        JOptionPane.showMessageDialog(mainPanel, report);
                    });
        } else {
            JOptionPane.showMessageDialog(mainPanel, resourceMap.getString("dlgNoPersonnel.text"));
        }
    }

    /**
     * Exports Units to a file (CSV, XML, etc.)
     * @param format        file format to export to
     * @param dialogTitle   title of the dialog frame
     * @param filename      file name to save to
     */
    protected void exportUnits(FileType format, String dialogTitle, String filename) {
        if (((HangarTab) getTab(GuiTabType.HANGAR)).getUnitTable().getRowCount() != 0) {
            GUI.fileDialogSave(
                    frame,
                    dialogTitle,
                    format,
                    MekHQ.getUnitsDirectory().getValue(),
                    filename + "." + format.getRecommendedExtension())
                    .ifPresent(f -> {
                        MekHQ.getUnitsDirectory().setValue(f.getParent());
                        File file = checkFileEnding(f, format.getRecommendedExtension());
                        checkToBackupFile(file, file.getPath());
                        String report;
                        // TODO add support for xml and json export
                        if (format.equals(FileType.CSV)) {
                            report = Utilities.exportTableToCSV(((HangarTab) getTab(GuiTabType.HANGAR)).getUnitTable(), file);
                        } else {
                            report = "Unsupported FileType in Export Units";
                        }
                        JOptionPane.showMessageDialog(mainPanel, report);
<<<<<<< HEAD
=======

>>>>>>> be90d3e2
                    });
        } else {
            JOptionPane.showMessageDialog(mainPanel, resourceMap.getString("dlgNoUnits"));
        }
    }

     /**
     * Exports Finances to a file (CSV, XML, etc.)
     * @param format        file format to export to
     * @param dialogTitle   title of the dialog frame
     * @param filename      file name to save to
     */
    protected void exportFinances(FileType format, String dialogTitle, String filename) {
        if (!getCampaign().getFinances().getAllTransactions().isEmpty()) {
            GUI.fileDialogSave(
                    frame,
                    dialogTitle,
                    format,
                    MekHQ.getFinancesDirectory().getValue(),
                    filename + "." + format.getRecommendedExtension())
                    .ifPresent(f -> {
                        MekHQ.getFinancesDirectory().setValue(f.getParent());
                        File file = checkFileEnding(f, format.getRecommendedExtension());
                        checkToBackupFile(file, file.getPath());
                        String report;
                        // TODO add support for xml and json export
                        if (format.equals(FileType.CSV)) {
                            report = getCampaign().getFinances().exportFinancesToCSV(file.getPath(), format.getRecommendedExtension());
                        } else {
                            report = "Unsupported FileType in Export Finances";
                        }
                        JOptionPane.showMessageDialog(mainPanel, report);
                    });
        } else {
            JOptionPane.showMessageDialog(mainPanel, resourceMap.getString("dlgNoFinances.text"));
        }
    }

    /**
     * Checks if a file already exists, if so it makes a backup copy.
     * @param file to determine if there is an existing file with that name
     * @param path path to the file
     */
    private void checkToBackupFile(File file, String path) {
        // check for existing file and make a back-up if found
        String path2 = path + "_backup";
        File backupFile = new File(path2);
        if (file.exists()) {
            Utilities.copyfile(file, backupFile);
        }
    }

    /**
     * Checks to make sure the file has the appropriate ending / extension.
     * @param file   the file to check
     * @param format proper format for the ending/extension
     * @return File  with the appropriate ending/ extension
     */
    private File checkFileEnding(File file, String format) {
        String path = file.getPath();
        if (!path.endsWith("." + format)) {
            path += "." + format;
            file = new File(path);
        }
        return file;
    }

    protected void loadListFile(boolean allowNewPilots) {
        final String METHOD_NAME = "loadListFile(boolean)";

        File unitFile = FileDialogs.openUnits(frame).orElse(null);

        if (unitFile != null) {
            // I need to get the parser myself, because I want to pull both
            // entities and pilots from it
            // Create an empty parser.
            MULParser parser = new MULParser();

            // Open up the file.
            try (InputStream is = new FileInputStream(unitFile)) {
                parser.parse(is);
            } catch (Exception excep) {
                excep.printStackTrace(System.err);
            }

            // Was there any error in parsing?
            if (parser.hasWarningMessage()) {
                MekHQ.getLogger().log(getClass(), METHOD_NAME, LogLevel.WARNING, //$NON-NLS-1$
                        parser.getWarningMessage());
            }

            // Add the units from the file.
            for (Entity entity : parser.getEntities()) {
                getCampaign().addUnit(entity, allowNewPilots, 0);
            }

            // TODO : re-add any ejected pilots
            //for (Crew pilot : parser.getPilots()) {
            //    if (pilot.isEjected()) {
            //         getCampaign().addPilot(pilot, PilotPerson.T_MECHWARRIOR,
            //         false);
            //    }
            //}
        }
    }

    protected void loadPersonFile() {
        final String METHOD_NAME = "loadPersonFile()";

        File personnelFile = FileDialogs.openPersonnel(frame).orElse(null);

        if (personnelFile != null) {
            MekHQ.getLogger().log(getClass(), METHOD_NAME, LogLevel.INFO, //$NON-NLS-1$
                    "Starting load of personnel file from XML..."); //$NON-NLS-1$
            // Initialize variables.
            Document xmlDoc = null;

            // Open the file
            try (InputStream is = new FileInputStream(personnelFile)) {
                // Using factory get an instance of document builder
                DocumentBuilder db = MekHqXmlUtil.newSafeDocumentBuilder();

                // Parse using builder to get DOM representation of the XML file
                xmlDoc = db.parse(is);
            } catch (Exception ex) {
                MekHQ.getLogger().error(getClass(), METHOD_NAME, ex); //$NON-NLS-1$
            }

            Element personnelEle = xmlDoc.getDocumentElement();
            NodeList nl = personnelEle.getChildNodes();

            // Get rid of empty text nodes and adjacent text nodes...
            // Stupid weird parsing of XML. At least this cleans it up.
            personnelEle.normalize();

            Version version = new Version(personnelEle.getAttribute("version"));

            // we need to iterate through three times, the first time to collect
            // any custom units that might not be written yet
            for (int x = 0; x < nl.getLength(); x++) {
                Node wn2 = nl.item(x);

                // If it's not an element node, we ignore it.
                if (wn2.getNodeType() != Node.ELEMENT_NODE) {
                    continue;
                }

                if (!wn2.getNodeName().equalsIgnoreCase("person")) {
                    // Error condition of sorts!
                    // Errr, what should we do here?
                    MekHQ.getLogger().log(getClass(), METHOD_NAME, LogLevel.ERROR, //$NON-NLS-1$
                            "Unknown node type not loaded in Personnel nodes: " //$NON-NLS-1$
                                    + wn2.getNodeName());

                    continue;
                }

                Person p = Person.generateInstanceFromXML(wn2, getCampaign(), version);
                if (getCampaign().getPerson(p.getId()) != null
                        && getCampaign().getPerson(p.getId()).getFullName().equals(p.getFullName())) {
                    MekHQ.getLogger().log(getClass(), METHOD_NAME, LogLevel.ERROR, //$NON-NLS-1$
                            "ERROR: Cannot load person who exists, ignoring. (Name: " //$NON-NLS-1$
                                    + p.getFullName() + ")"); //$NON-NLS-1$
                    p = null;
                }

                if (p != null) {
                    getCampaign().recruitPerson(p, p.isPrisoner(), p.isDependent(), true, true);

                    // Clear some values we no longer should have set in case this
                    // has transferred campaigns or things in the campaign have
                    // changed...
                    p.setUnitId(null);
                    p.clearTechUnitIDs();
                }
            }
            MekHQ.getLogger().log(getClass(), METHOD_NAME, LogLevel.INFO, //$NON-NLS-1$
                    "Finished load of personnel file"); //$NON-NLS-1$
        }
    }

    //TODO: disable if not using personnel tab
    private void savePersonFile() {
        final String METHOD_NAME = "savePersonFile()";

        File file = FileDialogs.savePersonnel(frame, getCampaign()).orElse(null);
        if (file == null) {
            // I want a file, y'know!
            return;
        }
        String path = file.getPath();
        if (!path.endsWith(".prsx")) {
            path += ".prsx";
            file = new File(path);
        }

        // check for existing file and make a back-up if found
        String path2 = path + "_backup";
        File backupFile = new File(path2);
        if (file.exists()) {
            Utilities.copyfile(file, backupFile);
        }

        // Then save it out to that file.
        try (OutputStream os = new FileOutputStream(file);
             PrintWriter pw = new PrintWriter(new OutputStreamWriter(os, StandardCharsets.UTF_8))) {

            PersonnelTab pt = (PersonnelTab)getTab(GuiTabType.PERSONNEL);
            int row = pt.getPersonnelTable().getSelectedRow();
            if (row < 0) {
                MekHQ.getLogger().log(getClass(), METHOD_NAME, LogLevel.WARNING, //$NON-NLS-1$
                        "ERROR: Cannot export person if no one is selected! Ignoring."); //$NON-NLS-1$
                return;
            }
            Person selectedPerson = pt.getPersonModel().getPerson(pt.getPersonnelTable()
                    .convertRowIndexToModel(row));
            int[] rows = pt.getPersonnelTable().getSelectedRows();
            Person[] people = new Person[rows.length];
            for (int i = 0; i < rows.length; i++) {
                people[i] = pt.getPersonModel().getPerson(pt.getPersonnelTable()
                        .convertRowIndexToModel(rows[i]));
            }

            // File header
            pw.println("<?xml version=\"1.0\" encoding=\"UTF-8\"?>");

            ResourceBundle resourceMap = ResourceBundle
                    .getBundle("mekhq.resources.MekHQ");
            // Start the XML root.
            pw.println("<personnel version=\""
                    + resourceMap.getString("Application.version") + "\">");

            if (rows.length > 1) {
                for (int i = 0; i < rows.length; i++) {
                    people[i].writeToXml(pw, 1);
                }
            } else {
                selectedPerson.writeToXml(pw, 1);
            }
            // Okay, we're done.
            // Close everything out and be done with it.
            pw.println("</personnel>");
            pw.flush();
            // delete the backup file because we didn't need it
            if (backupFile.exists()) {
                backupFile.delete();
            }
            MekHQ.getLogger().log(getClass(), METHOD_NAME, LogLevel.INFO, //$NON-NLS-1$
                    "Personnel saved to " + file); //$NON-NLS-1$
        } catch (Exception ex) {
            MekHQ.getLogger().error(getClass(), METHOD_NAME, ex); //$NON-NLS-1$
            JOptionPane
                    .showMessageDialog(
                            getFrame(),
                            "Oh no! The program was unable to correctly export your personnel. We know this\n"
                                    + "is annoying and apologize. Please help us out and submit a bug with the\n"
                                    + "mekhqlog.txt file from this game so we can prevent this from happening in\n"
                                    + "the future.",
                            "Could not export personnel",
                            JOptionPane.ERROR_MESSAGE);
            // restore the backup file
            file.delete();
            if (backupFile.exists()) {
                Utilities.copyfile(backupFile, file);
                backupFile.delete();
            }
        }
    }

    private void saveOptionsFile(FileType format, String dialogTitle, String filename) {
        final String METHOD_NAME = "saveOptionsFile()";

        Optional<File> maybeFile = GUI.fileDialogSave(
                frame,
                dialogTitle,
                format,
                MekHQ.getCampaignOptionsDirectory().getValue(),
                filename + "." + format.getRecommendedExtension());

        if (!maybeFile.isPresent()) {
            return;
        }

        MekHQ.getCampaignOptionsDirectory().setValue(maybeFile.get().getParent());

        File file = checkFileEnding(maybeFile.get(), format.getRecommendedExtension());
        checkToBackupFile(file, file.getPath());

        // Then save it out to that file.


        try (OutputStream os = new FileOutputStream(file);
             PrintWriter pw = new PrintWriter(new OutputStreamWriter(os, StandardCharsets.UTF_8))) {

            ResourceBundle resourceMap = ResourceBundle.getBundle("mekhq.resources.MekHQ");
            // File header
            pw.println("<?xml version=\"1.0\" encoding=\"UTF-8\"?>");
            pw.println("<options version=\""
                    + resourceMap.getString("Application.version") + "\">");
            // Start the XML root.
            getCampaign().getCampaignOptions().writeToXml(pw, 1);
            pw.println("\t<skillTypes>");
            for (String name : SkillType.skillList) {
                SkillType type = SkillType.getType(name);
                if (null != type) {
                    type.writeToXml(pw, 2);
                }
            }
            pw.println("\t</skillTypes>");
            pw.println("\t<specialAbilities>");
            for (String key : SpecialAbility.getAllSpecialAbilities().keySet()) {
                SpecialAbility.getAbility(key).writeToXml(pw, 2);
            }
            pw.println("\t</specialAbilities>");
            getCampaign().getRandomSkillPreferences().writeToXml(pw, 1);
            pw.println("</options>");
            // Okay, we're done.
            pw.flush();

            JOptionPane.showMessageDialog(mainPanel, getResourceMap().getString("dlgCampaignSettingsSaved.text"));

            MekHQ.getLogger().log(getClass(), METHOD_NAME, LogLevel.INFO, //$NON-NLS-1$
                    "Campaign Options saved saved to " + file); //$NON-NLS-1$
        } catch (Exception ex) {
            MekHQ.getLogger().error(getClass(), METHOD_NAME, ex); //$NON-NLS-1$
            JOptionPane
                    .showMessageDialog(
                            getFrame(),
                            "Oh no! The program was unable to correctly export your campaign options. We know this\n"
                                    + "is annoying and apologize. Please help us out and submit a bug with the\n"
                                    + "mekhqlog.txt file from this game so we can prevent this from happening in\n"
                                    + "the future.",
                            "Could not export campaign options",
                            JOptionPane.ERROR_MESSAGE);
        }
    }

    protected void loadPartsFile() {
        final String METHOD_NAME = "loadPartsFile()";

        Optional<File> maybeFile = FileDialogs.openParts(frame);

        if (!maybeFile.isPresent()) {
            return;
        }

        File partsFile = maybeFile.get();

        MekHQ.getLogger().log(getClass(), METHOD_NAME, LogLevel.INFO, //$NON-NLS-1$
                "Starting load of parts file from XML..."); //$NON-NLS-1$
        // Initialize variables.
        Document xmlDoc = null;

        // Open up the file.
        try (InputStream is = new FileInputStream(partsFile)) {
            // Using factory get an instance of document builder
            DocumentBuilder db = MekHqXmlUtil.newSafeDocumentBuilder();

            // Parse using builder to get DOM representation of the XML file
            xmlDoc = db.parse(is);
        } catch (Exception ex) {
            MekHQ.getLogger().error(getClass(), METHOD_NAME, ex); //$NON-NLS-1$
        }

        Element partsEle = xmlDoc.getDocumentElement();
        NodeList nl = partsEle.getChildNodes();

        // Get rid of empty text nodes and adjacent text nodes...
        // Stupid weird parsing of XML. At least this cleans it up.
        partsEle.normalize();

        Version version = new Version(partsEle.getAttribute("version"));

        // we need to iterate through three times, the first time to collect
        // any custom units that might not be written yet
        for (int x = 0; x < nl.getLength(); x++) {
            Node wn2 = nl.item(x);

            // If it's not an element node, we ignore it.
            if (wn2.getNodeType() != Node.ELEMENT_NODE) {
                continue;
            }

            if (!wn2.getNodeName().equalsIgnoreCase("part")) {
                // Error condition of sorts!
                // Errr, what should we do here?
                MekHQ.getLogger().log(getClass(), METHOD_NAME, LogLevel.ERROR, //$NON-NLS-1$
                        "Unknown node type not loaded in Parts nodes: " //$NON-NLS-1$
                                + wn2.getNodeName());

                continue;
            }

            Part p = Part.generateInstanceFromXML(wn2, version);
            if (p != null) {
                p.setCampaign(getCampaign());
                getCampaign().addPartWithoutId(p);
            }
        }
        MekHQ.getLogger().log(getClass(), METHOD_NAME, LogLevel.INFO, //$NON-NLS-1$
                "Finished load of parts file"); //$NON-NLS-1$
    }

    protected void loadOptionsFile() {
        final String METHOD_NAME = "loadOptionsFile()";

        Optional<File> maybeFile = FileDialogs.openCampaignOptions(frame);

        if (!maybeFile.isPresent()) {
            return;
        }

        File optionsFile = maybeFile.get();

        MekHQ.getLogger().log(getClass(), METHOD_NAME, LogLevel.INFO, //$NON-NLS-1$
                "Starting load of options file from XML..."); //$NON-NLS-1$
        // Initialize variables.
        Document xmlDoc = null;

        // Open up the file.
        try (InputStream is = new FileInputStream(optionsFile)) {
            // Using factory get an instance of document builder
            DocumentBuilder db = MekHqXmlUtil.newSafeDocumentBuilder();

            // Parse using builder to get DOM representation of the XML file
            xmlDoc = db.parse(is);
        } catch (Exception ex) {
            MekHQ.getLogger().error(getClass(), METHOD_NAME, ex); //$NON-NLS-1$
        }

        Element partsEle = xmlDoc.getDocumentElement();
        NodeList nl = partsEle.getChildNodes();

        // Get rid of empty text nodes and adjacent text nodes...
        // Stupid weird parsing of XML. At least this cleans it up.
        partsEle.normalize();

        Version version = new Version(partsEle.getAttribute("version"));

        CampaignOptions options = null;
        RandomSkillPreferences rsp = null;

        // we need to iterate through three times, the first time to collect
        // any custom units that might not be written yet
        for (int x = 0; x < nl.getLength(); x++) {
            Node wn = nl.item(x);

            // If it's not an element node, we ignore it.
            if (wn.getNodeType() != Node.ELEMENT_NODE) {
                continue;
            }

            String xn = wn.getNodeName();

            if (xn.equalsIgnoreCase("campaignOptions")) {
                options = CampaignOptions.generateCampaignOptionsFromXml(wn);
            } else if (xn.equalsIgnoreCase("randomSkillPreferences")) {
                rsp = RandomSkillPreferences.generateRandomSkillPreferencesFromXml(wn);
            } else if (xn.equalsIgnoreCase("skillTypes")) {
                NodeList wList = wn.getChildNodes();

                // Okay, lets iterate through the children, eh?
                for (int x2 = 0; x2 < wList.getLength(); x2++) {
                    Node wn2 = wList.item(x2);

                    // If it's not an element node, we ignore it.
                    if (wn2.getNodeType() != Node.ELEMENT_NODE) {
                        continue;
                    }

                    if (wn2.getNodeName().startsWith("ability-")) {
                        continue;
                    } else if (!wn2.getNodeName().equalsIgnoreCase(
                            "skillType")) {
                        // Error condition of sorts!
                        // Errr, what should we do here?
                        MekHQ.getLogger().log(getClass(), METHOD_NAME, LogLevel.ERROR, //$NON-NLS-1$
                                "Unknown node type not loaded in Skill Type nodes: " //$NON-NLS-1$
                                        + wn2.getNodeName());

                        continue;
                    }
                    SkillType.generateInstanceFromXML(wn2, version);
                }
            } else if (xn.equalsIgnoreCase("specialAbilities")) {
                PilotOptions pilotOptions = new PilotOptions();
                SpecialAbility.clearSPA();

                NodeList wList = wn.getChildNodes();

                // Okay, lets iterate through the children, eh?
                for (int x2 = 0; x2 < wList.getLength(); x2++) {
                    Node wn2 = wList.item(x2);

                    // If it's not an element node, we ignore it.
                    if (wn2.getNodeType() != Node.ELEMENT_NODE) {
                        continue;
                    }

                    if (!wn2.getNodeName().equalsIgnoreCase("ability")) {
                        // Error condition of sorts!
                        // Errr, what should we do here?
                        MekHQ.getLogger().log(getClass(), METHOD_NAME, LogLevel.ERROR, //$NON-NLS-1$
                                "Unknown node type not loaded in Special Ability nodes: " //$NON-NLS-1$
                                        + wn2.getNodeName());

                        continue;
                    }

                    SpecialAbility.generateInstanceFromXML(wn2, pilotOptions, null);
                }
            }

        }

        if (null != options) {
            this.getCampaign().setCampaignOptions(options);
        }
        if (null != rsp) {
            this.getCampaign().setRandomSkillPreferences(rsp);
        }

        MekHQ.getLogger().log(getClass(), METHOD_NAME, LogLevel.INFO, //$NON-NLS-1$
                "Finished load of campaign options file"); //$NON-NLS-1$
        MekHQ.triggerEvent(new OptionsChangedEvent(getCampaign(), options));

        refreshCalendar();
        getCampaign().reloadNews();
    }

    private void savePartsFile() {
        String METHOD_NAME = "savePartsFile()";

        Optional<File> maybeFile = FileDialogs.saveParts(frame, getCampaign());

        if (!maybeFile.isPresent()) {
            return;
        }

        File file = maybeFile.get();

        if (!file.getName().endsWith(".parts")) {
            file = new File(file.getAbsolutePath() + ".parts");
        }

        // check for existing file and make a back-up if found
        String path2 = file.getAbsolutePath() + "_backup";
        File backupFile = new File(path2);
        if (file.exists()) {
            Utilities.copyfile(file, backupFile);
        }

        // Then save it out to that file.
        FileOutputStream fos;
        PrintWriter pw;

        if (getTab(GuiTabType.WAREHOUSE) != null) {
            try {
                JTable partsTable = ((WarehouseTab)getTab(GuiTabType.WAREHOUSE)).getPartsTable();
                PartsTableModel partsModel = ((WarehouseTab)getTab(GuiTabType.WAREHOUSE)).getPartsModel();
                int row = partsTable.getSelectedRow();
                if (row < 0) {
                    MekHQ.getLogger().log(getClass(), METHOD_NAME, LogLevel.WARNING, //$NON-NLS-1$
                            "ERROR: Cannot export parts if none are selected! Ignoring."); //$NON-NLS-1$
                    return;
                }
                Part selectedPart = partsModel.getPartAt(partsTable
                        .convertRowIndexToModel(row));
                int[] rows = partsTable.getSelectedRows();
                Part[] parts = new Part[rows.length];
                for (int i = 0; i < rows.length; i++) {
                    parts[i] = partsModel.getPartAt(partsTable.convertRowIndexToModel(rows[i]));
                }
                fos = new FileOutputStream(file);
                pw = new PrintWriter(new OutputStreamWriter(fos, StandardCharsets.UTF_8));

                // File header
                pw.println("<?xml version=\"1.0\" encoding=\"UTF-8\"?>");

                ResourceBundle resourceMap = ResourceBundle.getBundle("mekhq.resources.MekHQ");
                // Start the XML root.
                pw.println("<parts version=\""
                        + resourceMap.getString("Application.version") + "\">");

                if (rows.length > 1) {
                    for (int i = 0; i < rows.length; i++) {
                        parts[i].writeToXml(pw, 1);
                    }
                } else {
                    selectedPart.writeToXml(pw, 1);
                }
                // Okay, we're done.
                // Close everything out and be done with it.
                pw.println("</parts>");
                pw.flush();
                pw.close();
                fos.close();
                // delete the backup file because we didn't need it
                if (backupFile.exists()) {
                    backupFile.delete();
                }
                MekHQ.getLogger().log(getClass(), METHOD_NAME, LogLevel.INFO, //$NON-NLS-1$
                        "Parts saved to " + file); //$NON-NLS-1$
            } catch (Exception ex) {
                MekHQ.getLogger().error(getClass(), METHOD_NAME, ex); //$NON-NLS-1$
                JOptionPane
                        .showMessageDialog(
                                getFrame(),
                                "Oh no! The program was unable to correctly export your parts. We know this\n"
                                        + "is annoying and apologize. Please help us out and submit a bug with the\n"
                                        + "mekhqlog.txt file from this game so we can prevent this from happening in\n"
                                        + "the future.", "Could not export parts",
                                JOptionPane.ERROR_MESSAGE);
                // restore the backup file
                file.delete();
                if (backupFile.exists()) {
                    Utilities.copyfile(backupFile, file);
                    backupFile.delete();
                }
            }
        }
    }

    public void refreshAllTabs() {
        for (int i = 0; i < tabMain.getTabCount(); i++) {
            ((CampaignGuiTab)tabMain.getComponentAt(i)).refreshAll();
        }
    }

    public void refreshLab() {
        MekLabTab lab = (MekLabTab)getTab(GuiTabType.MEKLAB);
        if (null == lab) {
            return;
        }
        Unit u = lab.getUnit();
        if (null == u) {
            return;
        }
        if (null == getCampaign().getUnit(u.getId())) {
            // this unit has been removed so clear the mek lab
            lab.clearUnit();
        } else {
            // put a try-catch here so that bugs in the meklab don't screw up
            // other stuff
            try {
                lab.refreshRefitSummary();
            } catch (Exception err) {
                err.printStackTrace();
            }
        }
    }

    public void refreshCalendar() {
        getFrame().setTitle(getCampaign().getTitle());
    }

    synchronized private void refreshReport() {
        List<String> newLogEntries = getCampaign().fetchAndClearNewReports();
        panLog.appendLog(newLogEntries);
        logDialog.appendLog(newLogEntries);
    }

    public void initReport() {
        String report = getCampaign().getCurrentReportHTML();
        panLog.refreshLog(report);
        logDialog.refreshLog(report);
        getCampaign().fetchAndClearNewReports();
    }

    private void refreshFunds() {
        Money funds = getCampaign().getFunds();
        String inDebt = "";
        if (getCampaign().getFinances().isInDebt()) {
            inDebt = " <font color='red'>(in Debt)</font>";
        }
        String text = "<html><b>Funds:</b> "
                + funds.toAmountAndSymbolString()
                + inDebt
                + "</html>";
        lblFunds.setText(text);
    }

    private void refreshRating() {
        if (getCampaign().getCampaignOptions().useDragoonRating()) {
            // this is the one situation where we do want to refresh the rating,
            // as it means something has happened to influence it
            getCampaign().getUnitRating().reInitialize();

            String text;
            if (UnitRatingMethod.FLD_MAN_MERCS_REV.equals(getCampaign().getCampaignOptions().getUnitRatingMethod())) {
                text = String.format(resourceMap.getString("bottomRating.DragoonsRating"), getCampaign().getUnitRatingText());
            }
            else {
                text = String.format(resourceMap.getString("bottomRating.CampaignOpsRating"), getCampaign().getUnitRatingText());
            }

            lblRating.setText(text);
        } else {
            lblRating.setText("");
        }
    }

    private void refreshTempAstechs() {
        String text = "<html><b>Temp Astechs:</b> " + getCampaign().getAstechPool() + "</html>";
        lblTempAstechs.setText(text);
    }

    private void refreshTempMedics() {
        String text = "<html><b>Temp Medics:</b> " + getCampaign().getMedicPool() + "</html>";
        lblTempMedics.setText(text);
    }

    private ActionScheduler fundsScheduler = new ActionScheduler(this::refreshFunds);
    private ActionScheduler ratingScheduler = new ActionScheduler(this::refreshRating);

    @Subscribe
    public void handle(ReportEvent ev) {
        refreshReport();
    }

    @Subscribe
    public void handle(OptionsChangedEvent ev) {
        fundsScheduler.schedule();
        ratingScheduler.schedule();
    }

    @Subscribe
    public void handle(TransactionEvent ev) {
        fundsScheduler.schedule();
        ratingScheduler.schedule();
    }

    @Subscribe
    public void handle(LoanEvent ev) {
        fundsScheduler.schedule();
        ratingScheduler.schedule();
    }

    @Subscribe
    public void handle(AssetEvent ev) {
        fundsScheduler.schedule();
        ratingScheduler.schedule();
    }

    @Subscribe
    public void handle(MissionEvent ev) {
        ratingScheduler.schedule();
    }

    @Subscribe
    public void handle(PersonEvent ev) {
        ratingScheduler.schedule();
    }

    @Subscribe
    public void handle(UnitEvent ev) {
        ratingScheduler.schedule();
    }

    @Subscribe
    public void handle(AstechPoolChangedEvent ev) {
        refreshTempAstechs();
    }

    @Subscribe
    public void handle(MedicPoolChangedEvent ev) {
        refreshTempMedics();
    }

    public void refreshLocation() {
        lblLocation.setText(getCampaign().getLocation().getReport(
                getCampaign().getCalendar().getTime()));
    }

    protected MekHQ getApplication() {
        return app;
    }

    public Campaign getCampaign() {
        return getApplication().getCampaign();
    }

    public IconPackage getIconPackage() {
        return getApplication().getIconPackage();
    }

    public JFrame getFrame() {
        return frame;
    }

    public CampaignGUI getCampaignGUI() {
        return this;
    }

    public int getTabIndexByName(String tabTitle) {
        int retVal = -1;
        for (int i = 0; i < tabMain.getTabCount(); i++) {
            if (tabMain.getTitleAt(i).equals(tabTitle)) {
                retVal = i;
                break;
            }
        }
        return retVal;
    }

    public void undeployUnit(Unit u) {
        Force f = getCampaign().getForce(u.getForceId());
        if (f != null) {
            undeployForce(f, false);
        }
        Scenario s = getCampaign().getScenario(u.getScenarioId());
        s.removeUnit(u.getId());
        u.undeploy();
        MekHQ.triggerEvent(new DeploymentChangedEvent(u, s));
    }

    public void undeployForce(Force f) {
        undeployForce(f, true);
    }

    public void undeployForce(Force f, boolean killSubs) {
        int sid = f.getScenarioId();
        Scenario scenario = getCampaign().getScenario(sid);
        if (null != scenario) {
            f.clearScenarioIds(getCampaign(), killSubs);
            scenario.removeForce(f.getId());
            if (killSubs) {
                for (UUID uid : f.getAllUnits()) {
                    Unit u = getCampaign().getUnit(uid);
                    if (null != u) {
                        scenario.removeUnit(u.getId());
                        u.undeploy();
                    }
                }
            }

            // We have to clear out the parents as well.
            Force parent = f;
            int prevId = f.getId();
            while ((parent = parent.getParentForce()) != null) {
                if (parent.getScenarioId() == -1) {
                    break;
                }
                parent.clearScenarioIds(getCampaign(), false);
                scenario.removeForce(parent.getId());
                for (Force sub : parent.getSubForces()) {
                    if (sub.getId() == prevId) {
                        continue;
                    }
                    scenario.addForces(sub.getId());
                    sub.setScenarioId(scenario.getId());
                }
                prevId = parent.getId();
            }
        }

        if (null != scenario) {
            MekHQ.triggerEvent(new DeploymentChangedEvent(f, scenario));
        }
    }

    public JTabbedPane getTabMain() {
        return tabMain;
    }

    /**
     * @return the resourceMap
     */
    public ResourceBundle getResourceMap() {
        return resourceMap;
    }

    private void setCampaignOptionsFromGameOptions() {
        getCampaign().getCampaignOptions().setUseTactics(getCampaign().getGameOptions().getOption("command_init").booleanValue());
        getCampaign().getCampaignOptions().setInitBonus(getCampaign().getGameOptions().getOption("individual_initiative").booleanValue());
        getCampaign().getCampaignOptions().setToughness(getCampaign().getGameOptions().getOption("toughness").booleanValue());
        getCampaign().getCampaignOptions().setArtillery(getCampaign().getGameOptions().getOption("artillery_skill").booleanValue());
        getCampaign().getCampaignOptions().setAbilities(getCampaign().getGameOptions().getOption("pilot_advantages").booleanValue());
        getCampaign().getCampaignOptions().setEdge(getCampaign().getGameOptions().getOption("edge").booleanValue());
        getCampaign().getCampaignOptions().setImplants(getCampaign().getGameOptions().getOption("manei_domini").booleanValue());
        getCampaign().getCampaignOptions().setQuirks(getCampaign().getGameOptions().getOption("stratops_quirks").booleanValue());
        getCampaign().getCampaignOptions().setAllowCanonOnly(getCampaign().getGameOptions().getOption("canon_only").booleanValue());
        getCampaign().getCampaignOptions().setTechLevel(TechConstants.getSimpleLevel(getCampaign().getGameOptions().getOption("techlevel").stringValue()));
        MekHQ.triggerEvent(new OptionsChangedEvent(getCampaign()));
    }
}<|MERGE_RESOLUTION|>--- conflicted
+++ resolved
@@ -609,17 +609,6 @@
         JMenuItem miImportParts = new JMenuItem(resourceMap.getString("miImportParts.text")); // NOI18N
         miImportParts.addActionListener(this::miImportPartsActionPerformed);
         menuImport.add(miImportParts);
-<<<<<<< HEAD
-
-        JMenuItem miLoadForces = new JMenuItem(resourceMap.getString("miLoadForces.text")); // NOI18N
-        miLoadForces.addActionListener(this::miLoadForcesActionPerformed);
-        // miLoadForces.setEnabled(false);
-        menuImport.add(miLoadForces);
-
-        menuFile.add(menuImport);
-        //endregion menuImport
-
-=======
 
         JMenuItem miLoadForces = new JMenuItem(resourceMap.getString("miLoadForces.text")); // NOI18N
         miLoadForces.addActionListener(this::miLoadForcesActionPerformed);
@@ -628,7 +617,6 @@
         menuFile.add(menuImport);
         //endregion menuImport
 
->>>>>>> be90d3e2
         //region menuExport
         JMenu menuExport = new JMenu(resourceMap.getString("menuExport.text")); // NOI18N
 
@@ -1895,10 +1883,6 @@
                             report = "Unsupported FileType in Export Units";
                         }
                         JOptionPane.showMessageDialog(mainPanel, report);
-<<<<<<< HEAD
-=======
-
->>>>>>> be90d3e2
                     });
         } else {
             JOptionPane.showMessageDialog(mainPanel, resourceMap.getString("dlgNoUnits"));
