/*
 * CampaignGUI.java
 *
 * Copyright (c) 2009 Jay Lawson <jaylawson39 at yahoo.com>. All rights reserved.
 * Copyright (c) 2020-2021 - The MegaMek Team. All Rights Reserved.
 *
 * This file is part of MekHQ.
 *
 * MekHQ is free software: you can redistribute it and/or modify
 * it under the terms of the GNU General Public License as published by
 * the Free Software Foundation, either version 3 of the License, or
 * (at your option) any later version.
 *
 * MekHQ is distributed in the hope that it will be useful,
 * but WITHOUT ANY WARRANTY; without even the implied warranty of
 * MERCHANTABILITY or FITNESS FOR A PARTICULAR PURPOSE. See the
 * GNU General Public License for more details.
 *
 * You should have received a copy of the GNU General Public License
 * along with MekHQ. If not, see <http://www.gnu.org/licenses/>.
 */
package mekhq.gui;

import chat.ChatClient;
import megamek.Version;
import megamek.client.generator.RandomUnitGenerator;
import megamek.client.ui.preferences.JWindowPreference;
import megamek.client.ui.preferences.PreferencesNode;
import megamek.client.ui.swing.GameOptionsDialog;
import megamek.client.ui.swing.UnitLoadingDialog;
import megamek.client.ui.swing.dialog.AbstractUnitSelectorDialog;
import megamek.common.*;
import megamek.common.annotations.Nullable;
import megamek.common.event.Subscribe;
import megamek.common.loaders.EntityLoadingException;
import megamek.common.util.EncodeControl;
import mekhq.*;
import mekhq.campaign.Campaign;
import mekhq.campaign.CampaignController;
import mekhq.campaign.CampaignOptions;
import mekhq.campaign.CampaignPreset;
import mekhq.campaign.event.*;
import mekhq.campaign.finances.Money;
import mekhq.campaign.force.Force;
import mekhq.campaign.market.unitMarket.AbstractUnitMarket;
import mekhq.campaign.mission.Scenario;
import mekhq.campaign.parts.Part;
import mekhq.campaign.parts.Refit;
import mekhq.campaign.personnel.Person;
import mekhq.campaign.personnel.SkillType;
import mekhq.campaign.personnel.enums.PersonnelRole;
<<<<<<< HEAD
import mekhq.campaign.personnel.enums.RandomMarriageMethod;
import mekhq.campaign.personnel.marriage.PercentageRandomMarriage;
=======
import mekhq.campaign.personnel.enums.RandomProcreationMethod;
import mekhq.campaign.personnel.procreation.AbstractProcreation;
import mekhq.campaign.personnel.procreation.PercentageRandomProcreation;
>>>>>>> f5fc0468
import mekhq.campaign.personnel.ranks.RankSystem;
import mekhq.campaign.personnel.ranks.Ranks;
import mekhq.campaign.report.CargoReport;
import mekhq.campaign.report.HangarReport;
import mekhq.campaign.report.PersonnelReport;
import mekhq.campaign.report.TransportReport;
import mekhq.campaign.unit.Unit;
import mekhq.campaign.universe.NewsItem;
import mekhq.campaign.universe.RandomFactionGenerator;
import mekhq.gui.dialog.*;
import mekhq.gui.dialog.nagDialogs.*;
import mekhq.gui.dialog.reportDialogs.*;
import mekhq.gui.model.PartsTableModel;
import mekhq.io.FileType;
import org.w3c.dom.Document;
import org.w3c.dom.Element;
import org.w3c.dom.Node;
import org.w3c.dom.NodeList;

import javax.swing.*;
import javax.swing.UIManager.LookAndFeelInfo;
import javax.xml.parsers.DocumentBuilder;
import java.awt.*;
import java.awt.event.ActionEvent;
import java.awt.event.KeyEvent;
import java.awt.event.WindowAdapter;
import java.awt.event.WindowEvent;
import java.io.*;
import java.lang.reflect.Method;
import java.nio.charset.StandardCharsets;
import java.time.format.DateTimeFormatter;
import java.util.List;
import java.util.*;
import java.util.zip.GZIPOutputStream;

/**
 * The application's main frame.
 */
public class CampaignGUI extends JPanel {
    private static final long serialVersionUID = -687162569841072579L;

    public static final int MAX_START_WIDTH = 1400;
    public static final int MAX_START_HEIGHT = 900;
    // the max quantity when mass purchasing parts, hiring, etc. using the JSpinner
    public static final int MAX_QUANTITY_SPINNER = 1000;

    private JFrame frame;

    private MekHQ app;

    private ResourceBundle resourceMap;

    /* for the main panel */
    private JTabbedPane tabMain;

    /* For the menu bar */
    private JMenuBar menuBar;
    private JMenu menuThemes;
    private JMenuItem miContractMarket;
    private JMenuItem miUnitMarket;
    private JMenuItem miShipSearch;
    private JMenuItem miRetirementDefectionDialog;
    private JMenuItem miAdvanceMultipleDays;

    private EnumMap<GuiTabType, CampaignGuiTab> standardTabs;

    /* Components for the status panel */
    private JPanel statusPanel;
    private JLabel lblLocation;
    private JLabel lblFunds;
    private JLabel lblTempAstechs;
    private JLabel lblTempMedics;
    private JLabel lblPartsAvailabilityRating;
    @SuppressWarnings(value = "unused")
    private JLabel lblCargo; // FIXME: Re-add this in an optionized form

    /* for the top button panel */
    private JPanel btnPanel;
    private JToggleButton btnGMMode;
    private JToggleButton btnOvertime;
    private JButton btnAdvanceDay;

    ReportHyperlinkListener reportHLL;

    private boolean logNagActive = false;

    public CampaignGUI(MekHQ app) {
        this.app = app;
        reportHLL = new ReportHyperlinkListener(this);
        standardTabs = new EnumMap<>(GuiTabType.class);
        initComponents();
        MekHQ.registerHandler(this);
        setUserPreferences();
    }

    public void showAboutBox() {
        MekHQAboutBox aboutBox = new MekHQAboutBox(getFrame());
        aboutBox.setLocationRelativeTo(getFrame());
        aboutBox.setModal(true);
        aboutBox.setVisible(true);
        aboutBox.dispose();
    }

    private void showHistoricalDailyReportDialog() {
        HistoricalDailyReportDialog histDailyReportDialog = new HistoricalDailyReportDialog(getFrame(), this);
        histDailyReportDialog.setModal(true);
        histDailyReportDialog.setVisible(true);
        histDailyReportDialog.dispose();
    }

    public void showRetirementDefectionDialog() {
        /*
         * if there are unresolved personnel, show the results view; otherwise,
         * present the retirement view to give the player a chance to follow a
         * custom schedule
         */
        RetirementDefectionDialog rdd = new RetirementDefectionDialog(this,
                null, getCampaign().getRetirementDefectionTracker()
                .getRetirees().size() == 0);
        rdd.setVisible(true);
        if (!rdd.wasAborted()) {
            getCampaign().applyRetirement(rdd.totalPayout(),
                    rdd.getUnitAssignments());
        }
    }

    /**
     * Show a dialog indicating that the user must resolve overdue loans before advanching the day
     */
    public void showOverdueLoansDialog() {

        JOptionPane.showMessageDialog(null, "You must resolve overdue loans before advancing the day",
                "Overdue loans", JOptionPane.WARNING_MESSAGE);

    }

    public void showAdvanceMultipleDays(boolean isHost) {
        miAdvanceMultipleDays.setVisible(isHost);
    }

    public void showGMToolsDialog() {
        new GMToolsDialog(getFrame(), this, null).setVisible(true);
    }

    public void showMassMothballDialog(Unit[] units, boolean activate) {
        MassMothballDialog mothballDialog = new MassMothballDialog(getFrame(), units, getCampaign(), activate);
        mothballDialog.setVisible(true);
    }

    public void showAdvanceDaysDialog() {
        new AdvanceDaysDialog(getFrame(), this).setVisible(true);
    }

    public void randomizeAllBloodnames() {
        for (Person p : getCampaign().getPersonnel()) {
            getCampaign().checkBloodnameAdd(p, false);
        }
    }

    public void spendBatchXP() {
        BatchXPDialog batchXPDialog = new BatchXPDialog(getFrame(), getCampaign());
        batchXPDialog.setVisible(true);
    }

    private void initComponents() {
        resourceMap = ResourceBundle.getBundle("mekhq.resources.CampaignGUI", new EncodeControl()); //$NON-NLS-1$

        frame = new JFrame("MekHQ"); //$NON-NLS-1$
        frame.setDefaultCloseOperation(JFrame.DO_NOTHING_ON_CLOSE);

        tabMain = new JTabbedPane();
        tabMain.setToolTipText(resourceMap.getString("tabMain.toolTipText")); // NOI18N
        tabMain.setMinimumSize(new java.awt.Dimension(600, 200));
        tabMain.setPreferredSize(new java.awt.Dimension(900, 300));

        addStandardTab(GuiTabType.COMMAND);
        addStandardTab(GuiTabType.TOE);
        addStandardTab(GuiTabType.BRIEFING);
        if (getCampaign().getCampaignOptions().getUseStratCon()) {
            addStandardTab(GuiTabType.STRATCON);
        }
        addStandardTab(GuiTabType.MAP);
        addStandardTab(GuiTabType.PERSONNEL);
        addStandardTab(GuiTabType.HANGAR);
        addStandardTab(GuiTabType.WAREHOUSE);
        addStandardTab(GuiTabType.REPAIR);
        addStandardTab(GuiTabType.INFIRMARY);
        addStandardTab(GuiTabType.MEKLAB);
        addStandardTab(GuiTabType.FINANCES);

        //check to see if we just selected the command center tab
        //and if so change its color to standard
        tabMain.addChangeListener(e -> {
            if (tabMain.getSelectedIndex() == 0) {
                tabMain.setBackgroundAt(0, null);
                logNagActive = false;
            }
        });

        initTopButtons();
        initStatusBar();

        setLayout(new BorderLayout());

        add(tabMain, BorderLayout.CENTER);
        add(btnPanel, BorderLayout.PAGE_START);
        add(statusPanel, BorderLayout.PAGE_END);

        standardTabs.values().forEach(CampaignGuiTab::refreshAll);

        refreshCalendar();
        refreshFunds();
        refreshLocation();
        refreshTempAstechs();
        refreshTempMedics();
        refreshPartsAvailability();

        Dimension dim = Toolkit.getDefaultToolkit().getScreenSize();

        frame.setSize(Math.min(MAX_START_WIDTH, dim.width),
                Math.min(MAX_START_HEIGHT, dim.height));

        // Determine the new location of the window
        int w = frame.getSize().width;
        int h = frame.getSize().height;
        int x = (dim.width - w) / 2;
        int y = (dim.height - h) / 2;

        // Move the window
        frame.setLocation(x, y);

        initMenu();
        frame.setJMenuBar(menuBar);
        frame.getContentPane().setLayout(new BorderLayout());
        frame.getContentPane().add(this, BorderLayout.CENTER);
        frame.validate();

        if (isMacOSX()) {
            enableFullScreenMode(frame);
        }

        frame.setVisible(true);
        frame.addWindowListener(new WindowAdapter() {
            @Override
            public void windowClosing(WindowEvent e) {
                getApplication().exit();
            }
        });

    }

    private void setUserPreferences() {
        PreferencesNode preferences = MekHQ.getPreferences().forClass(CampaignGUI.class);

        frame.setName("mainWindow");
        preferences.manage(new JWindowPreference(frame));
    }

    public CampaignGuiTab getTab(GuiTabType tabType) {
        return standardTabs.get(tabType);
    }

    public CommandCenterTab getCommandCenterTab() {
        return (CommandCenterTab) getTab(GuiTabType.COMMAND);
    }

    public TOETab getTOETab() {
        return (TOETab) getTab(GuiTabType.TOE);
    }

    public BriefingTab getBriefingTab() {
        return (BriefingTab) getTab(GuiTabType.BRIEFING);
    }

    public MapTab getMapTab() {
        return (MapTab) getTab(GuiTabType.MAP);
    }

    public PersonnelTab getPersonnelTab() {
        return (PersonnelTab) getTab(GuiTabType.PERSONNEL);
    }

    public HangarTab getHangarTab() {
        return (HangarTab) getTab(GuiTabType.HANGAR);
    }

    public WarehouseTab getWarehouseTab() {
        return (WarehouseTab) getTab(GuiTabType.WAREHOUSE);
    }

    public RepairTab getRepairTab() {
        return (RepairTab) getTab(GuiTabType.REPAIR);
    }

    public MekLabTab getMekLabTab() {
        return (MekLabTab) getTab(GuiTabType.MEKLAB);
    }

    public InfirmaryTab getInfirmaryTab() {
        return (InfirmaryTab) getTab(GuiTabType.INFIRMARY);
    }

    public boolean hasTab(GuiTabType tabType) {
        return standardTabs.containsKey(tabType);
    }

    /**
     * Sets the selected tab by its {@link GuiTabType}.
     * @param tabType The type of tab to select.
     */
    public void setSelectedTab(GuiTabType tabType) {
        if (standardTabs.containsKey(tabType)) {
            CampaignGuiTab tab = standardTabs.get(tabType);
            for (int ii = 0; ii < tabMain.getTabCount(); ++ii) {
                if (tabMain.getComponentAt(ii) == tab) {
                    tabMain.setSelectedIndex(ii);
                    break;
                }
            }
        }
    }

    /**
     * Adds one of the built-in tabs to the gui, if it is not already present.
     *
     * @param tab The type of tab to add
     */
    public void addStandardTab(GuiTabType tab) {
        if (tab.equals(GuiTabType.CUSTOM)) {
            throw new IllegalArgumentException("Attempted to add custom tab as standard");
        }
        if (!standardTabs.containsKey(tab)) {
            CampaignGuiTab t = tab.createTab(this);
            if (t != null) {
                standardTabs.put(tab, t);
                int index = tabMain.getTabCount();
                for (int i = 0; i < tabMain.getTabCount(); i++) {
                    if (((CampaignGuiTab) tabMain.getComponentAt(i)).tabType().getDefaultPos() > tab.getDefaultPos()) {
                        index = i;
                        break;
                    }
                }
                tabMain.insertTab(t.getTabName(), null, t, null, index);
                tabMain.setMnemonicAt(index, tab.getMnemonic());
            }
        }
    }

    /**
     * Adds a custom tab to the gui at the end
     *
     * @param tab The tab to add
     */
    public void addCustomTab(CampaignGuiTab tab) {
        if (tabMain.indexOfComponent(tab) >= 0) {
            return;
        }
        if (tab.tabType().equals(GuiTabType.CUSTOM)) {
            tabMain.addTab(tab.getTabName(), tab);
        } else {
            addStandardTab(tab.tabType());
        }
    }

    /**
     * Adds a custom tab to the gui in the specified position. If <code>tab</code> is a built-in
     * type it will be placed in its normal position if it does not already exist.
     *
     * @param tab	The tab to add
     * @param index	The position to place the tab
     */
    public void insertCustomTab(CampaignGuiTab tab, int index) {
        if (tabMain.indexOfComponent(tab) >= 0) {
            return;
        }
        if (tab.tabType().equals(GuiTabType.CUSTOM)) {
            tabMain.insertTab(tab.getTabName(), null, tab, null, Math.min(index, tabMain.getTabCount()));
        } else {
            addStandardTab(tab.tabType());
        }
    }

    /**
     * Adds a custom tab to the gui positioned after one of the built-in tabs
     *
     * @param tab		The tab to add
     * @param stdTab	The build-in tab after which to place the new one
     */
    public void insertCustomTabAfter(CampaignGuiTab tab, GuiTabType stdTab) {
        if (tabMain.indexOfComponent(tab) >= 0) {
            return;
        }
        if (tab.tabType().equals(GuiTabType.CUSTOM)) {
            int index = tabMain.indexOfTab(stdTab.getTabName());
            if (index < 0) {
                if (stdTab.getDefaultPos() == 0) {
                    index = tabMain.getTabCount();
                } else {
                    for (int i = stdTab.getDefaultPos() - 1; i >= 0; i--) {
                        index = tabMain.indexOfTab(GuiTabType.values()[i].getTabName());
                        if (index >= 0) {
                            break;
                        }
                    }
                }
            }
            insertCustomTab(tab, index);
        } else {
            addStandardTab(tab.tabType());
        }
    }

    /**
     * Adds a custom tab to the gui positioned before one of the built-in tabs
     *
     * @param tab		The tab to add
     * @param stdTab	The build-in tab before which to place the new one
     */
    public void insertCustomTabBefore(CampaignGuiTab tab, GuiTabType stdTab) {
        if (tabMain.indexOfComponent(tab) >= 0) {
            return;
        }
        if (tab.tabType().equals(GuiTabType.CUSTOM)) {
            int index = tabMain.indexOfTab(stdTab.getTabName());
            if (index < 0) {
                if (stdTab.getDefaultPos() == GuiTabType.values().length - 1) {
                    index = tabMain.getTabCount();
                } else {
                    for (int i = stdTab.getDefaultPos() + 1; i >= GuiTabType.values().length; i++) {
                        index = tabMain.indexOfTab(GuiTabType.values()[i].getTabName());
                        if (index >= 0) {
                            break;
                        }
                    }
                }
            }
            insertCustomTab(tab, Math.max(0, index - 1));
        } else {
            addStandardTab(tab.tabType());
        }
    }

    /**
     * Removes one of the built-in tabs from the gui.
     *
     * @param tabType	The tab to remove
     */
    public void removeStandardTab(GuiTabType tabType) {
        CampaignGuiTab tab = standardTabs.get(tabType);
        if (tab != null) {
            MekHQ.unregisterHandler(tab);
            removeTab(tab);
        }
    }

    /**
     * Removes a tab from the gui.
     *
     * @param tab	The tab to remove
     */
    public void removeTab(CampaignGuiTab tab) {
        tab.disposeTab();
        removeTab(tab.getTabName());
    }

    /**
     * Removes a tab from the gui.
     *
     * @param tabName	The name of the tab to remove
     */
    public void removeTab(String tabName) {
        int index = tabMain.indexOfTab(tabName);
        if (index >= 0) {
            CampaignGuiTab tab = (CampaignGuiTab) tabMain.getComponentAt(index);
            standardTabs.remove(tab.tabType());
            tabMain.removeTabAt(index);
        }
    }

    /**
     * This is used to initialize the top menu bar.
     * All the top level menu bar and {@link GuiTabType} mnemonics must be unique, as they are both
     * accessed through the same GUI page.
     * The following mnemonic keys are being used as of 30-MAR-2020:
     * A, B, C, E, F, H, I, L, M, N, O, P, R, S, T, V, W, /
     *
     * Note 1: the slash is used for the help, as it is normally the same key as the ?
     * Note 2: the A mnemonic is used for the Advance Day button
     */
    private void initMenu() {
        // TODO: Implement "Export All" versions for Personnel and Parts
        // See the JavaDoc comment for used mnemonic keys
        menuBar = new JMenuBar();
        menuBar.getAccessibleContext().setAccessibleName("Main Menu");

        //region File Menu
        // The File menu uses the following Mnemonic keys as of 05-APR-2021:
        // C, E, H, I, L, M, N, R, S, T, U, X
        JMenu menuFile = new JMenu(resourceMap.getString("fileMenu.text"));
        menuFile.setMnemonic(KeyEvent.VK_F);

        JMenuItem menuLoad = new JMenuItem(resourceMap.getString("menuLoad.text"));
        menuLoad.setMnemonic(KeyEvent.VK_L);
        menuLoad.addActionListener(this::menuLoadXmlActionPerformed);
        menuFile.add(menuLoad);

        JMenuItem menuSave = new JMenuItem(resourceMap.getString("menuSave.text"));
        menuSave.setMnemonic(KeyEvent.VK_S);
        menuSave.addActionListener(this::saveCampaign);
        menuFile.add(menuSave);

        JMenuItem menuNew = new JMenuItem(resourceMap.getString("menuNew.text"));
        menuNew.setMnemonic(KeyEvent.VK_N);
        menuNew.addActionListener(this::menuNewCampaignActionPerformed);
        menuFile.add(menuNew);

        //region menuImport
        // The Import menu uses the following Mnemonic keys as of 12-APR-2021:
        // A, C, F, I, P
        JMenu menuImport = new JMenu(resourceMap.getString("menuImport.text"));
        menuImport.setMnemonic(KeyEvent.VK_I);

        final JMenuItem miImportCampaignPreset = new JMenuItem(resourceMap.getString("miImportCampaignPreset.text"));
        miImportCampaignPreset.setToolTipText(resourceMap.getString("miImportCampaignPreset.toolTipText"));
        miImportCampaignPreset.setName("miImportCampaignPreset");
        miImportCampaignPreset.setMnemonic(KeyEvent.VK_C);
        miImportCampaignPreset.addActionListener(evt -> {
            final CampaignPresetSelectionDialog campaignPresetSelectionDialog = new CampaignPresetSelectionDialog(getFrame());
            if (!campaignPresetSelectionDialog.showDialog().isConfirmed()) {
                return;
            }
            final CampaignPreset preset = campaignPresetSelectionDialog.getSelectedPreset();
            if (preset == null) {
                return;
            }
            preset.applyContinuousToCampaign(getCampaign());
        });
        menuImport.add(miImportCampaignPreset);

        JMenuItem miImportPerson = new JMenuItem(resourceMap.getString("miImportPerson.text"));
        miImportPerson.setMnemonic(KeyEvent.VK_P);
        miImportPerson.addActionListener(this::miImportPersonActionPerformed);
        menuImport.add(miImportPerson);

        JMenuItem miImportIndividualRankSystem = new JMenuItem(resourceMap.getString("miImportIndividualRankSystem.text"));
        miImportIndividualRankSystem.setToolTipText(resourceMap.getString("miImportIndividualRankSystem.toolTipText"));
        miImportIndividualRankSystem.setName("miImportIndividualRankSystem");
        miImportIndividualRankSystem.setMnemonic(KeyEvent.VK_I);
        miImportIndividualRankSystem.addActionListener(evt -> getCampaign().setRankSystem(RankSystem
                .generateIndividualInstanceFromXML(FileDialogs.openIndividualRankSystem(getFrame()).orElse(null))));
        menuImport.add(miImportIndividualRankSystem);

        JMenuItem miImportParts = new JMenuItem(resourceMap.getString("miImportParts.text"));
        miImportParts.setMnemonic(KeyEvent.VK_A);
        miImportParts.addActionListener(this::miImportPartsActionPerformed);
        menuImport.add(miImportParts);

        JMenuItem miLoadForces = new JMenuItem(resourceMap.getString("miLoadForces.text"));
        miLoadForces.setMnemonic(KeyEvent.VK_F);
        miLoadForces.addActionListener(this::miLoadForcesActionPerformed);
        menuImport.add(miLoadForces);

        menuFile.add(menuImport);
        //endregion menuImport

        //region menuExport
        // The Export menu uses the following Mnemonic keys as of 12-APR-2021:
        // C, X, S
        JMenu menuExport = new JMenu(resourceMap.getString("menuExport.text"));
        menuExport.setMnemonic(KeyEvent.VK_X);

        //region CSV Export
        // The CSV menu uses the following Mnemonic keys as of 12-APR-2021:
        // F, P, U
        JMenu miExportCSVFile = new JMenu(resourceMap.getString("menuExportCSV.text"));
        miExportCSVFile.setMnemonic(KeyEvent.VK_C);

        JMenuItem miExportPersonCSV = new JMenuItem(resourceMap.getString("miExportPersonnel.text"));
        miExportPersonCSV.setMnemonic(KeyEvent.VK_P);
        miExportPersonCSV.addActionListener(this::miExportPersonnelCSVActionPerformed);
        miExportCSVFile.add(miExportPersonCSV);

        JMenuItem miExportUnitCSV = new JMenuItem(resourceMap.getString("miExportUnit.text"));
        miExportUnitCSV.setMnemonic(KeyEvent.VK_U);
        miExportUnitCSV.addActionListener(this::miExportUnitCSVActionPerformed);
        miExportCSVFile.add(miExportUnitCSV);

        JMenuItem miExportFinancesCSV = new JMenuItem(resourceMap.getString("miExportFinances.text"));
        miExportFinancesCSV.setMnemonic(KeyEvent.VK_F);
        miExportFinancesCSV.addActionListener(this::miExportFinancesCSVActionPerformed);
        miExportCSVFile.add(miExportFinancesCSV);

        menuExport.add(miExportCSVFile);
        //endregion CSV Export

        //region XML Export
        // The XML menu uses the following Mnemonic keys as of 12-APR-2021:
        // C, I, P, R
        JMenu miExportXMLFile = new JMenu(resourceMap.getString("menuExportXML.text"));
        miExportXMLFile.setMnemonic(KeyEvent.VK_X);

        final JMenuItem miExportCampaignPreset = new JMenuItem(resourceMap.getString("miExportCampaignPreset.text"));
        miExportCampaignPreset.setName("miExportCampaignPreset");
        miExportCampaignPreset.setMnemonic(KeyEvent.VK_C);
        miExportCampaignPreset.addActionListener(evt -> {
            final CreateCampaignPresetDialog createCampaignPresetDialog
                    = new CreateCampaignPresetDialog(getFrame(), getCampaign(), null);
            if (!createCampaignPresetDialog.showDialog().isConfirmed()) {
                return;
            }
            final CampaignPreset preset = createCampaignPresetDialog.getPreset();
            if (preset == null) {
                return;
            }
            preset.writeToFile(getFrame(),
                    FileDialogs.saveCampaignPreset(getFrame(), preset).orElse(null));
        });
        miExportXMLFile.add(miExportCampaignPreset);

        JMenuItem miExportRankSystems = new JMenuItem(resourceMap.getString("miExportRankSystems.text"));
        miExportRankSystems.setName("miExportRankSystems");
        miExportRankSystems.setMnemonic(KeyEvent.VK_R);
        miExportRankSystems.addActionListener(evt -> Ranks.exportRankSystemsToFile(FileDialogs
                        .saveRankSystems(getFrame()).orElse(null), getCampaign().getRankSystem()));
        miExportXMLFile.add(miExportRankSystems);

        JMenuItem miExportIndividualRankSystem = new JMenuItem(resourceMap.getString("miExportIndividualRankSystem.text"));
        miExportIndividualRankSystem.setName("miExportIndividualRankSystem");
        miExportIndividualRankSystem.setMnemonic(KeyEvent.VK_I);
        miExportIndividualRankSystem.addActionListener(evt -> getCampaign().getRankSystem()
                .writeToFile(FileDialogs.saveIndividualRankSystem(getFrame()).orElse(null)));
        miExportXMLFile.add(miExportIndividualRankSystem);

        JMenuItem miExportPlanetsXML = new JMenuItem(resourceMap.getString("miExportPlanets.text"));
        miExportPlanetsXML.setMnemonic(KeyEvent.VK_P);
        miExportPlanetsXML.addActionListener(this::miExportPlanetsXMLActionPerformed);
        miExportXMLFile.add(miExportPlanetsXML);

        menuExport.add(miExportXMLFile);
        //endregion XML Export

        JMenuItem miExportCampaignSubset = new JMenuItem(resourceMap.getString("miExportCampaignSubset.text"));
        miExportCampaignSubset.setMnemonic(KeyEvent.VK_S);
        miExportCampaignSubset.addActionListener(evt -> {
            CampaignExportWizard cew = new CampaignExportWizard(getCampaign());
            cew.display(CampaignExportWizard.CampaignExportWizardState.ForceSelection);
        });
        menuExport.add(miExportCampaignSubset);

        menuFile.add(menuExport);
        //endregion menuExport

        //region Menu Refresh
        // The Import menu uses the following Mnemonic keys as of 29-MAY-2021:
        // A, C, F, P, R, U
        JMenu menuRefresh = new JMenu(resourceMap.getString("menuRefresh.text"));
        menuRefresh.setMnemonic(KeyEvent.VK_R);

        JMenuItem miRefreshUnitCache = new JMenuItem(resourceMap.getString("miRefreshUnitCache.text"));
        miRefreshUnitCache.setName("miRefreshUnitCache");
        miRefreshUnitCache.setMnemonic(KeyEvent.VK_U);
        miRefreshUnitCache.addActionListener(evt -> MechSummaryCache.refreshUnitData(false));
        menuRefresh.add(miRefreshUnitCache);

        JMenuItem miRefreshCamouflage = new JMenuItem(resourceMap.getString("miRefreshCamouflage.text"));
        miRefreshCamouflage.setName("miRefreshCamouflage");
        miRefreshCamouflage.setMnemonic(KeyEvent.VK_C);
        miRefreshCamouflage.addActionListener(evt -> {
            MHQStaticDirectoryManager.refreshCamouflageDirectory();
            refreshAllTabs();
        });
        menuRefresh.add(miRefreshCamouflage);

        JMenuItem miRefreshPortraits = new JMenuItem(resourceMap.getString("miRefreshPortraits.text"));
        miRefreshPortraits.setName("miRefreshPortraits");
        miRefreshPortraits.setMnemonic(KeyEvent.VK_P);
        miRefreshPortraits.addActionListener(evt -> {
            MHQStaticDirectoryManager.refreshPortraitDirectory();
            refreshAllTabs();
        });
        menuRefresh.add(miRefreshPortraits);

        JMenuItem miRefreshForceIcons = new JMenuItem(resourceMap.getString("miRefreshForceIcons.text"));
        miRefreshForceIcons.setName("miRefreshForceIcons");
        miRefreshForceIcons.setMnemonic(KeyEvent.VK_F);
        miRefreshForceIcons.addActionListener(evt -> {
            MHQStaticDirectoryManager.refreshForceIcons();
            refreshAllTabs();
        });
        menuRefresh.add(miRefreshForceIcons);

        JMenuItem miRefreshAwards = new JMenuItem(resourceMap.getString("miRefreshAwards.text"));
        miRefreshAwards.setName("miRefreshAwards");
        miRefreshAwards.setMnemonic(KeyEvent.VK_A);
        miRefreshAwards.addActionListener(evt -> {
            MHQStaticDirectoryManager.refreshAwardIcons();
            refreshAllTabs();
        });
        menuRefresh.add(miRefreshAwards);

        JMenuItem miRefreshRanks = new JMenuItem(resourceMap.getString("miRefreshRanks.text"));
        miRefreshRanks.setName("miRefreshRanks");
        miRefreshRanks.setMnemonic(KeyEvent.VK_R);
        miRefreshRanks.addActionListener(evt -> Ranks.reinitializeRankSystems(getCampaign()));
        menuRefresh.add(miRefreshRanks);

        menuFile.add(menuRefresh);
        //endregion Menu Refresh

        JMenuItem miMercRoster = new JMenuItem(resourceMap.getString("miMercRoster.text"));
        miMercRoster.setMnemonic(KeyEvent.VK_U);
        miMercRoster.addActionListener(evt -> showMercRosterDialog());
        menuFile.add(miMercRoster);

        JMenuItem menuOptions = new JMenuItem(resourceMap.getString("menuOptions.text"));
        menuOptions.setMnemonic(KeyEvent.VK_C);
        menuOptions.addActionListener(this::menuOptionsActionPerformed);
        menuFile.add(menuOptions);

        JMenuItem menuOptionsMM = new JMenuItem(resourceMap.getString("menuOptionsMM.text"));
        menuOptionsMM.setMnemonic(KeyEvent.VK_M);
        menuOptionsMM.addActionListener(this::menuOptionsMMActionPerformed);
        menuFile.add(menuOptionsMM);

        JMenuItem menuMekHqOptions = new JMenuItem(resourceMap.getString("menuMekHqOptions.text"));
        menuMekHqOptions.setMnemonic(KeyEvent.VK_H);
        menuMekHqOptions.addActionListener(evt -> new MekHqOptionsDialog(getFrame()).setVisible(true));
        menuFile.add(menuMekHqOptions);

        menuThemes = new JMenu(resourceMap.getString("menuThemes.text"));
        menuThemes.setMnemonic(KeyEvent.VK_T);
        refreshThemeChoices();
        menuFile.add(menuThemes);

        JMenuItem menuExitItem = new JMenuItem(resourceMap.getString("menuExit.text"));
        menuExitItem.setMnemonic(KeyEvent.VK_E);
        menuExitItem.addActionListener(evt -> getApplication().exit());
        menuFile.add(menuExitItem);

        menuBar.add(menuFile);
        //endregion File Menu

        //region Marketplace Menu
        // The Marketplace menu uses the following Mnemonic keys as of 19-March-2020:
        // A, B, C, H, M, N, P, R, S, U
        JMenu menuMarket = new JMenu(resourceMap.getString("menuMarket.text")); // NOI18N
        menuMarket.setMnemonic(KeyEvent.VK_M);

        JMenuItem miPersonnelMarket = new JMenuItem(resourceMap.getString("miPersonnelMarket.text"));
        miPersonnelMarket.setMnemonic(KeyEvent.VK_P);
        miPersonnelMarket.addActionListener(evt -> hirePersonMarket());
        menuMarket.add(miPersonnelMarket);

        miContractMarket = new JMenuItem(resourceMap.getString("miContractMarket.text"));
        miContractMarket.setMnemonic(KeyEvent.VK_C);
        miContractMarket.addActionListener(evt -> showContractMarket());
        miContractMarket.setVisible(getCampaign().getCampaignOptions().getUseAtB());
        menuMarket.add(miContractMarket);

        miUnitMarket = new JMenuItem(resourceMap.getString("miUnitMarket.text"));
        miUnitMarket.setMnemonic(KeyEvent.VK_U);
        miUnitMarket.addActionListener(evt -> showUnitMarket());
        miUnitMarket.setVisible(!getCampaign().getUnitMarket().getMethod().isNone());
        menuMarket.add(miUnitMarket);

        miShipSearch = new JMenuItem(resourceMap.getString("miShipSearch.text"));
        miShipSearch.setMnemonic(KeyEvent.VK_S);
        miShipSearch.addActionListener(ev -> showShipSearch());
        miShipSearch.setVisible(getCampaign().getCampaignOptions().getUseAtB());
        menuMarket.add(miShipSearch);

        JMenuItem miPurchaseUnit = new JMenuItem(resourceMap.getString("miPurchaseUnit.text")); // NOI18N
        miPurchaseUnit.setMnemonic(KeyEvent.VK_N);
        miPurchaseUnit.addActionListener(this::miPurchaseUnitActionPerformed);
        menuMarket.add(miPurchaseUnit);

        JMenuItem miBuyParts = new JMenuItem(resourceMap.getString("miBuyParts.text")); // NOI18N
        miBuyParts.setMnemonic(KeyEvent.VK_R);
        miBuyParts.addActionListener(evt -> buyParts());
        menuMarket.add(miBuyParts);

        JMenuItem miHireBulk = new JMenuItem(resourceMap.getString("miHireBulk.text"));
        miHireBulk.setMnemonic(KeyEvent.VK_B);
        miHireBulk.addActionListener(evt -> hireBulkPersonnel());
        menuMarket.add(miHireBulk);

        JMenu menuHire = new JMenu(resourceMap.getString("menuHire.text"));
        menuHire.setMnemonic(KeyEvent.VK_H);
        for (PersonnelRole role : PersonnelRole.getPrimaryRoles()) {
            JMenuItem miHire = new JMenuItem(role.getName(getCampaign().getFaction().isClan()));
            if (role.getMnemonic() != KeyEvent.VK_UNDEFINED) {
                miHire.setMnemonic(role.getMnemonic());
            }
            miHire.setActionCommand(role.name());
            miHire.addActionListener(this::hirePerson);
            menuHire.add(miHire);
        }
        menuMarket.add(menuHire);

        //region Astech Pool
        // The Astech Pool menu uses the following Mnemonic keys as of 19-March-2020:
        // B, E, F, H
        JMenu menuAstechPool = new JMenu(resourceMap.getString("menuAstechPool.text"));
        menuAstechPool.setMnemonic(KeyEvent.VK_A);

        JMenuItem miHireAstechs = new JMenuItem(resourceMap.getString("miHireAstechs.text"));
        miHireAstechs.setMnemonic(KeyEvent.VK_H);
        miHireAstechs.addActionListener(evt -> {
            PopupValueChoiceDialog pvcd = new PopupValueChoiceDialog(
                    getFrame(), true, resourceMap.getString("popupHireAstechsNum.text"),
                    1, 0, CampaignGUI.MAX_QUANTITY_SPINNER);
            pvcd.setVisible(true);
            if (pvcd.getValue() >= 0) {
                getCampaign().increaseAstechPool(pvcd.getValue());
            }
        });
        menuAstechPool.add(miHireAstechs);

        JMenuItem miFireAstechs = new JMenuItem(resourceMap.getString("miFireAstechs.text"));
        miFireAstechs.setMnemonic(KeyEvent.VK_E);
        miFireAstechs.addActionListener(evt -> {
            PopupValueChoiceDialog pvcd = new PopupValueChoiceDialog(
                    getFrame(), true, resourceMap.getString("popupFireAstechsNum.text"),
                    1, 0, getCampaign().getAstechPool());
            pvcd.setVisible(true);
            if (pvcd.getValue() >= 0) {
                getCampaign().decreaseAstechPool(pvcd.getValue());
            }
        });
        menuAstechPool.add(miFireAstechs);

        JMenuItem miFullStrengthAstechs = new JMenuItem(resourceMap.getString("miFullStrengthAstechs.text"));
        miFullStrengthAstechs.setMnemonic(KeyEvent.VK_B);
        miFullStrengthAstechs.addActionListener(evt -> getCampaign().fillAstechPool());
        menuAstechPool.add(miFullStrengthAstechs);

        JMenuItem miFireAllAstechs = new JMenuItem(resourceMap.getString("miFireAllAstechs.text"));
        miFireAllAstechs.setMnemonic(KeyEvent.VK_R);
        miFireAllAstechs.addActionListener(evt -> getCampaign().decreaseAstechPool(getCampaign().getAstechPool()));
        menuAstechPool.add(miFireAllAstechs);
        menuMarket.add(menuAstechPool);
        //endregion Astech Pool

        //region Medic Pool
        // The Medic Pool menu uses the following Mnemonic keys as of 19-March-2020:
        // B, E, H, R
        JMenu menuMedicPool = new JMenu(resourceMap.getString("menuMedicPool.text"));
        menuMedicPool.setMnemonic(KeyEvent.VK_M);

        JMenuItem miHireMedics = new JMenuItem(resourceMap.getString("miHireMedics.text"));
        miHireMedics.setMnemonic(KeyEvent.VK_H);
        miHireMedics.addActionListener(evt -> {
            PopupValueChoiceDialog pvcd = new PopupValueChoiceDialog(
                    getFrame(), true, resourceMap.getString("popupHireMedicsNum.text"),
                    1, 0, CampaignGUI.MAX_QUANTITY_SPINNER);
            pvcd.setVisible(true);
            if (pvcd.getValue() >= 0) {
                getCampaign().increaseMedicPool(pvcd.getValue());
            }
        });
        menuMedicPool.add(miHireMedics);

        JMenuItem miFireMedics = new JMenuItem(resourceMap.getString("miFireMedics.text"));
        miFireMedics.setMnemonic(KeyEvent.VK_E);
        miFireMedics.addActionListener(evt -> {
            PopupValueChoiceDialog pvcd = new PopupValueChoiceDialog(
                    getFrame(), true, resourceMap.getString("popupFireMedicsNum.text"),
                    1, 0, getCampaign().getMedicPool());
            pvcd.setVisible(true);
            if (pvcd.getValue() >= 0) {
                getCampaign().decreaseMedicPool(pvcd.getValue());
            }
        });
        menuMedicPool.add(miFireMedics);

        JMenuItem miFullStrengthMedics = new JMenuItem(resourceMap.getString("miFullStrengthMedics.text"));
        miFullStrengthMedics.setMnemonic(KeyEvent.VK_B);
        miFullStrengthMedics.addActionListener(evt -> getCampaign().fillMedicPool());
        menuMedicPool.add(miFullStrengthMedics);

        JMenuItem miFireAllMedics = new JMenuItem(resourceMap.getString("miFireAllMedics.text"));
        miFireAllMedics.setMnemonic(KeyEvent.VK_R);
        miFireAllMedics.addActionListener(evt -> getCampaign().decreaseMedicPool(getCampaign().getMedicPool()));
        menuMedicPool.add(miFireAllMedics);
        menuMarket.add(menuMedicPool);
        //endregion Medic Pool

        menuBar.add(menuMarket);
        //endregion Marketplace Menu

        //region Reports Menu
        // The Reports menu uses the following Mnemonic keys as of 19-March-2020:
        // C, H, P, T, U
        JMenu menuReports = new JMenu(resourceMap.getString("menuReports.text"));
        menuReports.setMnemonic(KeyEvent.VK_E);

        JMenuItem miDragoonsRating = new JMenuItem(resourceMap.getString("miDragoonsRating.text"));
        miDragoonsRating.setMnemonic(KeyEvent.VK_U);
        miDragoonsRating.addActionListener(evt ->
                new UnitRatingReportDialog(getFrame(), getCampaign()).setVisible(true));
        menuReports.add(miDragoonsRating);

        JMenuItem miPersonnelReport = new JMenuItem(resourceMap.getString("miPersonnelReport.text"));
        miPersonnelReport.setMnemonic(KeyEvent.VK_P);
        miPersonnelReport.addActionListener(evt ->
                new PersonnelReportDialog(getFrame(), new PersonnelReport(getCampaign())).setVisible(true));
        menuReports.add(miPersonnelReport);

        JMenuItem miHangarBreakdown = new JMenuItem(resourceMap.getString("miHangarBreakdown.text"));
        miHangarBreakdown.setMnemonic(KeyEvent.VK_H);
        miHangarBreakdown.addActionListener(evt ->
                new HangarReportDialog(getFrame(), new HangarReport(getCampaign())).setVisible(true));
        menuReports.add(miHangarBreakdown);

        JMenuItem miTransportReport = new JMenuItem(resourceMap.getString("miTransportReport.text"));
        miTransportReport.setMnemonic(KeyEvent.VK_T);
        miTransportReport.addActionListener(evt ->
                new TransportReportDialog(getFrame(), new TransportReport(getCampaign())).setVisible(true));
        menuReports.add(miTransportReport);

        JMenuItem miCargoReport = new JMenuItem(resourceMap.getString("miCargoReport.text"));
        miCargoReport.setMnemonic(KeyEvent.VK_C);
        miCargoReport.addActionListener(evt ->
                new CargoReportDialog(getFrame(), new CargoReport(getCampaign())).setVisible(true));
        menuReports.add(miCargoReport);

        menuBar.add(menuReports);
        //endregion Reports Menu

        //region Community Menu
        // The Community menu uses the following Mnemonic keys as of 19-March-2020:
        // C
        JMenu menuCommunity = new JMenu(resourceMap.getString("menuCommunity.text"));
        //menuCommunity.setMnemonic(KeyEvent.VK_?); // This will need to be replaced with a unique mnemonic key if this menu is ever added

        JMenuItem miChat = new JMenuItem(resourceMap.getString("miChat.text"));
        miChat.setMnemonic(KeyEvent.VK_C);
        miChat.addActionListener(this::miChatActionPerformed);
        menuCommunity.add(miChat);

        // menuBar.add(menuCommunity);
        //endregion Community Menu

        //region View Menu
        // The View menu uses the following Mnemonic keys as of 02-June-2020:
        // H, R
        JMenu menuView = new JMenu(resourceMap.getString("menuView.text"));
        menuView.setMnemonic(KeyEvent.VK_V);

        JMenuItem miHistoricalDailyReportDialog = new JMenuItem(resourceMap.getString("miShowHistoricalReportLog.text"));
        miHistoricalDailyReportDialog.setMnemonic(KeyEvent.VK_H);
        miHistoricalDailyReportDialog.addActionListener(evt -> showHistoricalDailyReportDialog());
        menuView.add(miHistoricalDailyReportDialog);

        miRetirementDefectionDialog = new JMenuItem(resourceMap.getString("miRetirementDefectionDialog.text"));
        miRetirementDefectionDialog.setMnemonic(KeyEvent.VK_R);
        miRetirementDefectionDialog.setVisible(getCampaign().getCampaignOptions().getUseAtB());
        miRetirementDefectionDialog.addActionListener(evt -> showRetirementDefectionDialog());
        menuView.add(miRetirementDefectionDialog);

        menuBar.add(menuView);
        //endregion View Menu

        //region Manage Campaign Menu
        // The Manage Campaign menu uses the following Mnemonic keys as of 19-March-2020:
        // A, B, G, M, S
        JMenu menuManage = new JMenu(resourceMap.getString("menuManageCampaign.text"));
        menuManage.setMnemonic(KeyEvent.VK_C);
        menuManage.setName("manageMenu");

        JMenuItem miGMToolsDialog = new JMenuItem(resourceMap.getString("miGMToolsDialog.text"));
        miGMToolsDialog.setMnemonic(KeyEvent.VK_G);
        miGMToolsDialog.addActionListener(evt -> showGMToolsDialog());
        menuManage.add(miGMToolsDialog);

        miAdvanceMultipleDays = new JMenuItem(resourceMap.getString("miAdvanceMultipleDays.text"));
        miAdvanceMultipleDays.setMnemonic(KeyEvent.VK_A);
        miAdvanceMultipleDays.addActionListener(evt -> showAdvanceDaysDialog());
        miAdvanceMultipleDays.setVisible(getCampaignController().isHost());
        menuManage.add(miAdvanceMultipleDays);

        JMenuItem miBloodnames = new JMenuItem(resourceMap.getString("miRandomBloodnames.text"));
        miBloodnames.setMnemonic(KeyEvent.VK_B);
        miBloodnames.addActionListener(evt -> randomizeAllBloodnames());
        menuManage.add(miBloodnames);

        JMenuItem miBatchXP = new JMenuItem(resourceMap.getString("miBatchXP.text"));
        miBatchXP.setMnemonic(KeyEvent.VK_M);
        miBatchXP.addActionListener(evt -> spendBatchXP());
        menuManage.add(miBatchXP);

        JMenuItem miScenarioEditor = new JMenuItem(resourceMap.getString("miScenarioEditor.text"));
        miScenarioEditor.setMnemonic(KeyEvent.VK_S);
        miScenarioEditor.addActionListener(evt -> {
            ScenarioTemplateEditorDialog sted = new ScenarioTemplateEditorDialog(getFrame());
            sted.setVisible(true);
        });
        menuManage.add(miScenarioEditor);

        menuBar.add(menuManage);
        //endregion Manage Campaign Menu

        //region Help Menu
        // The Help menu uses the following Mnemonic keys as of 19-March-2020:
        // A
        JMenu menuHelp = new JMenu(resourceMap.getString("menuHelp.text")); // NOI18N
        menuHelp.setMnemonic(KeyEvent.VK_SLASH);
        menuHelp.setName("helpMenu"); // NOI18N

        JMenuItem menuAboutItem = new JMenuItem(resourceMap.getString("menuAbout.text"));
        menuAboutItem.setMnemonic(KeyEvent.VK_A);
        menuAboutItem.setName("aboutMenuItem");
        menuAboutItem.addActionListener(evt -> showAboutBox());
        menuHelp.add(menuAboutItem);

        menuBar.add(menuHelp);
        //endregion Help Menu
    }

    private void initStatusBar() {
        statusPanel = new JPanel(new FlowLayout(FlowLayout.LEADING, 20, 4));
        statusPanel.getAccessibleContext().setAccessibleName("Status Bar");

        lblFunds = new JLabel();
        lblTempAstechs = new JLabel();
        lblTempMedics = new JLabel();
        lblPartsAvailabilityRating = new JLabel();

        statusPanel.add(lblFunds);
        statusPanel.add(lblTempAstechs);
        statusPanel.add(lblTempMedics);
        statusPanel.add(lblPartsAvailabilityRating);
    }

    private void initTopButtons() {
        GridBagConstraints gridBagConstraints;

        lblLocation = new JLabel(getCampaign().getLocation().getReport(getCampaign().getLocalDate())); // NOI18N

        btnPanel = new JPanel(new GridBagLayout());
        btnPanel.getAccessibleContext().setAccessibleName("Campaign Actions");

        gridBagConstraints = new java.awt.GridBagConstraints();
        gridBagConstraints.gridx = 0;
        gridBagConstraints.gridy = 0;
        gridBagConstraints.fill = java.awt.GridBagConstraints.NONE;
        gridBagConstraints.weightx = 0.0;
        gridBagConstraints.weighty = 0.0;
        gridBagConstraints.gridheight = 2;
        gridBagConstraints.anchor = java.awt.GridBagConstraints.WEST;
        gridBagConstraints.insets = new java.awt.Insets(3, 10, 3, 3);
        btnPanel.add(lblLocation, gridBagConstraints);

        btnGMMode = new JToggleButton(resourceMap.getString("btnGMMode.text")); // NOI18N
        btnGMMode.setToolTipText(resourceMap.getString("btnGMMode.toolTipText")); // NOI18N
        btnGMMode.setSelected(getCampaign().isGM());
        btnGMMode.addActionListener(e -> getCampaign().setGMMode(btnGMMode.isSelected()));
        btnGMMode.setMinimumSize(new Dimension(150, 25));
        btnGMMode.setPreferredSize(new Dimension(150, 25));
        btnGMMode.setMaximumSize(new Dimension(150, 25));
        gridBagConstraints = new java.awt.GridBagConstraints();
        gridBagConstraints.gridx = 1;
        gridBagConstraints.gridy = 0;
        gridBagConstraints.fill = java.awt.GridBagConstraints.NONE;
        gridBagConstraints.weightx = 1.0;
        gridBagConstraints.weighty = 0.0;
        gridBagConstraints.anchor = java.awt.GridBagConstraints.EAST;
        gridBagConstraints.insets = new java.awt.Insets(3, 3, 3, 3);
        btnPanel.add(btnGMMode, gridBagConstraints);

        btnOvertime = new JToggleButton(resourceMap.getString("btnOvertime.text")); // NOI18N
        btnOvertime.setToolTipText(resourceMap.getString("btnOvertime.toolTipText")); // NOI18N
        btnOvertime.addActionListener(this::btnOvertimeActionPerformed);
        btnOvertime.setMinimumSize(new Dimension(150, 25));
        btnOvertime.setPreferredSize(new Dimension(150, 25));
        btnOvertime.setMaximumSize(new Dimension(150, 25));
        gridBagConstraints = new java.awt.GridBagConstraints();
        gridBagConstraints.gridx = 1;
        gridBagConstraints.gridy = 1;
        gridBagConstraints.fill = java.awt.GridBagConstraints.NONE;
        gridBagConstraints.weightx = 1.0;
        gridBagConstraints.weighty = 0.0;
        gridBagConstraints.anchor = java.awt.GridBagConstraints.EAST;
        gridBagConstraints.insets = new java.awt.Insets(3, 3, 3, 3);
        btnPanel.add(btnOvertime, gridBagConstraints);

        // This button uses a mnemonic that is unique and listed in the initMenu JavaDoc
        btnAdvanceDay = new JButton(resourceMap.getString("btnAdvanceDay.text")); // NOI18N
        btnAdvanceDay.setToolTipText(resourceMap.getString("btnAdvanceDay.toolTipText")); // NOI18N
        btnAdvanceDay.addActionListener(evt -> getCampaignController().advanceDay());
        btnAdvanceDay.setMnemonic(KeyEvent.VK_A);
        btnAdvanceDay.setPreferredSize(new Dimension(250, 50));
        gridBagConstraints = new java.awt.GridBagConstraints();
        gridBagConstraints.gridx = 2;
        gridBagConstraints.gridy = 0;
        gridBagConstraints.fill = java.awt.GridBagConstraints.VERTICAL;
        gridBagConstraints.weightx = 0.0;
        gridBagConstraints.weighty = 0.0;
        gridBagConstraints.gridheight = 2;
        gridBagConstraints.anchor = java.awt.GridBagConstraints.NORTHEAST;
        gridBagConstraints.insets = new java.awt.Insets(3, 3, 3, 15);
        btnPanel.add(btnAdvanceDay, gridBagConstraints);
    }

    private static void enableFullScreenMode(Window window) {
        String className = "com.apple.eawt.FullScreenUtilities";
        String methodName = "setWindowCanFullScreen";

        try {
            Class<?> clazz = Class.forName(className);
            Method method = clazz.getMethod(methodName, Window.class, boolean.class);
            method.invoke(null, window, true);
        } catch (Throwable t) {
            MekHQ.getLogger().error("Full screen mode is not supported", t);
        }
    }

    private static boolean isMacOSX() {
        return System.getProperty("os.name").contains("Mac OS X");
    }

    private void miChatActionPerformed(ActionEvent evt) {
        JDialog chatDialog = new JDialog(getFrame(), "MekHQ Chat", false); //$NON-NLS-1$

        ChatClient client = new ChatClient("test", "localhost");
        client.listen();
        // chatDialog.add(client);
        chatDialog.add(new JLabel("Testing"));
        chatDialog.setResizable(true);
        chatDialog.setVisible(true);
    }

    private void changeTheme(java.awt.event.ActionEvent evt) {
        MekHQ.getSelectedTheme().setValue(evt.getActionCommand());
        refreshThemeChoices();
    }

    private void refreshThemeChoices() {
        menuThemes.removeAll();
        JCheckBoxMenuItem miPlaf;
        for (LookAndFeelInfo laf : UIManager.getInstalledLookAndFeels()) {
            miPlaf = new JCheckBoxMenuItem(laf.getName());
            if (laf.getClassName().equalsIgnoreCase(MekHQ.getSelectedTheme().getValue())) {
                miPlaf.setSelected(true);
            }

            menuThemes.add(miPlaf);
            miPlaf.setActionCommand(laf.getClassName());
            miPlaf.addActionListener(this::changeTheme);
        }
    }

    //TODO: trigger from event
    public void filterTasks() {
        if (getTab(GuiTabType.REPAIR) != null) {
            ((RepairTab)getTab(GuiTabType.REPAIR)).filterTasks();
        }
    }

    public void focusOnUnit(UUID id) {
        HangarTab ht = (HangarTab)getTab(GuiTabType.HANGAR);
        if (null == id || null == ht) {
            return;
        }
        ht.focusOnUnit(id);
        tabMain.setSelectedIndex(getTabIndexByName(resourceMap
                .getString("panHangar.TabConstraints.tabTitle")));
    }

    public void focusOnUnitInRepairBay(UUID id) {
        if (null == id) {
            return;
        }
        if (getTab(GuiTabType.REPAIR) != null) {
            ((RepairTab) getTab(GuiTabType.REPAIR)).focusOnUnit(id);
            tabMain.setSelectedComponent(getTab(GuiTabType.REPAIR));
        }
    }

    public void focusOnPerson(Person person) {
        if (person != null) {
            focusOnPerson(person.getId());
        }
    }

    public void focusOnPerson(UUID id) {
        if (id == null) {
            return;
        }
        PersonnelTab pt = (PersonnelTab) getTab(GuiTabType.PERSONNEL);
        if (pt == null) {
            return;
        }
        pt.focusOnPerson(id);
        tabMain.setSelectedComponent(pt);
    }

    public void showNews(int id) {
        NewsItem news = getCampaign().getNews().getNewsItem(id);
        if (null != news) {
            NewsReportDialog nrd = new NewsReportDialog(frame, news);
            nrd.setVisible(true);
        }
    }

    private void hirePerson(final ActionEvent evt) {
        final NewRecruitDialog npd = new NewRecruitDialog(this, true,
                getCampaign().newPerson(PersonnelRole.valueOf(evt.getActionCommand())));
        npd.setVisible(true);
    }

    public void hirePersonMarket() {
        PersonnelMarketDialog pmd = new PersonnelMarketDialog(getFrame(), this, getCampaign());
        pmd.setVisible(true);
    }

    private void hireBulkPersonnel() {
        HireBulkPersonnelDialog hbpd = new HireBulkPersonnelDialog(getFrame(), true, getCampaign());
        hbpd.setVisible(true);
    }

    public void showContractMarket() {
        ContractMarketDialog cmd = new ContractMarketDialog(getFrame(), getCampaign());
        cmd.setVisible(true);
    }

    public void showUnitMarket() {
        if (getCampaign().getUnitMarket().getMethod().isNone()) {
            MekHQ.getLogger().error("Attempted to show the unit market while it is disabled");
        } else {
            new UnitMarketDialog(getFrame(), getCampaign()).showDialog();
        }
    }

    public void showShipSearch() {
        ShipSearchDialog ssd = new ShipSearchDialog(getFrame(), this);
        ssd.setVisible(true);
    }

    public boolean saveCampaign(ActionEvent evt) {
        MekHQ.getLogger().info("Saving campaign...");
        // Choose a file...
        File file = selectSaveCampaignFile();
        if (file == null) {
            // I want a file, y'know!
            return false;
        }

        return saveCampaign(getFrame(), getCampaign(), file);
    }

    /**
     * Attempts to saves the given campaign to the given file.
     * @param frame The parent frame in which to display the error message. May be null.
     */
    public static boolean saveCampaign(JFrame frame, Campaign campaign, File file) {
        String path = file.getPath();
        if (!path.endsWith(".cpnx") && !path.endsWith(".cpnx.gz")) {
            path += ".cpnx";
            file = new File(path);
        }

        // check for existing file and make a back-up if found
        String path2 = path + "_backup";
        File backupFile = new File(path2);
        if (file.exists()) {
            Utilities.copyfile(file, backupFile);
        }

        // Then save it out to that file.
        FileOutputStream fos;
        OutputStream os;
        PrintWriter pw;

        try {
            os = fos = new FileOutputStream(file);
            if (path.endsWith(".gz")) {
                os = new GZIPOutputStream(fos);
            }
            os = new BufferedOutputStream(os);
            pw = new PrintWriter(new OutputStreamWriter(os, StandardCharsets.UTF_8));
            campaign.writeToXml(pw);
            pw.flush();
            pw.close();
            os.close();
            // delete the backup file because we didn't need it
            if (backupFile.exists()) {
                backupFile.delete();
            }
            MekHQ.getLogger().info("Campaign saved to " + file);
        } catch (Exception ex) {
            MekHQ.getLogger().error(ex);
            JOptionPane.showMessageDialog(frame,
                    "Oh no! The program was unable to correctly save your game. We know this\n"
                            + "is annoying and apologize. Please help us out and submit a bug with the\n"
                            + "mekhqlog.txt file from this game so we can prevent this from happening in\n"
                            + "the future.", "Could not save game",
                    JOptionPane.ERROR_MESSAGE);
            // restore the backup file
            file.delete();
            if (backupFile.exists()) {
                Utilities.copyfile(backupFile, file);
                backupFile.delete();
            }

            return false;
        }

        return true;
    }

    private File selectSaveCampaignFile() {
        return FileDialogs.saveCampaign(frame, getCampaign()).orElse(null);
    }

    private void menuLoadXmlActionPerformed(ActionEvent evt) {
        File f = selectLoadCampaignFile();
        if (null == f) {
            return;
        }
        boolean hadAtB = getCampaign().getCampaignOptions().getUseAtB();
        DataLoadingDialog dataLoadingDialog = new DataLoadingDialog(
                getApplication(), getFrame(), f);
        // TODO: does this effectively deal with memory management issues?
        dataLoadingDialog.setVisible(true);
        if (hadAtB && !getCampaign().getCampaignOptions().getUseAtB()) {
            RandomFactionGenerator.getInstance().dispose();
            RandomUnitGenerator.getInstance().dispose();
        }
        //Unregister event handlers for CampaignGUI and tabs
        for (int i = 0; i < tabMain.getTabCount(); i++) {
            if (tabMain.getComponentAt(i) instanceof CampaignGuiTab) {
                ((CampaignGuiTab)tabMain.getComponentAt(i)).disposeTab();
            }
        }
        MekHQ.unregisterHandler(this);
    }

    private File selectLoadCampaignFile() {
        return FileDialogs.openCampaign(frame).orElse(null);
    }

    private void menuNewCampaignActionPerformed(ActionEvent e) {
        DataLoadingDialog dataLoadingDialog = new DataLoadingDialog(app, frame, null);
        dataLoadingDialog.setVisible(true);
    }

    private void btnOvertimeActionPerformed(java.awt.event.ActionEvent evt) {
        getCampaign().setOvertime(btnOvertime.isSelected());
    }

    /**
     * @param evt the event triggering the opening of the Campaign Options Dialog
     */
    private void menuOptionsActionPerformed(final ActionEvent evt) {
        final CampaignOptions oldOptions = getCampaign().getCampaignOptions();
        // We need to handle it like this for now, as the options above get written to currently
<<<<<<< HEAD
        boolean atb = getCampaign().getCampaignOptions().getUseAtB();
        boolean timeIn = getCampaign().getCampaignOptions().getUseTimeInService();
        boolean rankIn = getCampaign().getCampaignOptions().getUseTimeInRank();
        boolean retirementDateTracking = getCampaign().getCampaignOptions().useRetirementDateTracking();
        boolean staticRATs = getCampaign().getCampaignOptions().useStaticRATs();
        boolean factionIntroDate = getCampaign().getCampaignOptions().useFactionIntroDate();
        final RandomMarriageMethod randomMarriageMethod = oldOptions.getRandomMarriageMethod();

=======
        boolean atb = oldOptions.getUseAtB();
        boolean timeIn = oldOptions.getUseTimeInService();
        boolean rankIn = oldOptions.getUseTimeInRank();
        boolean retirementDateTracking = oldOptions.useRetirementDateTracking();
        boolean staticRATs = oldOptions.isUseStaticRATs();
        boolean factionIntroDate = oldOptions.useFactionIntroDate();
        final RandomProcreationMethod randomProcreationMethod = oldOptions.getRandomProcreationMethod();
>>>>>>> f5fc0468
        CampaignOptionsDialog cod = new CampaignOptionsDialog(getFrame(), getCampaign(), false);
        cod.setVisible(true);

        final CampaignOptions newOptions = getCampaign().getCampaignOptions();

<<<<<<< HEAD
        if (timeIn != getCampaign().getCampaignOptions().getUseTimeInService()) {
            if (getCampaign().getCampaignOptions().getUseTimeInService()) {
=======
        if (timeIn != newOptions.getUseTimeInService()) {
            if (newOptions.getUseTimeInService()) {
>>>>>>> f5fc0468
                getCampaign().initTimeInService();
            } else {
                for (Person person : getCampaign().getPersonnel()) {
                    person.setRecruitment(null);
                }
            }
        }

        if (rankIn != newOptions.getUseTimeInRank()) {
            if (newOptions.getUseTimeInRank()) {
                getCampaign().initTimeInRank();
            } else {
                for (Person person : getCampaign().getPersonnel()) {
                    person.setLastRankChangeDate(null);
                }
            }
        }

        if (retirementDateTracking != newOptions.useRetirementDateTracking()) {
            if (newOptions.useRetirementDateTracking()) {
                getCampaign().initRetirementDateTracking();
            } else {
                for (Person person : getCampaign().getPersonnel()) {
                    person.setRetirement(null);
                }
            }
        }

<<<<<<< HEAD
        if (randomMarriageMethod != newOptions.getRandomMarriageMethod()) {
            getCampaign().setMarriage(newOptions.getRandomMarriageMethod().getMethod(newOptions));
        } else {
            getCampaign().getMarriage().setUseClannerMarriages(newOptions.isUseClannerMarriages());
            getCampaign().getMarriage().setUsePrisonerMarriages(newOptions.isUsePrisonerMarriages());
            getCampaign().getMarriage().setUseRandomSameSexMarriages(newOptions.isUseRandomSameSexMarriages());
            getCampaign().getMarriage().setUseRandomClannerMarriages(newOptions.isUseRandomClannerMarriages());
            getCampaign().getMarriage().setUseRandomPrisonerMarriages(newOptions.isUseRandomPrisonerMarriages());
            if (getCampaign().getMarriage().getMethod().isPercentage()) {
                ((PercentageRandomMarriage) getCampaign().getMarriage()).setOppositeSexPercentage(
                        newOptions.getPercentageRandomMarriageOppositeSexChance());
                ((PercentageRandomMarriage) getCampaign().getMarriage()).setSameSexPercentage(
                        newOptions.getPercentageRandomMarriageSameSexChance());
            }
        }

=======
        // Procreation Updates
        if (randomProcreationMethod != newOptions.getRandomProcreationMethod()) {
            getCampaign().setProcreation(newOptions.getRandomProcreationMethod().getMethod(newOptions));
        } else {
            getCampaign().getProcreation().setUseClannerProcreation(newOptions.isUseClannerProcreation());
            getCampaign().getProcreation().setUsePrisonerProcreation(newOptions.isUsePrisonerProcreation());
            getCampaign().getProcreation().setUseRelationshiplessProcreation(newOptions.isUseRelationshiplessRandomProcreation());
            getCampaign().getProcreation().setUseRandomClannerProcreation(newOptions.isUseRandomClannerProcreation());
            getCampaign().getProcreation().setUseRandomPrisonerProcreation(newOptions.isUseRandomPrisonerProcreation());
            if (getCampaign().getProcreation().getMethod().isPercentage()) {
                ((PercentageRandomProcreation) getCampaign().getProcreation()).setPercentage(
                        newOptions.getPercentageRandomProcreationRelationshipChance());
                ((PercentageRandomProcreation) getCampaign().getProcreation()).setRelationshiplessPercentage(
                        newOptions.getPercentageRandomProcreationRelationshiplessChance());
            }
        }

        // Clear Procreation Data if Disabled
        if (!newOptions.isUseManualProcreation() && newOptions.getRandomProcreationMethod().isNone()) {
            getCampaign().getPersonnel().parallelStream().filter(Person::isPregnant)
                    .forEach(person -> getCampaign().getProcreation().removePregnancy(person));
        }

>>>>>>> f5fc0468
        final AbstractUnitMarket unitMarket = getCampaign().getUnitMarket();
        if (unitMarket.getMethod() != newOptions.getUnitMarketMethod()) {
            getCampaign().setUnitMarket(newOptions.getUnitMarketMethod().getUnitMarket());
            getCampaign().getUnitMarket().setOffers(unitMarket.getOffers());
            miUnitMarket.setVisible(!getCampaign().getUnitMarket().getMethod().isNone());
        }

        if (atb != newOptions.getUseAtB()) {
            if (newOptions.getUseAtB()) {
                getCampaign().initAtB(false);
                //refresh lance assignment table
                MekHQ.triggerEvent(new OrganizationChangedEvent(getCampaign().getForces()));
            }
            miContractMarket.setVisible(newOptions.getUseAtB());
            miShipSearch.setVisible(newOptions.getUseAtB());
            miRetirementDefectionDialog.setVisible(newOptions.getUseAtB());
            if (newOptions.getUseAtB()) {
                int loops = 0;
                while (!RandomUnitGenerator.getInstance().isInitialized()) {
                    try {
                        Thread.sleep(50);
                        if (++loops > 20) {
                            // Wait for up to a second
                            break;
                        }
                    } catch (InterruptedException ignore) {
                    }
                }
            } else {
                getCampaign().shutdownAtB();
            }
        }

        if (staticRATs != newOptions.isUseStaticRATs()) {
            getCampaign().initUnitGenerator();
        }

        if (factionIntroDate != newOptions.useFactionIntroDate()) {
            getCampaign().updateTechFactionCode();
        }
        refreshCalendar();
        getCampaign().reloadNews();
    }

    private void menuOptionsMMActionPerformed(java.awt.event.ActionEvent evt) {
        GameOptionsDialog god = new GameOptionsDialog(getFrame(), getCampaign().getGameOptions(), false);
        god.refreshOptions();
        god.setEditable(true);
        god.setVisible(true);
        if (!god.wasCancelled()) {
            getCampaign().setGameOptions(god.getOptions());
            refreshCalendar();
        }
    }

    private void miLoadForcesActionPerformed(java.awt.event.ActionEvent evt) {
        loadListFile(true);
    }

    private void miImportPersonActionPerformed(java.awt.event.ActionEvent evt) {
        loadPersonFile();
    }

    public void miExportPersonActionPerformed(java.awt.event.ActionEvent evt) {
        savePersonFile();
    }

    private void miExportPlanetsXMLActionPerformed(java.awt.event.ActionEvent evt) {
        try {
            exportPlanets(FileType.XML, resourceMap.getString("dlgSavePlanetsXML.text"),
                    getCampaign().getName() + getCampaign().getLocalDate().format(DateTimeFormatter.ofPattern(MekHqConstants.FILENAME_DATE_FORMAT)) + "_ExportedPlanets");
        } catch (Exception ex) {
            MekHQ.getLogger().error(ex);
        }
    }

    private void miExportFinancesCSVActionPerformed(java.awt.event.ActionEvent evt) {
        try {
            exportFinances(FileType.CSV, resourceMap.getString("dlgSaveFinancesCSV.text"),
                    getCampaign().getName() + getCampaign().getLocalDate().format(DateTimeFormatter.ofPattern(MekHqConstants.FILENAME_DATE_FORMAT)) + "_ExportedFinances");
        } catch (Exception ex) {
            MekHQ.getLogger().error(ex);
        }
    }

    private void miExportPersonnelCSVActionPerformed(java.awt.event.ActionEvent evt) {
        try {
            exportPersonnel(FileType.CSV, resourceMap.getString("dlgSavePersonnelCSV.text"),
                    getCampaign().getLocalDate().format(DateTimeFormatter.ofPattern(MekHqConstants.FILENAME_DATE_FORMAT)) + "_ExportedPersonnel");
        } catch (Exception ex) {
            MekHQ.getLogger().error(ex);
        }
    }

    private void miExportUnitCSVActionPerformed(java.awt.event.ActionEvent evt) {
        try {
            exportUnits(FileType.CSV, resourceMap.getString("dlgSaveUnitsCSV.text"),
                    getCampaign().getName() + getCampaign().getLocalDate().format(DateTimeFormatter.ofPattern(MekHqConstants.FILENAME_DATE_FORMAT)) + "_ExportedUnits");
        } catch (Exception ex) {
            MekHQ.getLogger().error(ex);
        }
    }

    private void miImportPartsActionPerformed(java.awt.event.ActionEvent evt) {
        loadPartsFile();
    }

    public void miExportPartsActionPerformed(java.awt.event.ActionEvent evt) {
        savePartsFile();
    }

    private void miPurchaseUnitActionPerformed(java.awt.event.ActionEvent evt) {
        UnitLoadingDialog unitLoadingDialog = new UnitLoadingDialog(frame);
        if (!MechSummaryCache.getInstance().isInitialized()) {
            unitLoadingDialog.setVisible(true);
        }
        AbstractUnitSelectorDialog usd = new MekHQUnitSelectorDialog(getFrame(), unitLoadingDialog,
                getCampaign(), true);
        usd.setVisible(true);
    }

    private void buyParts() {
        PartsStoreDialog psd = new PartsStoreDialog(true, this);
        psd.setVisible(true);
    }

    private void showMercRosterDialog() {
        MercRosterDialog mrd = new MercRosterDialog(getFrame(), true, getCampaign());
        mrd.setVisible(true);
    }

    public void refitUnit(Refit r, boolean selectModelName) {
        if (r.getOriginalEntity() instanceof Dropship || r.getOriginalEntity() instanceof Jumpship) {
            Person engineer = r.getOriginalUnit().getEngineer();
            if (engineer == null) {
                JOptionPane.showMessageDialog(frame,
                        "You cannot refit a ship that does not have an engineer. Assign a qualified vessel crew to this unit.",
                        "No Engineer", JOptionPane.WARNING_MESSAGE);
                return;
            }
            r.setTech(engineer);
        } else if (getCampaign().getActivePersonnel().stream().anyMatch(Person::isTech)) {
            String name;
            Map<String, Person> techHash = new HashMap<>();
            List<String> techList = new ArrayList<>();
            String skillLvl;

            List<Person> techs = getCampaign().getTechs(false, null, true);
            int lastRightTech = 0;

            for (Person tech : techs) {
                if (getCampaign().isWorkingOnRefit(tech) || tech.isEngineer()) {
                    continue;
                }
                skillLvl = SkillType.getExperienceLevelName(tech.getExperienceLevel(false));
                name = tech.getFullName() + ", " + skillLvl + " " + tech.getPrimaryRoleDesc()
                        + " (" + getCampaign().getTargetFor(r, tech).getValueAsString() + "+), "
                        + tech.getMinutesLeft() + "/" + tech.getDailyAvailableTechTime() + " minutes";
                techHash.put(name, tech);
                if (tech.isRightTechTypeFor(r)) {
                    techList.add(lastRightTech++, name);
                } else {
                    techList.add(name);
                }
            }

            String s = (String) JOptionPane.showInputDialog(frame,
                    "Which tech should work on the refit?", "Select Tech",
                    JOptionPane.PLAIN_MESSAGE, null, techList.toArray(), techList.get(0));

            if (null == s) {
                return;
            }

            Person selectedTech = techHash.get(s);

            if (!selectedTech.isRightTechTypeFor(r)) {
                if (JOptionPane.NO_OPTION == JOptionPane.showConfirmDialog(null,
                        "This tech is not appropriate for this unit. Would you like to continue?",
                        "Incorrect Tech Type", JOptionPane.YES_NO_OPTION)) {
                    return;
                }
            }

            r.setTech(selectedTech);
        } else {
            JOptionPane.showMessageDialog(frame,
                    "You have no techs available to work on this refit.",
                    "No Techs", JOptionPane.WARNING_MESSAGE);
            return;
        }
        if (selectModelName) {
            // select a model name
            RefitNameDialog rnd = new RefitNameDialog(frame, true, r);
            rnd.setVisible(true);
            if (rnd.wasCancelled()) {
                // Set the tech team to null since we may want to change it when we re-do the refit
                r.setTech(null);
                return;
            }
        }
        // TODO: allow overtime work?
        // check to see if user really wants to do it - give some info on what
        // will be done
        // TODO: better information
        String RefitRefurbish;
        if (r.isBeingRefurbished()) {
            RefitRefurbish = "Refurbishment is a " + r.getRefitClassName() + " refit and must be done at a factory and costs 10% of the purchase price"
                    + ".\n Are you sure you want to refurbish ";
        } else {
            RefitRefurbish = "This is a " + r.getRefitClassName() + " refit. Are you sure you want to refit ";
        }
        if (0 != JOptionPane
                .showConfirmDialog(null, RefitRefurbish
                                + r.getUnit().getName() + "?", "Proceed?",
                        JOptionPane.YES_NO_OPTION)) {
            return;
        }
        try {
            r.begin();
        } catch (EntityLoadingException ex) {
            JOptionPane
                    .showMessageDialog(
                            null,
                            "For some reason, the unit you are trying to customize cannot be loaded\n and so the customization was cancelled. Please report the bug with a description\nof the unit being customized.",
                            "Could not customize unit",
                            JOptionPane.ERROR_MESSAGE);
            return;
        } catch (IOException e) {
            JOptionPane.showMessageDialog(null, e.getMessage(), "IO Exception",
                    JOptionPane.ERROR_MESSAGE);
            return;
        }
        getCampaign().refit(r);
        if (hasTab(GuiTabType.MEKLAB)) {
            ((MekLabTab)getTab(GuiTabType.MEKLAB)).clearUnit();
        }
    }

    /**
     * Shows a dialog that lets the user select a tech for a task on a particular unit
     *
     * @param u                 The unit to be serviced, used to filter techs for skill on the unit.
     * @param desc              The description of the task
     * @param ignoreMaintenance If true, ignores the time required for maintenance tasks when displaying
     *                          the tech's time available.
     * @return                  The ID of the selected tech, or null if none is selected.
     */
    public @Nullable UUID selectTech(Unit u, String desc, boolean ignoreMaintenance) {
        String name;
        Map<String, Person> techHash = new LinkedHashMap<>();
        for (Person tech : getCampaign().getTechs()) {
            if (!tech.isMothballing() && tech.canTech(u.getEntity())) {
                int time = tech.getMinutesLeft();
                if (!ignoreMaintenance) {
                    time -= Math.max(0, tech.getMaintenanceTimeUsing());
                }
                name = tech.getFullTitle() + ", "
                        + SkillType.getExperienceLevelName(tech.getSkillForWorkingOn(u).getExperienceLevel())
                        + " (" + time + "min)";
                techHash.put(name, tech);
            }
        }
        if (techHash.isEmpty()) {
            JOptionPane.showMessageDialog(frame,
                    "You have no techs available.", "No Techs",
                    JOptionPane.WARNING_MESSAGE);
            return null;
        }

        Object[] nameArray = techHash.keySet().toArray();

        String s = (String) JOptionPane.showInputDialog(frame,
                "Which tech should work on " + desc + "?", "Select Tech",
                JOptionPane.PLAIN_MESSAGE, null, nameArray, nameArray[0]);
        if (null == s) {
            return null;
        }
        return techHash.get(s).getId();
    }

    /**
     * Exports Planets to a file (CSV, XML, etc.)
     * @param format
     * @param dialogTitle
     * @param filename
     */
    protected void exportPlanets(FileType format, String dialogTitle, String filename) {
        //TODO: Fix this
        /*
        GUI.fileDialogSave(
                frame,
                dialogTitle,
                format,
                MekHQ.getPlanetsDirectory().getValue(),
                "planets." + format.getRecommendedExtension())
                .ifPresent(f -> {
                    MekHQ.getPlanetsDirectory().setValue(f.getParent());
                    File file = checkFileEnding(f, format.getRecommendedExtension());
                    checkToBackupFile(file, file.getPath());
                    String report = Planets.getInstance().exportPlanets(file.getPath(), format.getRecommendedExtension());
                    JOptionPane.showMessageDialog(mainPanel, report);
                });

        GUI.fileDialogSave(frame, dialogTitle, new File(".", "planets." + format.getRecommendedExtension()), format).ifPresent(f -> {
            File file = checkFileEnding(f, format.getRecommendedExtension());
            checkToBackupFile(file, file.getPath());
            String report = Planets.getInstance().exportPlanets(file.getPath(), format.getRecommendedExtension());
            JOptionPane.showMessageDialog(mainPanel, report);
        });
        */
    }

    /**
     * Exports Personnel to a file (CSV, XML, etc.)
     * @param format        file format to export to
     * @param dialogTitle   title of the dialog frame
     * @param filename      file name to save to
     */
    protected void exportPersonnel(FileType format, String dialogTitle, String filename) {
        if (((PersonnelTab) getTab(GuiTabType.PERSONNEL)).getPersonnelTable().getRowCount() != 0) {
            GUI.fileDialogSave(
                    frame,
                    dialogTitle,
                    format,
                    MekHQ.getPersonnelDirectory().getValue(),
                    filename + "." + format.getRecommendedExtension())
                    .ifPresent(f -> {
                        MekHQ.getPersonnelDirectory().setValue(f.getParent());
                        File file = checkFileEnding(f, format.getRecommendedExtension());
                        checkToBackupFile(file, file.getPath());
                        String report;
                        // TODO add support for xml and json export
                        if (format.equals(FileType.CSV)) {
                            report = Utilities.exportTableToCSV(((PersonnelTab) getTab(GuiTabType.PERSONNEL)).getPersonnelTable(), file);
                        } else {
                            report = "Unsupported FileType in Export Personnel";
                        }
                        JOptionPane.showMessageDialog(tabMain, report);
                    });
        } else {
            JOptionPane.showMessageDialog(tabMain, resourceMap.getString("dlgNoPersonnel.text"));
        }
    }

    /**
     * Exports Units to a file (CSV, XML, etc.)
     * @param format        file format to export to
     * @param dialogTitle   title of the dialog frame
     * @param filename      file name to save to
     */
    protected void exportUnits(FileType format, String dialogTitle, String filename) {
        if (((HangarTab) getTab(GuiTabType.HANGAR)).getUnitTable().getRowCount() != 0) {
            GUI.fileDialogSave(
                    frame,
                    dialogTitle,
                    format,
                    MekHQ.getUnitsDirectory().getValue(),
                    filename + "." + format.getRecommendedExtension())
                    .ifPresent(f -> {
                        MekHQ.getUnitsDirectory().setValue(f.getParent());
                        File file = checkFileEnding(f, format.getRecommendedExtension());
                        checkToBackupFile(file, file.getPath());
                        String report;
                        // TODO add support for xml and json export
                        if (format.equals(FileType.CSV)) {
                            report = Utilities.exportTableToCSV(((HangarTab) getTab(GuiTabType.HANGAR)).getUnitTable(), file);
                        } else {
                            report = "Unsupported FileType in Export Units";
                        }
                        JOptionPane.showMessageDialog(tabMain, report);
                    });
        } else {
            JOptionPane.showMessageDialog(tabMain, resourceMap.getString("dlgNoUnits"));
        }
    }

     /**
     * Exports Finances to a file (CSV, XML, etc.)
     * @param format        file format to export to
     * @param dialogTitle   title of the dialog frame
     * @param filename      file name to save to
     */
    protected void exportFinances(FileType format, String dialogTitle, String filename) {
        if (!getCampaign().getFinances().getAllTransactions().isEmpty()) {
            GUI.fileDialogSave(
                    frame,
                    dialogTitle,
                    format,
                    MekHQ.getFinancesDirectory().getValue(),
                    filename + "." + format.getRecommendedExtension())
                    .ifPresent(f -> {
                        MekHQ.getFinancesDirectory().setValue(f.getParent());
                        File file = checkFileEnding(f, format.getRecommendedExtension());
                        checkToBackupFile(file, file.getPath());
                        String report;
                        // TODO add support for xml and json export
                        if (format.equals(FileType.CSV)) {
                            report = getCampaign().getFinances().exportFinancesToCSV(file.getPath(),
                                    format.getRecommendedExtension());
                        } else {
                            report = "Unsupported FileType in Export Finances";
                        }
                        JOptionPane.showMessageDialog(tabMain, report);
                    });
        } else {
            JOptionPane.showMessageDialog(tabMain, resourceMap.getString("dlgNoFinances.text"));
        }
    }

    /**
     * Checks if a file already exists, if so it makes a backup copy.
     * @param file to determine if there is an existing file with that name
     * @param path path to the file
     */
    private void checkToBackupFile(File file, String path) {
        // check for existing file and make a back-up if found
        String path2 = path + "_backup";
        File backupFile = new File(path2);
        if (file.exists()) {
            Utilities.copyfile(file, backupFile);
        }
    }

    /**
     * Checks to make sure the file has the appropriate ending / extension.
     * @param file   the file to check
     * @param format proper format for the ending/extension
     * @return File  with the appropriate ending/ extension
     */
    private File checkFileEnding(File file, String format) {
        String path = file.getPath();
        if (!path.endsWith("." + format)) {
            path += "." + format;
            file = new File(path);
        }
        return file;
    }

    protected void loadListFile(boolean allowNewPilots) {
        File unitFile = FileDialogs.openUnits(frame).orElse(null);

        if (unitFile != null) {
            // I need to get the parser myself, because I want to pull both
            // entities and pilots from it
            // Create an empty parser.
            MULParser parser = new MULParser();

            // Open up the file.
            try (InputStream is = new FileInputStream(unitFile)) {
                parser.parse(is);
            } catch (Exception e) {
                MekHQ.getLogger().error(e);
            }

            // Was there any error in parsing?
            if (parser.hasWarningMessage()) {
                MekHQ.getLogger().warning(parser.getWarningMessage());
            }

            // Add the units from the file.
            for (Entity entity : parser.getEntities()) {
                getCampaign().addNewUnit(entity, allowNewPilots, 0);
            }

            // TODO : re-add any ejected pilots
            //for (Crew pilot : parser.getPilots()) {
            //    if (pilot.isEjected()) {
            //         getCampaign().addPilot(pilot, PilotPerson.T_MECHWARRIOR,
            //         false);
            //    }
            //}
        }
    }

    protected void loadPersonFile() {
        File personnelFile = FileDialogs.openPersonnel(frame).orElse(null);

        if (personnelFile != null) {
            MekHQ.getLogger().info("Starting load of personnel file from XML...");
            // Initialize variables.
            Document xmlDoc;

            // Open the file
            try (InputStream is = new FileInputStream(personnelFile)) {
                // Using factory get an instance of document builder
                DocumentBuilder db = MekHqXmlUtil.newSafeDocumentBuilder();

                // Parse using builder to get DOM representation of the XML file
                xmlDoc = db.parse(is);
            } catch (Exception ex) {
                MekHQ.getLogger().error("Cannot load person XML", ex);
                return; // otherwise we NPE out in the next line
            }

            Element personnelEle = xmlDoc.getDocumentElement();
            NodeList nl = personnelEle.getChildNodes();

            // Get rid of empty text nodes and adjacent text nodes...
            // Stupid weird parsing of XML. At least this cleans it up.
            personnelEle.normalize();

            final Version version = new Version(personnelEle.getAttribute("version"));

            // we need to iterate through three times, the first time to collect
            // any custom units that might not be written yet
            for (int x = 0; x < nl.getLength(); x++) {
                Node wn2 = nl.item(x);

                // If it's not an element node, we ignore it.
                if (wn2.getNodeType() != Node.ELEMENT_NODE) {
                    continue;
                }

                if (!wn2.getNodeName().equalsIgnoreCase("person")) {
                    MekHQ.getLogger().error("Unknown node type not loaded in Personnel nodes: " + wn2.getNodeName());
                    continue;
                }

                Person p = Person.generateInstanceFromXML(wn2, getCampaign(), version);
                if ((p != null) && (getCampaign().getPerson(p.getId()) != null)) {
                    MekHQ.getLogger().error("ERROR: Cannot load person who exists, ignoring. (Name: "
                            + p.getFullName() + ", Id " + p.getId() + ")");
                    p = null;
                }

                if (p != null) {
                    getCampaign().recruitPerson(p, true);

                    // Clear some values we no longer should have set in case this
                    // has transferred campaigns or things in the campaign have
                    // changed...
                    p.setUnit(null);
                    p.clearTechUnits();
                }
            }

            // Fix Spouse Id Information - This is required to fix spouse NPEs where one doesn't export
            // both members of the couple
            // TODO : make it so that exports will automatically include both spouses
            for (Person p : getCampaign().getActivePersonnel()) {
                if (p.getGenealogy().hasSpouse()
                        && !getCampaign().getPersonnel().contains(p.getGenealogy().getSpouse())) {
                    // If this happens, we need to clear the spouse
                    if (p.getMaidenName() != null) {
                        p.setSurname(p.getMaidenName());
                    }

                    p.getGenealogy().setSpouse(null);
                }

                if (p.isPregnant()) {
                    String fatherIdString = p.getExtraData().get(AbstractProcreation.PREGNANCY_FATHER_DATA);
                    UUID fatherId = (fatherIdString != null) ? UUID.fromString(fatherIdString) : null;
                    if ((fatherId != null)
                            && !getCampaign().getPersonnel().contains(getCampaign().getPerson(fatherId))) {
                        p.getExtraData().set(AbstractProcreation.PREGNANCY_FATHER_DATA, null);
                    }
                }
            }

            MekHQ.getLogger().info("Finished load of personnel file");
        }
    }

    // TODO: disable if not using personnel tab
    private void savePersonFile() {
        File file = FileDialogs.savePersonnel(frame, getCampaign()).orElse(null);
        if (file == null) {
            // I want a file, y'know!
            return;
        }
        String path = file.getPath();
        if (!path.endsWith(".prsx")) {
            path += ".prsx";
            file = new File(path);
        }

        // check for existing file and make a back-up if found
        String path2 = path + "_backup";
        File backupFile = new File(path2);
        if (file.exists()) {
            Utilities.copyfile(file, backupFile);
        }

        // Then save it out to that file.
        try (OutputStream os = new FileOutputStream(file);
             PrintWriter pw = new PrintWriter(new OutputStreamWriter(os, StandardCharsets.UTF_8))) {

            PersonnelTab pt = (PersonnelTab)getTab(GuiTabType.PERSONNEL);
            int row = pt.getPersonnelTable().getSelectedRow();
            if (row < 0) {
                MekHQ.getLogger().warning("ERROR: Cannot export person if no one is selected! Ignoring.");
                return;
            }
            Person selectedPerson = pt.getPersonModel().getPerson(pt.getPersonnelTable()
                    .convertRowIndexToModel(row));
            int[] rows = pt.getPersonnelTable().getSelectedRows();
            Person[] people = new Person[rows.length];
            for (int i = 0; i < rows.length; i++) {
                people[i] = pt.getPersonModel().getPerson(pt.getPersonnelTable().convertRowIndexToModel(rows[i]));
            }

            // File header
            pw.println("<?xml version=\"1.0\" encoding=\"UTF-8\"?>");

            // Start the XML root.
            pw.println("<personnel version=\"" + MekHqConstants.VERSION + "\">");

            if (rows.length > 1) {
                for (int i = 0; i < rows.length; i++) {
                    people[i].writeToXML(getCampaign(), pw, 1);
                }
            } else {
                selectedPerson.writeToXML(getCampaign(), pw, 1);
            }
            // Okay, we're done.
            // Close everything out and be done with it.
            pw.println("</personnel>");
            pw.flush();
            // delete the backup file because we didn't need it
            if (backupFile.exists()) {
                backupFile.delete();
            }
            MekHQ.getLogger().info("Personnel saved to " + file);
        } catch (Exception ex) {
            MekHQ.getLogger().error(ex);
            JOptionPane.showMessageDialog(getFrame(),
                    "Oh no! The program was unable to correctly export your personnel. We know this\n"
                            + "is annoying and apologize. Please help us out and submit a bug with the\n"
                            + "mekhqlog.txt file from this game so we can prevent this from happening in\n"
                            + "the future.",
                    "Could not export personnel", JOptionPane.ERROR_MESSAGE);
            // restore the backup file
            file.delete();
            if (backupFile.exists()) {
                Utilities.copyfile(backupFile, file);
                backupFile.delete();
            }
        }
    }

    protected void loadPartsFile() {
        Optional<File> maybeFile = FileDialogs.openParts(frame);

        if (maybeFile.isEmpty()) {
            return;
        }

        File partsFile = maybeFile.get();

        MekHQ.getLogger().info("Starting load of parts file from XML...");
        // Initialize variables.
        Document xmlDoc;

        // Open up the file.
        try (InputStream is = new FileInputStream(partsFile)) {
            // Using factory get an instance of document builder
            DocumentBuilder db = MekHqXmlUtil.newSafeDocumentBuilder();

            // Parse using builder to get DOM representation of the XML file
            xmlDoc = db.parse(is);
        } catch (Exception ex) {
            MekHQ.getLogger().error(ex);
            return;
        }

        Element partsEle = xmlDoc.getDocumentElement();
        NodeList nl = partsEle.getChildNodes();

        // Get rid of empty text nodes and adjacent text nodes...
        // Stupid weird parsing of XML. At least this cleans it up.
        partsEle.normalize();

        final Version version = new Version(partsEle.getAttribute("version"));

        // we need to iterate through three times, the first time to collect
        // any custom units that might not be written yet
        List<Part> parts = new ArrayList<>();
        for (int x = 0; x < nl.getLength(); x++) {
            Node wn2 = nl.item(x);

            // If it's not an element node, we ignore it.
            if (wn2.getNodeType() != Node.ELEMENT_NODE) {
                continue;
            }

            if (!wn2.getNodeName().equalsIgnoreCase("part")) {
                // Error condition of sorts!
                // Errr, what should we do here?
                MekHQ.getLogger().error("Unknown node type not loaded in Parts nodes: " + wn2.getNodeName());
                continue;
            }

            Part p = Part.generateInstanceFromXML(wn2, version);
            if (p != null) {
                parts.add(p);
            }
        }

        getCampaign().importParts(parts);
        MekHQ.getLogger().info("Finished load of parts file");
    }

    private void savePartsFile() {
        Optional<File> maybeFile = FileDialogs.saveParts(frame, getCampaign());

        if (maybeFile.isEmpty()) {
            return;
        }

        File file = maybeFile.get();

        if (!file.getName().endsWith(".parts")) {
            file = new File(file.getAbsolutePath() + ".parts");
        }

        // check for existing file and make a back-up if found
        String path2 = file.getAbsolutePath() + "_backup";
        File backupFile = new File(path2);
        if (file.exists()) {
            Utilities.copyfile(file, backupFile);
        }

        // Then save it out to that file.
        FileOutputStream fos;
        PrintWriter pw;

        if (getTab(GuiTabType.WAREHOUSE) != null) {
            try {
                JTable partsTable = ((WarehouseTab)getTab(GuiTabType.WAREHOUSE)).getPartsTable();
                PartsTableModel partsModel = ((WarehouseTab)getTab(GuiTabType.WAREHOUSE)).getPartsModel();
                int row = partsTable.getSelectedRow();
                if (row < 0) {
                    MekHQ.getLogger().warning("ERROR: Cannot export parts if none are selected! Ignoring.");
                    return;
                }
                Part selectedPart = partsModel.getPartAt(partsTable
                        .convertRowIndexToModel(row));
                int[] rows = partsTable.getSelectedRows();
                Part[] parts = new Part[rows.length];
                for (int i = 0; i < rows.length; i++) {
                    parts[i] = partsModel.getPartAt(partsTable.convertRowIndexToModel(rows[i]));
                }
                fos = new FileOutputStream(file);
                pw = new PrintWriter(new OutputStreamWriter(fos, StandardCharsets.UTF_8));

                // File header
                pw.println("<?xml version=\"1.0\" encoding=\"UTF-8\"?>");

                // Start the XML root.
                pw.println("<parts version=\"" + MekHqConstants.VERSION + "\">");

                if (rows.length > 1) {
                    for (int i = 0; i < rows.length; i++) {
                        parts[i].writeToXml(pw, 1);
                    }
                } else {
                    selectedPart.writeToXml(pw, 1);
                }
                // Okay, we're done.
                // Close everything out and be done with it.
                pw.println("</parts>");
                pw.flush();
                pw.close();
                fos.close();
                // delete the backup file because we didn't need it
                if (backupFile.exists()) {
                    backupFile.delete();
                }
                MekHQ.getLogger().info("Parts saved to " + file);
            } catch (Exception ex) {
                MekHQ.getLogger().error(ex);
                JOptionPane.showMessageDialog(getFrame(),
                        "Oh no! The program was unable to correctly export your parts. We know this\n"
                                + "is annoying and apologize. Please help us out and submit a bug with the\n"
                                + "mekhqlog.txt file from this game so we can prevent this from happening in\n"
                                + "the future.", "Could not export parts", JOptionPane.ERROR_MESSAGE);
                // restore the backup file
                file.delete();
                if (backupFile.exists()) {
                    Utilities.copyfile(backupFile, file);
                    backupFile.delete();
                }
            }
        }
    }

    /**
     * Check to see if the command center tab is currently active and if not, color the tab. Should be
     * called when items are added to daily report log panel and user is not on the command center tab
     * in order to draw attention to it
     */
    public void checkDailyLogNag() {
        if (!logNagActive) {
            if (tabMain.getSelectedIndex() != 0) {
                tabMain.setBackgroundAt(0, Color.RED);
                logNagActive = true;
            }
        }
    }

    public void refreshAllTabs() {
        for (int i = 0; i < tabMain.getTabCount(); i++) {
            ((CampaignGuiTab) tabMain.getComponentAt(i)).refreshAll();
        }
    }

    public void refreshLab() {
        MekLabTab lab = (MekLabTab) getTab(GuiTabType.MEKLAB);
        if (null == lab) {
            return;
        }
        Unit u = lab.getUnit();
        if (null == u) {
            return;
        }
        if (null == getCampaign().getUnit(u.getId())) {
            // this unit has been removed so clear the mek lab
            lab.clearUnit();
        } else {
            // put a try-catch here so that bugs in the meklab don't screw up
            // other stuff
            try {
                lab.refreshRefitSummary();
            } catch (Exception e) {
                MekHQ.getLogger().error(e);
            }
        }
    }

    public void refreshCalendar() {
        getFrame().setTitle(getCampaign().getTitle());
    }

    private void refreshFunds() {
        Money funds = getCampaign().getFunds();
        String inDebt = "";
        if (getCampaign().getFinances().isInDebt()) {
            inDebt = " <font color='red'>(in Debt)</font>";
        }
        String text = "<html><b>Funds</b>: " + funds.toAmountAndSymbolString() + inDebt + "</html>";
        lblFunds.setText(text);
    }

    private void refreshTempAstechs() {
        String text = "<html><b>Temp Astechs</b>: " + getCampaign().getAstechPool() + "</html>";
        lblTempAstechs.setText(text);
    }

    private void refreshTempMedics() {
        String text = "<html><b>Temp Medics</b>: " + getCampaign().getMedicPool() + "</html>";
        lblTempMedics.setText(text);
    }

    private void refreshPartsAvailability() {
        if (!getCampaign().getCampaignOptions().getUseAtB()) {
            lblPartsAvailabilityRating.setText("");
        } else {
            StringBuilder report = new StringBuilder();
            int partsAvailability = getCampaign().findAtBPartsAvailabilityLevel(null, report);
            lblPartsAvailabilityRating.setText("<html><b>Campaign Parts Availability</b>: " + partsAvailability + "</html>");
        }
    }

    private ActionScheduler fundsScheduler = new ActionScheduler(this::refreshFunds);

    @Subscribe
    public void handleDayEnding(DayEndingEvent evt) {
        // first check for overdue loan payments - don't allow advancement until
        // these are addressed
        if (getCampaign().checkOverDueLoans()) {
            refreshFunds();
            showOverdueLoansDialog();
            evt.cancel();
            return;
        }

        if (getCampaign().checkRetirementDefections()) {
            showRetirementDefectionDialog();
            evt.cancel();
            return;
        }

        if (getCampaign().checkYearlyRetirements()) {
            showRetirementDefectionDialog();
            evt.cancel();
            return;
        }

        if (new UnmaintainedUnitsNagDialog(getFrame(), getCampaign()).showDialog().isCancelled()) {
            evt.cancel();
            return;
        }

        if (new InsufficientAstechsNagDialog(getFrame(), getCampaign()).showDialog().isCancelled()) {
            evt.cancel();
            return;
        }

        if (new InsufficientAstechTimeNagDialog(getFrame(), getCampaign()).showDialog().isCancelled()) {
            evt.cancel();
            return;
        }

        if (new InsufficientMedicsNagDialog(getFrame(), getCampaign()).showDialog().isCancelled()) {
            evt.cancel();
            return;
        }

        if (getCampaign().getCampaignOptions().getUseAtB()) {
            if (new ShortDeploymentNagDialog(getFrame(), getCampaign()).showDialog().isCancelled()) {
                evt.cancel();
                return;
            }

            if (new UnresolvedStratConContactsNagDialog(getFrame(), getCampaign()).showDialog().isCancelled()) {
                evt.cancel();
                return;
            }

            if (new OutstandingScenariosNagDialog(getFrame(), getCampaign()).showDialog().isCancelled()) {
                evt.cancel();
                return;
            }
        }
    }

    @Subscribe
    public void handleNewDay(NewDayEvent evt) {
        refreshCalendar();
        refreshLocation();
        refreshFunds();
        refreshPartsAvailability();

        refreshAllTabs();
    }

    @Subscribe
    public void handle(final OptionsChangedEvent evt) {
        if (!getCampaign().getCampaignOptions().getUseStratCon() && (getTab(GuiTabType.STRATCON) != null)) {
            removeStandardTab(GuiTabType.STRATCON);
        } else if (getCampaign().getCampaignOptions().getUseStratCon() && (getTab(GuiTabType.STRATCON) == null)) {
            addStandardTab(GuiTabType.STRATCON);
        }

        refreshAllTabs();
        fundsScheduler.schedule();
        refreshPartsAvailability();
        miUnitMarket.setVisible(!evt.getOptions().getUnitMarketMethod().isNone());
    }

    @Subscribe
    public void handle(TransactionEvent ev) {
        fundsScheduler.schedule();
        refreshPartsAvailability();
    }

    @Subscribe
    public void handle(LoanEvent ev) {
        fundsScheduler.schedule();
        refreshPartsAvailability();
    }

    @Subscribe
    public void handle(AssetEvent ev) {
        fundsScheduler.schedule();
    }

    @Subscribe
    public void handle(AstechPoolChangedEvent ev) {
        refreshTempAstechs();
    }

    @Subscribe
    public void handle(MedicPoolChangedEvent ev) {
        refreshTempMedics();
    }

    @Subscribe
    public void handleLocationChanged(LocationChangedEvent ev) {
        refreshLocation();
    }

    @Subscribe
    public void handleMissionChanged(MissionEvent ev) {
        refreshPartsAvailability();
    }

    @Subscribe
    public void handlePersonUpdate(PersonEvent ev) {
        // only bother recalculating AtB parts availability if a logistics admin has been changed
        // refreshPartsAvailability cuts out early with a "use AtB" check so it's not necessary here
        if (ev.getPerson().hasRole(PersonnelRole.ADMINISTRATOR_LOGISTICS)) {
            refreshPartsAvailability();
        }
    }

    public void refreshLocation() {
        lblLocation.setText(getCampaign().getLocation().getReport(getCampaign().getLocalDate()));
    }

    protected MekHQ getApplication() {
        return app;
    }

    public ReportHyperlinkListener getReportHLL() {
        return reportHLL;
    }

    public Campaign getCampaign() {
        return getApplication().getCampaign();
    }

    public CampaignController getCampaignController() {
        return getApplication().getCampaignController();
    }

    public IconPackage getIconPackage() {
        return getApplication().getIconPackage();
    }

    public JFrame getFrame() {
        return frame;
    }

    public int getTabIndexByName(String tabTitle) {
        int retVal = -1;
        for (int i = 0; i < tabMain.getTabCount(); i++) {
            if (tabMain.getTitleAt(i).equals(tabTitle)) {
                retVal = i;
                break;
            }
        }
        return retVal;
    }

    public void undeployUnit(Unit u) {
        Force f = getCampaign().getForce(u.getForceId());
        if (f != null) {
            undeployForce(f, false);
        }
        Scenario s = getCampaign().getScenario(u.getScenarioId());
        s.removeUnit(u.getId());
        u.undeploy();
        MekHQ.triggerEvent(new DeploymentChangedEvent(u, s));
    }

    public void undeployForces(Vector<Force> forces) {
        for (Force force : forces) {
            undeployForce(force);
            undeployForces(force.getSubForces());
        }
    }

    public void undeployForce(Force f) {
        undeployForce(f, true);
    }

    public void undeployForce(Force f, boolean killSubs) {
        int sid = f.getScenarioId();
        Scenario scenario = getCampaign().getScenario(sid);
        if (null != scenario) {
            f.clearScenarioIds(getCampaign(), killSubs);
            scenario.removeForce(f.getId());
            if (killSubs) {
                for (UUID uid : f.getAllUnits(false)) {
                    Unit u = getCampaign().getUnit(uid);
                    if (null != u) {
                        scenario.removeUnit(u.getId());
                        u.undeploy();
                    }
                }
            }

            // We have to clear out the parents as well.
            Force parent = f;
            int prevId = f.getId();
            while ((parent = parent.getParentForce()) != null) {
                if (parent.getScenarioId() == -1) {
                    break;
                }
                parent.clearScenarioIds(getCampaign(), false);
                scenario.removeForce(parent.getId());
                for (Force sub : parent.getSubForces()) {
                    if (sub.getId() == prevId) {
                        continue;
                    }
                    scenario.addForces(sub.getId());
                    sub.setScenarioId(scenario.getId());
                }
                prevId = parent.getId();
            }
        }

        if (null != scenario) {
            MekHQ.triggerEvent(new DeploymentChangedEvent(f, scenario));
        }
    }

    public JTabbedPane getTabMain() {
        return tabMain;
    }

    /**
     * @return the resourceMap
     */
    public ResourceBundle getResourceMap() {
        return resourceMap;
    }
}<|MERGE_RESOLUTION|>--- conflicted
+++ resolved
@@ -49,14 +49,11 @@
 import mekhq.campaign.personnel.Person;
 import mekhq.campaign.personnel.SkillType;
 import mekhq.campaign.personnel.enums.PersonnelRole;
-<<<<<<< HEAD
 import mekhq.campaign.personnel.enums.RandomMarriageMethod;
+import mekhq.campaign.personnel.enums.RandomProcreationMethod;
 import mekhq.campaign.personnel.marriage.PercentageRandomMarriage;
-=======
-import mekhq.campaign.personnel.enums.RandomProcreationMethod;
 import mekhq.campaign.personnel.procreation.AbstractProcreation;
 import mekhq.campaign.personnel.procreation.PercentageRandomProcreation;
->>>>>>> f5fc0468
 import mekhq.campaign.personnel.ranks.RankSystem;
 import mekhq.campaign.personnel.ranks.Ranks;
 import mekhq.campaign.report.CargoReport;
@@ -1414,36 +1411,21 @@
     private void menuOptionsActionPerformed(final ActionEvent evt) {
         final CampaignOptions oldOptions = getCampaign().getCampaignOptions();
         // We need to handle it like this for now, as the options above get written to currently
-<<<<<<< HEAD
-        boolean atb = getCampaign().getCampaignOptions().getUseAtB();
-        boolean timeIn = getCampaign().getCampaignOptions().getUseTimeInService();
-        boolean rankIn = getCampaign().getCampaignOptions().getUseTimeInRank();
-        boolean retirementDateTracking = getCampaign().getCampaignOptions().useRetirementDateTracking();
-        boolean staticRATs = getCampaign().getCampaignOptions().useStaticRATs();
-        boolean factionIntroDate = getCampaign().getCampaignOptions().useFactionIntroDate();
-        final RandomMarriageMethod randomMarriageMethod = oldOptions.getRandomMarriageMethod();
-
-=======
         boolean atb = oldOptions.getUseAtB();
         boolean timeIn = oldOptions.getUseTimeInService();
         boolean rankIn = oldOptions.getUseTimeInRank();
         boolean retirementDateTracking = oldOptions.useRetirementDateTracking();
         boolean staticRATs = oldOptions.isUseStaticRATs();
         boolean factionIntroDate = oldOptions.useFactionIntroDate();
+        final RandomMarriageMethod randomMarriageMethod = oldOptions.getRandomMarriageMethod();
         final RandomProcreationMethod randomProcreationMethod = oldOptions.getRandomProcreationMethod();
->>>>>>> f5fc0468
         CampaignOptionsDialog cod = new CampaignOptionsDialog(getFrame(), getCampaign(), false);
         cod.setVisible(true);
 
         final CampaignOptions newOptions = getCampaign().getCampaignOptions();
 
-<<<<<<< HEAD
-        if (timeIn != getCampaign().getCampaignOptions().getUseTimeInService()) {
-            if (getCampaign().getCampaignOptions().getUseTimeInService()) {
-=======
         if (timeIn != newOptions.getUseTimeInService()) {
             if (newOptions.getUseTimeInService()) {
->>>>>>> f5fc0468
                 getCampaign().initTimeInService();
             } else {
                 for (Person person : getCampaign().getPersonnel()) {
@@ -1472,7 +1454,6 @@
             }
         }
 
-<<<<<<< HEAD
         if (randomMarriageMethod != newOptions.getRandomMarriageMethod()) {
             getCampaign().setMarriage(newOptions.getRandomMarriageMethod().getMethod(newOptions));
         } else {
@@ -1489,7 +1470,6 @@
             }
         }
 
-=======
         // Procreation Updates
         if (randomProcreationMethod != newOptions.getRandomProcreationMethod()) {
             getCampaign().setProcreation(newOptions.getRandomProcreationMethod().getMethod(newOptions));
@@ -1513,7 +1493,6 @@
                     .forEach(person -> getCampaign().getProcreation().removePregnancy(person));
         }
 
->>>>>>> f5fc0468
         final AbstractUnitMarket unitMarket = getCampaign().getUnitMarket();
         if (unitMarket.getMethod() != newOptions.getUnitMarketMethod()) {
             getCampaign().setUnitMarket(newOptions.getUnitMarketMethod().getUnitMarket());
