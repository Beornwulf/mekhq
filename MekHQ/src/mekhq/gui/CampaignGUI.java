/*
 * CampaignGUI.java
 *
 * Copyright (c) 2009 Jay Lawson <jaylawson39 at yahoo.com>. All rights reserved.
 *
 * This file is part of MekHQ.
 *
 * MekHQ is free software: you can redistribute it and/or modify
 * it under the terms of the GNU General Public License as published by
 * the Free Software Foundation, either version 3 of the License, or
 * (at your option) any later version.
 *
 * MekHQ is distributed in the hope that it will be useful,
 * but WITHOUT ANY WARRANTY; without even the implied warranty of
 * MERCHANTABILITY or FITNESS FOR A PARTICULAR PURPOSE. See the
 * GNU General Public License for more details.
 *
 * You should have received a copy of the GNU General Public License
 * along with MekHQ. If not, see <http://www.gnu.org/licenses/>.
 */
package mekhq.gui;

import java.awt.*;
import java.awt.event.*;
import java.io.*;
import java.lang.reflect.Method;
import java.nio.charset.StandardCharsets;
import java.time.DayOfWeek;
import java.time.format.DateTimeFormatter;
import java.util.*;
import java.util.List;
import java.util.zip.GZIPOutputStream;

import javax.swing.*;
import javax.swing.UIManager.LookAndFeelInfo;
import javax.xml.parsers.DocumentBuilder;

import megamek.client.ui.swing.UnitLoadingDialog;
import megamek.client.ui.swing.dialog.AbstractUnitSelectorDialog;
import megamek.common.*;
import mekhq.MekHqConstants;
import mekhq.campaign.event.MekHQOptionsChangedEvent;
import mekhq.campaign.finances.Money;
import mekhq.gui.dialog.*;
import mekhq.gui.preferences.JWindowPreference;
import mekhq.preferences.PreferencesNode;
import org.w3c.dom.Document;
import org.w3c.dom.Element;
import org.w3c.dom.Node;
import org.w3c.dom.NodeList;

import chat.ChatClient;
import megamek.client.generator.RandomUnitGenerator;
import megamek.client.ui.swing.GameOptionsDialog;
import megamek.common.annotations.Nullable;
import megamek.common.event.Subscribe;
import megamek.common.loaders.EntityLoadingException;
import megamek.common.options.PilotOptions;
import megamek.common.util.EncodeControl;
import mekhq.IconPackage;
import mekhq.MekHQ;
import mekhq.MekHqXmlUtil;
import mekhq.Utilities;
import mekhq.Version;
import mekhq.campaign.Campaign;
import mekhq.campaign.CampaignController;
import mekhq.campaign.CampaignOptions;
import mekhq.campaign.RandomSkillPreferences;
import mekhq.campaign.event.AssetEvent;
import mekhq.campaign.event.AstechPoolChangedEvent;
import mekhq.campaign.event.DayEndingEvent;
import mekhq.campaign.event.DeploymentChangedEvent;
import mekhq.campaign.event.LoanEvent;
import mekhq.campaign.event.LocationChangedEvent;
import mekhq.campaign.event.MedicPoolChangedEvent;
import mekhq.campaign.event.MissionEvent;
import mekhq.campaign.event.NewDayEvent;
import mekhq.campaign.event.OptionsChangedEvent;
import mekhq.campaign.event.OrganizationChangedEvent;
import mekhq.campaign.event.PersonEvent;
import mekhq.campaign.event.TransactionEvent;
import mekhq.campaign.force.Force;
import mekhq.campaign.mission.AtBContract;
import mekhq.campaign.mission.AtBScenario;
import mekhq.campaign.mission.Mission;
import mekhq.campaign.mission.Scenario;
import mekhq.campaign.parts.Part;
import mekhq.campaign.parts.Refit;
import mekhq.campaign.personnel.Person;
import mekhq.campaign.personnel.SkillType;
import mekhq.campaign.personnel.SpecialAbility;
import mekhq.campaign.report.CargoReport;
import mekhq.campaign.report.HangarReport;
import mekhq.campaign.report.PersonnelReport;
import mekhq.campaign.report.RatingReport;
import mekhq.campaign.report.Report;
import mekhq.campaign.report.TransportReport;
import mekhq.campaign.unit.Unit;
import mekhq.campaign.universe.NewsItem;
import mekhq.campaign.universe.RandomFactionGenerator;
import mekhq.gui.model.PartsTableModel;
import mekhq.io.FileType;

/**
 * The application's main frame.
 */
public class CampaignGUI extends JPanel {
    private static final long serialVersionUID = -687162569841072579L;

    public static final int MAX_START_WIDTH = 1400;
    public static final int MAX_START_HEIGHT = 900;
    // the max quantity when mass purchasing parts, hiring, etc. using the JSpinner
    public static final int MAX_QUANTITY_SPINNER = 1000;

    private JFrame frame;

    private MekHQ app;

    private ResourceBundle resourceMap;

    /* for the main panel */
    private JTabbedPane tabMain;

    /* For the menu bar */
    private JMenuBar menuBar;
    private JMenu menuThemes;
    private JMenuItem miContractMarket;
    private JMenuItem miUnitMarket;
    private JMenuItem miShipSearch;
    private JMenuItem miRetirementDefectionDialog;
    private JMenuItem miAdvanceMultipleDays;
    private JMenuItem miCompanyGenerator;

    private EnumMap<GuiTabType, CampaignGuiTab> standardTabs;

    /* Components for the status panel */
    private JPanel statusPanel;
    private JLabel lblLocation;
    private JLabel lblFunds;
    private JLabel lblTempAstechs;
    private JLabel lblTempMedics;
    private JLabel lblPartsAvailabilityRating;
    @SuppressWarnings("unused")
    private JLabel lblCargo; // FIXME: Re-add this in an optionized form

    /* for the top button panel */
    private JPanel btnPanel;
    private JToggleButton btnGMMode;
    private JToggleButton btnOvertime;
    private JButton btnAdvanceDay;

    ReportHyperlinkListener reportHLL;

    private boolean logNagActive = false;

    public CampaignGUI(MekHQ app) {
        this.app = app;
        reportHLL = new ReportHyperlinkListener(this);
        standardTabs = new EnumMap<>(GuiTabType.class);
        initComponents();
        MekHQ.registerHandler(this);
        setUserPreferences();
    }

    public void showAboutBox() {
        MekHQAboutBox aboutBox = new MekHQAboutBox(getFrame());
        aboutBox.setLocationRelativeTo(getFrame());
        aboutBox.setModal(true);
        aboutBox.setVisible(true);
        aboutBox.dispose();
    }

    private void showHistoricalDailyReportDialog() {
        HistoricalDailyReportDialog histDailyReportDialog = new HistoricalDailyReportDialog(getFrame(), this);
        histDailyReportDialog.setModal(true);
        histDailyReportDialog.setVisible(true);
        histDailyReportDialog.dispose();
    }

    public void showRetirementDefectionDialog() {
        /*
         * if there are unresolved personnel, show the results view; otherwise,
         * present the retirement view to give the player a chance to follow a
         * custom schedule
         */
        RetirementDefectionDialog rdd = new RetirementDefectionDialog(this,
                null, getCampaign().getRetirementDefectionTracker()
                .getRetirees().size() == 0);
        rdd.setVisible(true);
        if (!rdd.wasAborted()) {
            getCampaign().applyRetirement(rdd.totalPayout(),
                    rdd.getUnitAssignments());
        }
    }

    /**
     * Show a dialog indicating that the user must resolve overdue loans before advanching the day
     */
    public void showOverdueLoansDialog() {
        JOptionPane.showMessageDialog(null, "You must resolve overdue loans before advancing the day",
                "Overdue loans", JOptionPane.WARNING_MESSAGE);
    }

    public void showAdvanceMultipleDays(boolean isHost) {
        miAdvanceMultipleDays.setVisible(isHost);
    }

    public void showGMToolsDialog() {
        GMToolsDialog gmTools = new GMToolsDialog(getFrame(), this);
        gmTools.setVisible(true);
    }

    public void showMassMothballDialog(Unit[] units, boolean activate) {
        MassMothballDialog mothballDialog = new MassMothballDialog(getFrame(), units, getCampaign(), activate);
        mothballDialog.setVisible(true);
    }

    public void showAdvanceDaysDialog() {
        AdvanceDaysDialog advanceDaysDialog = new AdvanceDaysDialog(getFrame(), this);
        advanceDaysDialog.setModal(true);
        advanceDaysDialog.setVisible(true);
        advanceDaysDialog.dispose();
    }

    public void randomizeAllBloodnames() {
        for (Person p : getCampaign().getPersonnel()) {
            getCampaign().checkBloodnameAdd(p, false);
        }
    }

    public void spendBatchXP() {
        BatchXPDialog batchXPDialog = new BatchXPDialog(getFrame(), getCampaign());
        batchXPDialog.setVisible(true);
    }

    private void initComponents() {
        resourceMap = ResourceBundle.getBundle("mekhq.resources.CampaignGUI", new EncodeControl()); //$NON-NLS-1$

        frame = new JFrame("MekHQ"); //$NON-NLS-1$
        frame.setDefaultCloseOperation(JFrame.DO_NOTHING_ON_CLOSE);

        tabMain = new JTabbedPane();
        tabMain.setToolTipText(resourceMap.getString("tabMain.toolTipText")); // NOI18N
        tabMain.setMinimumSize(new java.awt.Dimension(600, 200));
        tabMain.setPreferredSize(new java.awt.Dimension(900, 300));

        addStandardTab(GuiTabType.COMMAND);
        addStandardTab(GuiTabType.TOE);
        addStandardTab(GuiTabType.BRIEFING);
        addStandardTab(GuiTabType.MAP);
        addStandardTab(GuiTabType.PERSONNEL);
        addStandardTab(GuiTabType.HANGAR);
        addStandardTab(GuiTabType.WAREHOUSE);
        addStandardTab(GuiTabType.REPAIR);
        addStandardTab(GuiTabType.INFIRMARY);
        addStandardTab(GuiTabType.MEKLAB);
        addStandardTab(GuiTabType.FINANCES);

        //check to see if we just selected the command center tab
        //and if so change its color to standard
        tabMain.addChangeListener(e -> {
            if (tabMain.getSelectedIndex() == 0) {
                tabMain.setBackgroundAt(0, null);
                logNagActive = false;
            }
        });

        initTopButtons();
        initStatusBar();

        setLayout(new BorderLayout());

        add(tabMain, BorderLayout.CENTER);
        add(btnPanel, BorderLayout.PAGE_START);
        add(statusPanel, BorderLayout.PAGE_END);

        standardTabs.values().forEach(CampaignGuiTab::refreshAll);

        refreshCalendar();
        refreshFunds();
        refreshLocation();
        refreshTempAstechs();
        refreshTempMedics();
        refreshPartsAvailability();

        Dimension dim = Toolkit.getDefaultToolkit().getScreenSize();

        frame.setSize(Math.min(MAX_START_WIDTH, dim.width),
                Math.min(MAX_START_HEIGHT, dim.height));

        // Determine the new location of the window
        int w = frame.getSize().width;
        int h = frame.getSize().height;
        int x = (dim.width - w) / 2;
        int y = (dim.height - h) / 2;

        // Move the window
        frame.setLocation(x, y);

        initMenu();
        frame.setJMenuBar(menuBar);
        frame.getContentPane().setLayout(new BorderLayout());
        frame.getContentPane().add(this, BorderLayout.CENTER);
        frame.validate();

        if (isMacOSX()) {
            enableFullScreenMode(frame);
        }

        frame.setVisible(true);
        frame.addWindowListener(new WindowAdapter() {
            @Override
            public void windowClosing(WindowEvent e) {
                getApplication().exit();
            }
        });

    }

    private void setUserPreferences() {
        PreferencesNode preferences = MekHQ.getPreferences().forClass(CampaignGUI.class);

        frame.setName("mainWindow");
        preferences.manage(new JWindowPreference(frame));
    }

    public CampaignGuiTab getTab(GuiTabType tabType) {
        return standardTabs.get(tabType);
    }

    public TOETab getTOETab() {
        return (TOETab) getTab(GuiTabType.TOE);
    }

    public BriefingTab getBriefingTab() {
        return (BriefingTab) getTab(GuiTabType.BRIEFING);
    }

    public MapTab getMapTab() {
        return (MapTab) getTab(GuiTabType.MAP);
    }

    public PersonnelTab getPersonnelTab() {
        return (PersonnelTab) getTab(GuiTabType.PERSONNEL);
    }

    public HangarTab getHangarTab() {
        return (HangarTab) getTab(GuiTabType.HANGAR);
    }

    public WarehouseTab getWarehouseTab() {
        return (WarehouseTab) getTab(GuiTabType.WAREHOUSE);
    }

    public RepairTab getRepairTab() {
        return (RepairTab) getTab(GuiTabType.REPAIR);
    }

    public MekLabTab getMekLabTab() {
        return (MekLabTab) getTab(GuiTabType.MEKLAB);
    }

    public InfirmaryTab getInfirmaryTab() {
        return (InfirmaryTab) getTab(GuiTabType.INFIRMARY);
    }

    public boolean hasTab(GuiTabType tabType) {
        return standardTabs.containsKey(tabType);
    }

    /**
     * Sets the selected tab by its {@link GuiTabType}.
     * @param tabType The type of tab to select.
     */
    public void setSelectedTab(GuiTabType tabType) {
        if (standardTabs.containsKey(tabType)) {
            CampaignGuiTab tab = standardTabs.get(tabType);
            for (int ii = 0; ii < tabMain.getTabCount(); ++ii) {
                if (tabMain.getComponentAt(ii) == tab) {
                    tabMain.setSelectedIndex(ii);
                    break;
                }
            }
        }
    }

    /**
     * Adds one of the built-in tabs to the gui, if it is not already present.
     *
     * @param tab The type of tab to add
     */
    public void addStandardTab(GuiTabType tab) {
        if (tab.equals(GuiTabType.CUSTOM)) {
            throw new IllegalArgumentException("Attempted to add custom tab as standard");
        }
        if (!standardTabs.containsKey(tab)) {
            CampaignGuiTab t = tab.createTab(this);
            if (t != null) {
                standardTabs.put(tab, t);
                int index = tabMain.getTabCount();
                for (int i = 0; i < tabMain.getTabCount(); i++) {
                    if (((CampaignGuiTab) tabMain.getComponentAt(i)).tabType().getDefaultPos() > tab.getDefaultPos()) {
                        index = i;
                        break;
                    }
                }
                tabMain.insertTab(t.getTabName(), null, t, null, index);
                tabMain.setMnemonicAt(index, tab.getMnemonic());
            }
        }
    }

    /**
     * Adds a custom tab to the gui at the end
     *
     * @param tab The tab to add
     */
    public void addCustomTab(CampaignGuiTab tab) {
        if (tabMain.indexOfComponent(tab) >= 0) {
            return;
        }
        if (tab.tabType().equals(GuiTabType.CUSTOM)) {
            tabMain.addTab(tab.getTabName(), tab);
        } else {
            addStandardTab(tab.tabType());
        }
    }

    /**
     * Adds a custom tab to the gui in the specified position. If <code>tab</code> is a built-in
     * type it will be placed in its normal position if it does not already exist.
     *
     * @param tab	The tab to add
     * @param index	The position to place the tab
     */
    public void insertCustomTab(CampaignGuiTab tab, int index) {
        if (tabMain.indexOfComponent(tab) >= 0) {
            return;
        }
        if (tab.tabType().equals(GuiTabType.CUSTOM)) {
            tabMain.insertTab(tab.getTabName(), null, tab, null, Math.min(index, tabMain.getTabCount()));
        } else {
            addStandardTab(tab.tabType());
        }
    }

    /**
     * Adds a custom tab to the gui positioned after one of the built-in tabs
     *
     * @param tab		The tab to add
     * @param stdTab	The build-in tab after which to place the new one
     */
    public void insertCustomTabAfter(CampaignGuiTab tab, GuiTabType stdTab) {
        if (tabMain.indexOfComponent(tab) >= 0) {
            return;
        }
        if (tab.tabType().equals(GuiTabType.CUSTOM)) {
            int index = tabMain.indexOfTab(stdTab.getTabName());
            if (index < 0) {
                if (stdTab.getDefaultPos() == 0) {
                    index = tabMain.getTabCount();
                } else {
                    for (int i = stdTab.getDefaultPos() - 1; i >= 0; i--) {
                        index = tabMain.indexOfTab(GuiTabType.values()[i].getTabName());
                        if (index >= 0) {
                            break;
                        }
                    }
                }
            }
            insertCustomTab(tab, index);
        } else {
            addStandardTab(tab.tabType());
        }
    }

    /**
     * Adds a custom tab to the gui positioned before one of the built-in tabs
     *
     * @param tab		The tab to add
     * @param stdTab	The build-in tab before which to place the new one
     */
    public void insertCustomTabBefore(CampaignGuiTab tab, GuiTabType stdTab) {
        if (tabMain.indexOfComponent(tab) >= 0) {
            return;
        }
        if (tab.tabType().equals(GuiTabType.CUSTOM)) {
            int index = tabMain.indexOfTab(stdTab.getTabName());
            if (index < 0) {
                if (stdTab.getDefaultPos() == GuiTabType.values().length - 1) {
                    index = tabMain.getTabCount();
                } else {
                    for (int i = stdTab.getDefaultPos() + 1; i >= GuiTabType.values().length; i++) {
                        index = tabMain.indexOfTab(GuiTabType.values()[i].getTabName());
                        if (index >= 0) {
                            break;
                        }
                    }
                }
            }
            insertCustomTab(tab, Math.max(0, index - 1));
        } else {
            addStandardTab(tab.tabType());
        }
    }

    /**
     * Removes one of the built-in tabs from the gui.
     *
     * @param tabType	The tab to remove
     */
    public void removeStandardTab(GuiTabType tabType) {
        CampaignGuiTab tab = standardTabs.get(tabType);
        if (tab != null) {
            MekHQ.unregisterHandler(tab);
            removeTab(tab);
        }
    }

    /**
     * Removes a tab from the gui.
     *
     * @param tab	The tab to remove
     */
    public void removeTab(CampaignGuiTab tab) {
        tab.disposeTab();
        removeTab(tab.getTabName());
    }

    /**
     * Removes a tab from the gui.
     *
     * @param tabName	The name of the tab to remove
     */
    public void removeTab(String tabName) {
        int index = tabMain.indexOfTab(tabName);
        if (index >= 0) {
            CampaignGuiTab tab = (CampaignGuiTab) tabMain.getComponentAt(index);
            standardTabs.remove(tab.tabType());
            tabMain.removeTabAt(index);
        }
    }

    /**
     * This is used to initialize the top menu bar.
     * All the top level menu bar and {@link GuiTabType} mnemonics must be unique, as they are both
     * accessed through the same GUI page.
     * The following mnemonic keys are being used as of 30-MAR-2020:
     * A, B, C, E, F, H, I, L, M, N, O, P, R, S, T, V, W, /
     *
     * Note 1: the slash is used for the help, as it is normally the same key as the ?
     * Note 2: the A mnemonic is used for the Advance Day button
     */
    private void initMenu() {
        // TODO: Implement "Export All" versions for Personnel and Parts
        // See the JavaDoc comment for used mnemonic keys
        menuBar = new JMenuBar();

        //region File Menu
        // The File menu uses the following Mnemonic keys as of 19-MAR-2020:
        // C, E, H, I, L, M, N, S, T, U, X
        JMenu menuFile = new JMenu(resourceMap.getString("fileMenu.text")); // NOI18N
        menuFile.setMnemonic(KeyEvent.VK_F);

        JMenuItem menuLoad = new JMenuItem(resourceMap.getString("menuLoad.text")); // NOI18N
        menuLoad.setMnemonic(KeyEvent.VK_L);
        menuLoad.addActionListener(this::menuLoadXmlActionPerformed);
        menuFile.add(menuLoad);

        JMenuItem menuSave = new JMenuItem(resourceMap.getString("menuSave.text")); // NOI18N
        menuSave.setMnemonic(KeyEvent.VK_S);
        menuSave.addActionListener(this::saveCampaign);
        menuFile.add(menuSave);

        JMenuItem menuNew = new JMenuItem(resourceMap.getString("menuNew.text"));
        menuNew.setMnemonic(KeyEvent.VK_N);
        menuNew.addActionListener(this::menuNewCampaignActionPerformed);
        menuFile.add(menuNew);

        //region menuImport
        // The Import menu uses the following Mnemonic keys as of 19-MAR-2020:
        // A, C, F, P
        JMenu menuImport = new JMenu(resourceMap.getString("menuImport.text")); // NOI18N
        menuImport.setMnemonic(KeyEvent.VK_I);

        JMenuItem miImportOptions = new JMenuItem(resourceMap.getString("miImportOptions.text")); // NOI18N
        miImportOptions.setMnemonic(KeyEvent.VK_C);
        miImportOptions.addActionListener(this::miImportOptionsActionPerformed);
        menuImport.add(miImportOptions);

        JMenuItem miImportPerson = new JMenuItem(resourceMap.getString("miImportPerson.text")); // NOI18N
        miImportPerson.setMnemonic(KeyEvent.VK_P);
        miImportPerson.addActionListener(this::miImportPersonActionPerformed);
        menuImport.add(miImportPerson);

        JMenuItem miImportParts = new JMenuItem(resourceMap.getString("miImportParts.text")); // NOI18N
        miImportParts.setMnemonic(KeyEvent.VK_A);
        miImportParts.addActionListener(this::miImportPartsActionPerformed);
        menuImport.add(miImportParts);

        JMenuItem miLoadForces = new JMenuItem(resourceMap.getString("miLoadForces.text")); // NOI18N
        miLoadForces.setMnemonic(KeyEvent.VK_F);
        miLoadForces.addActionListener(this::miLoadForcesActionPerformed);
        menuImport.add(miLoadForces);

        menuFile.add(menuImport);
        //endregion menuImport

        //region menuExport
        // The Export menu uses the following Mnemonic keys as of 19-March-2020:
        // C, X, S
        JMenu menuExport = new JMenu(resourceMap.getString("menuExport.text")); // NOI18N
        menuExport.setMnemonic(KeyEvent.VK_X);

        //region CSV Export
        // The CSV menu uses the following Mnemonic keys as of 19-March-2020:
        // F, P, U
        JMenu miExportCSVFile = new JMenu(resourceMap.getString("menuExportCSV.text")); // NOI18N
        miExportCSVFile.setMnemonic(KeyEvent.VK_C);

        JMenuItem miExportPersonCSV = new JMenuItem(resourceMap.getString("miExportPersonnel.text")); // NOI18N
        miExportPersonCSV.setMnemonic(KeyEvent.VK_P);
        miExportPersonCSV.addActionListener(this::miExportPersonnelCSVActionPerformed);
        miExportCSVFile.add(miExportPersonCSV);

        JMenuItem miExportUnitCSV = new JMenuItem(resourceMap.getString("miExportUnit.text")); // NOI18N
        miExportUnitCSV.setMnemonic(KeyEvent.VK_U);
        miExportUnitCSV.addActionListener(this::miExportUnitCSVActionPerformed);
        miExportCSVFile.add(miExportUnitCSV);

        JMenuItem miExportFinancesCSV = new JMenuItem(resourceMap.getString("miExportFinances.text")); // NOI18N
        miExportFinancesCSV.setMnemonic(KeyEvent.VK_F);
        miExportFinancesCSV.addActionListener(this::miExportFinancesCSVActionPerformed);
        miExportCSVFile.add(miExportFinancesCSV);

        menuExport.add(miExportCSVFile);
        //endregion CSV Export

        //region XML Export
        // The XML menu uses the following Mnemonic keys as of 19-March-2020:
        // C, P
        JMenu miExportXMLFile = new JMenu(resourceMap.getString("menuExportXML.text")); // NOI18N
        miExportXMLFile.setMnemonic(KeyEvent.VK_X);

        JMenuItem miExportOptions = new JMenuItem(resourceMap.getString("miExportOptions.text")); // NOI18N
        miExportOptions.setMnemonic(KeyEvent.VK_C);
        miExportOptions.addActionListener(this::miExportOptionsActionPerformed);
        miExportXMLFile.add(miExportOptions);

        JMenuItem miExportPlanetsXML = new JMenuItem(resourceMap.getString("miExportPlanets.text"));
        miExportPlanetsXML.setMnemonic(KeyEvent.VK_P);
        miExportPlanetsXML.addActionListener(this::miExportPlanetsXMLActionPerformed);
        miExportXMLFile.add(miExportPlanetsXML);

        menuExport.add(miExportXMLFile);
        //endregion XML Export

        JMenuItem miExportCampaignSubset = new JMenuItem(resourceMap.getString("miExportCampaignSubset.text"));
        miExportCampaignSubset.setMnemonic(KeyEvent.VK_S);
        miExportCampaignSubset.addActionListener(evt -> {
            CampaignExportWizard cew = new CampaignExportWizard(getCampaign());
            cew.display(CampaignExportWizard.CampaignExportWizardState.ForceSelection);
        });
        menuExport.add(miExportCampaignSubset);

        menuFile.add(menuExport);
        //endregion menuExport

        JMenuItem miMercRoster = new JMenuItem(resourceMap.getString("miMercRoster.text")); // NOI18N
        miMercRoster.setMnemonic(KeyEvent.VK_U);
        miMercRoster.addActionListener(evt -> showMercRosterDialog());
        menuFile.add(miMercRoster);

        JMenuItem menuOptions = new JMenuItem(resourceMap.getString("menuOptions.text"));
        menuOptions.setMnemonic(KeyEvent.VK_C);
        menuOptions.addActionListener(this::menuOptionsActionPerformed);
        menuFile.add(menuOptions);

        JMenuItem menuOptionsMM = new JMenuItem(resourceMap.getString("menuOptionsMM.text"));
        menuOptionsMM.setMnemonic(KeyEvent.VK_M);
        menuOptionsMM.addActionListener(this::menuOptionsMMActionPerformed);
        menuFile.add(menuOptionsMM);

        JMenuItem menuMekHqOptions = new JMenuItem(resourceMap.getString("menuMekHqOptions.text"));
        menuMekHqOptions.setMnemonic(KeyEvent.VK_H);
        menuMekHqOptions.addActionListener(evt -> new MekHqOptionsDialog(getFrame()).setVisible(true));
        menuFile.add(menuMekHqOptions);

        menuThemes = new JMenu(resourceMap.getString("menuThemes.text"));
        menuThemes.setMnemonic(KeyEvent.VK_T);
        refreshThemeChoices();
        menuFile.add(menuThemes);

        JMenuItem menuExitItem = new JMenuItem(resourceMap.getString("menuExit.text"));
        menuExitItem.setMnemonic(KeyEvent.VK_E);
        menuExitItem.addActionListener(evt -> getApplication().exit());
        menuFile.add(menuExitItem);

        menuBar.add(menuFile);
        //endregion File Menu

        //region Marketplace Menu
        // The Marketplace menu uses the following Mnemonic keys as of 19-March-2020:
        // A, B, C, H, M, N, P, R, S, U
        JMenu menuMarket = new JMenu(resourceMap.getString("menuMarket.text")); // NOI18N
        menuMarket.setMnemonic(KeyEvent.VK_M);

        JMenuItem miPersonnelMarket = new JMenuItem(resourceMap.getString("miPersonnelMarket.text"));
        miPersonnelMarket.setMnemonic(KeyEvent.VK_P);
        miPersonnelMarket.addActionListener(evt -> hirePersonMarket());
        menuMarket.add(miPersonnelMarket);

        miContractMarket = new JMenuItem(resourceMap.getString("miContractMarket.text"));
        miContractMarket.setMnemonic(KeyEvent.VK_C);
        miContractMarket.addActionListener(evt -> showContractMarket());
        miContractMarket.setVisible(getCampaign().getCampaignOptions().getUseAtB());
        menuMarket.add(miContractMarket);

        miUnitMarket = new JMenuItem(resourceMap.getString("miUnitMarket.text"));
        miUnitMarket.setMnemonic(KeyEvent.VK_U);
        miUnitMarket.addActionListener(evt -> showUnitMarket());
        miUnitMarket.setVisible(getCampaign().getCampaignOptions().getUseAtB());
        menuMarket.add(miUnitMarket);

        miShipSearch = new JMenuItem(resourceMap.getString("miShipSearch.text"));
        miShipSearch.setMnemonic(KeyEvent.VK_S);
        miShipSearch.addActionListener(ev -> showShipSearch());
        miShipSearch.setVisible(getCampaign().getCampaignOptions().getUseAtB());
        menuMarket.add(miShipSearch);

        JMenuItem miPurchaseUnit = new JMenuItem(resourceMap.getString("miPurchaseUnit.text")); // NOI18N
        miPurchaseUnit.setMnemonic(KeyEvent.VK_N);
        miPurchaseUnit.addActionListener(this::miPurchaseUnitActionPerformed);
        menuMarket.add(miPurchaseUnit);

        JMenuItem miBuyParts = new JMenuItem(resourceMap.getString("miBuyParts.text")); // NOI18N
        miBuyParts.setMnemonic(KeyEvent.VK_R);
        miBuyParts.addActionListener(evt -> buyParts());
        menuMarket.add(miBuyParts);

        JMenuItem miHireBulk = new JMenuItem(resourceMap.getString("miHireBulk.text"));
        miHireBulk.setMnemonic(KeyEvent.VK_B);
        miHireBulk.addActionListener(evt -> hireBulkPersonnel());
        menuMarket.add(miHireBulk);

        JMenu menuHire = new JMenu(resourceMap.getString("menuHire.text")); // NOI18N
        menuHire.setMnemonic(KeyEvent.VK_H);
        for (int i = Person.T_MECHWARRIOR; i < Person.T_NUM; i++) {
            JMenuItem miHire = new JMenuItem(Person.getRoleDesc(i, getCampaign().getFaction().isClan()));
            int miHireMnemonic = Person.getRoleMnemonic(i);
            if (miHireMnemonic != KeyEvent.VK_UNDEFINED) {
                miHire.setMnemonic(miHireMnemonic);
            }
            miHire.setActionCommand(Integer.toString(i));
            miHire.addActionListener(this::hirePerson);
            menuHire.add(miHire);
        }
        menuMarket.add(menuHire);

        //region Astech Pool
        // The Astech Pool menu uses the following Mnemonic keys as of 19-March-2020:
        // B, E, F, H
        JMenu menuAstechPool = new JMenu(resourceMap.getString("menuAstechPool.text"));
        menuAstechPool.setMnemonic(KeyEvent.VK_A);

        JMenuItem miHireAstechs = new JMenuItem(resourceMap.getString("miHireAstechs.text"));
        miHireAstechs.setMnemonic(KeyEvent.VK_H);
        miHireAstechs.addActionListener(evt -> {
            PopupValueChoiceDialog pvcd = new PopupValueChoiceDialog(
                    getFrame(), true, resourceMap.getString("popupHireAstechsNum.text"),
                    1, 0, CampaignGUI.MAX_QUANTITY_SPINNER);
            pvcd.setVisible(true);
            if (pvcd.getValue() >= 0) {
                getCampaign().increaseAstechPool(pvcd.getValue());
            }
        });
        menuAstechPool.add(miHireAstechs);

        JMenuItem miFireAstechs = new JMenuItem(resourceMap.getString("miFireAstechs.text"));
        miFireAstechs.setMnemonic(KeyEvent.VK_E);
        miFireAstechs.addActionListener(evt -> {
            PopupValueChoiceDialog pvcd = new PopupValueChoiceDialog(
                    getFrame(), true, resourceMap.getString("popupFireAstechsNum.text"),
                    1, 0, getCampaign().getAstechPool());
            pvcd.setVisible(true);
            if (pvcd.getValue() >= 0) {
                getCampaign().decreaseAstechPool(pvcd.getValue());
            }
        });
        menuAstechPool.add(miFireAstechs);

        JMenuItem miFullStrengthAstechs = new JMenuItem(resourceMap.getString("miFullStrengthAstechs.text"));
        miFullStrengthAstechs.setMnemonic(KeyEvent.VK_B);
        miFullStrengthAstechs.addActionListener(evt -> getCampaign().fillAstechPool());
        menuAstechPool.add(miFullStrengthAstechs);

        JMenuItem miFireAllAstechs = new JMenuItem(resourceMap.getString("miFireAllAstechs.text"));
        miFireAllAstechs.setMnemonic(KeyEvent.VK_R);
        miFireAllAstechs.addActionListener(evt -> getCampaign().decreaseAstechPool(getCampaign().getAstechPool()));
        menuAstechPool.add(miFireAllAstechs);
        menuMarket.add(menuAstechPool);
        //endregion Astech Pool

        //region Medic Pool
        // The Medic Pool menu uses the following Mnemonic keys as of 19-March-2020:
        // B, E, H, R
        JMenu menuMedicPool = new JMenu(resourceMap.getString("menuMedicPool.text"));
        menuMedicPool.setMnemonic(KeyEvent.VK_M);

        JMenuItem miHireMedics = new JMenuItem(resourceMap.getString("miHireMedics.text"));
        miHireMedics.setMnemonic(KeyEvent.VK_H);
        miHireMedics.addActionListener(evt -> {
            PopupValueChoiceDialog pvcd = new PopupValueChoiceDialog(
                    getFrame(), true, resourceMap.getString("popupHireMedicsNum.text"),
                    1, 0, CampaignGUI.MAX_QUANTITY_SPINNER);
            pvcd.setVisible(true);
            if (pvcd.getValue() >= 0) {
                getCampaign().increaseMedicPool(pvcd.getValue());
            }
        });
        menuMedicPool.add(miHireMedics);

        JMenuItem miFireMedics = new JMenuItem(resourceMap.getString("miFireMedics.text"));
        miFireMedics.setMnemonic(KeyEvent.VK_E);
        miFireMedics.addActionListener(evt -> {
            PopupValueChoiceDialog pvcd = new PopupValueChoiceDialog(
                    getFrame(), true, resourceMap.getString("popupFireMedicsNum.text"),
                    1, 0, getCampaign().getMedicPool());
            pvcd.setVisible(true);
            if (pvcd.getValue() >= 0) {
                getCampaign().decreaseMedicPool(pvcd.getValue());
            }
        });
        menuMedicPool.add(miFireMedics);

        JMenuItem miFullStrengthMedics = new JMenuItem(resourceMap.getString("miFullStrengthMedics.text"));
        miFullStrengthMedics.setMnemonic(KeyEvent.VK_B);
        miFullStrengthMedics.addActionListener(evt -> getCampaign().fillMedicPool());
        menuMedicPool.add(miFullStrengthMedics);

        JMenuItem miFireAllMedics = new JMenuItem(resourceMap.getString("miFireAllMedics.text"));
        miFireAllMedics.setMnemonic(KeyEvent.VK_R);
        miFireAllMedics.addActionListener(evt -> getCampaign().decreaseMedicPool(getCampaign().getMedicPool()));
        menuMedicPool.add(miFireAllMedics);
        menuMarket.add(menuMedicPool);
        //endregion Medic Pool

        menuBar.add(menuMarket);
        //endregion Marketplace Menu

        //region Reports Menu
        // The Reports menu uses the following Mnemonic keys as of 19-March-2020:
        // C, H, P, T, U
        JMenu menuReports = new JMenu(resourceMap.getString("menuReports.text"));
        menuReports.setMnemonic(KeyEvent.VK_E);

        JMenuItem miDragoonsRating = new JMenuItem(resourceMap.getString("miDragoonsRating.text"));
        miDragoonsRating.setMnemonic(KeyEvent.VK_U);
        miDragoonsRating.addActionListener(evt -> showReport(new RatingReport(getCampaign())));
        menuReports.add(miDragoonsRating);

        JMenuItem miPersonnelReport = new JMenuItem(resourceMap.getString("miPersonnelReport.text"));
        miPersonnelReport.setMnemonic(KeyEvent.VK_P);
        miPersonnelReport.addActionListener(evt -> showReport(new PersonnelReport(getCampaign())));
        menuReports.add(miPersonnelReport);

        JMenuItem miHangarBreakdown = new JMenuItem(resourceMap.getString("miHangarBreakdown.text"));
        miHangarBreakdown.setMnemonic(KeyEvent.VK_H);
        miHangarBreakdown.addActionListener(evt -> showReport(new HangarReport(getCampaign())));
        menuReports.add(miHangarBreakdown);

        JMenuItem miTransportReport = new JMenuItem(resourceMap.getString("miTransportReport.text"));
        miTransportReport.setMnemonic(KeyEvent.VK_T);
        miTransportReport.addActionListener(evt -> showReport(new TransportReport(getCampaign())));
        menuReports.add(miTransportReport);

        JMenuItem miCargoReport = new JMenuItem(resourceMap.getString("miCargoReport.text"));
        miCargoReport.setMnemonic(KeyEvent.VK_C);
        miCargoReport.addActionListener(evt -> showReport(new CargoReport(getCampaign())));
        menuReports.add(miCargoReport);

        menuBar.add(menuReports);
        //endregion Reports Menu

        //region Community Menu
        // The Community menu uses the following Mnemonic keys as of 19-March-2020:
        // C
        JMenu menuCommunity = new JMenu(resourceMap.getString("menuCommunity.text"));
        //menuCommunity.setMnemonic(KeyEvent.VK_?); // This will need to be replaced with a unique mnemonic key if this menu is ever added

        JMenuItem miChat = new JMenuItem(resourceMap.getString("miChat.text"));
        miChat.setMnemonic(KeyEvent.VK_C);
        miChat.addActionListener(this::miChatActionPerformed);
        menuCommunity.add(miChat);

        // menuBar.add(menuCommunity);
        //endregion Community Menu

        //region View Menu
        // The View menu uses the following Mnemonic keys as of 02-June-2020:
        // H, R
        JMenu menuView = new JMenu(resourceMap.getString("menuView.text"));
        menuView.setMnemonic(KeyEvent.VK_V);

        JMenuItem miHistoricalDailyReportDialog = new JMenuItem(resourceMap.getString("miShowHistoricalReportLog.text"));
        miHistoricalDailyReportDialog.setMnemonic(KeyEvent.VK_H);
        miHistoricalDailyReportDialog.addActionListener(evt -> showHistoricalDailyReportDialog());
        menuView.add(miHistoricalDailyReportDialog);

        miRetirementDefectionDialog = new JMenuItem(resourceMap.getString("miRetirementDefectionDialog.text"));
        miRetirementDefectionDialog.setMnemonic(KeyEvent.VK_R);
        miRetirementDefectionDialog.setVisible(getCampaign().getCampaignOptions().getUseAtB());
        miRetirementDefectionDialog.addActionListener(evt -> showRetirementDefectionDialog());
        menuView.add(miRetirementDefectionDialog);

        menuBar.add(menuView);
        //endregion View Menu

        //region Manage Campaign Menu
        // The Manage Campaign menu uses the following Mnemonic keys as of 19-March-2020:
        // A, B, C, G, M, S
        JMenu menuManage = new JMenu(resourceMap.getString("menuManageCampaign.text"));
        menuManage.setMnemonic(KeyEvent.VK_C);
        menuManage.setName("manageMenu");

        JMenuItem miGMToolsDialog = new JMenuItem(resourceMap.getString("miGMToolsDialog.text"));
        miGMToolsDialog.setMnemonic(KeyEvent.VK_G);
        miGMToolsDialog.addActionListener(evt -> showGMToolsDialog());
        menuManage.add(miGMToolsDialog);

        miAdvanceMultipleDays = new JMenuItem(resourceMap.getString("miAdvanceMultipleDays.text"));
        miAdvanceMultipleDays.setMnemonic(KeyEvent.VK_A);
        miAdvanceMultipleDays.addActionListener(evt -> showAdvanceDaysDialog());
        miAdvanceMultipleDays.setVisible(getCampaignController().isHost());
        menuManage.add(miAdvanceMultipleDays);

        JMenuItem miBloodnames = new JMenuItem(resourceMap.getString("miRandomBloodnames.text"));
        miBloodnames.setMnemonic(KeyEvent.VK_B);
        miBloodnames.addActionListener(evt -> randomizeAllBloodnames());
        menuManage.add(miBloodnames);

        JMenuItem miBatchXP = new JMenuItem(resourceMap.getString("miBatchXP.text"));
        miBatchXP.setMnemonic(KeyEvent.VK_M);
        miBatchXP.addActionListener(evt -> spendBatchXP());
        menuManage.add(miBatchXP);

        JMenuItem miScenarioEditor = new JMenuItem(resourceMap.getString("miScenarioEditor.text"));
        miScenarioEditor.setMnemonic(KeyEvent.VK_S);
        miScenarioEditor.addActionListener(evt -> {
            ScenarioTemplateEditorDialog sted = new ScenarioTemplateEditorDialog(getFrame());
            sted.setVisible(true);
        });
        menuManage.add(miScenarioEditor);

        miCompanyGenerator = new JMenuItem(resourceMap.getString("miCompanyGenerator.text"));
        miCompanyGenerator.setMnemonic(KeyEvent.VK_C);
        miCompanyGenerator.setVisible(MekHQ.getMekHQOptions().getShowCompanyGenerator());
        miCompanyGenerator.addActionListener(evt ->
                new CompanyGenerationDialog(getFrame(), getCampaign()).setVisible(true));
        menuManage.add(miCompanyGenerator);

        menuBar.add(menuManage);
        //endregion Manage Campaign Menu

        //region Help Menu
        // The Help menu uses the following Mnemonic keys as of 19-March-2020:
        // A
        JMenu menuHelp = new JMenu(resourceMap.getString("menuHelp.text"));
        menuHelp.setMnemonic(KeyEvent.VK_SLASH);
        menuHelp.setName("helpMenu");

        JMenuItem menuAboutItem = new JMenuItem(resourceMap.getString("menuAbout.text"));
        menuAboutItem.setMnemonic(KeyEvent.VK_A);
        menuAboutItem.setName("aboutMenuItem");
        menuAboutItem.addActionListener(evt -> showAboutBox());
        menuHelp.add(menuAboutItem);

        menuBar.add(menuHelp);
        //endregion Help Menu
    }

    private void initStatusBar() {
        statusPanel = new JPanel(new FlowLayout(FlowLayout.LEADING, 20, 4));

        lblFunds = new JLabel();
        lblTempAstechs = new JLabel();
        lblTempMedics = new JLabel();
        lblPartsAvailabilityRating = new JLabel();

        statusPanel.add(lblFunds);
        statusPanel.add(lblTempAstechs);
        statusPanel.add(lblTempMedics);
        statusPanel.add(lblPartsAvailabilityRating);
    }

    private void initTopButtons() {
        GridBagConstraints gridBagConstraints;

        lblLocation = new JLabel(getCampaign().getLocation().getReport(getCampaign().getLocalDate())); // NOI18N

        btnPanel = new JPanel(new GridBagLayout());

        gridBagConstraints = new java.awt.GridBagConstraints();
        gridBagConstraints.gridx = 0;
        gridBagConstraints.gridy = 0;
        gridBagConstraints.fill = java.awt.GridBagConstraints.NONE;
        gridBagConstraints.weightx = 0.0;
        gridBagConstraints.weighty = 0.0;
        gridBagConstraints.gridheight = 2;
        gridBagConstraints.anchor = java.awt.GridBagConstraints.WEST;
        gridBagConstraints.insets = new java.awt.Insets(3, 10, 3, 3);
        btnPanel.add(lblLocation, gridBagConstraints);

        btnGMMode = new JToggleButton(resourceMap.getString("btnGMMode.text")); // NOI18N
        btnGMMode.setToolTipText(resourceMap.getString("btnGMMode.toolTipText")); // NOI18N
        btnGMMode.setSelected(getCampaign().isGM());
        btnGMMode.addActionListener(e -> getCampaign().setGMMode(btnGMMode.isSelected()));
        btnGMMode.setMinimumSize(new Dimension(150, 25));
        btnGMMode.setPreferredSize(new Dimension(150, 25));
        btnGMMode.setMaximumSize(new Dimension(150, 25));
        gridBagConstraints = new java.awt.GridBagConstraints();
        gridBagConstraints.gridx = 1;
        gridBagConstraints.gridy = 0;
        gridBagConstraints.fill = java.awt.GridBagConstraints.NONE;
        gridBagConstraints.weightx = 1.0;
        gridBagConstraints.weighty = 0.0;
        gridBagConstraints.anchor = java.awt.GridBagConstraints.EAST;
        gridBagConstraints.insets = new java.awt.Insets(3, 3, 3, 3);
        btnPanel.add(btnGMMode, gridBagConstraints);

        btnOvertime = new JToggleButton(resourceMap.getString("btnOvertime.text")); // NOI18N
        btnOvertime.setToolTipText(resourceMap.getString("btnOvertime.toolTipText")); // NOI18N
        btnOvertime.addActionListener(this::btnOvertimeActionPerformed);
        btnOvertime.setMinimumSize(new Dimension(150, 25));
        btnOvertime.setPreferredSize(new Dimension(150, 25));
        btnOvertime.setMaximumSize(new Dimension(150, 25));
        gridBagConstraints = new java.awt.GridBagConstraints();
        gridBagConstraints.gridx = 1;
        gridBagConstraints.gridy = 1;
        gridBagConstraints.fill = java.awt.GridBagConstraints.NONE;
        gridBagConstraints.weightx = 1.0;
        gridBagConstraints.weighty = 0.0;
        gridBagConstraints.anchor = java.awt.GridBagConstraints.EAST;
        gridBagConstraints.insets = new java.awt.Insets(3, 3, 3, 3);
        btnPanel.add(btnOvertime, gridBagConstraints);

        // This button uses a mnemonic that is unique and listed in the initMenu JavaDoc
        btnAdvanceDay = new JButton(resourceMap.getString("btnAdvanceDay.text")); // NOI18N
        btnAdvanceDay.setToolTipText(resourceMap.getString("btnAdvanceDay.toolTipText")); // NOI18N
        btnAdvanceDay.addActionListener(evt -> getCampaignController().advanceDay());
        btnAdvanceDay.setMnemonic(KeyEvent.VK_A);
        btnAdvanceDay.setPreferredSize(new Dimension(250, 50));
        gridBagConstraints = new java.awt.GridBagConstraints();
        gridBagConstraints.gridx = 2;
        gridBagConstraints.gridy = 0;
        gridBagConstraints.fill = java.awt.GridBagConstraints.VERTICAL;
        gridBagConstraints.weightx = 0.0;
        gridBagConstraints.weighty = 0.0;
        gridBagConstraints.gridheight = 2;
        gridBagConstraints.anchor = java.awt.GridBagConstraints.NORTHEAST;
        gridBagConstraints.insets = new java.awt.Insets(3, 3, 3, 15);
        btnPanel.add(btnAdvanceDay, gridBagConstraints);
    }

    private static void enableFullScreenMode(Window window) {
        String className = "com.apple.eawt.FullScreenUtilities";
        String methodName = "setWindowCanFullScreen";

        try {
            Class<?> clazz = Class.forName(className);
            Method method = clazz.getMethod(methodName, Window.class, boolean.class);
            method.invoke(null, window, true);
        } catch (Throwable t) {
            MekHQ.getLogger().error("Full screen mode is not supported", t);
        }
    }

    private static boolean isMacOSX() {
        return System.getProperty("os.name").contains("Mac OS X");
    }

    private void miChatActionPerformed(ActionEvent evt) {
        JDialog chatDialog = new JDialog(getFrame(), "MekHQ Chat", false); //$NON-NLS-1$

        ChatClient client = new ChatClient("test", "localhost");
        client.listen();
        // chatDialog.add(client);
        chatDialog.add(new JLabel("Testing"));
        chatDialog.setResizable(true);
        chatDialog.setVisible(true);
    }

    private void changeTheme(java.awt.event.ActionEvent evt) {
        MekHQ.getSelectedTheme().setValue(evt.getActionCommand());
        refreshThemeChoices();
    }

    private void refreshThemeChoices() {
        menuThemes.removeAll();
        JCheckBoxMenuItem miPlaf;
        for (LookAndFeelInfo laf : UIManager.getInstalledLookAndFeels()) {
            miPlaf = new JCheckBoxMenuItem(laf.getName());
            if (laf.getClassName().equalsIgnoreCase(MekHQ.getSelectedTheme().getValue())) {
                miPlaf.setSelected(true);
            }

            menuThemes.add(miPlaf);
            miPlaf.setActionCommand(laf.getClassName());
            miPlaf.addActionListener(this::changeTheme);
        }
    }
    //TODO: trigger from event
    public void filterTasks() {
        if (getTab(GuiTabType.REPAIR) != null) {
            ((RepairTab)getTab(GuiTabType.REPAIR)).filterTasks();
        }
    }

    public void focusOnUnit(UUID id) {
        HangarTab ht = (HangarTab)getTab(GuiTabType.HANGAR);
        if (null == id || null == ht) {
            return;
        }
        ht.focusOnUnit(id);
        tabMain.setSelectedIndex(getTabIndexByName(resourceMap
                .getString("panHangar.TabConstraints.tabTitle")));
    }

    public void focusOnUnitInRepairBay(UUID id) {
        if (null == id) {
            return;
        }
        if (getTab(GuiTabType.REPAIR) != null) {
            ((RepairTab)getTab(GuiTabType.REPAIR)).focusOnUnit(id);
            tabMain.setSelectedComponent(getTab(GuiTabType.REPAIR));
        }
    }

    public void focusOnPerson(UUID id) {
        if (null == id) {
            return;
        }
        PersonnelTab pt = (PersonnelTab)getTab(GuiTabType.PERSONNEL);
        if (pt == null) {
            return;
        }
        pt.focusOnPerson(id);
        tabMain.setSelectedComponent(pt);
    }

    public void showNews(int id) {
        NewsItem news = getCampaign().getNews().getNewsItem(id);
        if (null != news) {
            NewsReportDialog nrd = new NewsReportDialog(frame, news);
            nrd.setVisible(true);
        }
    }

    public boolean nagShortMaintenance() {
        if (!getCampaign().getCampaignOptions().checkMaintenance()) {
            return false;
        }
        Vector<Unit> notMaintained = new Vector<>();
        int totalAstechMinutesNeeded = 0;
        for (Unit u : getCampaign().getHangar().getUnits()) {
            if (u.isUnmaintained()) {
                notMaintained.add(u);
            } else if (u.isPresent() && (u.getEngineer() == null)) {
                // only add astech minutes for non-crewed units who are present
                totalAstechMinutesNeeded += (u.getMaintenanceTime() * 6);
            }
        }

        if (notMaintained.size() > 0) {
            if (JOptionPane.YES_OPTION != JOptionPane
                    .showConfirmDialog(
                            null,
                            "You have unmaintained units. Do you really wish to advance the day?",
                            "Unmaintained Units", JOptionPane.YES_NO_OPTION)) {
                return true;
            }
        }

        int minutesAvail = getCampaign().getPossibleAstechPoolMinutes();
        if (getCampaign().isOvertimeAllowed()) {
            minutesAvail += getCampaign().getPossibleAstechPoolOvertime();
        }
        if (minutesAvail < totalAstechMinutesNeeded) {
            int needed = (int) Math
                    .ceil((totalAstechMinutesNeeded - minutesAvail) / 480D);
            return JOptionPane.YES_OPTION != JOptionPane.showConfirmDialog(null,
                    "You do not have enough astechs to provide for full maintenance. You need "
                            + needed + " more astech(s). Do you wish to proceed?",
                    "Astech shortage", JOptionPane.YES_NO_OPTION);
        }

        return false;
    }

    public boolean nagShortDeployments() {
        if (getCampaign().getLocalDate().getDayOfWeek() != DayOfWeek.SUNDAY) {
            return false;
        }
        for (Mission m : getCampaign().getMissions()) {
            if (!m.isActive() || !(m instanceof AtBContract)
                    || !getCampaign().getLocation().isOnPlanet()) {
                continue;
            }
            if (getCampaign().getDeploymentDeficit((AtBContract) m) > 0) {
                return 0 != JOptionPane
                        .showConfirmDialog(
                                null,
                                "You have not met the deployment levels required by contract. Do your really wish to advance the day?",
                                "Unmet deployment requirements",
                                JOptionPane.YES_NO_OPTION);
            }
        }
        return false;
    }

    public boolean nagOutstandingScenarios() {
        for (Mission m : getCampaign().getMissions()) {
            if (!m.isActive() || !(m instanceof AtBContract)) {
                continue;
            }
            for (Scenario s : m.getScenarios()) {
                if (!s.isCurrent() || !(s instanceof AtBScenario)) {
                    continue;
                }
                if (getCampaign().getLocalDate().equals(s.getDate())) {
                    return 0 != JOptionPane
                            .showConfirmDialog(
                                    null,
                                    "You have a pending battle. Failure to deploy will result in a defeat and a minor contract breach. Do your really wish to advance the day?",
                                    "Pending battle", JOptionPane.YES_NO_OPTION);
                }
            }
        }
        return false;
    }

    private void hirePerson(java.awt.event.ActionEvent evt) {
        int type = Integer.parseInt(evt.getActionCommand());
        NewRecruitDialog npd = new NewRecruitDialog(this, true,
                getCampaign().newPerson(type));
        npd.setVisible(true);
    }

    public void hirePersonMarket() {
        PersonnelMarketDialog pmd = new PersonnelMarketDialog(getFrame(), this, getCampaign());
        pmd.setVisible(true);
    }

    private void hireBulkPersonnel() {
        HireBulkPersonnelDialog hbpd = new HireBulkPersonnelDialog(getFrame(),
                true, getCampaign());
        hbpd.setVisible(true);
    }

    public void showContractMarket() {
        ContractMarketDialog cmd = new ContractMarketDialog(getFrame(), getCampaign());
        cmd.setVisible(true);
    }

    public void showUnitMarket() {
        UnitMarketDialog umd = new UnitMarketDialog(getFrame(), getCampaign());
        umd.setVisible(true);
    }

    public void showShipSearch() {
        ShipSearchDialog ssd = new ShipSearchDialog(getFrame(), this);
        ssd.setVisible(true);
    }

<<<<<<< HEAD
    private void menuSaveXmlActionPerformed(ActionEvent evt) {
=======
    public boolean saveCampaign(ActionEvent evt) {
>>>>>>> 6df784e7
        MekHQ.getLogger().info("Saving campaign...");
        // Choose a file...
        File file = selectSaveCampaignFile();
        if (file == null) {
            // I want a file, y'know!
            return false;
        }

        return saveCampaign(getFrame(), getCampaign(), file);
    }

    /**
     * Attempts to saves the given campaign to the given file.
     * @param frame The parent frame in which to display the error message. May be null.
     */
    public static boolean saveCampaign(JFrame frame, Campaign campaign, File file) {
        String path = file.getPath();
        if (!path.endsWith(".cpnx") && !path.endsWith(".cpnx.gz")) {
            path += ".cpnx";
            file = new File(path);
        }

        // check for existing file and make a back-up if found
        String path2 = path + "_backup";
        File backupFile = new File(path2);
        if (file.exists()) {
            Utilities.copyfile(file, backupFile);
        }

        // Then save it out to that file.
        FileOutputStream fos;
        OutputStream os;
        PrintWriter pw;

        try {
            os = fos = new FileOutputStream(file);
            if (path.endsWith(".gz")) {
                os = new GZIPOutputStream(fos);
            }
            os = new BufferedOutputStream(os);
            pw = new PrintWriter(new OutputStreamWriter(os, StandardCharsets.UTF_8));
            campaign.writeToXml(pw);
            pw.flush();
            pw.close();
            os.close();
            // delete the backup file because we didn't need it
            if (backupFile.exists()) {
                backupFile.delete();
            }
            MekHQ.getLogger().info("Campaign saved to " + file);
        } catch (Exception ex) {
            MekHQ.getLogger().error(ex);
            JOptionPane.showMessageDialog(frame,
                    "Oh no! The program was unable to correctly save your game. We know this\n"
                            + "is annoying and apologize. Please help us out and submit a bug with the\n"
                            + "mekhqlog.txt file from this game so we can prevent this from happening in\n"
                            + "the future.", "Could not save game",
                    JOptionPane.ERROR_MESSAGE);
            // restore the backup file
            file.delete();
            if (backupFile.exists()) {
                Utilities.copyfile(backupFile, file);
                backupFile.delete();
            }

            return false;
        }

        return true;
    }

    private File selectSaveCampaignFile() {
        return FileDialogs.saveCampaign(frame, getCampaign()).orElse(null);
    }

    private String getExtensionForSaveFile(Campaign c) {
        return MekHQ.getMekHQOptions().getPreferGzippedOutput() ? ".cpnx.gz" : ".cpnx";
    }

    private void menuLoadXmlActionPerformed(java.awt.event.ActionEvent evt) {
        File f = selectLoadCampaignFile();
        if (null == f) {
            return;
        }
        boolean hadAtB = getCampaign().getCampaignOptions().getUseAtB();
        DataLoadingDialog dataLoadingDialog = new DataLoadingDialog(
                getApplication(), getFrame(), f);
        // TODO: does this effectively deal with memory management issues?
        dataLoadingDialog.setVisible(true);
        if (hadAtB && !getCampaign().getCampaignOptions().getUseAtB()) {
            RandomFactionGenerator.getInstance().dispose();
            RandomUnitGenerator.getInstance().dispose();
        }
        //Unregister event handlers for CampaignGUI and tabs
        for (int i = 0; i < tabMain.getTabCount(); i++) {
            if (tabMain.getComponentAt(i) instanceof CampaignGuiTab) {
                ((CampaignGuiTab)tabMain.getComponentAt(i)).disposeTab();
            }
        }
        MekHQ.unregisterHandler(this);
    }

    private File selectLoadCampaignFile() {
        return FileDialogs.openCampaign(frame).orElse(null);
    }

    private void menuNewCampaignActionPerformed(ActionEvent e) {
        DataLoadingDialog dataLoadingDialog = new DataLoadingDialog(app, frame, null);
        dataLoadingDialog.setVisible(true);
    }

    private void btnOvertimeActionPerformed(java.awt.event.ActionEvent evt) {
        getCampaign().setOvertime(btnOvertime.isSelected());
    }

    private void menuOptionsActionPerformed(java.awt.event.ActionEvent evt) {
        boolean atb = getCampaign().getCampaignOptions().getUseAtB();
        boolean timeIn = getCampaign().getCampaignOptions().getUseTimeInService();
        boolean rankIn = getCampaign().getCampaignOptions().getUseTimeInRank();
        boolean retirementDateTracking = getCampaign().getCampaignOptions().useRetirementDateTracking();
        boolean staticRATs = getCampaign().getCampaignOptions().useStaticRATs();
        boolean factionIntroDate = getCampaign().getCampaignOptions().useFactionIntroDate();
        CampaignOptionsDialog cod = new CampaignOptionsDialog(getFrame(), true, getCampaign());
        cod.setVisible(true);
        if (timeIn != getCampaign().getCampaignOptions().getUseTimeInService()) {
            if (getCampaign().getCampaignOptions().getUseTimeInService()) {
                getCampaign().initTimeInService();
            } else {
                for (Person person : getCampaign().getPersonnel()) {
                    person.setRecruitment(null);
                }
            }
        }

        if (rankIn != getCampaign().getCampaignOptions().getUseTimeInRank()) {
            if (getCampaign().getCampaignOptions().getUseTimeInRank()) {
                getCampaign().initTimeInRank();
            } else {
                for (Person person : getCampaign().getPersonnel()) {
                    person.setLastRankChangeDate(null);
                }
            }
        }

        if (retirementDateTracking != getCampaign().getCampaignOptions().useRetirementDateTracking()) {
            if (getCampaign().getCampaignOptions().useRetirementDateTracking()) {
                getCampaign().initRetirementDateTracking();
            } else {
                for (Person person : getCampaign().getPersonnel()) {
                    person.setRetirement(null);
                }
            }
        }

        if (atb != getCampaign().getCampaignOptions().getUseAtB()) {
            if (getCampaign().getCampaignOptions().getUseAtB()) {
                getCampaign().initAtB(false);
                //refresh lance assignment table
                MekHQ.triggerEvent(new OrganizationChangedEvent(getCampaign().getForces()));
            }
            miContractMarket.setVisible(getCampaign().getCampaignOptions().getUseAtB());
            miUnitMarket.setVisible(getCampaign().getCampaignOptions().getUseAtB());
            miShipSearch.setVisible(getCampaign().getCampaignOptions().getUseAtB());
            miRetirementDefectionDialog.setVisible(getCampaign().getCampaignOptions().getUseAtB());
            if (getCampaign().getCampaignOptions().getUseAtB()) {
                int loops = 0;
                while (!RandomUnitGenerator.getInstance().isInitialized()) {
                    try {
                        Thread.sleep(50);
                        if (++loops > 20) {
                            // Wait for up to a second
                            break;
                        }
                    } catch (InterruptedException ignore) {
                    }
                }
            } else {
                getCampaign().shutdownAtB();
            }
        }
        if (staticRATs != getCampaign().getCampaignOptions().useStaticRATs()) {
            getCampaign().initUnitGenerator();
        }
        if (factionIntroDate != getCampaign().getCampaignOptions().useFactionIntroDate()) {
            getCampaign().updateTechFactionCode();
        }
        refreshCalendar();
        getCampaign().reloadNews();
    }

    private void menuOptionsMMActionPerformed(java.awt.event.ActionEvent evt) {
        GameOptionsDialog god = new GameOptionsDialog(getFrame(), getCampaign().getGameOptions(), false);
        god.refreshOptions();
        god.setEditable(true);
        god.setVisible(true);
        if (!god.wasCancelled()) {
            getCampaign().setGameOptions(god.getOptions());
            setCampaignOptionsFromGameOptions();
            refreshCalendar();
        }
    }

    private void miLoadForcesActionPerformed(java.awt.event.ActionEvent evt) {
        loadListFile(true);
    }

    private void miImportPersonActionPerformed(java.awt.event.ActionEvent evt) {
        loadPersonFile();
    }

    public void miExportPersonActionPerformed(java.awt.event.ActionEvent evt) {
        savePersonFile();
    }

    private void miExportOptionsActionPerformed(java.awt.event.ActionEvent evt) {
        saveOptionsFile(FileType.XML, resourceMap.getString("dlgSaveCampaignXML.text"),
                getCampaign().getName() + getCampaign().getLocalDate().format(DateTimeFormatter.ofPattern(MekHqConstants.FILENAME_DATE_FORMAT)) + "_ExportedCampaignSettings");
    }

    private void miExportPlanetsXMLActionPerformed(java.awt.event.ActionEvent evt) {
        try {
            exportPlanets(FileType.XML, resourceMap.getString("dlgSavePlanetsXML.text"),
                    getCampaign().getName() + getCampaign().getLocalDate().format(DateTimeFormatter.ofPattern(MekHqConstants.FILENAME_DATE_FORMAT)) + "_ExportedPlanets");
        } catch (Exception ex) {
            MekHQ.getLogger().error(this, ex);
        }
    }

    private void miExportFinancesCSVActionPerformed(java.awt.event.ActionEvent evt) {
        try {
            exportFinances(FileType.CSV, resourceMap.getString("dlgSaveFinancesCSV.text"),
                    getCampaign().getName() + getCampaign().getLocalDate().format(DateTimeFormatter.ofPattern(MekHqConstants.FILENAME_DATE_FORMAT)) + "_ExportedFinances");
        } catch (Exception ex) {
            MekHQ.getLogger().error(this, ex);
        }
    }

    private void miExportPersonnelCSVActionPerformed(java.awt.event.ActionEvent evt) {
        try {
            exportPersonnel(FileType.CSV, resourceMap.getString("dlgSavePersonnelCSV.text"),
                    getCampaign().getLocalDate().format(DateTimeFormatter.ofPattern(MekHqConstants.FILENAME_DATE_FORMAT)) + "_ExportedPersonnel");
        } catch (Exception ex) {
            MekHQ.getLogger().error(this, ex);
        }
    }

    private void miExportUnitCSVActionPerformed(java.awt.event.ActionEvent evt) {
        try {
            exportUnits(FileType.CSV, resourceMap.getString("dlgSaveUnitsCSV.text"),
                    getCampaign().getName() + getCampaign().getLocalDate().format(DateTimeFormatter.ofPattern(MekHqConstants.FILENAME_DATE_FORMAT)) + "_ExportedUnits");
        } catch (Exception ex) {
            MekHQ.getLogger().error(this, ex);
        }
    }

    private void miImportOptionsActionPerformed(java.awt.event.ActionEvent evt) {
        loadOptionsFile();
    }

    private void miImportPartsActionPerformed(java.awt.event.ActionEvent evt) {
        loadPartsFile();
    }

    public void miExportPartsActionPerformed(java.awt.event.ActionEvent evt) {
        savePartsFile();
    }

    private void miPurchaseUnitActionPerformed(java.awt.event.ActionEvent evt) {
        UnitLoadingDialog unitLoadingDialog = new UnitLoadingDialog(frame);
        if (!MechSummaryCache.getInstance().isInitialized()) {
            unitLoadingDialog.setVisible(true);
        }
        AbstractUnitSelectorDialog usd = new MekHQUnitSelectorDialog(getFrame(), unitLoadingDialog,
                getCampaign(), true);
        usd.setVisible(true);
    }

    private void buyParts() {
        PartsStoreDialog psd = new PartsStoreDialog(true, this);
        psd.setVisible(true);
    }

    private void showMercRosterDialog() {
        MercRosterDialog mrd = new MercRosterDialog(getFrame(), true, getCampaign());
        mrd.setVisible(true);
    }

    public void refitUnit(Refit r, boolean selectModelName) {
        if (r.getOriginalEntity() instanceof Dropship || r.getOriginalEntity() instanceof Jumpship) {
            Person engineer = r.getOriginalUnit().getEngineer();
            if (engineer == null) {
                JOptionPane
                        .showMessageDialog(
                                frame,
                                "You cannot refit a ship that does not have an engineer. Assign a qualified vessel crew to this unit.",
                                "No Engineer", JOptionPane.WARNING_MESSAGE);
                return;
            }
            r.setTech(engineer);
        } else if (getCampaign().getTechs().size() > 0) {
            String name;
            Map<String, Person> techHash = new HashMap<>();
            List<String> techList = new ArrayList<>();
            String skillLvl;
            int TimePerDay;

            List<Person> techs = getCampaign().getTechs(false, null, true, true);
            int lastRightTech = 0;

            for (Person tech : techs) {
                if (getCampaign().isWorkingOnRefit(tech) || tech.isEngineer()) {
                    continue;
                }
                if (tech.getSecondaryRole() == Person.T_MECH_TECH || tech.getSecondaryRole() == Person.T_MECHANIC || tech.getSecondaryRole() == Person.T_AERO_TECH) {
                    TimePerDay = 240 - tech.getMaintenanceTimeUsing();
                } else {
                    TimePerDay = 480 - tech.getMaintenanceTimeUsing();
                }
                skillLvl = SkillType.getExperienceLevelName(tech.getExperienceLevel(false));
                name = tech.getFullName()
                        + ", "
                        + skillLvl
                        + " "
                        + tech.getPrimaryRoleDesc()
                        + " ("
                        + getCampaign().getTargetFor(r, tech).getValueAsString()
                        + "+)"
                        + ", "
                        + tech.getMinutesLeft() + "/" + TimePerDay
                        + " minutes";
                techHash.put(name, tech);
                if (tech.isRightTechTypeFor(r)) {
                    techList.add(lastRightTech++, name);
                } else {
                    techList.add(name);
                }
            }

            String s = (String) JOptionPane.showInputDialog(frame,
                    "Which tech should work on the refit?", "Select Tech",
                    JOptionPane.PLAIN_MESSAGE, null, techList.toArray(), techList.get(0));

            if (null == s) {
                return;
            }

            Person selectedTech = techHash.get(s);

            if (!selectedTech.isRightTechTypeFor(r)) {
                if (JOptionPane.NO_OPTION == JOptionPane.showConfirmDialog(null,
                    "This tech is not appropriate for this unit. Would you like to continue?",
                    "pending battle",
                    JOptionPane.YES_NO_OPTION)) {
                        return;
                    }
            }

            r.setTech(selectedTech);
        } else {
            JOptionPane.showMessageDialog(frame,
                    "You have no techs available to work on this refit.",
                    "No Techs", JOptionPane.WARNING_MESSAGE);
            return;
        }
        if (selectModelName) {
            // select a model name
            RefitNameDialog rnd = new RefitNameDialog(frame, true, r);
            rnd.setVisible(true);
            if (rnd.wasCancelled()) {
                // Set the tech team to null since we may want to change it when we re-do the refit
                r.setTech(null);
                return;
            }
        }
        // TODO: allow overtime work?
        // check to see if user really wants to do it - give some info on what
        // will be done
        // TODO: better information
        String RefitRefurbish;
        if (r.isBeingRefurbished()) {
            RefitRefurbish = "Refurbishment is a " + r.getRefitClassName() + " refit and must be done at a factory and costs 10% of the purchase price"
                    + ".\n Are you sure you want to refurbish ";
        } else {
            RefitRefurbish = "This is a " + r.getRefitClassName() + " refit. Are you sure you want to refit ";
        }
        if (0 != JOptionPane
                .showConfirmDialog(null, RefitRefurbish
                                + r.getUnit().getName() + "?", "Proceed?",
                        JOptionPane.YES_NO_OPTION)) {
            return;
        }
        try {
            r.begin();
        } catch (EntityLoadingException ex) {
            JOptionPane
                    .showMessageDialog(
                            null,
                            "For some reason, the unit you are trying to customize cannot be loaded\n and so the customization was cancelled. Please report the bug with a description\nof the unit being customized.",
                            "Could not customize unit",
                            JOptionPane.ERROR_MESSAGE);
            return;
        } catch (IOException e) {
            JOptionPane.showMessageDialog(null, e.getMessage(), "IO Exception",
                    JOptionPane.ERROR_MESSAGE);
            return;
        }
        getCampaign().refit(r);
        if (hasTab(GuiTabType.MEKLAB)) {
            ((MekLabTab)getTab(GuiTabType.MEKLAB)).clearUnit();
        }
    }

    public void showReport(Report report) {
        ReportDialog rd = new ReportDialog(getFrame(), report);
        rd.pack();
        rd.setVisible(true);
    }

    public void showMaintenanceReport(UUID id) {
        if (null == id) {
            return;
        }
        Unit u = getCampaign().getUnit(id);
        if (null == u) {
            return;
        }
        MaintenanceReportDialog mrd = new MaintenanceReportDialog(getFrame(), u);
        mrd.setVisible(true);
    }

    public void showUnitCostReport(UUID id) {
        if (null == id) {
            return;
        }
        Unit u = getCampaign().getUnit(id);
        if (null == u) {
            return;
        }
        UnitCostReportDialog mrd = new UnitCostReportDialog(getFrame(), u);
        mrd.setVisible(true);
    }

    /**
     * Shows a dialog that lets the user select a tech for a task on a particular unit
     *
     * @param u                 The unit to be serviced, used to filter techs for skill on the unit.
     * @param desc              The description of the task
     * @param ignoreMaintenance If true, ignores the time required for maintenance tasks when displaying
     *                          the tech's time available.
     * @return                  The ID of the selected tech, or null if none is selected.
     */
    public @Nullable UUID selectTech(Unit u, String desc, boolean ignoreMaintenance) {
        String name;
        Map<String, Person> techHash = new LinkedHashMap<>();
        for (Person tech : getCampaign().getTechs()) {
            if (!tech.isMothballing() && tech.canTech(u.getEntity())) {
                int time = tech.getMinutesLeft();
                if (!ignoreMaintenance) {
                    time -= Math.max(0, tech.getMaintenanceTimeUsing());
                }
                name = tech.getFullTitle() + ", "
                        + SkillType.getExperienceLevelName(tech.getSkillForWorkingOn(u).getExperienceLevel())
                        + " (" + time + "min)";
                techHash.put(name, tech);
            }
        }
        if (techHash.isEmpty()) {
            JOptionPane.showMessageDialog(frame,
                    "You have no techs available.", "No Techs",
                    JOptionPane.WARNING_MESSAGE);
            return null;
        }

        Object[] nameArray = techHash.keySet().toArray();

        String s = (String) JOptionPane.showInputDialog(frame,
                "Which tech should work on " + desc + "?", "Select Tech",
                JOptionPane.PLAIN_MESSAGE, null, nameArray, nameArray[0]);
        if (null == s) {
            return null;
        }
        return techHash.get(s).getId();
    }

    /**
     * Exports Planets to a file (CSV, XML, etc.)
     * @param format
     * @param dialogTitle
     * @param filename
     */
    protected void exportPlanets(FileType format, String dialogTitle, String filename) {
        //TODO: Fix this
        /*
        GUI.fileDialogSave(
                frame,
                dialogTitle,
                format,
                MekHQ.getPlanetsDirectory().getValue(),
                "planets." + format.getRecommendedExtension())
                .ifPresent(f -> {
                    MekHQ.getPlanetsDirectory().setValue(f.getParent());
                    File file = checkFileEnding(f, format.getRecommendedExtension());
                    checkToBackupFile(file, file.getPath());
                    String report = Planets.getInstance().exportPlanets(file.getPath(), format.getRecommendedExtension());
                    JOptionPane.showMessageDialog(mainPanel, report);
                });

        GUI.fileDialogSave(frame, dialogTitle, new File(".", "planets." + format.getRecommendedExtension()), format).ifPresent(f -> {
            File file = checkFileEnding(f, format.getRecommendedExtension());
            checkToBackupFile(file, file.getPath());
            String report = Planets.getInstance().exportPlanets(file.getPath(), format.getRecommendedExtension());
            JOptionPane.showMessageDialog(mainPanel, report);
        });
        */
    }

    /**
     * Exports Personnel to a file (CSV, XML, etc.)
     * @param format        file format to export to
     * @param dialogTitle   title of the dialog frame
     * @param filename      file name to save to
     */
    protected void exportPersonnel(FileType format, String dialogTitle, String filename) {
        if (((PersonnelTab) getTab(GuiTabType.PERSONNEL)).getPersonnelTable().getRowCount() != 0) {
            GUI.fileDialogSave(
                    frame,
                    dialogTitle,
                    format,
                    MekHQ.getPersonnelDirectory().getValue(),
                    filename + "." + format.getRecommendedExtension())
                    .ifPresent(f -> {
                        MekHQ.getPersonnelDirectory().setValue(f.getParent());
                        File file = checkFileEnding(f, format.getRecommendedExtension());
                        checkToBackupFile(file, file.getPath());
                        String report;
                        // TODO add support for xml and json export
                        if (format.equals(FileType.CSV)) {
                            report = Utilities.exportTableToCSV(((PersonnelTab) getTab(GuiTabType.PERSONNEL)).getPersonnelTable(), file);
                        } else {
                            report = "Unsupported FileType in Export Personnel";
                        }
                        JOptionPane.showMessageDialog(tabMain, report);
                    });
        } else {
            JOptionPane.showMessageDialog(tabMain, resourceMap.getString("dlgNoPersonnel.text"));
        }
    }

    /**
     * Exports Units to a file (CSV, XML, etc.)
     * @param format        file format to export to
     * @param dialogTitle   title of the dialog frame
     * @param filename      file name to save to
     */
    protected void exportUnits(FileType format, String dialogTitle, String filename) {
        if (((HangarTab) getTab(GuiTabType.HANGAR)).getUnitTable().getRowCount() != 0) {
            GUI.fileDialogSave(
                    frame,
                    dialogTitle,
                    format,
                    MekHQ.getUnitsDirectory().getValue(),
                    filename + "." + format.getRecommendedExtension())
                    .ifPresent(f -> {
                        MekHQ.getUnitsDirectory().setValue(f.getParent());
                        File file = checkFileEnding(f, format.getRecommendedExtension());
                        checkToBackupFile(file, file.getPath());
                        String report;
                        // TODO add support for xml and json export
                        if (format.equals(FileType.CSV)) {
                            report = Utilities.exportTableToCSV(((HangarTab) getTab(GuiTabType.HANGAR)).getUnitTable(), file);
                        } else {
                            report = "Unsupported FileType in Export Units";
                        }
                        JOptionPane.showMessageDialog(tabMain, report);
                    });
        } else {
            JOptionPane.showMessageDialog(tabMain, resourceMap.getString("dlgNoUnits"));
        }
    }

     /**
     * Exports Finances to a file (CSV, XML, etc.)
     * @param format        file format to export to
     * @param dialogTitle   title of the dialog frame
     * @param filename      file name to save to
     */
    protected void exportFinances(FileType format, String dialogTitle, String filename) {
        if (!getCampaign().getFinances().getAllTransactions().isEmpty()) {
            GUI.fileDialogSave(
                    frame,
                    dialogTitle,
                    format,
                    MekHQ.getFinancesDirectory().getValue(),
                    filename + "." + format.getRecommendedExtension())
                    .ifPresent(f -> {
                        MekHQ.getFinancesDirectory().setValue(f.getParent());
                        File file = checkFileEnding(f, format.getRecommendedExtension());
                        checkToBackupFile(file, file.getPath());
                        String report;
                        // TODO add support for xml and json export
                        if (format.equals(FileType.CSV)) {
                            report = getCampaign().getFinances().exportFinancesToCSV(file.getPath(),
                                    format.getRecommendedExtension());
                        } else {
                            report = "Unsupported FileType in Export Finances";
                        }
                        JOptionPane.showMessageDialog(tabMain, report);
                    });
        } else {
            JOptionPane.showMessageDialog(tabMain, resourceMap.getString("dlgNoFinances.text"));
        }
    }

    /**
     * Checks if a file already exists, if so it makes a backup copy.
     * @param file to determine if there is an existing file with that name
     * @param path path to the file
     */
    private void checkToBackupFile(File file, String path) {
        // check for existing file and make a back-up if found
        String path2 = path + "_backup";
        File backupFile = new File(path2);
        if (file.exists()) {
            Utilities.copyfile(file, backupFile);
        }
    }

    /**
     * Checks to make sure the file has the appropriate ending / extension.
     * @param file   the file to check
     * @param format proper format for the ending/extension
     * @return File  with the appropriate ending/ extension
     */
    private File checkFileEnding(File file, String format) {
        String path = file.getPath();
        if (!path.endsWith("." + format)) {
            path += "." + format;
            file = new File(path);
        }
        return file;
    }

    protected void loadListFile(boolean allowNewPilots) {
        File unitFile = FileDialogs.openUnits(frame).orElse(null);

        if (unitFile != null) {
            // I need to get the parser myself, because I want to pull both
            // entities and pilots from it
            // Create an empty parser.
            MULParser parser = new MULParser();

            // Open up the file.
            try (InputStream is = new FileInputStream(unitFile)) {
                parser.parse(is);
            } catch (Exception e) {
                MekHQ.getLogger().error(e);
            }

            // Was there any error in parsing?
            if (parser.hasWarningMessage()) {
                MekHQ.getLogger().warning(parser.getWarningMessage());
            }

            // Add the units from the file.
            for (Entity entity : parser.getEntities()) {
                getCampaign().addNewUnit(entity, allowNewPilots, 0);
            }

            // TODO : re-add any ejected pilots
            //for (Crew pilot : parser.getPilots()) {
            //    if (pilot.isEjected()) {
            //         getCampaign().addPilot(pilot, PilotPerson.T_MECHWARRIOR,
            //         false);
            //    }
            //}
        }
    }

    protected void loadPersonFile() {
        File personnelFile = FileDialogs.openPersonnel(frame).orElse(null);

        if (personnelFile != null) {
            MekHQ.getLogger().info("Starting load of personnel file from XML...");
            // Initialize variables.
            Document xmlDoc;

            // Open the file
            try (InputStream is = new FileInputStream(personnelFile)) {
                // Using factory get an instance of document builder
                DocumentBuilder db = MekHqXmlUtil.newSafeDocumentBuilder();

                // Parse using builder to get DOM representation of the XML file
                xmlDoc = db.parse(is);
            } catch (Exception ex) {
                MekHQ.getLogger().error("Cannot load person XML", ex);
                return; // otherwise we NPE out in the next line
            }

            Element personnelEle = xmlDoc.getDocumentElement();
            NodeList nl = personnelEle.getChildNodes();

            // Get rid of empty text nodes and adjacent text nodes...
            // Stupid weird parsing of XML. At least this cleans it up.
            personnelEle.normalize();

            Version version = new Version(personnelEle.getAttribute("version"));

            // we need to iterate through three times, the first time to collect
            // any custom units that might not be written yet
            for (int x = 0; x < nl.getLength(); x++) {
                Node wn2 = nl.item(x);

                // If it's not an element node, we ignore it.
                if (wn2.getNodeType() != Node.ELEMENT_NODE) {
                    continue;
                }

                if (!wn2.getNodeName().equalsIgnoreCase("person")) {
                    // Error condition of sorts!
                    // Errr, what should we do here?
                    MekHQ.getLogger().error("Unknown node type not loaded in Personnel nodes: " + wn2.getNodeName());
                    continue;
                }

                Person p = Person.generateInstanceFromXML(wn2, getCampaign(), version);
                if (getCampaign().getPerson(p.getId()) != null
                        && getCampaign().getPerson(p.getId()).getFullName().equals(p.getFullName())) {
                    MekHQ.getLogger().error("ERROR: Cannot load person who exists, ignoring. (Name: " + p.getFullName() + ")");
                    p = null;
                }

                if (p != null) {
                    getCampaign().recruitPerson(p, true);

                    // Clear some values we no longer should have set in case this
                    // has transferred campaigns or things in the campaign have
                    // changed...
                    p.setUnit(null);
                    p.clearTechUnits();
                }
            }

            // Fix Spouse Id Information - This is required to fix spouse NPEs where one doesn't export
            // both members of the couple
            // TODO : make it so that exports will automatically include both spouses
            for (Person p : getCampaign().getActivePersonnel()) {
                if (p.getGenealogy().hasSpouse()
                        && !getCampaign().getPersonnel().contains(p.getGenealogy().getSpouse(getCampaign()))) {
                    // If this happens, we need to clear the spouse
                    if (p.getMaidenName() != null) {
                        p.setSurname(p.getMaidenName());
                    }

                    p.getGenealogy().setSpouse(null);
                }

                if (p.isPregnant()) {
                    String fatherIdString = p.getExtraData().get(Person.PREGNANCY_FATHER_DATA);
                    UUID fatherId = (fatherIdString != null) ? UUID.fromString(fatherIdString) : null;
                    if ((fatherId != null)
                            && !getCampaign().getPersonnel().contains(getCampaign().getPerson(fatherId))) {
                        p.getExtraData().set(Person.PREGNANCY_FATHER_DATA, null);
                    }
                }
            }

            MekHQ.getLogger().info("Finished load of personnel file");
        }
    }

    //TODO: disable if not using personnel tab
    private void savePersonFile() {
        File file = FileDialogs.savePersonnel(frame, getCampaign()).orElse(null);
        if (file == null) {
            // I want a file, y'know!
            return;
        }
        String path = file.getPath();
        if (!path.endsWith(".prsx")) {
            path += ".prsx";
            file = new File(path);
        }

        // check for existing file and make a back-up if found
        String path2 = path + "_backup";
        File backupFile = new File(path2);
        if (file.exists()) {
            Utilities.copyfile(file, backupFile);
        }

        // Then save it out to that file.
        try (OutputStream os = new FileOutputStream(file);
             PrintWriter pw = new PrintWriter(new OutputStreamWriter(os, StandardCharsets.UTF_8))) {

            PersonnelTab pt = (PersonnelTab)getTab(GuiTabType.PERSONNEL);
            int row = pt.getPersonnelTable().getSelectedRow();
            if (row < 0) {
                MekHQ.getLogger().warning("ERROR: Cannot export person if no one is selected! Ignoring.");
                return;
            }
            Person selectedPerson = pt.getPersonModel().getPerson(pt.getPersonnelTable()
                    .convertRowIndexToModel(row));
            int[] rows = pt.getPersonnelTable().getSelectedRows();
            Person[] people = new Person[rows.length];
            for (int i = 0; i < rows.length; i++) {
                people[i] = pt.getPersonModel().getPerson(pt.getPersonnelTable().convertRowIndexToModel(rows[i]));
            }

            // File header
            pw.println("<?xml version=\"1.0\" encoding=\"UTF-8\"?>");

            ResourceBundle resourceMap = ResourceBundle.getBundle("mekhq.resources.MekHQ");
            // Start the XML root.
            pw.println("<personnel version=\""
                    + resourceMap.getString("Application.version") + "\">");

            if (rows.length > 1) {
                for (int i = 0; i < rows.length; i++) {
                    people[i].writeToXml(pw, 1);
                }
            } else {
                selectedPerson.writeToXml(pw, 1);
            }
            // Okay, we're done.
            // Close everything out and be done with it.
            pw.println("</personnel>");
            pw.flush();
            // delete the backup file because we didn't need it
            if (backupFile.exists()) {
                backupFile.delete();
            }
            MekHQ.getLogger().info("Personnel saved to " + file);
        } catch (Exception ex) {
            MekHQ.getLogger().error(ex);
            JOptionPane.showMessageDialog(getFrame(),
                    "Oh no! The program was unable to correctly export your personnel. We know this\n"
                            + "is annoying and apologize. Please help us out and submit a bug with the\n"
                            + "mekhqlog.txt file from this game so we can prevent this from happening in\n"
                            + "the future.",
                    "Could not export personnel", JOptionPane.ERROR_MESSAGE);
            // restore the backup file
            file.delete();
            if (backupFile.exists()) {
                Utilities.copyfile(backupFile, file);
                backupFile.delete();
            }
        }
    }

    private void saveOptionsFile(FileType format, String dialogTitle, String filename) {
        Optional<File> maybeFile = GUI.fileDialogSave(
                frame,
                dialogTitle,
                format,
                MekHQ.getCampaignOptionsDirectory().getValue(),
                filename + "." + format.getRecommendedExtension());

        if (!maybeFile.isPresent()) {
            return;
        }

        MekHQ.getCampaignOptionsDirectory().setValue(maybeFile.get().getParent());

        File file = checkFileEnding(maybeFile.get(), format.getRecommendedExtension());
        checkToBackupFile(file, file.getPath());

        // Then save it out to that file.
        try (OutputStream os = new FileOutputStream(file);
             PrintWriter pw = new PrintWriter(new OutputStreamWriter(os, StandardCharsets.UTF_8))) {

            ResourceBundle resourceMap = ResourceBundle.getBundle("mekhq.resources.MekHQ");
            // File header
            pw.println("<?xml version=\"1.0\" encoding=\"UTF-8\"?>");
            pw.println("<options version=\"" + resourceMap.getString("Application.version") + "\">");
            // Start the XML root.
            getCampaign().getCampaignOptions().writeToXml(pw, 1);
            pw.println("\t<skillTypes>");
            for (String name : SkillType.skillList) {
                SkillType type = SkillType.getType(name);
                if (null != type) {
                    type.writeToXml(pw, 2);
                }
            }
            pw.println("\t</skillTypes>");
            pw.println("\t<specialAbilities>");
            for (String key : SpecialAbility.getAllSpecialAbilities().keySet()) {
                SpecialAbility.getAbility(key).writeToXml(pw, 2);
            }
            pw.println("\t</specialAbilities>");
            getCampaign().getRandomSkillPreferences().writeToXml(pw, 1);
            pw.println("</options>");
            // Okay, we're done.
            pw.flush();

            JOptionPane.showMessageDialog(tabMain, getResourceMap().getString("dlgCampaignSettingsSaved.text"));

            MekHQ.getLogger().info("Campaign Options saved saved to " + file);
        } catch (Exception ex) {
            MekHQ.getLogger().error(ex);
            JOptionPane.showMessageDialog(getFrame(),
                    "Oh no! The program was unable to correctly export your campaign options. We know this\n"
                            + "is annoying and apologize. Please help us out and submit a bug with the\n"
                            + "mekhqlog.txt file from this game so we can prevent this from happening in\n"
                            + "the future.",
                    "Could not export campaign options", JOptionPane.ERROR_MESSAGE);
        }
    }

    protected void loadPartsFile() {
        Optional<File> maybeFile = FileDialogs.openParts(frame);

        if (!maybeFile.isPresent()) {
            return;
        }

        File partsFile = maybeFile.get();

        MekHQ.getLogger().info("Starting load of parts file from XML...");
        // Initialize variables.
        Document xmlDoc;

        // Open up the file.
        try (InputStream is = new FileInputStream(partsFile)) {
            // Using factory get an instance of document builder
            DocumentBuilder db = MekHqXmlUtil.newSafeDocumentBuilder();

            // Parse using builder to get DOM representation of the XML file
            xmlDoc = db.parse(is);
        } catch (Exception ex) {
            MekHQ.getLogger().error(ex);
            return;
        }

        Element partsEle = xmlDoc.getDocumentElement();
        NodeList nl = partsEle.getChildNodes();

        // Get rid of empty text nodes and adjacent text nodes...
        // Stupid weird parsing of XML. At least this cleans it up.
        partsEle.normalize();

        Version version = new Version(partsEle.getAttribute("version"));

        // we need to iterate through three times, the first time to collect
        // any custom units that might not be written yet
        List<Part> parts = new ArrayList<>();
        for (int x = 0; x < nl.getLength(); x++) {
            Node wn2 = nl.item(x);

            // If it's not an element node, we ignore it.
            if (wn2.getNodeType() != Node.ELEMENT_NODE) {
                continue;
            }

            if (!wn2.getNodeName().equalsIgnoreCase("part")) {
                // Error condition of sorts!
                // Errr, what should we do here?
                MekHQ.getLogger().error("Unknown node type not loaded in Parts nodes: " + wn2.getNodeName());
                continue;
            }

            Part p = Part.generateInstanceFromXML(wn2, version);
            if (p != null) {
                parts.add(p);
            }
        }

        getCampaign().importParts(parts);
        MekHQ.getLogger().info("Finished load of parts file");
    }

    protected void loadOptionsFile() {
        Optional<File> maybeFile = FileDialogs.openCampaignOptions(frame);

        // TODO : Java 11: Swap to isEmpty
        if (!maybeFile.isPresent()) {
            return;
        }

        File optionsFile = maybeFile.get();

        MekHQ.getLogger().info("Starting load of options file from XML...");
        // Initialize variables.
        Document xmlDoc;

        // Open up the file.
        try (InputStream is = new FileInputStream(optionsFile)) {
            // Using factory get an instance of document builder
            DocumentBuilder db = MekHqXmlUtil.newSafeDocumentBuilder();

            // Parse using builder to get DOM representation of the XML file
            xmlDoc = db.parse(is);
        } catch (Exception ex) {
            MekHQ.getLogger().error(ex);
            return;
        }

        Element partsEle = xmlDoc.getDocumentElement();
        NodeList nl = partsEle.getChildNodes();

        // Get rid of empty text nodes and adjacent text nodes...
        // Stupid weird parsing of XML. At least this cleans it up.
        partsEle.normalize();

        Version version = new Version(partsEle.getAttribute("version"));

        CampaignOptions options = null;
        RandomSkillPreferences rsp = null;

        // we need to iterate through three times, the first time to collect
        // any custom units that might not be written yet
        for (int x = 0; x < nl.getLength(); x++) {
            Node wn = nl.item(x);

            // If it's not an element node, we ignore it.
            if (wn.getNodeType() != Node.ELEMENT_NODE) {
                continue;
            }

            String xn = wn.getNodeName();

            if (xn.equalsIgnoreCase("campaignOptions")) {
                options = CampaignOptions.generateCampaignOptionsFromXml(wn, version);
            } else if (xn.equalsIgnoreCase("randomSkillPreferences")) {
                rsp = RandomSkillPreferences.generateRandomSkillPreferencesFromXml(wn);
            } else if (xn.equalsIgnoreCase("skillTypes")) {
                NodeList wList = wn.getChildNodes();

                // Okay, lets iterate through the children, eh?
                for (int x2 = 0; x2 < wList.getLength(); x2++) {
                    Node wn2 = wList.item(x2);

                    // If it's not an element node, we ignore it.
                    if (wn2.getNodeType() != Node.ELEMENT_NODE) {
                        continue;
                    }

                    if (wn2.getNodeName().startsWith("ability-")) {
                        continue;
                    } else if (!wn2.getNodeName().equalsIgnoreCase("skillType")) {
                        // Error condition of sorts!
                        // Errr, what should we do here?
                        MekHQ.getLogger().error("Unknown node type not loaded in Skill Type nodes: " + wn2.getNodeName());
                        continue;
                    }
                    SkillType.generateInstanceFromXML(wn2, version);
                }
            } else if (xn.equalsIgnoreCase("specialAbilities")) {
                PilotOptions pilotOptions = new PilotOptions();
                SpecialAbility.clearSPA();

                NodeList wList = wn.getChildNodes();

                // Okay, lets iterate through the children, eh?
                for (int x2 = 0; x2 < wList.getLength(); x2++) {
                    Node wn2 = wList.item(x2);

                    // If it's not an element node, we ignore it.
                    if (wn2.getNodeType() != Node.ELEMENT_NODE) {
                        continue;
                    }

                    if (!wn2.getNodeName().equalsIgnoreCase("ability")) {
                        // Error condition of sorts!
                        // Errr, what should we do here?
                        MekHQ.getLogger().error("Unknown node type not loaded in Special Ability nodes: " + wn2.getNodeName());
                        continue;
                    }

                    SpecialAbility.generateInstanceFromXML(wn2, pilotOptions, null);
                }
            }

        }

        if (null != options) {
            this.getCampaign().setCampaignOptions(options);
        }
        if (null != rsp) {
            this.getCampaign().setRandomSkillPreferences(rsp);
        }

        MekHQ.getLogger().info("Finished load of campaign options file");
        MekHQ.triggerEvent(new OptionsChangedEvent(getCampaign(), options));

        refreshCalendar();
        getCampaign().reloadNews();
    }

    private void savePartsFile() {
        Optional<File> maybeFile = FileDialogs.saveParts(frame, getCampaign());

        if (!maybeFile.isPresent()) {
            return;
        }

        File file = maybeFile.get();

        if (!file.getName().endsWith(".parts")) {
            file = new File(file.getAbsolutePath() + ".parts");
        }

        // check for existing file and make a back-up if found
        String path2 = file.getAbsolutePath() + "_backup";
        File backupFile = new File(path2);
        if (file.exists()) {
            Utilities.copyfile(file, backupFile);
        }

        // Then save it out to that file.
        FileOutputStream fos;
        PrintWriter pw;

        if (getTab(GuiTabType.WAREHOUSE) != null) {
            try {
                JTable partsTable = ((WarehouseTab)getTab(GuiTabType.WAREHOUSE)).getPartsTable();
                PartsTableModel partsModel = ((WarehouseTab)getTab(GuiTabType.WAREHOUSE)).getPartsModel();
                int row = partsTable.getSelectedRow();
                if (row < 0) {
                    MekHQ.getLogger().warning("ERROR: Cannot export parts if none are selected! Ignoring.");
                    return;
                }
                Part selectedPart = partsModel.getPartAt(partsTable
                        .convertRowIndexToModel(row));
                int[] rows = partsTable.getSelectedRows();
                Part[] parts = new Part[rows.length];
                for (int i = 0; i < rows.length; i++) {
                    parts[i] = partsModel.getPartAt(partsTable.convertRowIndexToModel(rows[i]));
                }
                fos = new FileOutputStream(file);
                pw = new PrintWriter(new OutputStreamWriter(fos, StandardCharsets.UTF_8));

                // File header
                pw.println("<?xml version=\"1.0\" encoding=\"UTF-8\"?>");

                ResourceBundle resourceMap = ResourceBundle.getBundle("mekhq.resources.MekHQ");
                // Start the XML root.
                pw.println("<parts version=\"" + resourceMap.getString("Application.version") + "\">");

                if (rows.length > 1) {
                    for (int i = 0; i < rows.length; i++) {
                        parts[i].writeToXml(pw, 1);
                    }
                } else {
                    selectedPart.writeToXml(pw, 1);
                }
                // Okay, we're done.
                // Close everything out and be done with it.
                pw.println("</parts>");
                pw.flush();
                pw.close();
                fos.close();
                // delete the backup file because we didn't need it
                if (backupFile.exists()) {
                    backupFile.delete();
                }
                MekHQ.getLogger().info("Parts saved to " + file);
            } catch (Exception ex) {
                MekHQ.getLogger().error(ex);
                JOptionPane.showMessageDialog(getFrame(),
                        "Oh no! The program was unable to correctly export your parts. We know this\n"
                                + "is annoying and apologize. Please help us out and submit a bug with the\n"
                                + "mekhqlog.txt file from this game so we can prevent this from happening in\n"
                                + "the future.", "Could not export parts", JOptionPane.ERROR_MESSAGE);
                // restore the backup file
                file.delete();
                if (backupFile.exists()) {
                    Utilities.copyfile(backupFile, file);
                    backupFile.delete();
                }
            }
        }
    }

    /**
     * Check to see if the command center tab is currently active and if not, color the tab. Should be
     * called when items are added to daily report log panel and user is not on the command center tab
     * in order to draw attention to it
     */
    public void checkDailyLogNag() {
        if (!logNagActive) {
            if (tabMain.getSelectedIndex() != 0) {
                tabMain.setBackgroundAt(0, Color.RED);
                logNagActive = true;
            }
        }
    }

    public void refreshAllTabs() {
        for (int i = 0; i < tabMain.getTabCount(); i++) {
            ((CampaignGuiTab) tabMain.getComponentAt(i)).refreshAll();
        }
    }

    public void refreshLab() {
        MekLabTab lab = (MekLabTab) getTab(GuiTabType.MEKLAB);
        if (null == lab) {
            return;
        }
        Unit u = lab.getUnit();
        if (null == u) {
            return;
        }
        if (null == getCampaign().getUnit(u.getId())) {
            // this unit has been removed so clear the mek lab
            lab.clearUnit();
        } else {
            // put a try-catch here so that bugs in the meklab don't screw up
            // other stuff
            try {
                lab.refreshRefitSummary();
            } catch (Exception e) {
                MekHQ.getLogger().error(e);
            }
        }
    }

    public void refreshCalendar() {
        getFrame().setTitle(getCampaign().getTitle());
    }

    private void refreshFunds() {
        Money funds = getCampaign().getFunds();
        String inDebt = "";
        if (getCampaign().getFinances().isInDebt()) {
            inDebt = " <font color='red'>(in Debt)</font>";
        }
        String text = "<html><b>Funds:</b> "
                + funds.toAmountAndSymbolString()
                + inDebt
                + "</html>";
        lblFunds.setText(text);
    }

    private void refreshTempAstechs() {
        String text = "<html><b>Temp Astechs:</b> " + getCampaign().getAstechPool() + "</html>";
        lblTempAstechs.setText(text);
    }

    private void refreshTempMedics() {
        String text = "<html><b>Temp Medics:</b> " + getCampaign().getMedicPool() + "</html>";
        lblTempMedics.setText(text);
    }

    private void refreshPartsAvailability() {
        if (!getCampaign().getCampaignOptions().getUseAtB()) {
            lblPartsAvailabilityRating.setText("");
        } else {
            StringBuilder report = new StringBuilder();
            int partsAvailability = getCampaign().findAtBPartsAvailabilityLevel(null, report);
            lblPartsAvailabilityRating.setText("<html><b>Campaign Parts Availability</b>:" + partsAvailability + "</html>");
        }
    }

    private ActionScheduler fundsScheduler = new ActionScheduler(this::refreshFunds);

    @Subscribe
    public void handleDayEnding(DayEndingEvent ev) {
        // first check for overdue loan payments - don't allow advancement until
        // these are addressed
        if (getCampaign().checkOverDueLoans()) {
            refreshFunds();
            showOverdueLoansDialog();
            ev.cancel();
        }
        if (getCampaign().checkRetirementDefections()) {
            showRetirementDefectionDialog();
            ev.cancel();
        }
        if (getCampaign().checkYearlyRetirements()) {
            showRetirementDefectionDialog();
            ev.cancel();
        }
        if (nagShortMaintenance()) {
            ev.cancel();
        }
        if (getCampaign().getCampaignOptions().getUseAtB()) {
            if (nagShortDeployments()) {
                ev.cancel();
            }
            if (nagOutstandingScenarios()) {
                ev.cancel();
            }
        }
    }

    @Subscribe
    public void handleNewDay(NewDayEvent evt) {
        refreshCalendar();
        refreshLocation();
        refreshFunds();
        refreshPartsAvailability();

        refreshAllTabs();
    }

    @Subscribe
    public void handle(OptionsChangedEvent ev) {
        fundsScheduler.schedule();
        refreshPartsAvailability();
    }

    @Subscribe
    public void handle(TransactionEvent ev) {
        fundsScheduler.schedule();
        refreshPartsAvailability();
    }

    @Subscribe
    public void handle(LoanEvent ev) {
        fundsScheduler.schedule();
        refreshPartsAvailability();
    }

    @Subscribe
    public void handle(AssetEvent ev) {
        fundsScheduler.schedule();
    }

    @Subscribe
    public void handle(AstechPoolChangedEvent ev) {
        refreshTempAstechs();
    }

    @Subscribe
    public void handle(MedicPoolChangedEvent ev) {
        refreshTempMedics();
    }

    @Subscribe
    public void handleLocationChanged(LocationChangedEvent ev) {
        refreshLocation();
    }

    @Subscribe
    public void handleMissionChanged(MissionEvent ev) {
        refreshPartsAvailability();
    }

    @Subscribe
    public void handlePersonUpdate(PersonEvent ev) {
        // only bother recalculating AtB parts availability if a logistics admin has been changed
        // refreshPartsAvailability cuts out early with a "use AtB" check so it's not necessary here
        if (ev.getPerson().hasRole(Person.T_ADMIN_LOG)) {
            refreshPartsAvailability();
        }
    }

    @Subscribe
    public void handle(MekHQOptionsChangedEvent evt) {
        miCompanyGenerator.setVisible(MekHQ.getMekHQOptions().getShowCompanyGenerator());
    }

    public void refreshLocation() {
        lblLocation.setText(getCampaign().getLocation().getReport(getCampaign().getLocalDate()));
    }

    protected MekHQ getApplication() {
        return app;
    }

    public ReportHyperlinkListener getReportHLL() {
        return reportHLL;
    }

    public Campaign getCampaign() {
        return getApplication().getCampaign();
    }

    public CampaignController getCampaignController() {
        return getApplication().getCampaignController();
    }

    public IconPackage getIconPackage() {
        return getApplication().getIconPackage();
    }

    public JFrame getFrame() {
        return frame;
    }

    public int getTabIndexByName(String tabTitle) {
        int retVal = -1;
        for (int i = 0; i < tabMain.getTabCount(); i++) {
            if (tabMain.getTitleAt(i).equals(tabTitle)) {
                retVal = i;
                break;
            }
        }
        return retVal;
    }

    public void undeployUnit(Unit u) {
        Force f = getCampaign().getForce(u.getForceId());
        if (f != null) {
            undeployForce(f, false);
        }
        Scenario s = getCampaign().getScenario(u.getScenarioId());
        s.removeUnit(u.getId());
        u.undeploy();
        MekHQ.triggerEvent(new DeploymentChangedEvent(u, s));
    }

    public void undeployForces(Vector<Force> forces) {
        for (Force force : forces) {
            undeployForce(force);
            undeployForces(force.getSubForces());
        }
    }

    public void undeployForce(Force f) {
        undeployForce(f, true);
    }

    public void undeployForce(Force f, boolean killSubs) {
        int sid = f.getScenarioId();
        Scenario scenario = getCampaign().getScenario(sid);
        if (null != scenario) {
            f.clearScenarioIds(getCampaign(), killSubs);
            scenario.removeForce(f.getId());
            if (killSubs) {
                for (UUID uid : f.getAllUnits(false)) {
                    Unit u = getCampaign().getUnit(uid);
                    if (null != u) {
                        scenario.removeUnit(u.getId());
                        u.undeploy();
                    }
                }
            }

            // We have to clear out the parents as well.
            Force parent = f;
            int prevId = f.getId();
            while ((parent = parent.getParentForce()) != null) {
                if (parent.getScenarioId() == -1) {
                    break;
                }
                parent.clearScenarioIds(getCampaign(), false);
                scenario.removeForce(parent.getId());
                for (Force sub : parent.getSubForces()) {
                    if (sub.getId() == prevId) {
                        continue;
                    }
                    scenario.addForces(sub.getId());
                    sub.setScenarioId(scenario.getId());
                }
                prevId = parent.getId();
            }
        }

        if (null != scenario) {
            MekHQ.triggerEvent(new DeploymentChangedEvent(f, scenario));
        }
    }

    public JTabbedPane getTabMain() {
        return tabMain;
    }

    /**
     * @return the resourceMap
     */
    public ResourceBundle getResourceMap() {
        return resourceMap;
    }

    private void setCampaignOptionsFromGameOptions() {
        getCampaign().getCampaignOptions().setUseTactics(getCampaign().getGameOptions().getOption("command_init").booleanValue());
        getCampaign().getCampaignOptions().setInitBonus(getCampaign().getGameOptions().getOption("individual_initiative").booleanValue());
        getCampaign().getCampaignOptions().setToughness(getCampaign().getGameOptions().getOption("toughness").booleanValue());
        getCampaign().getCampaignOptions().setArtillery(getCampaign().getGameOptions().getOption("artillery_skill").booleanValue());
        getCampaign().getCampaignOptions().setAbilities(getCampaign().getGameOptions().getOption("pilot_advantages").booleanValue());
        getCampaign().getCampaignOptions().setEdge(getCampaign().getGameOptions().getOption("edge").booleanValue());
        getCampaign().getCampaignOptions().setImplants(getCampaign().getGameOptions().getOption("manei_domini").booleanValue());
        getCampaign().getCampaignOptions().setQuirks(getCampaign().getGameOptions().getOption("stratops_quirks").booleanValue());
        getCampaign().getCampaignOptions().setAllowCanonOnly(getCampaign().getGameOptions().getOption("canon_only").booleanValue());
        getCampaign().getCampaignOptions().setTechLevel(TechConstants.getSimpleLevel(getCampaign().getGameOptions().getOption("techlevel").stringValue()));
        MekHQ.triggerEvent(new OptionsChangedEvent(getCampaign()));
    }
}<|MERGE_RESOLUTION|>--- conflicted
+++ resolved
@@ -1272,11 +1272,7 @@
         ssd.setVisible(true);
     }
 
-<<<<<<< HEAD
-    private void menuSaveXmlActionPerformed(ActionEvent evt) {
-=======
     public boolean saveCampaign(ActionEvent evt) {
->>>>>>> 6df784e7
         MekHQ.getLogger().info("Saving campaign...");
         // Choose a file...
         File file = selectSaveCampaignFile();
