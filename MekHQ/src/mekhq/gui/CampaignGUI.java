--- conflicted
+++ resolved
@@ -42,11 +42,8 @@
 import megamek.common.options.OptionsConstants;
 import mekhq.MekHqConstants;
 import mekhq.campaign.finances.Money;
-<<<<<<< HEAD
 import mekhq.campaign.market.unitMarket.AbstractUnitMarket;
-=======
 import mekhq.campaign.personnel.enums.PersonnelRole;
->>>>>>> 41c99732
 import mekhq.gui.dialog.*;
 import megamek.client.ui.preferences.JWindowPreference;
 import megamek.client.ui.preferences.PreferencesNode;
@@ -1254,16 +1251,9 @@
         return false;
     }
 
-<<<<<<< HEAD
-    private void hirePerson(java.awt.event.ActionEvent evt) {
-        int type = Integer.parseInt(evt.getActionCommand());
-        NewRecruitDialog npd = new NewRecruitDialog(this, true,
-                getCampaign().newPerson(type));
-=======
     private void hirePerson(final ActionEvent evt) {
         final NewRecruitDialog npd = new NewRecruitDialog(this, true,
                 getCampaign().newPerson(PersonnelRole.valueOf(evt.getActionCommand())));
->>>>>>> 41c99732
         npd.setVisible(true);
     }
 
