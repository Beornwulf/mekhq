/*
 * Copyright (C) 2020-2025 The MegaMek Team. All Rights Reserved.
 *
 * This file is part of MekHQ.
 *
 * MekHQ is free software: you can redistribute it and/or modify
 * it under the terms of the GNU General Public License (GPL),
 * version 3 or (at your option) any later version,
 * as published by the Free Software Foundation.
 *
 * MekHQ is distributed in the hope that it will be useful,
 * but WITHOUT ANY WARRANTY; without even the implied warranty
 * of MERCHANTABILITY or FITNESS FOR A PARTICULAR PURPOSE.
 * See the GNU General Public License for more details.
 *
 * A copy of the GPL should have been included with this project;
 * if not, see <https://www.gnu.org/licenses/>.
 *
 * NOTICE: The MegaMek organization is a non-profit group of volunteers
 * creating free software for the BattleTech community.
 *
 * MechWarrior, BattleMech, `Mech and AeroTech are registered trademarks
 * of The Topps Company, Inc. All Rights Reserved.
 *
 * Catalyst Game Labs and the Catalyst Game Labs logo are trademarks of
 * InMediaRes Productions, LLC.
 *
 * MechWarrior Copyright Microsoft Corporation. MekHQ was created under
 * Microsoft's "Game Content Usage Rules"
 * <https://www.xbox.com/en-US/developers/rules> and it is not endorsed by or
 * affiliated with Microsoft.
 */
package mekhq.gui.model;

import static mekhq.campaign.personnel.turnoverAndRetention.Fatigue.getEffectiveFatigue;

import java.awt.Component;
import java.awt.Image;
import java.awt.Toolkit;
import java.util.ArrayList;
import java.util.List;
import javax.swing.JTable;
import javax.swing.UIManager;
import javax.swing.table.DefaultTableCellRenderer;
import javax.swing.table.TableCellRenderer;

import megamek.common.Entity;
import megamek.common.Jumpship;
import megamek.common.SmallCraft;
import megamek.common.UnitType;
import megamek.common.annotations.Nullable;
import mekhq.MekHQ;
import mekhq.campaign.Campaign;
import mekhq.campaign.force.Force;
import mekhq.campaign.market.PersonnelMarket;
import mekhq.campaign.personnel.Person;
import mekhq.campaign.unit.Unit;
import mekhq.gui.BasicInfo;
import mekhq.gui.enums.PersonnelTabView;
import mekhq.gui.enums.PersonnelTableModelColumn;
import mekhq.gui.utilities.MekHqTableCellRenderer;

/**
 * A table Model for displaying information about personnel
 *
 * @author Jay lawson
 */
public class PersonnelTableModel extends DataTableModel {
    //region Variable Declarations
    public static final PersonnelTableModelColumn[] PERSONNEL_COLUMNS = PersonnelTableModelColumn.values();

    private Campaign campaign;
    private PersonnelMarket personnelMarket;
    private boolean loadAssignmentFromMarket;
    private boolean groupByUnit;
    //endregion Variable Declarations

    public PersonnelTableModel(Campaign c) {
        data = new ArrayList<Person>();
        campaign = c;
    }

    /**
     * Gets a value indicating whether the table model should group personnel by their unit.
     *
     * @return A value indicating whether the table model groups users by their unit.
     */
    public boolean isGroupByUnit() {
        return groupByUnit;
    }

    /**
     * Determines whether to group personnel by their unit (if they have one). If enabled, a commanding officer's crew
     * (or soldiers) will not be displayed in the table. Instead, an indicator will appear by the commander's name.
     *
     * @param groupByUnit true if personnel should be grouped under their commanding officer and not be displayed.
     */
    public void setGroupByUnit(boolean groupByUnit) {
        this.groupByUnit = groupByUnit;
    }

    @Override
    public int getColumnCount() {
        return PERSONNEL_COLUMNS.length;
    }

    @Override
    public String getColumnName(final int column) {
        return PERSONNEL_COLUMNS[column].toString();
    }

    public @Nullable Person getPerson(final int row) {
        return (row < getRowCount()) ? (Person) getData().get(row) : null;
    }

    @Override
    public Object getValueAt(final int row, final int column) {
        return getValueAt(getPerson(row), PERSONNEL_COLUMNS[column]);
    }

    public String getValueAt(final @Nullable Person person,
          final PersonnelTableModelColumn column) {
        if (getData().isEmpty()) {
            return "";
        } else if (person == null) {
            return "?";
        } else {
            return column.getCellValue(getCampaign(), personnelMarket, person,
                  loadAssignmentFromMarket, isGroupByUnit());
        }
    }

    private Campaign getCampaign() {
        return campaign;
    }

    public void refreshData() {
        if (!isGroupByUnit()) {
            setData(new ArrayList<>(getCampaign().getPersonnel()));
        } else {
            Campaign c = getCampaign();
            List<Person> commanders = new ArrayList<>();
            for (Person p : c.getPersonnel()) {
                if ((p.getUnit() != null) && !p.equals(p.getUnit().getCommander())) {
                    // this person is NOT the commander of their unit,
                    // skip them.
                    continue;
                }

                // 1. If they don't have a unit, add them.
                // 2. If their unit doesn't have a commander, add them.
                // 3. If their unit doesn't exist (error?), add them.
                commanders.add(p);
            }

            setData(commanders);
        }
    }

    public TableCellRenderer getRenderer(final @Nullable PersonnelTabView view) {
        return ((view != null) && view.isGraphic()) ? new VisualRenderer() : new Renderer();
    }

    public class Renderer extends DefaultTableCellRenderer {
        @Override
        public Component getTableCellRendererComponent(JTable table, Object value, boolean isSelected,
              boolean hasFocus, int row, int column) {
            super.getTableCellRendererComponent(table, value, isSelected, hasFocus, row, column);
            final int modelRow = table.convertRowIndexToModel(row);
            final PersonnelTableModelColumn personnelColumn = PERSONNEL_COLUMNS[table.convertColumnIndexToModel(column)];
            final Person person = getPerson(modelRow);

            setOpaque(true);
            setHorizontalAlignment(personnelColumn.getAlignment());

            // Display Text
            final String displayText = personnelColumn.getDisplayText(getCampaign(), person);
            if (displayText != null) {
                setText(displayText);
            }

            // Tool Tips
            setToolTipText(personnelColumn.getToolTipText(person, loadAssignmentFromMarket));

            // Colouring
            boolean personIsDamaged = false;
            if (campaign.getCampaignOptions().isUseAdvancedMedical()) {
                personIsDamaged = person.hasInjuries(true);
            } else {
                personIsDamaged = person.getHits() > 0;
            }
            boolean personIsFatigued = (campaign.getCampaignOptions().isUseFatigue()
<<<<<<< HEAD
                    && (getEffectiveFatigue(person.getFatigue(), person.isClanPersonnel(),
                  person.getSkillLevel(campaign, false)) >= 5));
=======
                                              && (getEffectiveFatigue(person.getFatigue(), person.isClanPersonnel(),
                  person.getSkillLevel(campaign, false), campaign.getFieldKitchenWithinCapacity()) >= 5));
>>>>>>> c196657b

            if (!isSelected) {
                if (person.getStatus().isAbsent()) {
                    setBackground(MekHQ.getMHQOptions().getAbsentBackground());
                    setForeground(MekHQ.getMHQOptions().getAbsentForeground());
                } else if (person.getStatus().isDepartedUnit()) {
                    setBackground(MekHQ.getMHQOptions().getGoneBackground());
                    setForeground(MekHQ.getMHQOptions().getGoneForeground());
                } else if (person.isDeployed()) {
                    setForeground(MekHQ.getMHQOptions().getDeployedForeground());
                    setBackground(MekHQ.getMHQOptions().getDeployedBackground());
                } else if (personIsDamaged) {
                    setForeground(MekHQ.getMHQOptions().getInjuredForeground());
                    setBackground(MekHQ.getMHQOptions().getInjuredBackground());
                } else if (person.isPregnant()) {
                    setForeground(MekHQ.getMHQOptions().getPregnantForeground());
                    setBackground(MekHQ.getMHQOptions().getPregnantBackground());
                } else if (personIsFatigued) {
                    setForeground(MekHQ.getMHQOptions().getFatiguedForeground());
                    setBackground(MekHQ.getMHQOptions().getFatiguedBackground());
                } else if (person.hasOnlyHealedPermanentInjuries()) {
                    setForeground(MekHQ.getMHQOptions().getHealedInjuriesForeground());
                    setBackground(MekHQ.getMHQOptions().getHealedInjuriesBackground());
                } else {
                    setBackground(UIManager.getColor("Table.background"));
                    setForeground(UIManager.getColor("Table.foreground"));
                }
            }
            return this;
        }
    }

    public class VisualRenderer extends BasicInfo implements TableCellRenderer {
        public VisualRenderer() {
            super();
        }

        @Override
        public Component getTableCellRendererComponent(JTable table, Object value, boolean isSelected,
              boolean hasFocus, int row, int column) {
            final int modelRow = table.convertRowIndexToModel(row);
            final PersonnelTableModelColumn personnelColumn = PERSONNEL_COLUMNS[table.convertColumnIndexToModel(column)];
            final Person person = getPerson(modelRow);

            setText(getValueAt(person, personnelColumn));

            switch (personnelColumn) {
                case PERSON:
                    setText(person.getFullDesc(getCampaign()));
                    setImage(person.getPortrait().getImage(54));
                    break;
                case UNIT_ASSIGNMENT:
                    if (loadAssignmentFromMarket) {
                        final Entity en = personnelMarket.getAttachedEntity(person);
                        setText((en != null) ? en.getDisplayName() : "-");
                    } else {
                        Unit u = person.getUnit();
                        if ((u == null) && !person.getTechUnits().isEmpty()) {
                            u = person.getTechUnits().get(0);
                        }

                        if (u != null) {
                            String desc = "<b>" + u.getName() + "</b><br>";
                            desc += u.getEntity().getWeightClassName();
                            if ((!(u.getEntity() instanceof SmallCraft) || !(u.getEntity() instanceof Jumpship))) {
                                desc += " " + UnitType.getTypeDisplayableName(u.getEntity().getUnitType());
                            }
                            desc += "<br>" + u.getStatus() + "";
                            setText(desc);
                            Image mekImage = u.getImage(this);
                            if (mekImage != null) {
                                setImage(mekImage);
                            } else {
                                clearImage();
                            }
                        } else {
                            clearImage();
                        }
                    }
                    break;
                case FORCE:
                    Force force = getCampaign().getForceFor(person);
                    if (force != null) {
                        StringBuilder desc = new StringBuilder("<html><b>").append(force.getName())
                                                   .append("</b>");
                        Force parent = force.getParentForce();
                        // cut off after three lines and don't include the top level
                        int lines = 1;
                        while ((parent != null) && (parent.getParentForce() != null) && (lines < 4)) {
                            desc.append("<br>").append(parent.getName());
                            lines++;
                            parent = parent.getParentForce();
                        }
                        desc.append("</html>");
                        setHtmlText(desc.toString());
                        final Image forceImage = force.getForceIcon().getImage(54);
                        if (forceImage != null) {
                            setImage(forceImage);
                        } else {
                            clearImage();
                        }
                    } else {
                        clearImage();
                    }
                    break;
                case INJURIES:
                    Image hitImage = getHitsImage(person.getHits());
                    if (hitImage != null) {
                        setImage(hitImage);
                    } else {
                        clearImage();
                    }
                    setHtmlText("");
                    break;
                default:
                    break;
            }

            MekHqTableCellRenderer.setupTableColors(this, table, isSelected, hasFocus, row);
            return this;
        }

        private @Nullable Image getHitsImage(int hits) {
            switch (hits) {
                case 1:
                    return Toolkit.getDefaultToolkit().getImage("data/images/misc/hits/onehit.png");
                case 2:
                    return Toolkit.getDefaultToolkit().getImage("data/images/misc/hits/twohits.png");
                case 3:
                    return Toolkit.getDefaultToolkit().getImage("data/images/misc/hits/threehits.png");
                case 4:
                    return Toolkit.getDefaultToolkit().getImage("data/images/misc/hits/fourhits.png");
                case 5:
                    return Toolkit.getDefaultToolkit().getImage("data/images/misc/hits/fivehits.png");
                case 6:
                    return Toolkit.getDefaultToolkit().getImage("data/images/misc/hits/sixhits.png");
                default:
                    return null;
            }
        }
    }

    public void loadAssignmentFromMarket(PersonnelMarket personnelMarket) {
        this.personnelMarket = personnelMarket;
        this.loadAssignmentFromMarket = (null != personnelMarket);
    }
}<|MERGE_RESOLUTION|>--- conflicted
+++ resolved
@@ -190,13 +190,8 @@
                 personIsDamaged = person.getHits() > 0;
             }
             boolean personIsFatigued = (campaign.getCampaignOptions().isUseFatigue()
-<<<<<<< HEAD
                     && (getEffectiveFatigue(person.getFatigue(), person.isClanPersonnel(),
                   person.getSkillLevel(campaign, false)) >= 5));
-=======
-                                              && (getEffectiveFatigue(person.getFatigue(), person.isClanPersonnel(),
-                  person.getSkillLevel(campaign, false), campaign.getFieldKitchenWithinCapacity()) >= 5));
->>>>>>> c196657b
 
             if (!isSelected) {
                 if (person.getStatus().isAbsent()) {
