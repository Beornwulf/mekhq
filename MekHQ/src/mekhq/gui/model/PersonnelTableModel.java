--- conflicted
+++ resolved
@@ -311,15 +311,8 @@
     public String getTooltip(int row, int col) {
         Person p = getPerson(row);
         switch (col) {
-<<<<<<< HEAD
             case COL_STATUS:
                 return p.getStatus().getToolTipText();
-=======
-            case COL_NABIL:
-                return p.getAbilityListAsString(PersonnelOptions.LVL3_ADVANTAGES);
-            case COL_NIMP:
-                return p.getAbilityListAsString(PersonnelOptions.MD_ADVANTAGES);
->>>>>>> f5fc0468
             case COL_ASSIGN: {
                 if ((p.getTechUnits().size() > 1) && !loadAssignmentFromMarket) {
                     StringBuilder toReturn = new StringBuilder("<html>");
@@ -333,9 +326,9 @@
                 }
             }
             case COL_NABIL:
-                return p.getAbilityListAsString(PilotOptions.LVL3_ADVANTAGES);
+                return p.getAbilityListAsString(PersonnelOptions.LVL3_ADVANTAGES);
             case COL_NIMP:
-                return p.getAbilityListAsString(PilotOptions.MD_ADVANTAGES);
+                return p.getAbilityListAsString(PersonnelOptions.MD_ADVANTAGES);
             default:
                 return null;
         }
