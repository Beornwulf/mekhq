--- conflicted
+++ resolved
@@ -18,14 +18,11 @@
  */
 package mekhq.gui.enums;
 
-<<<<<<< HEAD
 import mekhq.MekHQ;
 import mekhq.campaign.personnel.Person;
 import mekhq.campaign.personnel.enums.PersonnelRole;
 import mekhq.campaign.personnel.enums.PersonnelStatus;
 
-=======
->>>>>>> b14aad76
 import java.time.LocalDate;
 import java.util.Arrays;
 import java.util.List;
@@ -385,7 +382,6 @@
         final boolean active = person.getStatus().isActive() && !person.getPrisonerStatus().isCurrentPrisoner();
         final boolean dead = person.getStatus().isDead();
 
-<<<<<<< HEAD
         PersonnelStatus status = person.getStatus();
 
         return switch (this) {
@@ -512,190 +508,6 @@
             case KIA -> status.isKIA();
             case DEAD -> status.isDead();
         };
-=======
-        switch (this) {
-            case ALL:
-                return true;
-            case ACTIVE:
-                return active;
-            case COMBAT:
-                return active && (MekHQ.getMHQOptions().getPersonnelFilterOnPrimaryRole()
-                        ? person.getPrimaryRole().isCombat()
-                        : person.hasCombatRole());
-            case SUPPORT:
-                return active && (MekHQ.getMHQOptions().getPersonnelFilterOnPrimaryRole()
-                        ? !person.getPrimaryRole().isCombat()
-                        : person.hasSupportRole(true));
-            case MEKWARRIORS:
-                return active && (MekHQ.getMHQOptions().getPersonnelFilterOnPrimaryRole()
-                        ? person.getPrimaryRole().isMekWarriorGrouping()
-                        : (person.getPrimaryRole().isMekWarriorGrouping()
-                                || person.getSecondaryRole().isMekWarriorGrouping()));
-            case MEKWARRIOR:
-                return active && (MekHQ.getMHQOptions().getPersonnelFilterOnPrimaryRole()
-                        ? person.getPrimaryRole().isMekWarrior()
-                        : person.hasRole(PersonnelRole.MEKWARRIOR));
-            case LAM_PILOT:
-                return active && (MekHQ.getMHQOptions().getPersonnelFilterOnPrimaryRole()
-                        ? person.getPrimaryRole().isLAMPilot()
-                        : person.hasRole(PersonnelRole.LAM_PILOT));
-            case VEHICLE_CREWMEMBER:
-                return active && (MekHQ.getMHQOptions().getPersonnelFilterOnPrimaryRole()
-                        ? person.getPrimaryRole().isVehicleCrewMember()
-                        : (person.getPrimaryRole().isVehicleCrewMember()
-                                || person.getSecondaryRole().isVehicleCrewMember()));
-            case GROUND_VEHICLE_DRIVER:
-                return active && (MekHQ.getMHQOptions().getPersonnelFilterOnPrimaryRole()
-                        ? person.getPrimaryRole().isGroundVehicleDriver()
-                        : person.hasRole(PersonnelRole.GROUND_VEHICLE_DRIVER));
-            case NAVAL_VEHICLE_DRIVER:
-                return active && (MekHQ.getMHQOptions().getPersonnelFilterOnPrimaryRole()
-                        ? person.getPrimaryRole().isNavalVehicleDriver()
-                        : person.hasRole(PersonnelRole.NAVAL_VEHICLE_DRIVER));
-            case VEHICLE_GUNNER:
-                return active && (MekHQ.getMHQOptions().getPersonnelFilterOnPrimaryRole()
-                        ? person.getPrimaryRole().isVehicleGunner()
-                        : person.hasRole(PersonnelRole.VEHICLE_GUNNER));
-            case VEHICLE_CREW:
-                return active && (MekHQ.getMHQOptions().getPersonnelFilterOnPrimaryRole()
-                        ? person.getPrimaryRole().isVehicleCrew()
-                        : person.hasRole(PersonnelRole.VEHICLE_CREW));
-            case VTOL_PILOT:
-                return active && (MekHQ.getMHQOptions().getPersonnelFilterOnPrimaryRole()
-                        ? person.getPrimaryRole().isVTOLPilot()
-                        : person.hasRole(PersonnelRole.VTOL_PILOT));
-            case AEROSPACE_PILOT:
-                return active && (MekHQ.getMHQOptions().getPersonnelFilterOnPrimaryRole()
-                        ? person.getPrimaryRole().isAerospacePilot()
-                        : person.hasRole(PersonnelRole.AEROSPACE_PILOT));
-            case CONVENTIONAL_AIRCRAFT_PILOT:
-                return active && (MekHQ.getMHQOptions().getPersonnelFilterOnPrimaryRole()
-                        ? person.getPrimaryRole().isConventionalAircraftPilot()
-                        : person.hasRole(PersonnelRole.CONVENTIONAL_AIRCRAFT_PILOT));
-            case PROTOMEK_PILOT:
-                return active && (MekHQ.getMHQOptions().getPersonnelFilterOnPrimaryRole()
-                        ? person.getPrimaryRole().isProtoMekPilot()
-                        : person.hasRole(PersonnelRole.PROTOMEK_PILOT));
-            case BATTLE_ARMOUR:
-                return active && (MekHQ.getMHQOptions().getPersonnelFilterOnPrimaryRole()
-                        ? person.getPrimaryRole().isBattleArmour()
-                        : person.hasRole(PersonnelRole.BATTLE_ARMOUR));
-            case SOLDIER:
-                return active && (MekHQ.getMHQOptions().getPersonnelFilterOnPrimaryRole()
-                        ? person.getPrimaryRole().isSoldier()
-                        : person.hasRole(PersonnelRole.SOLDIER));
-            case VESSEL_CREWMEMBER:
-                return active && (MekHQ.getMHQOptions().getPersonnelFilterOnPrimaryRole()
-                        ? person.getPrimaryRole().isVesselCrewMember()
-                        : (person.getPrimaryRole().isVesselCrewMember()
-                                || person.getSecondaryRole().isVesselCrewMember()));
-            case VESSEL_PILOT:
-                return active && (MekHQ.getMHQOptions().getPersonnelFilterOnPrimaryRole()
-                        ? person.getPrimaryRole().isVesselPilot()
-                        : person.hasRole(PersonnelRole.VESSEL_PILOT));
-            case VESSEL_CREW:
-                return active && (MekHQ.getMHQOptions().getPersonnelFilterOnPrimaryRole()
-                        ? person.getPrimaryRole().isVesselCrew()
-                        : person.hasRole(PersonnelRole.VESSEL_CREW));
-            case VESSEL_GUNNER:
-                return active && (MekHQ.getMHQOptions().getPersonnelFilterOnPrimaryRole()
-                        ? person.getPrimaryRole().isVesselGunner()
-                        : person.hasRole(PersonnelRole.VESSEL_GUNNER));
-            case VESSEL_NAVIGATOR:
-                return active && (MekHQ.getMHQOptions().getPersonnelFilterOnPrimaryRole()
-                        ? person.getPrimaryRole().isVesselNavigator()
-                        : person.hasRole(PersonnelRole.VESSEL_NAVIGATOR));
-            case TECH:
-                return active && (MekHQ.getMHQOptions().getPersonnelFilterOnPrimaryRole()
-                        ? person.getPrimaryRole().isTech()
-                        : person.isTech());
-            case MEK_TECH:
-                return active && (MekHQ.getMHQOptions().getPersonnelFilterOnPrimaryRole()
-                        ? person.getPrimaryRole().isMekTech()
-                        : person.hasRole(PersonnelRole.MEK_TECH));
-            case MECHANIC:
-                return active && (MekHQ.getMHQOptions().getPersonnelFilterOnPrimaryRole()
-                        ? person.getPrimaryRole().isMechanic()
-                        : person.hasRole(PersonnelRole.MECHANIC));
-            case AERO_TECH:
-                return active && (MekHQ.getMHQOptions().getPersonnelFilterOnPrimaryRole()
-                        ? person.getPrimaryRole().isAeroTek()
-                        : person.hasRole(PersonnelRole.AERO_TEK));
-            case BA_TECH:
-                return active && (MekHQ.getMHQOptions().getPersonnelFilterOnPrimaryRole()
-                        ? person.getPrimaryRole().isBATech()
-                        : person.hasRole(PersonnelRole.BA_TECH));
-            case ASTECH:
-                return active && (MekHQ.getMHQOptions().getPersonnelFilterOnPrimaryRole()
-                        ? person.getPrimaryRole().isAstech()
-                        : person.hasRole(PersonnelRole.ASTECH));
-            case MEDICAL:
-                return active && (MekHQ.getMHQOptions().getPersonnelFilterOnPrimaryRole()
-                        ? person.getPrimaryRole().isMedicalStaff()
-                        : (person.getPrimaryRole().isMedicalStaff() || person.getSecondaryRole().isMedicalStaff()));
-            case DOCTOR:
-                return active && (MekHQ.getMHQOptions().getPersonnelFilterOnPrimaryRole()
-                        ? person.getPrimaryRole().isDoctor()
-                        : person.hasRole(PersonnelRole.DOCTOR));
-            case MEDIC:
-                return active && (MekHQ.getMHQOptions().getPersonnelFilterOnPrimaryRole()
-                        ? person.getPrimaryRole().isMedic()
-                        : person.hasRole(PersonnelRole.MEDIC));
-            case ADMINISTRATOR:
-                return active && (MekHQ.getMHQOptions().getPersonnelFilterOnPrimaryRole()
-                        ? person.getPrimaryRole().isAdministrator()
-                        : person.isAdministrator());
-            case ADMINISTRATOR_COMMAND:
-                return active && (MekHQ.getMHQOptions().getPersonnelFilterOnPrimaryRole()
-                        ? person.getPrimaryRole().isAdministratorCommand()
-                        : person.hasRole(PersonnelRole.ADMINISTRATOR_COMMAND));
-            case ADMINISTRATOR_LOGISTICS:
-                return active && (MekHQ.getMHQOptions().getPersonnelFilterOnPrimaryRole()
-                        ? person.getPrimaryRole().isAdministratorLogistics()
-                        : person.hasRole(PersonnelRole.ADMINISTRATOR_LOGISTICS));
-            case ADMINISTRATOR_TRANSPORT:
-                return active && (MekHQ.getMHQOptions().getPersonnelFilterOnPrimaryRole()
-                        ? person.getPrimaryRole().isAdministratorTransport()
-                        : person.hasRole(PersonnelRole.ADMINISTRATOR_TRANSPORT));
-            case ADMINISTRATOR_HR:
-                return active && (MekHQ.getMHQOptions().getPersonnelFilterOnPrimaryRole()
-                        ? person.getPrimaryRole().isAdministratorHR()
-                        : person.hasRole(PersonnelRole.ADMINISTRATOR_HR));
-            case DEPENDENT:
-                return ((!dead) && (active && person.getPrimaryRole().isDependent()));
-            case FOUNDER:
-                return ((!dead) && (person.isFounder()));
-            case KIDS:
-                return ((!dead) && (!person.getStatus().isLeft()) && (person.isChild(currentDate)));
-            case PRISONER:
-                return ((!dead) && ((person.getPrisonerStatus().isCurrentPrisoner())
-                        || (person.getPrisonerStatus().isBondsman())));
-            case INACTIVE:
-                return ((!dead) && (!person.getStatus().isActive()));
-            case ON_LEAVE:
-                return person.getStatus().isOnLeave();
-            case MIA:
-                return person.getStatus().isMIA() || person.getStatus().isPoW();
-            case RETIRED:
-                return person.getStatus().isRetired();
-            case RESIGNED:
-                return ((person.getStatus().isResigned()) || (person.getStatus().isLeft()));
-            case AWOL:
-                return person.getStatus().isAwol();
-            case DESERTED:
-                return person.getStatus().isDeserted();
-            case STUDENT:
-                return person.getStatus().isStudent();
-            case MISSING:
-                return person.getStatus().isMissing();
-            case KIA:
-                return person.getStatus().isKIA();
-            case DEAD:
-                return person.getStatus().isDead();
-            default:
-                return false;
-        }
->>>>>>> b14aad76
     }
 
     @Override
