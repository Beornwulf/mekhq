/*
 * Copyright (c) 2019-2021 - The MegaMek Team. All Rights Reserved.
 *
 * This file is part of MekHQ.
 *
 * MekHQ is free software: you can redistribute it and/or modify
 * it under the terms of the GNU General Public License as published by
 * the Free Software Foundation, either version 3 of the License, or
 * (at your option) any later version.
 *
 * MekHQ is distributed in the hope that it will be useful,
 * but WITHOUT ANY WARRANTY; without even the implied warranty of
 * MERCHANTABILITY or FITNESS FOR A PARTICULAR PURPOSE. See the
 * GNU General Public License for more details.
 *
 * You should have received a copy of the GNU General Public License
 * along with MekHQ. If not, see <http://www.gnu.org/licenses/>.
 */
package mekhq.gui.adapter;

import megamek.client.generator.RandomCallsignGenerator;
import megamek.client.generator.RandomNameGenerator;
import megamek.client.ui.dialogs.PortraitChooserDialog;
import megamek.common.Crew;
import megamek.common.Mounted;
import megamek.common.options.IOption;
import megamek.common.options.OptionsConstants;
import megamek.common.options.PilotOptions;
import megamek.common.util.EncodeControl;
import megamek.common.util.sorter.NaturalOrderComparator;
import mekhq.MekHQ;
import mekhq.Utilities;
import mekhq.campaign.Kill;
import mekhq.campaign.event.PersonChangedEvent;
import mekhq.campaign.event.PersonLogEvent;
import mekhq.campaign.finances.Money;
import mekhq.campaign.finances.enums.TransactionType;
import mekhq.campaign.log.LogEntry;
import mekhq.campaign.log.PersonalLogger;
import mekhq.campaign.personnel.*;
import mekhq.campaign.personnel.enums.*;
import mekhq.campaign.personnel.generator.SingleSpecialAbilityGenerator;
import mekhq.campaign.personnel.ranks.Rank;
import mekhq.campaign.personnel.ranks.RankSystem;
import mekhq.campaign.personnel.ranks.RankValidator;
import mekhq.campaign.personnel.ranks.Ranks;
import mekhq.campaign.unit.Unit;
import mekhq.campaign.universe.Faction;
import mekhq.campaign.universe.Planet;
import mekhq.gui.CampaignGUI;
import mekhq.gui.PersonnelTab;
import mekhq.gui.dialog.*;
import mekhq.gui.displayWrappers.RankDisplay;
import mekhq.gui.menus.AssignPersonToUnitMenu;
import mekhq.gui.model.PersonnelTableModel;
import mekhq.gui.utilities.JMenuHelpers;
import mekhq.gui.utilities.MultiLineTooltip;
import mekhq.gui.utilities.StaticChecks;

import javax.swing.*;
import java.awt.*;
import java.awt.event.ActionEvent;
import java.awt.event.MouseEvent;
import java.time.LocalDate;
import java.util.List;
import java.util.*;
import java.util.stream.Collectors;
import java.util.stream.Stream;

public class PersonnelTableMouseAdapter extends JPopupMenuAdapter {
    //region Variable Declarations
    private static final String CMD_RANKSYSTEM = "RANKSYSTEM";
    private static final String CMD_RANK = "RANK";
    private static final String CMD_MANEI_DOMINI_RANK = "MD_RANK";
    private static final String CMD_MANEI_DOMINI_CLASS = "MD_CLASS";
    private static final String CMD_PRIMARY_ROLE = "PROLE";
    private static final String CMD_SECONDARY_ROLE = "SROLE";
    private static final String CMD_PRIMARY_DESIGNATOR = "DESIG_PRI";
    private static final String CMD_SECONDARY_DESIGNATOR = "DESIG_SEC";
    private static final String CMD_ADD_AWARD = "ADD_AWARD";
    private static final String CMD_RMV_AWARD = "RMV_AWARD";

    private static final String CMD_EDIT_SALARY = "SALARY";
    private static final String CMD_EDIT_INJURIES = "EDIT_INJURIES";
    private static final String CMD_REMOVE_INJURY = "REMOVE_INJURY";
    private static final String CMD_CLEAR_INJURIES = "CLEAR_INJURIES";
    private static final String CMD_CALLSIGN = "CALLSIGN";
    private static final String CMD_COMMANDER = "COMMANDER";
    private static final String CMD_TRYING_TO_CONCEIVE = "TRYING_TO_CONCEIVE";
    private static final String CMD_TRYING_TO_MARRY = "TRYING_TO_MARRY";
    private static final String CMD_FOUNDER = "FOUNDER";
    private static final String CMD_EDIT_PERSONNEL_LOG = "LOG";
    private static final String CMD_ADD_LOG_ENTRY = "ADD_PERSONNEL_LOG_SINGLE";
    private static final String CMD_EDIT_MISSIONS_LOG = "MISSIONS_LOG";
    private static final String CMD_ADD_MISSION_ENTRY = "ADD_MISSION_ENTRY";
    private static final String CMD_EDIT_KILL_LOG = "KILL_LOG";
    private static final String CMD_ADD_KILL = "ADD_KILL";
    private static final String CMD_BUY_EDGE = "EDGE_BUY";
    private static final String CMD_SET_EDGE = "EDGE_SET";
    private static final String CMD_SET_XP = "XP_SET";
    private static final String CMD_ADD_1_XP = "XP_ADD_1";
    private static final String CMD_ADD_XP = "XP_ADD";
    private static final String CMD_EDIT_BIOGRAPHY = "BIOGRAPHY";
    private static final String CMD_EDIT_PORTRAIT = "PORTRAIT";
    private static final String CMD_EDIT_HITS = "EDIT_HITS";
    private static final String CMD_EDIT = "EDIT";
    private static final String CMD_SACK = "SACK";
    private static final String CMD_REMOVE = "REMOVE";
    private static final String CMD_EDGE_TRIGGER = "EDGE";
    private static final String CMD_CHANGE_PRISONER_STATUS = "PRISONER_STATUS";
    private static final String CMD_CHANGE_STATUS = "STATUS";
    private static final String CMD_ACQUIRE_SPECIALIST = "SPECIALIST";
    private static final String CMD_ACQUIRE_WEAPON_SPECIALIST = "WSPECIALIST";
    private static final String CMD_ACQUIRE_RANGEMASTER = "RANGEMASTER";
    private static final String CMD_ACQUIRE_HUMANTRO = "HUMANTRO";
    private static final String CMD_ACQUIRE_ABILITY = "ABILITY";
    private static final String CMD_ACQUIRE_CUSTOM_CHOICE = "CUSTOM_CHOICE";
    private static final String CMD_IMPROVE = "IMPROVE";
    private static final String CMD_ADD_SPOUSE = "SPOUSE";
    private static final String CMD_REMOVE_SPOUSE = "REMOVE_SPOUSE";
    private static final String CMD_ADD_PREGNANCY = "ADD_PREGNANCY";
    private static final String CMD_REMOVE_PREGNANCY = "PREGNANCY_SPOUSE";

    private static final String CMD_IMPRISON = "IMPRISON";
    private static final String CMD_FREE = "FREE";
    private static final String CMD_RECRUIT = "RECRUIT";
    private static final String CMD_RANSOM = "RANSOM";

    // MechWarrior Edge Options
    private static final String OPT_EDGE_MASC_FAILURE = "edge_when_masc_fails";
    private static final String OPT_EDGE_EXPLOSION = "edge_when_explosion";
    private static final String OPT_EDGE_KO = "edge_when_ko";
    private static final String OPT_EDGE_TAC = "edge_when_tac";
    private static final String OPT_EDGE_HEADHIT = "edge_when_headhit";

    // Aero Edge Options
    private static final String OPT_EDGE_WHEN_AERO_ALT_LOSS= "edge_when_aero_alt_loss";
    private static final String OPT_EDGE_WHEN_AERO_EXPLOSION= "edge_when_aero_explosion";
    private static final String OPT_EDGE_WHEN_AERO_KO= "edge_when_aero_ko";
    private static final String OPT_EDGE_WHEN_AERO_LUCKY_CRIT= "edge_when_aero_lucky_crit";
    private static final String OPT_EDGE_WHEN_AERO_NUKE_CRIT= "edge_when_aero_nuke_crit";
    private static final String OPT_EDGE_WHEN_AERO_UNIT_CARGO_LOST= "edge_when_aero_unit_cargo_lost";

    //region Randomization Menu
    private static final String CMD_RANDOM_NAME = "RANDOM_NAME";
    private static final String CMD_RANDOM_BLOODNAME = "RANDOM_BLOODNAME";
    private static final String CMD_RANDOM_CALLSIGN = "RANDOM_CALLSIGN";
    private static final String CMD_RANDOM_PORTRAIT = "RANDOM_PORTRAIT";
    private static final String CMD_RANDOM_ORIGIN = "RANDOM_ORIGIN";
    private static final String CMD_RANDOM_ORIGIN_FACTION = "RANDOM_ORIGIN_FACTION";
    private static final String CMD_RANDOM_ORIGIN_PLANET = "RANDOM_ORIGIN_PLANET";
    //endregion Randomization Menu

    private static final String SEPARATOR = "@";
    private static final String TRUE = String.valueOf(true);
    private static final String FALSE = String.valueOf(false);

    private final CampaignGUI gui;
    private final JTable personnelTable;
    private final PersonnelTableModel personnelModel;

    private final ResourceBundle resources = ResourceBundle.getBundle("mekhq.resources.GUI", new EncodeControl());
    //endregion Variable Declarations

    protected PersonnelTableMouseAdapter(CampaignGUI gui, JTable personnelTable,
                                         PersonnelTableModel personnelModel) {
        this.gui = gui;
        this.personnelTable = personnelTable;
        this.personnelModel = personnelModel;
    }

    public static void connect(CampaignGUI gui, JTable personnelTable,
            PersonnelTableModel personnelModel, JSplitPane splitPersonnel) {
        new PersonnelTableMouseAdapter(gui, personnelTable, personnelModel) {
            @Override
            public void mouseClicked(MouseEvent e) {
                if ((e.getButton() == MouseEvent.BUTTON1) && (e.getClickCount() == 2)) {
                    int width = splitPersonnel.getSize().width;
                    int location = splitPersonnel.getDividerLocation();
                    int size = splitPersonnel.getDividerSize();
                    if ((width - location + size) < PersonnelTab.PERSONNEL_VIEW_WIDTH) {
                        // expand
                        splitPersonnel.resetToPreferredSizes();
                    } else {
                        // collapse
                        splitPersonnel.setDividerLocation(1.0);
                    }
                }
            }
        }.connect(personnelTable);
    }

    private String makeCommand(String ... parts) {
        return Utilities.combineString(Arrays.asList(parts), SEPARATOR);
    }

    @Override
    public void actionPerformed(ActionEvent action) {
        int row = personnelTable.getSelectedRow();
        if (row < 0) {
            return;
        }
        Person selectedPerson = personnelModel.getPerson(personnelTable.convertRowIndexToModel(row));
        int[] rows = personnelTable.getSelectedRows();
        Person[] people = new Person[rows.length];
        for (int i = 0; i < rows.length; i++) {
            people[i] = personnelModel.getPerson(personnelTable.convertRowIndexToModel(rows[i]));
        }

        String[] data = action.getActionCommand().split(SEPARATOR, -1);

        switch (data[0]) {
            case CMD_RANKSYSTEM: {
                final RankSystem rankSystem = Ranks.getRankSystemFromCode(data[1]);
                final RankValidator rankValidator = new RankValidator();
                for (final Person person : people) {
                    person.setRankSystem(rankValidator, rankSystem);
                }
                break;
            }
            case CMD_RANK: {
                try {
                    final int rank = Integer.parseInt(data[1]);
                    final int level = (data.length > 2) ? Integer.parseInt(data[2]) : 0;
                    for (final Person person : people) {
                        person.changeRank(gui.getCampaign(), rank, level, true);
                    }
                } catch (Exception e) {
                    MekHQ.getLogger().error(e);
                }
                break;
            }
            case CMD_MANEI_DOMINI_CLASS: {
                try {
                    final ManeiDominiClass mdClass = ManeiDominiClass.valueOf(data[1]);
                    for (final Person person : people) {
                        person.setManeiDominiClass(mdClass);
                    }
                } catch (Exception e) {
                    MekHQ.getLogger().error("Failed to assign Manei Domini Class", e);
                }
                break;
            }
            case CMD_MANEI_DOMINI_RANK: {
                final ManeiDominiRank maneiDominiRank = ManeiDominiRank.valueOf(data[1]);
                for (final Person person : people) {
                    person.setManeiDominiRank(maneiDominiRank);
                }
                break;
            }
            case CMD_PRIMARY_DESIGNATOR: {
                try {
                    ROMDesignation romDesignation = ROMDesignation.valueOf(data[1]);
                    for (Person person : people) {
                        person.setPrimaryDesignator(romDesignation);
                    }
                } catch (Exception e) {
                    MekHQ.getLogger().error("Failed to assign ROM designator", e);
                }
                break;
            }
            case CMD_SECONDARY_DESIGNATOR: {
                try {
                    ROMDesignation romDesignation = ROMDesignation.valueOf(data[1]);
                    for (Person person : people) {
                        person.setSecondaryDesignator(romDesignation);
                    }
                } catch (Exception e) {
                    MekHQ.getLogger().error("Failed to assign ROM secondary designator", e);
                }
                break;
            }
            case CMD_PRIMARY_ROLE: {
                PersonnelRole role = PersonnelRole.valueOf(data[1]);
                for (final Person person : people) {
                    person.setPrimaryRole(role);
                    gui.getCampaign().personUpdated(person);
                    if (gui.getCampaign().getCampaignOptions().usePortraitForRole(role)
                            && gui.getCampaign().getCampaignOptions().getAssignPortraitOnRoleChange()
                            && person.getPortrait().hasDefaultFilename()) {
                        gui.getCampaign().assignRandomPortraitFor(person);
                    }
                }
                break;
            }
            case CMD_SECONDARY_ROLE: {
                PersonnelRole role = PersonnelRole.valueOf(data[1]);
                for (final Person person : people) {
                    person.setSecondaryRole(role);
                    gui.getCampaign().personUpdated(person);
                }
                break;
            }
            case CMD_ADD_PREGNANCY: {
                Stream.of(people)
                        .filter(person -> (gui.getCampaign().getProcreation().canProcreate(
                                gui.getCampaign().getLocalDate(), person, false) != null))
                        .forEach(person -> {
                            gui.getCampaign().getProcreation().addPregnancy(
                                    gui.getCampaign(), gui.getCampaign().getLocalDate(), person);
                            MekHQ.triggerEvent(new PersonChangedEvent(person));
                });
                break;
            }
            case CMD_REMOVE_PREGNANCY: {
                Stream.of(people).filter(Person::isPregnant).forEach(person -> {
                    gui.getCampaign().getProcreation().removePregnancy(person);
                    MekHQ.triggerEvent(new PersonChangedEvent(person));
                });
                break;
            }
            case CMD_REMOVE_SPOUSE: {
                for (Person person : people) {
                    if (person.getGenealogy().hasSpouse()) {
                        Divorce.valueOf(data[1]).divorce(person, gui.getCampaign());
                    }
                }
                break;
            }
            case CMD_ADD_SPOUSE: {
                Person spouse = gui.getCampaign().getPerson(UUID.fromString(data[1]));
                Marriage.valueOf(data[2]).marry(gui.getCampaign(), selectedPerson, spouse);
                break;
            }
            case CMD_ADD_AWARD: {
                for (Person person : people) {
                    person.getAwardController().addAndLogAward(gui.getCampaign(), data[1], data[2],
                            gui.getCampaign().getLocalDate());
                }
                break;
            }
            case CMD_RMV_AWARD: {
                for (Person person : people) {
                    try {
                        if (person.getAwardController().hasAward(data[1], data[2])) {
                            person.getAwardController().removeAward(data[1], data[2],
                                    (data.length > 3)
                                            ? MekHQ.getMekHQOptions().parseDisplayFormattedDate(data[3])
                                            : null,
                                    gui.getCampaign().getLocalDate());
                        }
                    } catch (Exception e) {
                        MekHQ.getLogger().error("Could not remove award.", e);
                    }
                }
                break;
            }
            case CMD_IMPROVE: {
                String type = data[1];
                int cost = Integer.parseInt(data[2]);
                int oldExpLevel = selectedPerson.getExperienceLevel(false);
                selectedPerson.improveSkill(type);
                selectedPerson.spendXP(cost);

                PersonalLogger.improvedSkill(gui.getCampaign(), selectedPerson,
                        gui.getCampaign().getLocalDate(), selectedPerson.getSkill(type).getType().getName(),
                        selectedPerson.getSkill(type).toString());
                gui.getCampaign().addReport(String.format(resources.getString("improved.format"),
                        selectedPerson.getHyperlinkedName(), type));

                if (gui.getCampaign().getCampaignOptions().getUseAtB()
                        && gui.getCampaign().getCampaignOptions().useAbilities()) {
                    if (selectedPerson.getPrimaryRole().isCombat()
                            && (selectedPerson.getExperienceLevel(false) > oldExpLevel)
                            && (oldExpLevel >= SkillType.EXP_REGULAR)) {
                        SingleSpecialAbilityGenerator spaGenerator = new SingleSpecialAbilityGenerator();
                        String spa = spaGenerator.rollSPA(selectedPerson);
                        if (spa == null) {
                            if (gui.getCampaign().getCampaignOptions().useEdge()) {
                                selectedPerson.changeEdge(1);
                                selectedPerson.changeCurrentEdge(1);
                                PersonalLogger.gainedEdge(gui.getCampaign(), selectedPerson,
                                        gui.getCampaign().getLocalDate());
                                gui.getCampaign().addReport(String.format(resources.getString("gainedEdge.format"),
                                        selectedPerson.getHyperlinkedName()));
                            }
                        } else {
                            PersonalLogger.gainedSPA(gui.getCampaign(), selectedPerson,
                                    gui.getCampaign().getLocalDate(), spa);
                            gui.getCampaign().addReport(String.format(resources.getString("gained.format"),
                                    selectedPerson.getHyperlinkedName(), spa));
                        }
                    }
                }
                gui.getCampaign().personUpdated(selectedPerson);
                break;
            }
            case CMD_ACQUIRE_ABILITY: {
                String selected = data[1];
                int cost = Integer.parseInt(data[2]);
                selectedPerson.getOptions().acquireAbility(PilotOptions.LVL3_ADVANTAGES,
                        selected, true);
                selectedPerson.spendXP(cost);
                final String displayName = SpecialAbility.getDisplayName(selected);
                PersonalLogger.gainedSPA(gui.getCampaign(), selectedPerson,
                        gui.getCampaign().getLocalDate(), displayName);
                gui.getCampaign().addReport(String.format(resources.getString("gained.format"),
                        selectedPerson.getHyperlinkedName(), displayName));
                gui.getCampaign().personUpdated(selectedPerson);
                break;
            }
            case CMD_ACQUIRE_WEAPON_SPECIALIST: {
                String selected = data[1];
                int cost = Integer.parseInt(data[2]);
                selectedPerson.getOptions().acquireAbility(PilotOptions.LVL3_ADVANTAGES,
                        OptionsConstants.GUNNERY_WEAPON_SPECIALIST, selected);
                selectedPerson.spendXP(cost);
                final String displayName = String.format("%s %s",
                        SpecialAbility.getDisplayName(OptionsConstants.GUNNERY_WEAPON_SPECIALIST), selected);
                PersonalLogger.gainedSPA(gui.getCampaign(), selectedPerson,
                        gui.getCampaign().getLocalDate(), displayName);
                gui.getCampaign().addReport(String.format(resources.getString("gained.format"),
                        selectedPerson.getHyperlinkedName(), displayName));
                gui.getCampaign().personUpdated(selectedPerson);
                break;
            }
            case CMD_ACQUIRE_SPECIALIST: {
                String selected = data[1];
                int cost = Integer.parseInt(data[2]);
                selectedPerson.getOptions().acquireAbility(PilotOptions.LVL3_ADVANTAGES,
                        OptionsConstants.GUNNERY_SPECIALIST, selected);
                selectedPerson.spendXP(cost);
                final String displayName = String.format("%s %s",
                        SpecialAbility.getDisplayName(OptionsConstants.GUNNERY_SPECIALIST), selected);
                PersonalLogger.gainedSPA(gui.getCampaign(), selectedPerson,
                        gui.getCampaign().getLocalDate(), displayName);
                gui.getCampaign().addReport(String.format(resources.getString("gained.format"),
                        selectedPerson.getHyperlinkedName(), displayName));
                gui.getCampaign().personUpdated(selectedPerson);
                break;
            }
            case CMD_ACQUIRE_RANGEMASTER: {
                String selected = data[1];
                int cost = Integer.parseInt(data[2]);
                selectedPerson.getOptions().acquireAbility(PilotOptions.LVL3_ADVANTAGES,
                        OptionsConstants.GUNNERY_RANGE_MASTER, selected);
                selectedPerson.spendXP(cost);
                final String displayName = String.format("%s %s",
                        SpecialAbility.getDisplayName(OptionsConstants.GUNNERY_RANGE_MASTER), selected);
                PersonalLogger.gainedSPA(gui.getCampaign(), selectedPerson,
                        gui.getCampaign().getLocalDate(), displayName);
                gui.getCampaign().addReport(String.format(resources.getString("gained.format"),
                        selectedPerson.getHyperlinkedName(), displayName));
                gui.getCampaign().personUpdated(selectedPerson);
                break;
            }
            case CMD_ACQUIRE_HUMANTRO: {
                String selected = data[1];
                int cost = Integer.parseInt(data[2]);
                selectedPerson.getOptions().acquireAbility(PilotOptions.LVL3_ADVANTAGES,
                        OptionsConstants.MISC_HUMAN_TRO, selected);
                selectedPerson.spendXP(cost);
                final String displayName = String.format("%s %s",
                        SpecialAbility.getDisplayName(OptionsConstants.MISC_HUMAN_TRO), selected);
                PersonalLogger.gainedSPA(gui.getCampaign(), selectedPerson,
                        gui.getCampaign().getLocalDate(), displayName);
                gui.getCampaign().addReport(String.format(resources.getString("gained.format"),
                        selectedPerson.getHyperlinkedName(), displayName));
                gui.getCampaign().personUpdated(selectedPerson);
                break;
            }
            case CMD_ACQUIRE_CUSTOM_CHOICE: {
                String selected = data[1];
                int cost = Integer.parseInt(data[2]);
                String ability = data[3];
                selectedPerson.getOptions().acquireAbility(PilotOptions.LVL3_ADVANTAGES,
                        ability, selected);
                selectedPerson.spendXP(cost);
                final String displayName = String.format("%s %s",
                        SpecialAbility.getDisplayName(ability), selected);
                PersonalLogger.gainedSPA(gui.getCampaign(), selectedPerson,
                        gui.getCampaign().getLocalDate(), displayName);
                gui.getCampaign().addReport(String.format(resources.getString("spaGainedChoices.format"),
                        selectedPerson.getHyperlinkedName(), displayName));
                gui.getCampaign().personUpdated(selectedPerson);
                break;
            }
            case CMD_CHANGE_STATUS: {
                PersonnelStatus status = PersonnelStatus.valueOf(data[1]);
                for (Person person : people) {
                    if (status.isActive() || (JOptionPane.showConfirmDialog(null,
                            String.format(resources.getString("confirmRetireQ.format"), person.getFullTitle()),
                            status.toString(), JOptionPane.YES_NO_OPTION) == 0)) {
                        person.changeStatus(gui.getCampaign(), status);
                    }
                }
                break;
            }
            case CMD_CHANGE_PRISONER_STATUS: {
                try {
                    PrisonerStatus status = PrisonerStatus.valueOf(data[1]);
                    for (Person person : people) {
                        if (person.getPrisonerStatus() != status) {
                            person.setPrisonerStatus(status);
                        }
                    }
                } catch (Exception e) {
                    MekHQ.getLogger().error("Unknown PrisonerStatus Option. No changes will be made.", e);
                }
                break;
            }
            case CMD_IMPRISON: {
                for (Person person : people) {
                    if (!person.getPrisonerStatus().isPrisoner()) {
                        person.setPrisonerStatus(PrisonerStatus.PRISONER);
                    }
                }
                break;
            }
            case CMD_FREE: {
                // TODO: Warn in particular for "freeing" in deep space, leading to Geneva Conventions violation (#1400 adding Crime to MekHQ)
                // TODO: Record the people into some NPC pool, if still alive
                String title = (people.length == 1) ? people[0].getFullTitle()
                        : String.format(resources.getString("numPrisoners.text"), people.length);
                if (0 == JOptionPane.showConfirmDialog(null,
                        String.format(resources.getString("confirmFree.format"), title),
                        resources.getString("freeQ.text"),
                        JOptionPane.YES_NO_OPTION)) {
                    for (Person person : people) {
                        gui.getCampaign().removePerson(person);
                    }
                }
                break;
            }
            case CMD_RECRUIT: {
                for (Person person : people) {
                    if (person.getPrisonerStatus().isWillingToDefect()) {
                        person.setPrisonerStatus(PrisonerStatus.FREE);
                    }
                }
                break;
            }
            case CMD_RANSOM: {
                // ask the user if they want to sell off their prisoners. If yes, then add a daily report entry, add the money and remove them all.
                Money total = Money.zero();
                total = total.plus(Arrays.stream(people).map(Person::getRansomValue).collect(Collectors.toList()));

                if (0 == JOptionPane.showConfirmDialog(
                        null,
                        String.format(resources.getString("ransomQ.format"), people.length, total.toAmountAndSymbolString()),
                        resources.getString("ransom.text"),
                        JOptionPane.YES_NO_OPTION)) {
                    gui.getCampaign().addReport(String.format(resources.getString("ransomReport.format"),
                            people.length, total.toAmountAndSymbolString()));
                    gui.getCampaign().addFunds(TransactionType.RANSOM, total, resources.getString("ransom.text"));
                    for (Person person : people) {
                        gui.getCampaign().removePerson(person, false);
                    }
                }
                break;
            }
            case CMD_EDGE_TRIGGER: {
                String trigger = data[1];
                if (people.length > 1) {
                    boolean status = Boolean.parseBoolean(data[2]);
                    for (Person person : people) {
                        person.setEdgeTrigger(trigger, status);
                        gui.getCampaign().personUpdated(person);
                    }
                } else {
                    selectedPerson.changeEdgeTrigger(trigger);
                    gui.getCampaign().personUpdated(selectedPerson);
                }
                break;
            }
            case CMD_REMOVE: {
                String title = (people.length == 1) ? people[0].getFullTitle()
                        : String.format(resources.getString("numPersonnel.text"), people.length);
                if (0 == JOptionPane.showConfirmDialog(null,
                        String.format(resources.getString("confirmRemove.format"), title),
                        resources.getString("removeQ.text"),
                        JOptionPane.YES_NO_OPTION)) {
                    for (Person person : people) {
                        gui.getCampaign().removePerson(person);
                    }
                }
                break;
            }
            case CMD_SACK: {
                boolean showDialog = false;
                List<Person> toRemove = new ArrayList<>();
                for (Person person : people) {
                    if (gui.getCampaign().getRetirementDefectionTracker().removeFromCampaign(
                            person, false, gui.getCampaign(), null)) {
                        showDialog = true;
                    } else {
                        toRemove.add(person);
                    }
                }
                if (showDialog) {
                    RetirementDefectionDialog rdd = new RetirementDefectionDialog(
                            gui, null, false);
                    rdd.setVisible(true);
                    if (rdd.wasAborted()
                            || !gui.getCampaign().applyRetirement(rdd.totalPayout(),
                            rdd.getUnitAssignments())) {
                        for (Person person : people) {
                            gui.getCampaign().getRetirementDefectionTracker()
                                    .removePayout(person);
                        }
                    } else {
                        for (final Person person : toRemove) {
                            gui.getCampaign().removePerson(person);
                        }
                    }
                } else {
                    String question;
                    if (people.length > 1) {
                        question = resources.getString("confirmRemoveMultiple.text");
                    } else {
                        question = String.format(resources.getString("confirmRemove.format"), people[0].getFullTitle());
                    }
                    if (JOptionPane.YES_OPTION == JOptionPane.showConfirmDialog(
                            null, question, resources.getString("removeQ.text"),
                            JOptionPane.YES_NO_OPTION)) {
                        for (Person person : people) {
                            gui.getCampaign().removePerson(person);
                        }
                    }
                }
                break;
            }
            case CMD_EDIT: {
                CustomizePersonDialog npd = new CustomizePersonDialog(
                        gui.getFrame(), true, selectedPerson, gui.getCampaign());
                npd.setVisible(true);
                gui.getCampaign().personUpdated(selectedPerson);
                break;
            }
            case CMD_EDIT_HITS: {
                EditPersonnelHitsDialog ephd = new EditPersonnelHitsDialog(gui.getFrame(), true, selectedPerson);
                ephd.setVisible(true);
                if (0 == selectedPerson.getHits()) {
                    selectedPerson.setDoctorId(null, gui.getCampaign().getCampaignOptions()
                            .getNaturalHealingWaitingPeriod());
                }
                gui.getCampaign().personUpdated(selectedPerson);
                break;
            }
            case CMD_EDIT_PORTRAIT: {
                final PortraitChooserDialog portraitDialog = new PortraitChooserDialog(
                        gui.getFrame(), selectedPerson.getPortrait());
                if (portraitDialog.showDialog().isConfirmed()) {
                    for (Person person : people) {
                        if (!person.getPortrait().equals(portraitDialog.getSelectedItem())) {
                            person.setPortrait(portraitDialog.getSelectedItem());
                            gui.getCampaign().personUpdated(person);
                        }
                    }
                }
                break;
            }
            case CMD_EDIT_BIOGRAPHY: {
                MarkdownEditorDialog tad = new MarkdownEditorDialog(gui.getFrame(), true,
                        resources.getString("editBiography.text"), selectedPerson.getBiography());
                tad.setVisible(true);
                if (tad.wasChanged()) {
                    selectedPerson.setBiography(tad.getText());
                    MekHQ.triggerEvent(new PersonChangedEvent(selectedPerson));
                }
                break;
            }
            case CMD_ADD_1_XP: {
                for (Person person : people) {
                    person.awardXP(gui.getCampaign(), 1);
                    MekHQ.triggerEvent(new PersonChangedEvent(person));
                }
                break;
            }
            case CMD_ADD_XP: {
                PopupValueChoiceDialog pvcda = new PopupValueChoiceDialog(
                        gui.getFrame(), true, resources.getString("xp.text"), 1, 0);
                pvcda.setVisible(true);

                int ia = pvcda.getValue();
                if (ia <= 0) {
                    // <0 indicates Cancellation
                    // =0 is a No-Op
                    return;
                }

                for (Person person : people) {
                    person.awardXP(gui.getCampaign(), ia);
                    MekHQ.triggerEvent(new PersonChangedEvent(person));
                }
                break;
            }
            case CMD_SET_XP: {
                PopupValueChoiceDialog pvcd = new PopupValueChoiceDialog(
                        gui.getFrame(), true, resources.getString("xp.text"), selectedPerson.getXP(), 0);
                pvcd.setVisible(true);
                if (pvcd.getValue() < 0) {
                    return;
                }
                int i = pvcd.getValue();
                for (Person person : people) {
                    person.setXP(gui.getCampaign(), i);
                    MekHQ.triggerEvent(new PersonChangedEvent(person));
                }
                break;
            }
            case CMD_BUY_EDGE: {
                final int cost = gui.getCampaign().getCampaignOptions().getEdgeCost();
                for (Person person : people) {
                    selectedPerson.spendXP(cost);
                    person.changeEdge(1);
                    // Make the new edge point available to support personnel, but don't reset until
                    // the week ends
                    person.changeCurrentEdge(1);
                    PersonalLogger.gainedEdge(gui.getCampaign(), person, gui.getCampaign().getLocalDate());
                    gui.getCampaign().addReport(String.format(resources.getString("gainedEdge.format"), selectedPerson.getHyperlinkedName()));
                    gui.getCampaign().personUpdated(person);
                }
                break;
            }
            case CMD_SET_EDGE: {
                PopupValueChoiceDialog pvcd = new PopupValueChoiceDialog(
                        gui.getFrame(), true, resources.getString("edge.text"), selectedPerson.getEdge(), 0,
                        10);
                pvcd.setVisible(true);
                if (pvcd.getValue() < 0) {
                    return;
                }
                int i = pvcd.getValue();
                for (Person person : people) {
                    person.setEdge(i);
                    //Reset currentEdge for support people
                    person.resetCurrentEdge();
                    PersonalLogger.changedEdge(gui.getCampaign(), person, gui.getCampaign().getLocalDate());
                    gui.getCampaign().personUpdated(person);
                }
                break;
            }
            case CMD_ADD_KILL: {
                AddOrEditKillEntryDialog nkd;
                Unit unit = selectedPerson.getUnit();
                if (people.length > 1) {
                    nkd = new AddOrEditKillEntryDialog(gui.getFrame(), true, null,
                            (unit != null) ? unit.getName() : resources.getString("bareHands.text"),
                            gui.getCampaign().getLocalDate());
                } else {
                    nkd = new AddOrEditKillEntryDialog(gui.getFrame(), true, selectedPerson.getId(),
                            (unit != null) ? unit.getName() : resources.getString("bareHands.text"),
                            gui.getCampaign().getLocalDate());
                }
                nkd.setVisible(true);
                if (nkd.getKill().isPresent()) {
                    Kill kill = nkd.getKill().get();
                    if (people.length > 1) {
                        for (Person person : people) {
                            Kill k = kill.clone();
                            k.setPilotId(person.getId());
                            gui.getCampaign().addKill(k);
                            MekHQ.triggerEvent(new PersonLogEvent(person));
                        }
                    } else {
                        gui.getCampaign().addKill(kill);
                        MekHQ.triggerEvent(new PersonLogEvent(selectedPerson));
                    }
                }
                break;
            }
            case CMD_EDIT_KILL_LOG: {
                EditKillLogDialog ekld = new EditKillLogDialog(gui.getFrame(), true, gui.getCampaign(), selectedPerson);
                ekld.setVisible(true);
                MekHQ.triggerEvent(new PersonLogEvent(selectedPerson));
                break;
            }
            case CMD_EDIT_PERSONNEL_LOG: {
                EditPersonnelLogDialog epld = new EditPersonnelLogDialog(gui.getFrame(), true, gui.getCampaign(), selectedPerson);
                epld.setVisible(true);
                MekHQ.triggerEvent(new PersonLogEvent(selectedPerson));
                break;
            }
            case CMD_ADD_LOG_ENTRY: {
                final AddOrEditPersonnelEntryDialog addPersonnelLogDialog = new AddOrEditPersonnelEntryDialog(
                        gui.getFrame(), null, gui.getCampaign().getLocalDate());
                if (addPersonnelLogDialog.showDialog().isConfirmed()) {
                    for (Person person : people) {
                        person.addLogEntry(addPersonnelLogDialog.getEntry().clone());
                        MekHQ.triggerEvent(new PersonLogEvent(selectedPerson));
                    }
                }
                break;
            }
            case CMD_EDIT_MISSIONS_LOG: {
                EditMissionLogDialog emld = new EditMissionLogDialog(gui.getFrame(), true, gui.getCampaign(), selectedPerson);
                emld.setVisible(true);
                MekHQ.triggerEvent(new PersonLogEvent(selectedPerson));
                break;
            }
            case CMD_ADD_MISSION_ENTRY: {
                AddOrEditMissionEntryDialog addMissionDialog = new AddOrEditMissionEntryDialog(
                        gui.getFrame(), true, gui.getCampaign().getLocalDate());
                addMissionDialog.setVisible(true);
                Optional<LogEntry> missionEntry = addMissionDialog.getEntry();
                if (missionEntry.isPresent()) {
                    for (Person person : people) {
                        person.addMissionLogEntry(missionEntry.get().clone());
                        MekHQ.triggerEvent(new PersonLogEvent(selectedPerson));
                    }
                }
                break;
            }
            case CMD_COMMANDER: {
                selectedPerson.setCommander(!selectedPerson.isCommander());
                if (selectedPerson.isCommander()) {
                    for (Person p : gui.getCampaign().getPersonnel()) {
                        if (p.isCommander() && !p.getId().equals(selectedPerson.getId())) {
                            p.setCommander(false);
                            gui.getCampaign().addReport(String.format(resources.getString("removedCommander.format"), p.getHyperlinkedFullTitle()));
                            gui.getCampaign().personUpdated(p);
                        }
                    }
                    gui.getCampaign().addReport(String.format(resources.getString("setAsCommander.format"), selectedPerson.getHyperlinkedFullTitle()));
                    gui.getCampaign().personUpdated(selectedPerson);
                }
                break;
            }
            case CMD_TRYING_TO_MARRY: {
                if (people.length > 1) {
                    boolean status = !people[0].isTryingToMarry();
                    for (Person person : people) {
                        person.setTryingToMarry(status);
                        gui.getCampaign().personUpdated(person);
                    }
                } else {
                    selectedPerson.setTryingToMarry(!selectedPerson.isTryingToMarry());
                    gui.getCampaign().personUpdated(selectedPerson);
                }
                break;
            }
            case CMD_TRYING_TO_CONCEIVE: {
                final boolean tryingToConceive = !people[0].isTryingToConceive();
                for (final Person person : people) {
                    person.setTryingToConceive(tryingToConceive);
                }
                break;
            }
            case CMD_FOUNDER: {
                if (people.length > 1) {
                    boolean status = !people[0].isFounder();
                    for (Person person : people) {
                        person.setFounder(status);
                        gui.getCampaign().personUpdated(person);
                    }
                } else {
                    selectedPerson.setFounder(!selectedPerson.isFounder());
                    gui.getCampaign().personUpdated(selectedPerson);
                }
                break;
            }
            case CMD_CALLSIGN: {
                String s = (String) JOptionPane.showInputDialog(gui.getFrame(),
                        resources.getString("enterNewCallsign.text"), resources.getString("editCallsign.text"),
                        JOptionPane.PLAIN_MESSAGE, null, null,
                        selectedPerson.getCallsign());
                if (null != s) {
                    selectedPerson.setCallsign(s);
                    gui.getCampaign().personUpdated(selectedPerson);
                }
                break;
            }
            case CMD_CLEAR_INJURIES: {
                for (Person person : people) {
                    person.clearInjuries();
                    Unit u = person.getUnit();
                    if (null != u) {
                        u.resetPilotAndEntity();
                    }
                }
                break;
            }
            case CMD_REMOVE_INJURY: {
                String sel = data[1];
                Injury toRemove = null;
                for (Injury i : selectedPerson.getInjuries()) {
                    if (i.getUUID().toString().equals(sel)) {
                        toRemove = i;
                        break;
                    }
                }
                if (toRemove != null) {
                    selectedPerson.removeInjury(toRemove);
                }
                Unit u = selectedPerson.getUnit();
                if (null != u) {
                    u.resetPilotAndEntity();
                }
                break;
            }
            case CMD_EDIT_INJURIES: {
                EditPersonnelInjuriesDialog epid = new EditPersonnelInjuriesDialog(
                        gui.getFrame(), true, gui.getCampaign(), selectedPerson);
                epid.setVisible(true);
                MekHQ.triggerEvent(new PersonChangedEvent(selectedPerson));
                break;
            }
            case CMD_EDIT_SALARY: {
                PopupValueChoiceDialog pcvd = new PopupValueChoiceDialog(
                        gui.getFrame(),
                        true,
                        resources.getString("changeSalary.text"),
                        selectedPerson.getSalary().getAmount().intValue(),
                        -1,
                        100000);
                pcvd.setVisible(true);
                int salary = pcvd.getValue();
                if (salary < -1) {
                    return;
                }
                for (Person person : people) {
                    person.setSalary(Money.of(salary));
                    MekHQ.triggerEvent(new PersonChangedEvent(person));
                }
                break;
            }

            //region Randomization Menu
            case CMD_RANDOM_NAME: {
                for (final Person person : people) {
                    final String[] name = RandomNameGenerator.getInstance().generateGivenNameSurnameSplit(
                            person.getGender(), person.isClanner(), person.getOriginFaction().getShortName());
                    person.setGivenName(name[0]);
                    person.setSurname(name[1]);
                    MekHQ.triggerEvent(new PersonChangedEvent(person));
                }
                break;
            }
            case CMD_RANDOM_BLOODNAME: {
                final boolean ignoreDice = (data.length > 1) && Boolean.parseBoolean(data[1]);
                for (final Person person : people) {
                    gui.getCampaign().checkBloodnameAdd(person, ignoreDice);
                }
                break;
            }
            case CMD_RANDOM_CALLSIGN: {
                for (final Person person : people) {
                    person.setCallsign(RandomCallsignGenerator.getInstance().generate());
                    MekHQ.triggerEvent(new PersonChangedEvent(person));
                }
                break;
            }
            case CMD_RANDOM_PORTRAIT: {
                for (final Person person : people) {
                    gui.getCampaign().assignRandomPortraitFor(person);
                    MekHQ.triggerEvent(new PersonChangedEvent(person));
                }
                break;
            }
            case CMD_RANDOM_ORIGIN: {
                for (final Person person : people) {
                    gui.getCampaign().assignRandomOriginFor(person);
                    MekHQ.triggerEvent(new PersonChangedEvent(person));
                }
                break;
            }
            case CMD_RANDOM_ORIGIN_FACTION: {
                for (final Person person : people) {
                    final Faction faction = gui.getCampaign().getFactionSelector().selectFaction(gui.getCampaign());
                    if (faction != null) {
                        person.setOriginFaction(faction);
                        MekHQ.triggerEvent(new PersonChangedEvent(person));
                    }
                }
                break;
            }
            case CMD_RANDOM_ORIGIN_PLANET: {
                for (final Person person : people) {
                    final Planet planet = gui.getCampaign().getPlanetSelector().selectPlanet(
                            gui.getCampaign(), person.getOriginFaction());
                    if (planet != null) {
                        person.setOriginPlanet(planet);
                        MekHQ.triggerEvent(new PersonChangedEvent(person));
                    }
                }
                break;
            }
            //endregion Randomization Menu

            default: {
                break;
            }
        }
    }

    private void loadGMToolsForPerson(Person person) {
        GMToolsDialog gmToolsDialog = new GMToolsDialog(gui.getFrame(), gui, person);
        gmToolsDialog.setVisible(true);
        gui.getCampaign().personUpdated(person);
    }

    private Person[] getSelectedPeople() {
        Person[] selected = new Person[personnelTable.getSelectedRowCount()];
        int[] rows = personnelTable.getSelectedRows();
        for (int i = 0; i < rows.length; i++) {
            Person person = personnelModel.getPerson(personnelTable.convertRowIndexToModel(rows[i]));
            selected[i] = person;
        }
        return selected;
    }

    @Override
    protected Optional<JPopupMenu> createPopupMenu() {
        if (personnelTable.getSelectedRowCount() == 0) {
            return Optional.empty();
        }

        JPopupMenu popup = new JPopupMenu();

        int row = personnelTable.getSelectedRow();
        boolean oneSelected = personnelTable.getSelectedRowCount() == 1;
        Person person = personnelModel.getPerson(personnelTable.convertRowIndexToModel(row));
        JMenuItem menuItem;
        JMenu menu;
        JMenu submenu;
        JCheckBoxMenuItem cbMenuItem;
        Person[] selected = getSelectedPeople();

        // lets fill the pop up menu
        if (StaticChecks.areAllEligible(true, selected)) {
            menu = new JMenu(resources.getString("changeRank.text"));
            final Profession initialProfession = Profession.getProfessionFromPersonnelRole(person.getPrimaryRole());
            for (final RankDisplay rankDisplay : RankDisplay.getRankDisplaysForSystem(
                    person.getRankSystem(), initialProfession)) {
                final Rank rank = person.getRankSystem().getRank(rankDisplay.getRankNumeric());
                final Profession profession = initialProfession.getProfession(person.getRankSystem(), rank);
                final int rankLevels = rank.getRankLevels().get(profession);

                if (rankLevels > 1) {
                    submenu = new JMenu(rankDisplay.toString());
                    for (int level = 0; level <= rankLevels; level++) {
                        cbMenuItem = new JCheckBoxMenuItem(rank.getName(profession)
                                + Utilities.getRomanNumeralsFromArabicNumber(level, true));
                        cbMenuItem.setSelected((person.getRankNumeric() == rankDisplay.getRankNumeric())
                                && (person.getRankLevel() == level));
                        cbMenuItem.setActionCommand(makeCommand(CMD_RANK,
                                String.valueOf(rankDisplay.getRankNumeric()), String.valueOf(level)));
                        cbMenuItem.addActionListener(this);
                        submenu.add(cbMenuItem);
                    }
                    JMenuHelpers.addMenuIfNonEmpty(menu, submenu);
                } else {
                    cbMenuItem = new JCheckBoxMenuItem(rankDisplay.toString());
                    cbMenuItem.setSelected(person.getRankNumeric() == rankDisplay.getRankNumeric());
                    cbMenuItem.setActionCommand(makeCommand(CMD_RANK, String.valueOf(rankDisplay.getRankNumeric())));
                    cbMenuItem.addActionListener(this);
                    menu.add(cbMenuItem);
                }
            }
            JMenuHelpers.addMenuIfNonEmpty(popup, menu);
        }

        menu = new JMenu(resources.getString("changeRankSystem.text"));
        final RankSystem campaignRankSystem = gui.getCampaign().getRankSystem();
        // First allow them to revert to the campaign system
        cbMenuItem = new JCheckBoxMenuItem(resources.getString("useCampaignRankSystem.text"));
        cbMenuItem.setSelected(campaignRankSystem.equals(person.getRankSystem()));
        cbMenuItem.setActionCommand(makeCommand(CMD_RANKSYSTEM, campaignRankSystem.getCode()));
        cbMenuItem.addActionListener(this);
        menu.add(cbMenuItem);

        final List<RankSystem> rankSystems = new ArrayList<>(Ranks.getRankSystems().values());
        final NaturalOrderComparator naturalOrderComparator = new NaturalOrderComparator();
        rankSystems.sort((r1, r2) -> naturalOrderComparator.compare(r1.toString(), r2.toString()));
        for (final RankSystem rankSystem : rankSystems) {
            if (rankSystem.equals(campaignRankSystem)) {
                continue;
            }
            cbMenuItem = new JCheckBoxMenuItem(rankSystem.toString());
            cbMenuItem.setSelected(rankSystem.equals(person.getRankSystem()));
            cbMenuItem.setActionCommand(makeCommand(CMD_RANKSYSTEM, rankSystem.getCode()));
            cbMenuItem.addActionListener(this);
            menu.add(cbMenuItem);
        }
        JMenuHelpers.addMenuIfNonEmpty(popup, menu);

        if (Stream.of(selected).allMatch(p -> p.getRankSystem().isUseManeiDomini())) {
            // MD Classes
            menu = new JMenu(resources.getString("changeMDClass.text"));
            for (ManeiDominiClass maneiDominiClass : ManeiDominiClass.values()) {
                cbMenuItem = new JCheckBoxMenuItem(maneiDominiClass.toString());
                cbMenuItem.setActionCommand(makeCommand(CMD_MANEI_DOMINI_CLASS, maneiDominiClass.name()));
                cbMenuItem.addActionListener(this);
                if (maneiDominiClass == person.getManeiDominiClass()) {
                    cbMenuItem.setSelected(true);
                }
                menu.add(cbMenuItem);
            }
            JMenuHelpers.addMenuIfNonEmpty(popup, menu);

            // MD Ranks
            menu = new JMenu(resources.getString("changeMDRank.text"));
            for (ManeiDominiRank maneiDominiRank : ManeiDominiRank.values()) {
                cbMenuItem = new JCheckBoxMenuItem(maneiDominiRank.toString());
                cbMenuItem.setActionCommand(makeCommand(CMD_MANEI_DOMINI_RANK, maneiDominiRank.name()));
                cbMenuItem.addActionListener(this);
                if (person.getManeiDominiRank() == maneiDominiRank) {
                    cbMenuItem.setSelected(true);
                }
                menu.add(cbMenuItem);
            }
            JMenuHelpers.addMenuIfNonEmpty(popup, menu);
        }

        if (Stream.of(selected).allMatch(p -> p.getRankSystem().isUseROMDesignation())) {
            menu = new JMenu(resources.getString("changePrimaryDesignation.text"));
            for (ROMDesignation romDesignation : ROMDesignation.values()) {
                cbMenuItem = new JCheckBoxMenuItem(romDesignation.toString());
                cbMenuItem.setActionCommand(makeCommand(CMD_PRIMARY_DESIGNATOR, romDesignation.name()));
                cbMenuItem.addActionListener(this);
                if (romDesignation == person.getPrimaryDesignator()) {
                    cbMenuItem.setSelected(true);
                }
                menu.add(cbMenuItem);
            }
            JMenuHelpers.addMenuIfNonEmpty(popup, menu);

            menu = new JMenu(resources.getString("changeSecondaryDesignation.text"));
            for (ROMDesignation romDesignation : ROMDesignation.values()) {
                cbMenuItem = new JCheckBoxMenuItem(romDesignation.toString());
                cbMenuItem.setActionCommand(makeCommand(CMD_SECONDARY_DESIGNATOR, romDesignation.name()));
                cbMenuItem.addActionListener(this);
                if (romDesignation == person.getSecondaryDesignator()) {
                    cbMenuItem.setSelected(true);
                }
                menu.add(cbMenuItem);
            }
            JMenuHelpers.addMenuIfNonEmpty(popup, menu);
        }
        menu = new JMenu(resources.getString("changeStatus.text"));
        for (PersonnelStatus status : PersonnelStatus.values()) {
            cbMenuItem = new JCheckBoxMenuItem(status.toString());
            if (person.getStatus() == status) {
                cbMenuItem.setSelected(true);
            }
            cbMenuItem.setActionCommand(makeCommand(CMD_CHANGE_STATUS, status.name()));
            cbMenuItem.addActionListener(this);
            menu.add(cbMenuItem);
        }
        popup.add(menu);

        if (StaticChecks.areAnyFree(selected)) {
            popup.add(newMenuItem(resources.getString("imprison.text"), CMD_IMPRISON));
        } else {
            // If none are free, then we can put the Free option
            popup.add(newMenuItem(resources.getString("free.text"), CMD_FREE));
        }

        if (gui.getCampaign().getCampaignOptions().useAtBPrisonerRansom()
                && StaticChecks.areAllPrisoners(selected)) {
            popup.add(newMenuItem(resources.getString("ransom.text"), CMD_RANSOM));
        }

        if (StaticChecks.areAnyWillingToDefect(selected)) {
            popup.add(newMenuItem(resources.getString("recruit.text"), CMD_RECRUIT));
        }

        final PersonnelRole[] roles = PersonnelRole.values();
        menu = new JMenu(resources.getString("changePrimaryRole.text"));
        for (final PersonnelRole role : roles) {
            if (person.canPerformRole(role, true)) {
                cbMenuItem = new JCheckBoxMenuItem(role.getName(person.isClanner()));
                cbMenuItem.setActionCommand(makeCommand(CMD_PRIMARY_ROLE, role.name()));
                cbMenuItem.setSelected(person.getPrimaryRole() == role);
                cbMenuItem.addActionListener(this);
                menu.add(cbMenuItem);
            }
        }
        JMenuHelpers.addMenuIfNonEmpty(popup, menu);

        menu = new JMenu(resources.getString("changeSecondaryRole.text"));
        for (final PersonnelRole role : roles) {
            if (person.canPerformRole(role, false)) {
                cbMenuItem = new JCheckBoxMenuItem(role.getName(person.isClanner()));
                cbMenuItem.setActionCommand(makeCommand(CMD_SECONDARY_ROLE, role.name()));
                cbMenuItem.setSelected(person.getSecondaryRole() == role);
                cbMenuItem.addActionListener(this);
                menu.add(cbMenuItem);
            }
        }
        JMenuHelpers.addMenuIfNonEmpty(popup, menu);

        // change salary
        if (gui.getCampaign().getCampaignOptions().payForSalaries() && StaticChecks.areAllActive(selected)) {
            menuItem = new JMenuItem(resources.getString("setSalary.text"));
            menuItem.setActionCommand(CMD_EDIT_SALARY);
            menuItem.addActionListener(this);
            popup.add(menuItem);
        }

        JMenuHelpers.addMenuIfNonEmpty(popup, new AssignPersonToUnitMenu(gui.getCampaign(), selected));

        if (oneSelected && person.getStatus().isActive()) {
            if (gui.getCampaign().getCampaignOptions().useManualMarriages()
                    && person.oldEnoughToMarry(gui.getCampaign()) && !person.getGenealogy().hasSpouse()) {
                menu = new JMenu(resources.getString("chooseSpouse.text"));
                JMenu maleMenu = new JMenu(resources.getString("spouseMenuMale.text"));
                JMenu femaleMenu = new JMenu(resources.getString("spouseMenuFemale.text"));
                JMenu spouseMenu;

                LocalDate today = gui.getCampaign().getLocalDate();

                List<Person> personnel = new ArrayList<>(gui.getCampaign().getPersonnel());
                personnel.sort(Comparator.comparing((Person p) -> p.getAge(today)).thenComparing(Person::getSurname));

                for (Person ps : personnel) {
                    if (person.safeSpouse(ps, gui.getCampaign())) {
                        String pStatus;

                        if (ps.getPrisonerStatus().isBondsman()) {
                            pStatus = String.format(resources.getString("marriageBondsmanDesc.format"),
                                    ps.getFullName(), ps.getAge(today), ps.getRoleDesc());
                        } else if (ps.getPrisonerStatus().isPrisoner()) {
                            pStatus = String.format(resources.getString("marriagePrisonerDesc.format"),
                                    ps.getFullName(), ps.getAge(today), ps.getRoleDesc());
                        } else {
                            pStatus = String.format(resources.getString("marriagePartnerDesc.format"),
                                    ps.getFullName(), ps.getAge(today), ps.getRoleDesc());
                        }

                        spouseMenu = new JMenu(pStatus);

                        for (Marriage style : Marriage.values()) {
                            spouseMenu.add(newMenuItem(style.getDropDownText(),
                                    makeCommand(CMD_ADD_SPOUSE, ps.getId().toString(), style.name())));
                        }

                        if (ps.getGender().isMale()) {
                            maleMenu.add(spouseMenu);
                        } else {
                            femaleMenu.add(spouseMenu);
                        }
                    }
                }

                if (person.getGender().isMale()) {
                    JMenuHelpers.addMenuIfNonEmpty(menu, femaleMenu);
                    JMenuHelpers.addMenuIfNonEmpty(menu, maleMenu);
                } else {
                    JMenuHelpers.addMenuIfNonEmpty(menu, maleMenu);
                    JMenuHelpers.addMenuIfNonEmpty(menu, femaleMenu);
                }

                JMenuHelpers.addMenuIfNonEmpty(popup, menu);
            }

            if (person.getGenealogy().hasSpouse()) {
                menu = new JMenu(resources.getString("removeSpouse.text"));

                for (Divorce divorceType : Divorce.values()) {
                    JMenuItem divorceMenu = new JMenuItem(divorceType.toString());
                    divorceMenu.setActionCommand(makeCommand(CMD_REMOVE_SPOUSE, divorceType.name()));
                    divorceMenu.addActionListener(this);
                    menu.add(divorceMenu);
                }

                JMenuHelpers.addMenuIfNonEmpty(popup, menu);
            }
        }

        //region Awards Menu
        JMenu awardMenu = new JMenu(resources.getString("award.text"));
        List<String> setNames = AwardsFactory.getInstance().getAllSetNames();
        Collections.sort(setNames);
        for (String setName : setNames) {
            JMenu setAwardMenu = new JMenu(setName);

            List<Award> awardsOfSet = AwardsFactory.getInstance().getAllAwardsForSet(setName);
            Collections.sort(awardsOfSet);

            for (Award award : awardsOfSet) {
                if (!award.canBeAwarded(selected)) {
                    continue;
                }

                StringBuilder awardMenuItem = new StringBuilder();
                awardMenuItem.append(String.format("%s", award.getName()));

                if ((award.getXPReward() != 0) || (award.getEdgeReward() != 0)) {
                    awardMenuItem.append(" (");

                    if (award.getXPReward() != 0) {
                        awardMenuItem.append(award.getXPReward()).append(" XP");
                        if (award.getEdgeReward() != 0) {
                            awardMenuItem.append(" & ");
                        }
                    }

                    if (award.getEdgeReward() != 0) {
                        awardMenuItem.append(award.getEdgeReward()).append(" Edge");
                    }

                    awardMenuItem.append(")");
                }

                menuItem = new JMenuItem(awardMenuItem.toString());
                menuItem.setToolTipText(MultiLineTooltip.splitToolTip(award.getDescription()));
                menuItem.setActionCommand(makeCommand(CMD_ADD_AWARD, award.getSet(), award.getName()));
                menuItem.addActionListener(this);
                setAwardMenu.add(menuItem);
            }

            JMenuHelpers.addMenuIfNonEmpty(awardMenu, setAwardMenu);
        }

        if (StaticChecks.doAnyHaveAnAward(selected)) {
            if (awardMenu.getItemCount() > 0) {
                awardMenu.addSeparator();
            }

            JMenu removeAwardMenu = new JMenu(resources.getString("removeAward.text"));

            if (oneSelected) {
                for (Award award : person.getAwardController().getAwards()) {
                    JMenu singleAwardMenu = new JMenu(award.getName());
                    for (String date : award.getFormattedDates()) {
                        JMenuItem specificAwardMenu = new JMenuItem(date);
                        specificAwardMenu.setActionCommand(makeCommand(CMD_RMV_AWARD, award.getSet(), award.getName(), date));
                        specificAwardMenu.addActionListener(this);
                        singleAwardMenu.add(specificAwardMenu);
                    }
                    JMenuHelpers.addMenuIfNonEmpty(removeAwardMenu, singleAwardMenu);
                }
            } else {
                Set<Award> awards = new TreeSet<>((a1, a2) -> {
                    if (a1.getSet().equalsIgnoreCase(a2.getSet())) {
                        return a1.getName().compareToIgnoreCase(a2.getName());
                    } else {
                        return a1.getSet().compareToIgnoreCase(a2.getSet());
                    }
                });
                for (Person p : selected) {
                    awards.addAll(p.getAwardController().getAwards());
                }

                for (Award award : awards) {
                    JMenuItem singleAwardMenu = new JMenuItem(award.getName());
                    singleAwardMenu.setActionCommand(makeCommand(CMD_RMV_AWARD, award.getSet(), award.getName()));
                    singleAwardMenu.addActionListener(this);
                    removeAwardMenu.add(singleAwardMenu);
                }
            }
            JMenuHelpers.addMenuIfNonEmpty(awardMenu, removeAwardMenu);
        }
        popup.add(awardMenu);
        //endregion Awards Menu

        //region Spend XP Menu
        if (oneSelected && person.getStatus().isActive()) {
            menu = new JMenu(resources.getString("spendXP.text"));
            if (gui.getCampaign().getCampaignOptions().useAbilities()) {
                JMenu abMenu = new JMenu(resources.getString("spendOnSpecialAbilities.text"));
                int cost;

                List<SpecialAbility> specialAbilities = new ArrayList<>(SpecialAbility.getAllSpecialAbilities().values());
                specialAbilities.sort(Comparator.comparing(SpecialAbility::getName));

                for (SpecialAbility spa : specialAbilities) {
                    if (null == spa) {
                        continue;
                    }
                    if (!spa.isEligible(person)) {
                        continue;
                    }
                    cost = spa.getCost();
                    String costDesc;
                    if (cost < 0) {
                        costDesc = resources.getString("costNotPossible.text");
                    } else {
                        costDesc = String.format(resources.getString("costValue.format"), cost);
                    }
                    boolean available = (cost >= 0) && (person.getXP() >= cost);
                    if (spa.getName().equals(OptionsConstants.GUNNERY_WEAPON_SPECIALIST)) {
                        Unit u = person.getUnit();
                        if (null != u) {
                            JMenu specialistMenu = new JMenu(SpecialAbility.getDisplayName(OptionsConstants.GUNNERY_WEAPON_SPECIALIST));
                            TreeSet<String> uniqueWeapons = new TreeSet<>();
                            for (int j = 0; j < u.getEntity().getWeaponList().size(); j++) {
                                Mounted m = u.getEntity().getWeaponList().get(j);
                                uniqueWeapons.add(m.getName());
                            }
                            boolean isSpecialist = person.getOptions().booleanOption(spa.getName());
                            for (String name : uniqueWeapons) {
                                if (!(isSpecialist
                                        && person.getOptions().getOption(spa.getName()).stringValue().equals(name))) {
                                    menuItem = new JMenuItem(String.format(resources.getString("abilityDesc.format"), name, costDesc));
                                    menuItem.setActionCommand(makeCommand(CMD_ACQUIRE_WEAPON_SPECIALIST, name, String.valueOf(cost)));
                                    menuItem.addActionListener(this);
                                    menuItem.setEnabled(available);
                                    specialistMenu.add(menuItem);
                                }
                            }
                            if (specialistMenu.getMenuComponentCount() > 0) {
                                abMenu.add(specialistMenu);
                            }
                        }
                    } else if (spa.getName().equals(OptionsConstants.MISC_HUMAN_TRO)) {
                        JMenu specialistMenu = new JMenu(SpecialAbility.getDisplayName(OptionsConstants.MISC_HUMAN_TRO));
                        List<Object> tros = new ArrayList<>();
                        if (person.getOptions().getOption(OptionsConstants.MISC_HUMAN_TRO).booleanValue()) {
                            Object val = person.getOptions().getOption(OptionsConstants.MISC_HUMAN_TRO).getValue();
                            if (val instanceof Collection<?>) {
                                tros.addAll((Collection<?>) val);
                            } else {
                                tros.add(val);
                            }
                        }
                        menuItem = new JMenuItem(String.format(resources.getString("abilityDesc.format"), resources.getString("humantro_mek.text"), costDesc));
                        if (!tros.contains(Crew.HUMANTRO_MECH)) {
                            menuItem.setActionCommand(makeCommand(CMD_ACQUIRE_HUMANTRO, Crew.HUMANTRO_MECH, String.valueOf(cost)));
                            menuItem.addActionListener(this);
                            menuItem.setEnabled(available);
                            specialistMenu.add(menuItem);
                        }
                        if (!tros.contains(Crew.HUMANTRO_AERO)) {
                            menuItem = new JMenuItem(String.format(resources.getString("abilityDesc.format"), resources.getString("humantro_aero.text"), costDesc));
                            menuItem.setActionCommand(makeCommand(CMD_ACQUIRE_HUMANTRO, Crew.HUMANTRO_AERO, String.valueOf(cost)));
                            menuItem.addActionListener(this);
                            menuItem.setEnabled(available);
                            specialistMenu.add(menuItem);
                        }
                        if (!tros.contains(Crew.HUMANTRO_VEE)) {
                            menuItem = new JMenuItem(String.format(resources.getString("abilityDesc.format"), resources.getString("humantro_vee.text"), costDesc));
                            menuItem.setActionCommand(makeCommand(CMD_ACQUIRE_HUMANTRO, Crew.HUMANTRO_VEE, String.valueOf(cost)));
                            menuItem.addActionListener(this);
                            menuItem.setEnabled(available);
                            specialistMenu.add(menuItem);
                        }
                        if (!tros.contains(Crew.HUMANTRO_BA)) {
                            menuItem = new JMenuItem(String.format(resources.getString("abilityDesc.format"), resources.getString("humantro_ba.text"), costDesc));
                            menuItem.setActionCommand(makeCommand(CMD_ACQUIRE_HUMANTRO, Crew.HUMANTRO_BA, String.valueOf(cost)));
                            menuItem.addActionListener(this);
                            menuItem.setEnabled(available);
                            specialistMenu.add(menuItem);
                        }
                        if (specialistMenu.getMenuComponentCount() > 0) {
                            abMenu.add(specialistMenu);
                        }
                    } else if (spa.getName().equals(OptionsConstants.GUNNERY_SPECIALIST)
                            && !person.getOptions().booleanOption(OptionsConstants.GUNNERY_SPECIALIST)) {
                        JMenu specialistMenu = new JMenu(SpecialAbility.getDisplayName(OptionsConstants.GUNNERY_SPECIALIST));
                        menuItem = new JMenuItem(String.format(resources.getString("abilityDesc.format"), resources.getString("laserSpecialist.text"), costDesc));
                        menuItem.setActionCommand(makeCommand(CMD_ACQUIRE_SPECIALIST, Crew.SPECIAL_ENERGY, String.valueOf(cost)));
                        menuItem.addActionListener(this);
                        menuItem.setEnabled(available);
                        specialistMenu.add(menuItem);
                        menuItem = new JMenuItem(String.format(resources.getString("abilityDesc.format"), resources.getString("missileSpecialist.text"), costDesc));
                        menuItem.setActionCommand(makeCommand(CMD_ACQUIRE_SPECIALIST, Crew.SPECIAL_MISSILE, String.valueOf(cost)));
                        menuItem.addActionListener(this);
                        menuItem.setEnabled(available);
                        specialistMenu.add(menuItem);
                        menuItem = new JMenuItem(String.format(resources.getString("abilityDesc.format"), resources.getString("ballisticSpecialist.text"), costDesc));
                        menuItem.setActionCommand(makeCommand(CMD_ACQUIRE_SPECIALIST, Crew.SPECIAL_BALLISTIC, String.valueOf(cost)));
                        menuItem.addActionListener(this);
                        menuItem.setEnabled(available);
                        specialistMenu.add(menuItem);
                        abMenu.add(specialistMenu);
                    } else if (spa.getName().equals(OptionsConstants.GUNNERY_RANGE_MASTER)) {
                        JMenu specialistMenu = new JMenu(SpecialAbility.getDisplayName(OptionsConstants.GUNNERY_RANGE_MASTER));
                        List<Object> ranges = new ArrayList<>();
                        if (person.getOptions().getOption(OptionsConstants.GUNNERY_RANGE_MASTER).booleanValue()) {
                            Object val = person.getOptions().getOption(OptionsConstants.GUNNERY_RANGE_MASTER).getValue();
                            if (val instanceof Collection<?>) {
                                ranges.addAll((Collection<?>) val);
                            } else {
                                ranges.add(val);
                            }
                        }
                        if (!ranges.contains(Crew.RANGEMASTER_MEDIUM)) {
                            menuItem = new JMenuItem(String.format(resources.getString("abilityDesc.format"), resources.getString("rangemaster_med.text"), costDesc));
                            menuItem.setActionCommand(makeCommand(CMD_ACQUIRE_RANGEMASTER, Crew.RANGEMASTER_MEDIUM, String.valueOf(cost)));
                            menuItem.addActionListener(this);
                            menuItem.setEnabled(available);
                            specialistMenu.add(menuItem);
                        }
                        if (!ranges.contains(Crew.RANGEMASTER_LONG)) {
                            menuItem = new JMenuItem(String.format(resources.getString("abilityDesc.format"), resources.getString("rangemaster_lng.text"), costDesc));
                            menuItem.setActionCommand(makeCommand(CMD_ACQUIRE_RANGEMASTER, Crew.RANGEMASTER_LONG, String.valueOf(cost)));
                            menuItem.addActionListener(this);
                            menuItem.setEnabled(available);
                            specialistMenu.add(menuItem);
                        }
                        if (!ranges.contains(Crew.RANGEMASTER_EXTREME)) {
                            menuItem = new JMenuItem(String.format(resources.getString("abilityDesc.format"), resources.getString("rangemaster_xtm.text"), costDesc));
                            menuItem.setActionCommand(makeCommand(CMD_ACQUIRE_RANGEMASTER, Crew.RANGEMASTER_EXTREME, String.valueOf(cost)));
                            menuItem.addActionListener(this);
                            menuItem.setEnabled(available);
                            specialistMenu.add(menuItem);
                        }
                        if (specialistMenu.getMenuComponentCount() > 0) {
                            abMenu.add(specialistMenu);
                        }
                    } else if ((person.getOptions().getOption(spa.getName()).getType() == IOption.CHOICE)
                            && !(person.getOptions().getOption(spa.getName()).booleanValue())) {
                        JMenu specialistMenu = new JMenu(spa.getDisplayName());
                        List<String> choices = spa.getChoiceValues();
                        for (String s : choices) {
                            if (s.equalsIgnoreCase("none")) {
                                continue;
                            }
                            menuItem = new JMenuItem(String.format(resources.getString("abilityDesc.format"),
                                    s, costDesc));
                            menuItem.setActionCommand(makeCommand(CMD_ACQUIRE_CUSTOM_CHOICE,
                                    s, String.valueOf(cost), spa.getName()));
                            menuItem.addActionListener(this);
                            menuItem.setEnabled(available);
                            specialistMenu.add(menuItem);
                        }
                        if (specialistMenu.getMenuComponentCount() > 0) {
                            abMenu.add(specialistMenu);
                        }
                    } else if (!person.getOptions().booleanOption(spa.getName())) {
                        menuItem = new JMenuItem(String.format(resources.getString("abilityDesc.format"), spa.getDisplayName(), costDesc));
                        menuItem.setActionCommand(makeCommand(CMD_ACQUIRE_ABILITY, spa.getName(), String.valueOf(cost)));
                        menuItem.addActionListener(this);
                        menuItem.setEnabled(available);
                        abMenu.add(menuItem);
                    }
                }
                JMenuHelpers.addMenuIfNonEmpty(menu, abMenu);
            }

            JMenu currentMenu = new JMenu(resources.getString("spendOnCurrentSkills.text"));
            JMenu newMenu = new JMenu(resources.getString("spendOnNewSkills.text"));
            for (int i = 0; i < SkillType.getSkillList().length; i++) {
                String type = SkillType.getSkillList()[i];
                int cost = person.hasSkill(type) ? person.getSkill(type).getCostToImprove() : SkillType.getType(type).getCost(0);
                if (cost >= 0) {
                    String desc = String.format(resources.getString("skillDesc.format"), type, cost);
                    menuItem = new JMenuItem(desc);
                    menuItem.setActionCommand(makeCommand(CMD_IMPROVE, type, String.valueOf(cost)));
                    menuItem.addActionListener(this);
                    menuItem.setEnabled(person.getXP() >= cost);
                    if (person.hasSkill(type)) {
                        currentMenu.add(menuItem);
                    } else {
                        newMenu.add(menuItem);
                    }
                }
            }
            JMenuHelpers.addMenuIfNonEmpty(menu, currentMenu);
            JMenuHelpers.addMenuIfNonEmpty(menu, newMenu);

            // Edge Purchasing
            if (gui.getCampaign().getCampaignOptions().useEdge()) {
                JMenu edgeMenu = new JMenu(resources.getString("edge.text"));
                int cost = gui.getCampaign().getCampaignOptions().getEdgeCost();

                if ((cost >= 0) && (person.getXP() >= cost)) {
                    menuItem = new JMenuItem(String.format(resources.getString("spendOnEdge.text"), cost));
                    menuItem.setActionCommand(makeCommand(CMD_BUY_EDGE, String.valueOf(cost)));
                    menuItem.addActionListener(this);
                    edgeMenu.add(menuItem);
                }
                JMenuHelpers.addMenuIfNonEmpty(menu, edgeMenu);
            }
            JMenuHelpers.addMenuIfNonEmpty(popup, menu);
            //endregion Spend XP Menu

            //region Edge Triggers
            if (gui.getCampaign().getCampaignOptions().useEdge()) {
                menu = new JMenu(resources.getString("setEdgeTriggers.text"));

                //Start of Edge reroll options
                //MechWarriors
                cbMenuItem = new JCheckBoxMenuItem(resources.getString("edgeTriggerHeadHits.text"));
                cbMenuItem.setSelected(person.getOptions().booleanOption(OPT_EDGE_HEADHIT));
                cbMenuItem.setActionCommand(makeCommand(CMD_EDGE_TRIGGER, OPT_EDGE_HEADHIT));
                if (!person.getPrimaryRole().isMechWarriorGrouping()) {
                    cbMenuItem.setForeground(new Color(150, 150, 150));
                }
                cbMenuItem.addActionListener(this);
                menu.add(cbMenuItem);

                cbMenuItem = new JCheckBoxMenuItem(resources.getString("edgeTriggerTAC.text"));
                cbMenuItem.setSelected(person.getOptions().booleanOption(OPT_EDGE_TAC));
                cbMenuItem.setActionCommand(makeCommand(CMD_EDGE_TRIGGER, OPT_EDGE_TAC));
                if (!person.getPrimaryRole().isMechWarriorGrouping()) {
                    cbMenuItem.setForeground(new Color(150, 150, 150));
                }
                cbMenuItem.addActionListener(this);
                menu.add(cbMenuItem);

                cbMenuItem = new JCheckBoxMenuItem(resources.getString("edgeTriggerKO.text"));
                cbMenuItem.setSelected(person.getOptions().booleanOption(OPT_EDGE_KO));
                cbMenuItem.setActionCommand(makeCommand(CMD_EDGE_TRIGGER, OPT_EDGE_KO));
                if (!person.getPrimaryRole().isMechWarriorGrouping()) {
                    cbMenuItem.setForeground(new Color(150, 150, 150));
                }
                cbMenuItem.addActionListener(this);
                menu.add(cbMenuItem);

                cbMenuItem = new JCheckBoxMenuItem(resources.getString("edgeTriggerExplosion.text"));
                cbMenuItem.setSelected(person.getOptions().booleanOption(OPT_EDGE_EXPLOSION));
                cbMenuItem.setActionCommand(makeCommand(CMD_EDGE_TRIGGER, OPT_EDGE_EXPLOSION));
                if (!person.getPrimaryRole().isMechWarriorGrouping()) {
                    cbMenuItem.setForeground(new Color(150, 150, 150));
                }
                cbMenuItem.addActionListener(this);
                menu.add(cbMenuItem);

                cbMenuItem = new JCheckBoxMenuItem(resources.getString("edgeTriggerMASCFailure.text"));
                cbMenuItem.setSelected(person.getOptions().booleanOption(OPT_EDGE_MASC_FAILURE));
                cbMenuItem.setActionCommand(makeCommand(CMD_EDGE_TRIGGER, OPT_EDGE_MASC_FAILURE));
                if (!person.getPrimaryRole().isMechWarriorGrouping()) {
                    cbMenuItem.setForeground(new Color(150, 150, 150));
                }
                cbMenuItem.addActionListener(this);
                menu.add(cbMenuItem);

                // Aerospace pilots and gunners
                final boolean isNotAeroOrConventional = !(person.getPrimaryRole().isAerospacePilot()
                        || person.getPrimaryRole().isConventionalAircraftPilot()
                        || person.getPrimaryRole().isLAMPilot());
                final boolean isNotVessel = !person.getPrimaryRole().isVesselCrewmember();
                final boolean isNotAeroConvOrVessel = isNotAeroOrConventional || isNotVessel;

                cbMenuItem = new JCheckBoxMenuItem(resources.getString("edgeTriggerAeroAltLoss.text"));
                cbMenuItem.setSelected(person.getOptions().booleanOption(OPT_EDGE_WHEN_AERO_ALT_LOSS));
                cbMenuItem.setActionCommand(makeCommand(CMD_EDGE_TRIGGER, OPT_EDGE_WHEN_AERO_ALT_LOSS));
                if (isNotAeroConvOrVessel) {
                    cbMenuItem.setForeground(new Color(150, 150, 150));
                }
                cbMenuItem.addActionListener(this);
                menu.add(cbMenuItem);

                cbMenuItem = new JCheckBoxMenuItem(resources.getString("edgeTriggerAeroExplosion.text"));
                cbMenuItem.setSelected(person.getOptions().booleanOption(OPT_EDGE_WHEN_AERO_EXPLOSION));
                cbMenuItem.setActionCommand(makeCommand(CMD_EDGE_TRIGGER, OPT_EDGE_WHEN_AERO_EXPLOSION));
                if (isNotAeroConvOrVessel) {
                    cbMenuItem.setForeground(new Color(150, 150, 150));
                }
                cbMenuItem.addActionListener(this);
                menu.add(cbMenuItem);

                cbMenuItem = new JCheckBoxMenuItem(resources.getString("edgeTriggerAeroKO.text"));
                cbMenuItem.setSelected(person.getOptions().booleanOption(OPT_EDGE_WHEN_AERO_KO));
                cbMenuItem.setActionCommand(makeCommand(CMD_EDGE_TRIGGER, OPT_EDGE_WHEN_AERO_KO));
                if (isNotAeroOrConventional) {
                    cbMenuItem.setForeground(new Color(150, 150, 150));
                }
                cbMenuItem.addActionListener(this);
                menu.add(cbMenuItem);

                cbMenuItem = new JCheckBoxMenuItem(resources.getString("edgeTriggerAeroLuckyCrit.text"));
                cbMenuItem.setSelected(person.getOptions().booleanOption(OPT_EDGE_WHEN_AERO_LUCKY_CRIT));
                cbMenuItem.setActionCommand(makeCommand(CMD_EDGE_TRIGGER, OPT_EDGE_WHEN_AERO_LUCKY_CRIT));
                if (isNotAeroConvOrVessel) {
                    cbMenuItem.setForeground(new Color(150, 150, 150));
                }
                cbMenuItem.addActionListener(this);
                menu.add(cbMenuItem);

                cbMenuItem = new JCheckBoxMenuItem(resources.getString("edgeTriggerAeroNukeCrit.text"));
                cbMenuItem.setSelected(person.getOptions().booleanOption(OPT_EDGE_WHEN_AERO_NUKE_CRIT));
                cbMenuItem.setActionCommand(makeCommand(CMD_EDGE_TRIGGER, OPT_EDGE_WHEN_AERO_NUKE_CRIT));
                if (isNotVessel) {
                    cbMenuItem.setForeground(new Color(150, 150, 150));
                }
                cbMenuItem.addActionListener(this);
                menu.add(cbMenuItem);

                cbMenuItem = new JCheckBoxMenuItem(resources.getString("edgeTriggerAeroTrnBayCrit.text"));
                cbMenuItem.setSelected(person.getOptions().booleanOption(OPT_EDGE_WHEN_AERO_UNIT_CARGO_LOST));
                cbMenuItem.setActionCommand(makeCommand(CMD_EDGE_TRIGGER, OPT_EDGE_WHEN_AERO_UNIT_CARGO_LOST));
                if (isNotVessel) {
                    cbMenuItem.setForeground(new Color(150, 150, 150));
                }
                cbMenuItem.addActionListener(this);
                menu.add(cbMenuItem);

                // Support Edge
                if (gui.getCampaign().getCampaignOptions().useSupportEdge()) {
                    //Doctors
                    cbMenuItem = new JCheckBoxMenuItem(resources.getString("edgeTriggerHealCheck.text"));
                    cbMenuItem.setSelected(person.getOptions().booleanOption(PersonnelOptions.EDGE_MEDICAL));
                    cbMenuItem.setActionCommand(makeCommand(CMD_EDGE_TRIGGER, PersonnelOptions.EDGE_MEDICAL));
                    if (!person.getPrimaryRole().isDoctor()) {
                        cbMenuItem.setForeground(new Color(150, 150, 150));
                    }
                    cbMenuItem.addActionListener(this);
                    menu.add(cbMenuItem);

                    //Techs
                    cbMenuItem = new JCheckBoxMenuItem(resources.getString("edgeTriggerBreakPart.text"));
                    cbMenuItem.setSelected(person.getOptions().booleanOption(PersonnelOptions.EDGE_REPAIR_BREAK_PART));
                    cbMenuItem.setActionCommand(makeCommand(CMD_EDGE_TRIGGER, PersonnelOptions.EDGE_REPAIR_BREAK_PART));
                    if (!person.getPrimaryRole().isTech()) {
                        cbMenuItem.setForeground(new Color(150, 150, 150));
                    }
                    cbMenuItem.addActionListener(this);
                    menu.add(cbMenuItem);

                    cbMenuItem = new JCheckBoxMenuItem(resources.getString("edgeTriggerFailedRefit.text"));
                    cbMenuItem.setSelected(person.getOptions().booleanOption(PersonnelOptions.EDGE_REPAIR_FAILED_REFIT));
                    cbMenuItem.setActionCommand(makeCommand(CMD_EDGE_TRIGGER, PersonnelOptions.EDGE_REPAIR_FAILED_REFIT));
                    if (!person.getPrimaryRole().isTech()) {
                        cbMenuItem.setForeground(new Color(150, 150, 150));
                    }
                    cbMenuItem.addActionListener(this);
                    menu.add(cbMenuItem);

                    //Admins
                    cbMenuItem = new JCheckBoxMenuItem(resources.getString("edgeTriggerAcquireCheck.text"));
                    cbMenuItem.setSelected(person.getOptions().booleanOption(PersonnelOptions.EDGE_ADMIN_ACQUIRE_FAIL));
                    cbMenuItem.setActionCommand(makeCommand(CMD_EDGE_TRIGGER, PersonnelOptions.EDGE_ADMIN_ACQUIRE_FAIL));
                    if (!person.getPrimaryRole().isAdministrator()) {
                        cbMenuItem.setForeground(new Color(150, 150, 150));
                    }
                    cbMenuItem.addActionListener(this);
                    menu.add(cbMenuItem);
                }
                JMenuHelpers.addMenuIfNonEmpty(popup, menu);
            }
            //endregion Edge Triggers

            menu = new JMenu(resources.getString("specialFlags.text"));
            cbMenuItem = new JCheckBoxMenuItem(resources.getString("commander.text"));
            cbMenuItem.setSelected(person.isCommander());
            cbMenuItem.setActionCommand(CMD_COMMANDER);
            cbMenuItem.addActionListener(this);
            menu.add(cbMenuItem);

            cbMenuItem = new JCheckBoxMenuItem(resources.getString("tryingToMarry.text"));
            cbMenuItem.setToolTipText(resources.getString("tryingToMarry.toolTipText"));
            cbMenuItem.setSelected(person.isTryingToMarry());
            cbMenuItem.setActionCommand(CMD_TRYING_TO_MARRY);
            cbMenuItem.addActionListener(this);
            menu.add(cbMenuItem);

            if ((gui.getCampaign().getCampaignOptions().isUseManualProcreation()
                    || !gui.getCampaign().getCampaignOptions().getRandomProcreationMethod().isNone())
                    && person.getGender().isFemale()) {
                cbMenuItem = new JCheckBoxMenuItem(resources.getString("tryingToConceive.text"));
                cbMenuItem.setToolTipText(resources.getString("tryingToConceive.toolTipText"));
                cbMenuItem.setSelected(person.isTryingToConceive());
                cbMenuItem.setActionCommand(CMD_TRYING_TO_CONCEIVE);
                cbMenuItem.addActionListener(this);
                menu.add(cbMenuItem);
            }

            cbMenuItem = new JCheckBoxMenuItem(resources.getString("founder.text"));
            cbMenuItem.setSelected(person.isFounder());
            cbMenuItem.setActionCommand(CMD_FOUNDER);
            cbMenuItem.addActionListener(this);
            menu.add(cbMenuItem);
            popup.add(menu);
        } else if (StaticChecks.areAllActive(selected)) {
            if (gui.getCampaign().getCampaignOptions().useEdge()) {
                menu = new JMenu(resources.getString("setEdgeTriggers.text"));
                submenu = new JMenu(resources.getString("on.text"));

                menuItem = new JMenuItem(resources.getString("edgeTriggerHeadHits.text"));
                menuItem.setActionCommand(makeCommand(CMD_EDGE_TRIGGER, OPT_EDGE_HEADHIT, TRUE));
                menuItem.addActionListener(this);
                submenu.add(menuItem);

                menuItem = new JMenuItem(resources.getString("edgeTriggerTAC.text"));
                menuItem.setActionCommand(makeCommand(CMD_EDGE_TRIGGER, OPT_EDGE_TAC, TRUE));
                menuItem.addActionListener(this);
                submenu.add(menuItem);

                menuItem = new JMenuItem(resources.getString("edgeTriggerKO.text"));
                menuItem.setActionCommand(makeCommand(CMD_EDGE_TRIGGER, OPT_EDGE_KO, TRUE));
                menuItem.addActionListener(this);
                submenu.add(menuItem);

                menuItem = new JMenuItem(resources.getString("edgeTriggerExplosion.text"));
                menuItem.setActionCommand(makeCommand(CMD_EDGE_TRIGGER, OPT_EDGE_EXPLOSION, TRUE));
                menuItem.addActionListener(this);
                submenu.add(menuItem);

                menuItem = new JMenuItem(resources.getString("edgeTriggerMASCFailure.text"));
                menuItem.setActionCommand(makeCommand(CMD_EDGE_TRIGGER, OPT_EDGE_MASC_FAILURE, TRUE));
                menuItem.addActionListener(this);
                submenu.add(menuItem);

                menuItem = new JMenuItem(resources.getString("edgeTriggerAeroAltLoss.text"));
                menuItem.setActionCommand(makeCommand(CMD_EDGE_TRIGGER, OPT_EDGE_WHEN_AERO_ALT_LOSS, TRUE));
                menuItem.addActionListener(this);
                submenu.add(menuItem);

                menuItem = new JMenuItem(resources.getString("edgeTriggerAeroExplosion.text"));
                menuItem.setActionCommand(makeCommand(CMD_EDGE_TRIGGER, OPT_EDGE_WHEN_AERO_EXPLOSION, TRUE));
                menuItem.addActionListener(this);
                submenu.add(menuItem);

                menuItem = new JMenuItem(resources.getString("edgeTriggerAeroKO.text"));
                menuItem.setActionCommand(makeCommand(CMD_EDGE_TRIGGER, OPT_EDGE_WHEN_AERO_KO, TRUE));
                menuItem.addActionListener(this);
                submenu.add(menuItem);

                menuItem = new JMenuItem(resources.getString("edgeTriggerAeroLuckyCrit.text"));
                menuItem.setActionCommand(makeCommand(CMD_EDGE_TRIGGER, OPT_EDGE_WHEN_AERO_LUCKY_CRIT, TRUE));
                menuItem.addActionListener(this);
                submenu.add(menuItem);

                menuItem = new JMenuItem(resources.getString("edgeTriggerAeroNukeCrit.text"));
                menuItem.setActionCommand(makeCommand(CMD_EDGE_TRIGGER, OPT_EDGE_WHEN_AERO_NUKE_CRIT, TRUE));
                menuItem.addActionListener(this);
                submenu.add(menuItem);

                menuItem = new JMenuItem(resources.getString("edgeTriggerAeroTrnBayCrit.text"));
                menuItem.setActionCommand(makeCommand(CMD_EDGE_TRIGGER, OPT_EDGE_WHEN_AERO_UNIT_CARGO_LOST, TRUE));
                menuItem.addActionListener(this);
                submenu.add(menuItem);

                if (gui.getCampaign().getCampaignOptions().useSupportEdge()) {
                    menuItem = new JMenuItem(resources.getString("edgeTriggerHealCheck.text"));
                    menuItem.setActionCommand(makeCommand(CMD_EDGE_TRIGGER, PersonnelOptions.EDGE_MEDICAL, TRUE));
                    menuItem.addActionListener(this);
                    submenu.add(menuItem);

                    menuItem = new JMenuItem(resources.getString("edgeTriggerBreakPart.text"));
                    menuItem.setActionCommand(makeCommand(CMD_EDGE_TRIGGER, PersonnelOptions.EDGE_REPAIR_BREAK_PART, TRUE));
                    menuItem.addActionListener(this);
                    submenu.add(menuItem);

                    menuItem = new JMenuItem(resources.getString("edgeTriggerFailedRefit.text"));
                    menuItem.setActionCommand(makeCommand(CMD_EDGE_TRIGGER, PersonnelOptions.EDGE_REPAIR_FAILED_REFIT, TRUE));
                    menuItem.addActionListener(this);
                    submenu.add(menuItem);

                    menuItem = new JMenuItem(resources.getString("edgeTriggerAcquireCheck.text"));
                    menuItem.setActionCommand(makeCommand(CMD_EDGE_TRIGGER, PersonnelOptions.EDGE_ADMIN_ACQUIRE_FAIL, TRUE));
                    menuItem.addActionListener(this);
                    submenu.add(menuItem);
                }
                JMenuHelpers.addMenuIfNonEmpty(menu, submenu);

                submenu = new JMenu(resources.getString("off.text"));

                menuItem = new JMenuItem(resources.getString("edgeTriggerHeadHits.text"));
                menuItem.setActionCommand(makeCommand(CMD_EDGE_TRIGGER, OPT_EDGE_HEADHIT, FALSE));
                menuItem.addActionListener(this);
                submenu.add(menuItem);

                menuItem = new JMenuItem(resources.getString("edgeTriggerTAC.text"));
                menuItem.setActionCommand(makeCommand(CMD_EDGE_TRIGGER, OPT_EDGE_TAC, FALSE));
                menuItem.addActionListener(this);
                submenu.add(menuItem);

                menuItem = new JMenuItem(resources.getString("edgeTriggerKO.text"));
                menuItem.setActionCommand(makeCommand(CMD_EDGE_TRIGGER, OPT_EDGE_KO, FALSE));
                menuItem.addActionListener(this);
                submenu.add(menuItem);

                menuItem = new JMenuItem(resources.getString("edgeTriggerExplosion.text"));
                menuItem.setActionCommand(makeCommand(CMD_EDGE_TRIGGER, OPT_EDGE_EXPLOSION, FALSE));
                menuItem.addActionListener(this);
                submenu.add(menuItem);

                menuItem = new JMenuItem(resources.getString("edgeTriggerMASCFailure.text"));
                menuItem.setActionCommand(makeCommand(CMD_EDGE_TRIGGER, OPT_EDGE_MASC_FAILURE, FALSE));
                menuItem.addActionListener(this);
                submenu.add(menuItem);

                menuItem = new JMenuItem(resources.getString("edgeTriggerAeroAltLoss.text"));
                menuItem.setActionCommand(makeCommand(CMD_EDGE_TRIGGER, OPT_EDGE_WHEN_AERO_ALT_LOSS, FALSE));
                menuItem.addActionListener(this);
                submenu.add(menuItem);

                menuItem = new JMenuItem(resources.getString("edgeTriggerAeroExplosion.text"));
                menuItem.setActionCommand(makeCommand(CMD_EDGE_TRIGGER, OPT_EDGE_WHEN_AERO_EXPLOSION, FALSE));
                menuItem.addActionListener(this);
                submenu.add(menuItem);

                menuItem = new JMenuItem(resources.getString("edgeTriggerAeroKO.text"));
                menuItem.setActionCommand(makeCommand(CMD_EDGE_TRIGGER, OPT_EDGE_WHEN_AERO_KO, FALSE));
                menuItem.addActionListener(this);
                submenu.add(menuItem);

                menuItem = new JMenuItem(resources.getString("edgeTriggerAeroLuckyCrit.text"));
                menuItem.setActionCommand(makeCommand(CMD_EDGE_TRIGGER, OPT_EDGE_WHEN_AERO_LUCKY_CRIT, FALSE));
                menuItem.addActionListener(this);
                submenu.add(menuItem);

                menuItem = new JMenuItem(resources.getString("edgeTriggerAeroNukeCrit.text"));
                menuItem.setActionCommand(makeCommand(CMD_EDGE_TRIGGER, OPT_EDGE_WHEN_AERO_NUKE_CRIT, FALSE));
                menuItem.addActionListener(this);
                submenu.add(menuItem);

                menuItem = new JMenuItem(resources.getString("edgeTriggerAeroTrnBayCrit.text"));
                menuItem.setActionCommand(makeCommand(CMD_EDGE_TRIGGER, OPT_EDGE_WHEN_AERO_UNIT_CARGO_LOST, FALSE));
                menuItem.addActionListener(this);
                submenu.add(menuItem);

                if (gui.getCampaign().getCampaignOptions().useSupportEdge()) {
                    menuItem = new JMenuItem(resources.getString("edgeTriggerHealCheck.text"));
                    menuItem.setActionCommand(makeCommand(CMD_EDGE_TRIGGER, PersonnelOptions.EDGE_MEDICAL, FALSE));
                    menuItem.addActionListener(this);
                    submenu.add(menuItem);

                    menuItem = new JMenuItem(resources.getString("edgeTriggerBreakPart.text"));
                    menuItem.setActionCommand(makeCommand(CMD_EDGE_TRIGGER, PersonnelOptions.EDGE_REPAIR_BREAK_PART, FALSE));
                    menuItem.addActionListener(this);
                    submenu.add(menuItem);

                    menuItem = new JMenuItem(resources.getString("edgeTriggerFailedRefit.text"));
                    menuItem.setActionCommand(makeCommand(CMD_EDGE_TRIGGER, PersonnelOptions.EDGE_REPAIR_FAILED_REFIT, FALSE));
                    menuItem.addActionListener(this);
                    submenu.add(menuItem);

                    menuItem = new JMenuItem(resources.getString("edgeTriggerAcquireCheck.text"));
                    menuItem.setActionCommand(makeCommand(CMD_EDGE_TRIGGER, PersonnelOptions.EDGE_ADMIN_ACQUIRE_FAIL, FALSE));
                    menuItem.addActionListener(this);
                    submenu.add(menuItem);
                }
                JMenuHelpers.addMenuIfNonEmpty(menu, submenu);
                JMenuHelpers.addMenuIfNonEmpty(popup, menu);
            }

            menu = new JMenu(resources.getString("specialFlags.text"));
            if (StaticChecks.areEitherAllTryingToMarryOrNot(selected)) {
                cbMenuItem = new JCheckBoxMenuItem(resources.getString("tryingToMarry.text"));
                cbMenuItem.setToolTipText(resources.getString("tryingToMarry.toolTipText"));
                cbMenuItem.setSelected(selected[0].isTryingToMarry());
                cbMenuItem.setActionCommand(CMD_TRYING_TO_MARRY);
                cbMenuItem.addActionListener(this);
                menu.add(cbMenuItem);
            }

            if ((gui.getCampaign().getCampaignOptions().isUseManualProcreation()
                    || !gui.getCampaign().getCampaignOptions().getRandomProcreationMethod().isNone())
                    && StaticChecks.areAllFemale(selected)
                    && StaticChecks.areEitherAllTryingToConceiveOrNot(selected)) {
                cbMenuItem = new JCheckBoxMenuItem(resources.getString("tryingToConceive.text"));
                cbMenuItem.setToolTipText(resources.getString("tryingToConceive.toolTipText"));
                cbMenuItem.setSelected(selected[0].isTryingToConceive());
                cbMenuItem.setActionCommand(CMD_TRYING_TO_CONCEIVE);
                cbMenuItem.addActionListener(this);
                menu.add(cbMenuItem);
            }

            if (StaticChecks.areEitherAllFoundersOrNot(selected)) {
                cbMenuItem = new JCheckBoxMenuItem(resources.getString("founder.text"));
                cbMenuItem.setSelected(person.isFounder());
                cbMenuItem.setActionCommand(CMD_FOUNDER);
                cbMenuItem.addActionListener(this);
                menu.add(cbMenuItem);
            }
            JMenuHelpers.addMenuIfNonEmpty(popup, menu);
        }

        // change portrait
        menuItem = new JMenuItem(resources.getString(oneSelected ? "changePortrait.text" : "bulkAssignSinglePortrait.text"));
        menuItem.setActionCommand(CMD_EDIT_PORTRAIT);
        menuItem.addActionListener(this);
        popup.add(menuItem);

        if (oneSelected) {
            // change Biography
            menuItem = new JMenuItem(resources.getString("changeBiography.text"));
            menuItem.setActionCommand(CMD_EDIT_BIOGRAPHY);
            menuItem.addActionListener(this);
            popup.add(menuItem);

            menuItem = new JMenuItem(resources.getString("changeCallsign.text"));
            menuItem.setActionCommand(CMD_CALLSIGN);
            menuItem.addActionListener(this);
            popup.add(menuItem);

            menuItem = new JMenuItem(resources.getString("editPersonnelLog.text"));
            menuItem.setActionCommand(CMD_EDIT_PERSONNEL_LOG);
            menuItem.addActionListener(this);
            popup.add(menuItem);
        }

        menuItem = new JMenuItem(resources.getString("addSingleLogEntry.text"));
        menuItem.setActionCommand(CMD_ADD_LOG_ENTRY);
        menuItem.addActionListener(this);
        popup.add(menuItem);

        if (oneSelected) {
            // Edit mission log
            menuItem = new JMenuItem(resources.getString("editMissionLog.text"));
            menuItem.setActionCommand(CMD_EDIT_MISSIONS_LOG);
            menuItem.addActionListener(this);
            popup.add(menuItem);
        }

        // Add one item to all personnel mission logs
        menuItem = new JMenuItem(resources.getString("addMissionEntry.text"));
        menuItem.setActionCommand(CMD_ADD_MISSION_ENTRY);
        menuItem.addActionListener(this);
        popup.add(menuItem);

        if (oneSelected) {
            menuItem = new JMenuItem(resources.getString("editKillLog.text"));
            menuItem.setActionCommand(CMD_EDIT_KILL_LOG);
            menuItem.addActionListener(this);
            menuItem.setEnabled(true);
            popup.add(menuItem);
        }

        if (oneSelected || StaticChecks.allHaveSameUnit(selected)) {
            menuItem = new JMenuItem(resources.getString("assignKill.text"));
            menuItem.setActionCommand(CMD_ADD_KILL);
            menuItem.addActionListener(this);
            menuItem.setEnabled(true);
            popup.add(menuItem);
        }

        menuItem = new JMenuItem(resources.getString("exportPersonnel.text"));
        menuItem.addActionListener(gui::miExportPersonActionPerformed);
        menuItem.setEnabled(true);
        popup.add(menuItem);

        if (gui.getCampaign().getCampaignOptions().getUseAtB() && StaticChecks.areAllActive(selected)) {
            menuItem = new JMenuItem(resources.getString("sack.text"));
            menuItem.setActionCommand(CMD_SACK);
            menuItem.addActionListener(this);
            popup.add(menuItem);
        }

        //region Randomization Menu
        // This Menu contains the following options, in the specified order:
        // 1) Random Name
        // 2) Random Bloodname Check
        // 3) Random Bloodname Assignment
        // 4) Random Callsign
        // 5) Random Portrait
        // 6) Random Origin
        // 7) Random Origin Faction
        // 8) Random Origin Planet
        menu = new JMenu(resources.getString("randomizationMenu.text"));

        menuItem = new JMenuItem(resources.getString(oneSelected ? "miRandomName.single.text" : "miRandomName.bulk.text"));
        menuItem.setName("miRandomName");
        menuItem.setActionCommand(CMD_RANDOM_NAME);
        menuItem.addActionListener(this);
        menu.add(menuItem);

        if (StaticChecks.areAllClanEligible(selected)) {
            menuItem = new JMenuItem(resources.getString(oneSelected ? "miRandomBloodnameCheck.single.text" : "miRandomBloodnameCheck.bulk.text"));
            menuItem.setName("miRandomBloodnameCheck");
            menuItem.setActionCommand(makeCommand(CMD_RANDOM_BLOODNAME, String.valueOf(false)));
            menuItem.addActionListener(this);
            menu.add(menuItem);

            if (gui.getCampaign().isGM()) {
                menuItem = new JMenuItem(resources.getString(oneSelected ? "miRandomBloodname.single.text" : "miRandomBloodname.bulk.text"));
                menuItem.setName("miRandomBloodname");
                menuItem.setActionCommand(makeCommand(CMD_RANDOM_BLOODNAME, String.valueOf(true)));
                menuItem.addActionListener(this);
                menu.add(menuItem);
            }
        }

        menuItem = new JMenuItem(resources.getString(oneSelected ? "miRandomCallsign.single.text" : "miRandomCallsign.bulk.text"));
        menuItem.setName("miRandomCallsign");
        menuItem.setActionCommand(CMD_RANDOM_CALLSIGN);
        menuItem.addActionListener(this);
        menu.add(menuItem);

        menuItem = new JMenuItem(resources.getString(oneSelected ? "miRandomPortrait.single.text" : "miRandomPortrait.bulk.text"));
        menuItem.setName("miRandomPortrait");
        menuItem.setActionCommand(CMD_RANDOM_PORTRAIT);
        menuItem.addActionListener(this);
        menu.add(menuItem);

        if (gui.getCampaign().getCampaignOptions().randomizeOrigin()) {
            menuItem = new JMenuItem(resources.getString(oneSelected ? "miRandomOrigin.single.text" : "miRandomOrigin.bulk.text"));
            menuItem.setName("miRandomOrigin");
            menuItem.setActionCommand(CMD_RANDOM_ORIGIN);
            menuItem.addActionListener(this);
            menu.add(menuItem);

            menuItem = new JMenuItem(resources.getString(oneSelected ? "miRandomOriginFaction.single.text" : "miRandomOriginFaction.bulk.text"));
            menuItem.setName("miRandomOriginFaction");
            menuItem.setActionCommand(CMD_RANDOM_ORIGIN_FACTION);
            menuItem.addActionListener(this);
            menu.add(menuItem);

            menuItem = new JMenuItem(resources.getString(oneSelected ? "miRandomOriginPlanet.single.text" : "miRandomOriginPlanet.bulk.text"));
            menuItem.setName("miRandomOriginPlanet");
            menuItem.setActionCommand(CMD_RANDOM_ORIGIN_PLANET);
            menuItem.addActionListener(this);
            menu.add(menuItem);
        }

        JMenuHelpers.addMenuIfNonEmpty(popup, menu);
        //endregion Randomization Menu

        //region GM Menu
        if (gui.getCampaign().isGM()) {
            popup.addSeparator();

            menu = new JMenu(resources.getString("gmMode.text"));

            menuItem = new JMenu(resources.getString("changePrisonerStatus.text"));
            menuItem.add(newCheckboxMenu(
                    PrisonerStatus.FREE.toString(),
                    makeCommand(CMD_CHANGE_PRISONER_STATUS, PrisonerStatus.FREE.name()),
                    (person.getPrisonerStatus() == PrisonerStatus.FREE)));
            menuItem.add(newCheckboxMenu(
                    PrisonerStatus.PRISONER.toString(),
                    makeCommand(CMD_CHANGE_PRISONER_STATUS, PrisonerStatus.PRISONER.name()),
                    (person.getPrisonerStatus() == PrisonerStatus.PRISONER)));
            menuItem.add(newCheckboxMenu(
                    PrisonerStatus.PRISONER_DEFECTOR.toString(),
                    makeCommand(CMD_CHANGE_PRISONER_STATUS, PrisonerStatus.PRISONER_DEFECTOR.name()),
                    (person.getPrisonerStatus() == PrisonerStatus.PRISONER_DEFECTOR)));
            menuItem.add(newCheckboxMenu(
                    PrisonerStatus.BONDSMAN.toString(),
                    makeCommand(CMD_CHANGE_PRISONER_STATUS, PrisonerStatus.BONDSMAN.name()),
                    (person.getPrisonerStatus() == PrisonerStatus.BONDSMAN)));
            menu.add(menuItem);

            menuItem = new JMenuItem(resources.getString("removePerson.text"));
            menuItem.setActionCommand(CMD_REMOVE);
            menuItem.addActionListener(this);
            menu.add(menuItem);

            if (!gui.getCampaign().getCampaignOptions().useAdvancedMedical()) {
                menuItem = new JMenuItem(resources.getString("editHits.text"));
                menuItem.setActionCommand(CMD_EDIT_HITS);
                menuItem.addActionListener(this);
                menu.add(menuItem);
            }

            menuItem = new JMenuItem(resources.getString("add1XP.text"));
            menuItem.setActionCommand(CMD_ADD_1_XP);
            menuItem.addActionListener(this);
            menu.add(menuItem);

            menuItem = new JMenuItem(resources.getString("addXP.text"));
            menuItem.setActionCommand(CMD_ADD_XP);
            menuItem.addActionListener(this);
            menu.add(menuItem);

            menuItem = new JMenuItem(resources.getString("setXP.text"));
            menuItem.setActionCommand(CMD_SET_XP);
            menuItem.addActionListener(this);
            menu.add(menuItem);

            if (gui.getCampaign().getCampaignOptions().useEdge()) {
                menuItem = new JMenuItem(resources.getString("setEdge.text"));
                menuItem.setActionCommand(CMD_SET_EDGE);
                menuItem.addActionListener(this);
                menu.add(menuItem);
            }

            if (oneSelected) {
                menuItem = new JMenuItem(resources.getString("edit.text"));
                menuItem.setActionCommand(CMD_EDIT);
                menuItem.addActionListener(this);
                menu.add(menuItem);

                menuItem = new JMenuItem(resources.getString("loadGMTools.text"));
                menuItem.addActionListener(evt -> loadGMToolsForPerson(person));
                menu.add(menuItem);
            }

            if (gui.getCampaign().getCampaignOptions().useAdvancedMedical()) {
                menuItem = new JMenuItem(resources.getString("removeAllInjuries.text"));
                menuItem.setActionCommand(CMD_CLEAR_INJURIES);
                menuItem.addActionListener(this);
                menu.add(menuItem);

                if (oneSelected) {
                    for (Injury i : person.getInjuries()) {
                        menuItem = new JMenuItem(String.format(resources.getString("removeInjury.format"), i.getName()));
                        menuItem.setActionCommand(makeCommand(CMD_REMOVE_INJURY, i.getUUID().toString()));
                        menuItem.addActionListener(this);
                        menu.add(menuItem);
                    }

                    menuItem = new JMenuItem(resources.getString("editInjuries.text"));
                    menuItem.setActionCommand(CMD_EDIT_INJURIES);
                    menuItem.addActionListener(this);
                    menu.add(menuItem);
                }
            }

<<<<<<< HEAD
            if (gui.getCampaign().getCampaignOptions().isUseManualProcreation()) {
                if (Stream.of(selected).anyMatch(p -> gui.getCampaign().getProcreation()
                        .canProcreate(gui.getCampaign().getLocalDate(), p, false) != null)) {
                    menuItem = new JMenuItem(resourceMap.getString(oneSelected ? "addPregnancy.text" : "addPregnancies.text"));
                    menuItem.setActionCommand(CMD_ADD_PREGNANCY);
                    menuItem.addActionListener(this);
                    menu.add(menuItem);
                }

                if (Stream.of(selected).anyMatch(Person::isPregnant)) {
                    menuItem = new JMenuItem(resourceMap.getString(oneSelected ? "removePregnancy.text" : "removePregnancies.text"));
=======
            if (oneSelected) {
                if (person.canProcreate(gui.getCampaign())) {
                    menuItem = new JMenuItem(resources.getString("addPregnancy.text"));
                    menuItem.setActionCommand(CMD_ADD_PREGNANCY);
                    menuItem.addActionListener(this);
                    menu.add(menuItem);
                } else if (person.isPregnant()) {
                    menuItem = new JMenuItem(resources.getString("removePregnancy.text"));
>>>>>>> d2fa9f57
                    menuItem.setActionCommand(CMD_REMOVE_PREGNANCY);
                    menuItem.addActionListener(this);
                    menu.add(menuItem);
                }
            }

            JMenuHelpers.addMenuIfNonEmpty(popup, menu);
        }
        //endregion GM Menu

        return Optional.of(popup);
    }

    private JMenuItem newMenuItem(String text, String command) {
        JMenuItem result = new JMenuItem(text);
        result.setActionCommand(command);
        result.addActionListener(this);
        return result;
    }

    private JCheckBoxMenuItem newCheckboxMenu(String text, String command, boolean selected) {
        JCheckBoxMenuItem result = new JCheckBoxMenuItem(text);
        result.setSelected(selected);
        result.setActionCommand(command);
        result.addActionListener(this);
        result.setEnabled(true);
        return result;
    }
}<|MERGE_RESOLUTION|>--- conflicted
+++ resolved
@@ -2174,28 +2174,17 @@
                 }
             }
 
-<<<<<<< HEAD
             if (gui.getCampaign().getCampaignOptions().isUseManualProcreation()) {
                 if (Stream.of(selected).anyMatch(p -> gui.getCampaign().getProcreation()
                         .canProcreate(gui.getCampaign().getLocalDate(), p, false) != null)) {
-                    menuItem = new JMenuItem(resourceMap.getString(oneSelected ? "addPregnancy.text" : "addPregnancies.text"));
+                    menuItem = new JMenuItem(resources.getString(oneSelected ? "addPregnancy.text" : "addPregnancies.text"));
                     menuItem.setActionCommand(CMD_ADD_PREGNANCY);
                     menuItem.addActionListener(this);
                     menu.add(menuItem);
                 }
 
                 if (Stream.of(selected).anyMatch(Person::isPregnant)) {
-                    menuItem = new JMenuItem(resourceMap.getString(oneSelected ? "removePregnancy.text" : "removePregnancies.text"));
-=======
-            if (oneSelected) {
-                if (person.canProcreate(gui.getCampaign())) {
-                    menuItem = new JMenuItem(resources.getString("addPregnancy.text"));
-                    menuItem.setActionCommand(CMD_ADD_PREGNANCY);
-                    menuItem.addActionListener(this);
-                    menu.add(menuItem);
-                } else if (person.isPregnant()) {
-                    menuItem = new JMenuItem(resources.getString("removePregnancy.text"));
->>>>>>> d2fa9f57
+                    menuItem = new JMenuItem(resources.getString(oneSelected ? "removePregnancy.text" : "removePregnancies.text"));
                     menuItem.setActionCommand(CMD_REMOVE_PREGNANCY);
                     menuItem.addActionListener(this);
                     menu.add(menuItem);
