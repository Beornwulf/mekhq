/*
 * Copyright (c) 2019 - The MegaMek Team. All rights reserved.
 *
 * This file is part of MekHQ.
 *
 * MekHQ is free software: you can redistribute it and/or modify
 * it under the terms of the GNU General Public License as published by
 * the Free Software Foundation, either version 3 of the License, or
 * (at your option) any later version.
 *
 * MekHQ is distributed in the hope that it will be useful,
 * but WITHOUT ANY WARRANTY; without even the implied warranty of
 * MERCHANTABILITY or FITNESS FOR A PARTICULAR PURPOSE. See the
 * GNU General Public License for more details.
 *
 * You should have received a copy of the GNU General Public License
 * along with MekHQ. If not, see <http://www.gnu.org/licenses/>.
 */
package mekhq.gui.adapter;

import java.awt.*;
import java.awt.event.ActionEvent;
import java.awt.event.ActionListener;
import java.awt.event.MouseEvent;
import java.time.LocalDate;
import java.time.format.DateTimeFormatter;
import java.util.*;
import java.util.List;
import java.util.stream.Collectors;

import javax.swing.*;
import javax.swing.event.MouseInputAdapter;

import megamek.client.ui.swing.util.MenuScroller;
import megamek.common.*;
import megamek.common.options.IOption;
import megamek.common.options.OptionsConstants;
import megamek.common.options.PilotOptions;
import megamek.common.util.EncodeControl;
import mekhq.MekHQ;
import mekhq.Utilities;
import mekhq.campaign.finances.Money;
import mekhq.campaign.personnel.Award;
import mekhq.campaign.Kill;
import mekhq.campaign.log.LogEntry;
import mekhq.campaign.event.PersonChangedEvent;
import mekhq.campaign.event.PersonLogEvent;
import mekhq.campaign.finances.Transaction;
import mekhq.campaign.personnel.*;
import mekhq.campaign.personnel.enums.*;
import mekhq.campaign.personnel.generator.SingleSpecialAbilityGenerator;
import mekhq.campaign.unit.Unit;
import mekhq.gui.CampaignGUI;
import mekhq.gui.dialog.*;
import mekhq.gui.model.PersonnelTableModel;
import mekhq.gui.utilities.JMenuHelpers;
import mekhq.gui.utilities.MultiLineTooltip;
import mekhq.gui.utilities.StaticChecks;

public class PersonnelTableMouseAdapter extends MouseInputAdapter implements ActionListener {
    private static final String CMD_RANKSYSTEM = "RANKSYSTEM"; //$NON-NLS-1$
    private static final String CMD_RANK = "RANK"; //$NON-NLS-1$
    private static final String CMD_MANEI_DOMINI_RANK = "MD_RANK"; //$NON-NLS-1$
    private static final String CMD_MANEI_DOMINI_CLASS = "MD_CLASS"; //$NON-NLS-1$
    private static final String CMD_PRIMARY_ROLE = "PROLE"; //$NON-NLS-1$
    private static final String CMD_SECONDARY_ROLE = "SROLE"; //$NON-NLS-1$
    private static final String CMD_PRIMARY_DESIGNATOR = "DESIG_PRI"; //$NON-NLS-1$
    private static final String CMD_SECONDARY_DESIGNATOR = "DESIG_SEC"; //$NON-NLS-1$
    private static final String CMD_REMOVE_UNIT = "REMOVE_UNIT"; //$NON-NLS-1$
    private static final String CMD_ADD_PILOT = "ADD_PILOT"; //$NON-NLS-1$
    private static final String CMD_ADD_SOLDIER = "ADD_SOLDIER"; //$NON-NLS-1$
    private static final String CMD_ADD_DRIVER = "ADD_DRIVER"; //$NON-NLS-1$
    private static final String CMD_ADD_VESSEL_PILOT = "ADD_VESSEL_PILOT"; //$NON-NLS-1$
    private static final String CMD_ADD_GUNNER = "ADD_GUNNER"; //$NON-NLS-1$
    private static final String CMD_ADD_CREW = "ADD_CREW"; //$NON-NLS-1$
    private static final String CMD_ADD_NAVIGATOR = "ADD_NAV"; //$NON-NLS-1$
    private static final String CMD_ADD_TECH_OFFICER = "ADD_TECH_OFFICER"; //$NON-NLS-1$
    private static final String CMD_ADD_AWARD = "ADD_AWARD";
    private static final String CMD_RMV_AWARD = "RMV_AWARD";

    private static final String CMD_EDIT_SALARY = "SALARY"; //$NON-NLS-1$
    private static final String CMD_BLOODNAME = "BLOODNAME"; //$NON-NLS-1$
    private static final String CMD_EDIT_INJURIES = "EDIT_INJURIES"; //$NON-NLS-1$
    private static final String CMD_REMOVE_INJURY = "REMOVE_INJURY"; //$NON-NLS-1$
    private static final String CMD_CLEAR_INJURIES = "CLEAR_INJURIES"; //$NON-NLS-1$
    private static final String CMD_CALLSIGN = "CALLSIGN"; //$NON-NLS-1$
    private static final String CMD_DEPENDENT = "DEPENDENT"; //$NON-NLS-1$
    private static final String CMD_COMMANDER = "COMMANDER"; //$NON-NLS-1$
    private static final String CMD_TRYING_TO_CONCEIVE = "TRYING_TO_CONCEIVE";
    private static final String CMD_TRYING_TO_MARRY = "TRYING_TO_MARRY";
    private static final String CMD_FOUNDER = "FOUNDER";
    private static final String CMD_EDIT_PERSONNEL_LOG = "LOG"; //$NON-NLS-1$
    private static final String CMD_ADD_LOG_ENTRY = "ADD_PERSONNEL_LOG_SINGLE"; //$NON-NLS-1$
    private static final String CMD_EDIT_MISSIONS_LOG = "MISSIONS_LOG"; //$NON-NLS-1$
    private static final String CMD_ADD_MISSION_ENTRY = "ADD_MISSION_ENTRY"; //$NON-NLS-1$
    private static final String CMD_EDIT_KILL_LOG = "KILL_LOG"; //$NON-NLS-1$
    private static final String CMD_ADD_KILL = "ADD_KILL"; //$NON-NLS-1$
    private static final String CMD_BUY_EDGE = "EDGE_BUY"; //$NON-NLS-1$
    private static final String CMD_SET_EDGE = "EDGE_SET"; //$NON-NLS-1$
    private static final String CMD_SET_XP = "XP_SET"; //$NON-NLS-1$
    private static final String CMD_ADD_1_XP = "XP_ADD_1"; //$NON-NLS-1$
    private static final String CMD_ADD_XP = "XP_ADD"; //$NON-NLS-1$
    private static final String CMD_EDIT_BIOGRAPHY = "BIOGRAPHY"; //$NON-NLS-1$
    private static final String CMD_RANDOM_PORTRAIT = "RANDOMIZE_PORTRAIT"; //$NON-NLS-1$
    private static final String CMD_EDIT_PORTRAIT = "PORTRAIT"; //$NON-NLS-1$
    private static final String CMD_EDIT_HITS = "EDIT_HITS"; //$NON-NLS-1$
    private static final String CMD_EDIT = "EDIT"; //$NON-NLS-1$
    private static final String CMD_ROLL_MECH = "ROLL_MECH"; //$NON-NLS-1$
    private static final String CMD_SACK = "SACK"; //$NON-NLS-1$
    private static final String CMD_REMOVE = "REMOVE"; //$NON-NLS-1$
    private static final String CMD_EDGE_TRIGGER = "EDGE"; //$NON-NLS-1$
    private static final String CMD_CHANGE_PRISONER_STATUS = "PRISONER_STATUS"; //$NON-NLS-1$
    private static final String CMD_CHANGE_STATUS = "STATUS"; //$NON-NLS-1$
    private static final String CMD_ACQUIRE_SPECIALIST = "SPECIALIST"; //$NON-NLS-1$
    private static final String CMD_ACQUIRE_WEAPON_SPECIALIST = "WSPECIALIST"; //$NON-NLS-1$
    private static final String CMD_ACQUIRE_RANGEMASTER = "RANGEMASTER"; //$NON-NLS-1$
    private static final String CMD_ACQUIRE_HUMANTRO = "HUMANTRO"; //$NON-NLS-1$
    private static final String CMD_ACQUIRE_ABILITY = "ABILITY"; //$NON-NLS-1$
    private static final String CMD_ACQUIRE_CUSTOM_CHOICE = "CUSTOM_CHOICE"; //$NON-NLS-1$
    private static final String CMD_IMPROVE = "IMPROVE"; //$NON-NLS-1$
    private static final String CMD_ADD_SPOUSE = "SPOUSE"; //$NON-NLS-1$
    private static final String CMD_REMOVE_SPOUSE = "REMOVE_SPOUSE"; //$NON-NLS-1$
    private static final String CMD_ADD_PREGNANCY = "ADD_PREGNANCY"; //$NON-NLS-1$
    private static final String CMD_REMOVE_PREGNANCY = "PREGNANCY_SPOUSE"; //$NON-NLS-1$
    private static final String CMD_ADD_TECH = "ADD_TECH"; //$NON-NLS-1$

    private static final String CMD_IMPRISON = "IMPRISON"; //$NON-NLS-1$
    private static final String CMD_FREE = "FREE"; //$NON-NLS-1$
    private static final String CMD_RECRUIT = "RECRUIT"; //$NON-NLS-1$
    private static final String CMD_RANSOM = "RANSOM";

    private static final String SEPARATOR = "@"; //$NON-NLS-1$
    private static final String HYPHEN = "-"; //$NON-NLS-1$
    private static final String TRUE = String.valueOf(true);
    private static final String FALSE = String.valueOf(false);

    private CampaignGUI gui;
    private JTable personnelTable;
    private PersonnelTableModel personnelModel;
    private ResourceBundle resourceMap;

    public PersonnelTableMouseAdapter(CampaignGUI gui, JTable personnelTable,
                                      PersonnelTableModel personnelModel) {
        super();
        this.gui = gui;
        this.personnelTable = personnelTable;
        this.personnelModel = personnelModel;
        resourceMap = ResourceBundle.getBundle("mekhq.resources.PersonnelTableMouseAdapter", new EncodeControl()); //$NON-NLS-1$
    }

    // MechWarrior Edge Options
    private static final String OPT_EDGE_MASC_FAILURE = "edge_when_masc_fails"; //$NON-NLS-1$
    private static final String OPT_EDGE_EXPLOSION = "edge_when_explosion"; //$NON-NLS-1$
    private static final String OPT_EDGE_KO = "edge_when_ko"; //$NON-NLS-1$
    private static final String OPT_EDGE_TAC = "edge_when_tac"; //$NON-NLS-1$
    private static final String OPT_EDGE_HEADHIT = "edge_when_headhit"; //$NON-NLS-1$

    // Aero Edge Options
    private static final String OPT_EDGE_WHEN_AERO_ALT_LOSS= "edge_when_aero_alt_loss"; //$NON-NLS-1$
    private static final String OPT_EDGE_WHEN_AERO_EXPLOSION= "edge_when_aero_explosion"; //$NON-NLS-1$
    private static final String OPT_EDGE_WHEN_AERO_KO= "edge_when_aero_ko"; //$NON-NLS-1$
    private static final String OPT_EDGE_WHEN_AERO_LUCKY_CRIT= "edge_when_aero_lucky_crit"; //$NON-NLS-1$
    private static final String OPT_EDGE_WHEN_AERO_NUKE_CRIT= "edge_when_aero_nuke_crit"; //$NON-NLS-1$
    private static final String OPT_EDGE_WHEN_AERO_UNIT_CARGO_LOST= "edge_when_aero_unit_cargo_lost"; //$NON-NLS-1$

    private static final int MAX_POPUP_ITEMS = 20;

    private String makeCommand(String ... parts) {
        return Utilities.combineString(Arrays.asList(parts), SEPARATOR);
    }

    @Override
    public void actionPerformed(ActionEvent action) {
        int row = personnelTable.getSelectedRow();
        if (row < 0) {
            return;
        }
        Person selectedPerson = personnelModel.getPerson(personnelTable.convertRowIndexToModel(row));
        int[] rows = personnelTable.getSelectedRows();
        Person[] people = new Person[rows.length];
        for (int i = 0; i < rows.length; i++) {
            people[i] = personnelModel.getPerson(personnelTable.convertRowIndexToModel(rows[i]));
        }

        String[] data = action.getActionCommand().split(SEPARATOR, -1);
        String command = data[0];

        switch (command) {
            case CMD_RANKSYSTEM: {
                int system = Integer.parseInt(data[1]);
                for (Person person : people) {
                    person.setRankSystem(system);
                }
                break;
            }
            case CMD_RANK: {
                int rank = Integer.parseInt(data[1]);
                int level = 0;
                // Check to see if we added a rank level...
                if (data.length > 2) {
                    level = Integer.parseInt(data[2]);
                }

                for (Person person : people) {
                    gui.getCampaign().changeRank(person, rank, level, true);
                }
                break;
            }
            case CMD_MANEI_DOMINI_RANK: {
                ManeiDominiRank maneiDominiRank = ManeiDominiRank.parseFromString(data[1]);
                for (Person person : people) {
                    person.setManeiDominiRank(maneiDominiRank);
                }
                break;
            }
            case CMD_MANEI_DOMINI_CLASS: {
                try {
                    ManeiDominiClass mdClass = ManeiDominiClass.valueOf(data[1]);
                    for (Person person : people) {
                        person.setManeiDominiClass(mdClass);
                    }
                } catch (Exception e) {
                    MekHQ.getLogger().error(getClass(), "actionPerformed",
                            "Failed to assign Manei Domini Class", e);
                }
                break;
            }
            case CMD_PRIMARY_DESIGNATOR: {
                try {
                    ROMDesignation romDesignation = ROMDesignation.valueOf(data[1]);
                    for (Person person : people) {
                        person.setPrimaryDesignator(romDesignation);
                    }
                } catch (Exception e) {
                    MekHQ.getLogger().error(getClass(), "actionPerformed",
                            "Failed to assign ROM designator", e);
                }
                break;
            }
            case CMD_SECONDARY_DESIGNATOR: {
                try {
                    ROMDesignation romDesignation = ROMDesignation.valueOf(data[1]);
                    for (Person person : people) {
                        person.setSecondaryDesignator(romDesignation);
                    }
                } catch (Exception e) {
                    MekHQ.getLogger().error(getClass(), "actionPerformed",
                            "Failed to assign ROM secondary designator", e);
                }
                break;
            }
            case CMD_PRIMARY_ROLE: {
                int role = Integer.parseInt(data[1]);
                for (Person person : people) {
                    person.setPrimaryRole(role);
                    gui.getCampaign().personUpdated(person);
                    if (gui.getCampaign().getCampaignOptions().usePortraitForType(role)
                            && gui.getCampaign().getCampaignOptions().getAssignPortraitOnRoleChange()
                            && person.getPortraitFileName().equals(Crew.PORTRAIT_NONE)) {
                        gui.getCampaign().assignRandomPortraitFor(person);
                    }
                }
                break;
            }
            case CMD_SECONDARY_ROLE: {
                int secRole = Integer.parseInt(data[1]);
                for (Person person : people) {
                    person.setSecondaryRole(secRole);
                    gui.getCampaign().personUpdated(person);
                }
                break;
            }
            case CMD_REMOVE_UNIT: {
                for (Person person : people) {
                    Unit u = gui.getCampaign().getUnit(person.getUnitId());
                    if (null != u) {
                        u.remove(person, true);
                        u.resetEngineer();
                        u.runDiagnostic(false);
                    }
                    // check for tech unit assignments
                    if (!person.getTechUnitIDs().isEmpty()) {
                        for (UUID id : new ArrayList<>(person.getTechUnitIDs())) {
                            u = gui.getCampaign().getUnit(id);
                            if (null != u) {
                                u.remove(person, true);
                                u.resetEngineer();
                                u.runDiagnostic(false);
                            }
                        }
                        /*
                         * Incase there's still some assignments for this tech,
                         * clear them out. This can happen if the target unit
                         * above is null. The tech will still have the pointer
                         * but to a null unit and it will never go away
                         * otherwise.
                         */
                        person.clearTechUnitIDs();
                    }
                }
                break;
            }
            case CMD_ADD_PILOT: {
                UUID selected = UUID.fromString(data[1]);
                Unit u = gui.getCampaign().getUnit(selected);
                Unit oldUnit = gui.getCampaign().getUnit(selectedPerson.getUnitId());
                boolean useTransfers = false;
                boolean transferLog = !gui.getCampaign().getCampaignOptions().useTransfers();
                if (null != oldUnit) {
                    oldUnit.remove(selectedPerson, transferLog);
                    useTransfers = gui.getCampaign().getCampaignOptions().useTransfers();
                }
                if (null != u) {
                    u.addPilotOrSoldier(selectedPerson, useTransfers);
                    u.resetPilotAndEntity();
                    u.runDiagnostic(false);
                }
                break;
            }
            case CMD_ADD_SOLDIER: {
                UUID selected = UUID.fromString(data[1]);
                Unit u = gui.getCampaign().getUnit(selected);
                if (null != u) {
                    for (Person p : people) {
                        if (u.canTakeMoreGunners()) {
                            Unit oldUnit = gui.getCampaign().getUnit(p.getUnitId());
                            boolean useTransfers = false;
                            boolean transferLog = !gui.getCampaign().getCampaignOptions().useTransfers();
                            if (null != oldUnit) {
                                oldUnit.remove(p, transferLog);
                                useTransfers = gui.getCampaign().getCampaignOptions().useTransfers();
                            }
                            u.addPilotOrSoldier(p, useTransfers);
                        }
                    }

                    u.resetPilotAndEntity();
                    u.runDiagnostic(false);
                }
                break;
            }
            case CMD_ADD_DRIVER: {
                UUID selected = UUID.fromString(data[1]);
                Unit u = gui.getCampaign().getUnit(selected);
                Unit oldUnit = gui.getCampaign().getUnit(selectedPerson.getUnitId());
                boolean useTransfers = false;
                boolean transferLog = !gui.getCampaign().getCampaignOptions().useTransfers();
                if (null != oldUnit) {
                    oldUnit.remove(selectedPerson, transferLog);
                    useTransfers = gui.getCampaign().getCampaignOptions().useTransfers();
                }
                if (null != u) {
                    u.addDriver(selectedPerson, useTransfers);
                    u.resetPilotAndEntity();
                    u.runDiagnostic(false);
                }
                break;
            }
            case CMD_ADD_VESSEL_PILOT: {
                UUID selected = UUID.fromString(data[1]);
                Unit u = gui.getCampaign().getUnit(selected);
                if (null != u) {
                    for (Person p : people) {
                        if (u.canTakeMoreDrivers()) {
                            Unit oldUnit = gui.getCampaign().getUnit(p.getUnitId());
                            boolean useTransfers = false;
                            boolean transferLog = !gui.getCampaign().getCampaignOptions().useTransfers();
                            if (null != oldUnit) {
                                oldUnit.remove(p, transferLog);
                                useTransfers = gui.getCampaign().getCampaignOptions().useTransfers();
                            }
                            u.addDriver(p, useTransfers);
                        }
                    }
                    u.resetPilotAndEntity();
                    u.runDiagnostic(false);
                }
                break;
            }
            case CMD_ADD_GUNNER: {
                UUID selected = UUID.fromString(data[1]);
                Unit u = gui.getCampaign().getUnit(selected);
                if (null != u) {
                    for (Person p : people) {
                        if (u.canTakeMoreGunners()) {
                            Unit oldUnit = gui.getCampaign().getUnit(p.getUnitId());
                            boolean useTransfers = false;
                            boolean transferLog = !gui.getCampaign().getCampaignOptions().useTransfers();
                            if (null != oldUnit) {
                                oldUnit.remove(p, transferLog);
                                useTransfers = gui.getCampaign().getCampaignOptions().useTransfers();
                            }
                            u.addGunner(p, useTransfers);
                        }
                    }

                    u.resetPilotAndEntity();
                    u.runDiagnostic(false);
                }
                break;
            }
            case CMD_ADD_CREW: {
                UUID selected = UUID.fromString(data[1]);
                Unit u = gui.getCampaign().getUnit(selected);
                if (null != u) {
                    for (Person p : people) {
                        if (u.canTakeMoreVesselCrew()) {
                            Unit oldUnit = gui.getCampaign().getUnit(p.getUnitId());
                            boolean useTransfers = false;
                            boolean transferLog = !gui.getCampaign().getCampaignOptions().useTransfers();
                            if (null != oldUnit) {
                                oldUnit.remove(p, transferLog);
                                useTransfers = gui.getCampaign().getCampaignOptions().useTransfers();
                            }
                            u.addVesselCrew(p, useTransfers);
                        }
                    }

                    u.resetPilotAndEntity();
                    u.runDiagnostic(false);
                }
                break;
            }
            case CMD_ADD_NAVIGATOR: {
                UUID selected = UUID.fromString(data[1]);
                Unit u = gui.getCampaign().getUnit(selected);
                if (null != u) {
                    for (Person p : people) {
                        if (u.canTakeNavigator()) {
                            Unit oldUnit = gui.getCampaign().getUnit(p.getUnitId());
                            boolean useTransfers = false;
                            boolean transferLog = !gui.getCampaign().getCampaignOptions().useTransfers();
                            if (null != oldUnit) {
                                oldUnit.remove(p, transferLog);
                                useTransfers = gui.getCampaign().getCampaignOptions().useTransfers();
                            }
                            u.setNavigator(p, useTransfers);
                        }
                    }

                    u.resetPilotAndEntity();
                    u.runDiagnostic(false);
                }
                break;
            }
            case CMD_ADD_TECH_OFFICER: {
                UUID selected = UUID.fromString(data[1]);
                Unit u = gui.getCampaign().getUnit(selected);
                if (null != u) {
                    for (Person p : people) {
                        if (u.canTakeTechOfficer()) {
                            Unit oldUnit = gui.getCampaign().getUnit(p.getUnitId());
                            boolean useTransfers = false;
                            boolean transferLog = !gui.getCampaign().getCampaignOptions().useTransfers();
                            if (null != oldUnit) {
                                oldUnit.remove(p, transferLog);
                                useTransfers = gui.getCampaign().getCampaignOptions().useTransfers();
                            }
                            u.setTechOfficer(p, useTransfers);
                        }
                    }

                    u.resetPilotAndEntity();
                    u.runDiagnostic(false);
                }
                break;
            }
            case CMD_ADD_TECH: {
                UUID selected = UUID.fromString(data[1]);
                Unit u = gui.getCampaign().getUnit(selected);
                if (null != u) {
                    if (u.canTakeTech()) {
                        u.setTech(selectedPerson);
                    }

                    u.resetPilotAndEntity();
                    u.runDiagnostic(false);
                }
                break;
            }
            case CMD_ADD_PREGNANCY: {
                if (selectedPerson.getGender().isFemale()) {
                    selectedPerson.addPregnancy(gui.getCampaign());
                    MekHQ.triggerEvent(new PersonChangedEvent(selectedPerson));
                }
                break;
            }
            case CMD_REMOVE_PREGNANCY: {
                if (selectedPerson.isPregnant()) {
                    selectedPerson.removePregnancy();
                    MekHQ.triggerEvent(new PersonChangedEvent(selectedPerson));
                }
                break;
            }
            case CMD_REMOVE_SPOUSE: {
                for (Person person : people) {
                    if (person.getGenealogy().hasSpouse()) {
                        Divorce.valueOf(data[1]).divorce(person, gui.getCampaign());
                    }
                }
                break;
            }
            case CMD_ADD_SPOUSE: {
                Person spouse = gui.getCampaign().getPerson(UUID.fromString(data[1]));
                Marriage.valueOf(data[2]).marry(selectedPerson, spouse, gui.getCampaign());
                break;
            }
            case CMD_ADD_AWARD: {
                for (Person person : people) {
                    person.getAwardController().addAndLogAward(data[1], data[2],
                            gui.getCampaign().getLocalDate());
                }
                break;
            }
            case CMD_RMV_AWARD: {
                for (Person person : people) {
                    try {
                        if (person.getAwardController().hasAward(data[1], data[2])) {
                            person.getAwardController().removeAward(data[1], data[2],
                                    (data.length > 3)
                                            ? LocalDate.parse(data[3], DateTimeFormatter.ofPattern(
                                                    gui.getCampaign().getCampaignOptions()
                                                            .getDisplayDateFormat()))
                                            : null,
                                    gui.getCampaign().getLocalDate());
                        }
                    } catch (Exception e) {
                        MekHQ.getLogger().error(getClass(), "actionPerformed", "Could not remove award.", e);
                    }
                }
                break;
            }
            case CMD_IMPROVE: {
                String type = data[1];
                int cost = Integer.parseInt(data[2]);
                int oldExpLevel = selectedPerson.getExperienceLevel(false);
                selectedPerson.improveSkill(type);
                gui.getCampaign().personUpdated(selectedPerson);
                selectedPerson.awardXP(-cost);
                MekHQ.triggerEvent(new PersonChangedEvent(selectedPerson));
                gui.getCampaign().addReport(String.format(resourceMap.getString("improved.format"), selectedPerson.getHyperlinkedName(), type)); //$NON-NLS-1$
                if (gui.getCampaign().getCampaignOptions().getUseAtB()
                        && gui.getCampaign().getCampaignOptions().useAbilities()) {
                    if (selectedPerson.getPrimaryRole() > Person.T_NONE
                            && selectedPerson.getPrimaryRole() <= Person.T_CONV_PILOT
                            && selectedPerson.getExperienceLevel(false) > oldExpLevel
                            && oldExpLevel >= SkillType.EXP_REGULAR) {
                        SingleSpecialAbilityGenerator spaGenerator = new SingleSpecialAbilityGenerator();
                        String spa = spaGenerator.rollSPA(selectedPerson);
                        if (null == spa) {
                            if (gui.getCampaign().getCampaignOptions().useEdge()) {
                                selectedPerson.getOptions().acquireAbility(
                                        PilotOptions.EDGE_ADVANTAGES, "edge", //$NON-NLS-1$
                                        selectedPerson.getEdge() + 1);
                                gui.getCampaign().addReport(String.format(resourceMap.getString("gainedEdge.format"), selectedPerson.getHyperlinkedName())); //$NON-NLS-1$
                            }
                        } else {
                            gui.getCampaign().addReport(String.format(resourceMap.getString("gained.format"), //$NON-NLS-1$
                                    selectedPerson.getHyperlinkedName(), SpecialAbility.getDisplayName(spa)));
                        }
                    }
                }
                break;
            }
            case CMD_ACQUIRE_ABILITY: {
                String selected = data[1];
                int cost = Integer.parseInt(data[2]);
                selectedPerson.getOptions().acquireAbility(PilotOptions.LVL3_ADVANTAGES,
                        selected, true);
                gui.getCampaign().personUpdated(selectedPerson);
                selectedPerson.awardXP(-cost);
                MekHQ.triggerEvent(new PersonChangedEvent(selectedPerson));
                // TODO: add personnelTab.getCampaign() report
                break;
            }
            case CMD_ACQUIRE_WEAPON_SPECIALIST: {
                String selected = data[1];
                int cost = Integer.parseInt(data[2]);
                selectedPerson.getOptions().acquireAbility(PilotOptions.LVL3_ADVANTAGES,
                        "weapon_specialist", selected);
                gui.getCampaign().personUpdated(selectedPerson);
                selectedPerson.awardXP(-cost);
                MekHQ.triggerEvent(new PersonChangedEvent(selectedPerson));
                // TODO: add campaign report
                break;
            }
            case CMD_ACQUIRE_SPECIALIST: {
                String selected = data[1];
                int cost = Integer.parseInt(data[2]);
                selectedPerson.getOptions().acquireAbility(PilotOptions.LVL3_ADVANTAGES,
                        "specialist", selected);
                gui.getCampaign().personUpdated(selectedPerson);
                selectedPerson.awardXP(-cost);
                MekHQ.triggerEvent(new PersonChangedEvent(selectedPerson));
                // TODO: add campaign report
                break;
            }
            case CMD_ACQUIRE_RANGEMASTER: {
                String selected = data[1];
                int cost = Integer.parseInt(data[2]);
                selectedPerson.getOptions().acquireAbility(PilotOptions.LVL3_ADVANTAGES,
                        "range_master", selected);
                gui.getCampaign().personUpdated(selectedPerson);
                selectedPerson.awardXP(-cost);
                MekHQ.triggerEvent(new PersonChangedEvent(selectedPerson));
                // TODO: add campaign report
                break;
            }
            case CMD_ACQUIRE_HUMANTRO: {
                String selected = data[1];
                int cost = Integer.parseInt(data[2]);
                selectedPerson.getOptions().acquireAbility(PilotOptions.LVL3_ADVANTAGES,
                        "human_tro", selected);
                gui.getCampaign().personUpdated(selectedPerson);
                selectedPerson.awardXP(-cost);
                MekHQ.triggerEvent(new PersonChangedEvent(selectedPerson));
                // TODO: add campaign report
                break;
            }
            case CMD_ACQUIRE_CUSTOM_CHOICE: {
                String selected = data[1];
                int cost = Integer.parseInt(data[2]);
                String ability = data[3];
                selectedPerson.getOptions().acquireAbility(PilotOptions.LVL3_ADVANTAGES,
                        ability, selected);
                gui.getCampaign().personUpdated(selectedPerson);
                selectedPerson.awardXP(-cost);
                MekHQ.triggerEvent(new PersonChangedEvent(selectedPerson));
                // TODO: add campaign report
                break;
            }
            case CMD_CHANGE_STATUS: {
                PersonnelStatus status = PersonnelStatus.valueOf(data[1]);
                for (Person person : people) {
                    if (status.isActive() || (JOptionPane.showConfirmDialog(null,
                            String.format(resourceMap.getString("confirmRetireQ.format"), person.getFullTitle()),
                            status.toString(), JOptionPane.YES_NO_OPTION) == 0)) {
                        person.changeStatus(gui.getCampaign(), status);
                    }
                }
                break;
            }
            case CMD_CHANGE_PRISONER_STATUS: {
                try {
                    PrisonerStatus status = PrisonerStatus.valueOf(data[1]);
                    for (Person person : people) {
                        if (person.getPrisonerStatus() != status) {
                            person.setPrisonerStatus(status);
                        }
                    }
                } catch (Exception e) {
                    MekHQ.getLogger().error(getClass(), "actionPerformed",
                            "Unknown PrisonerStatus Option. No changes will be made.", e);
                }
                break;
            }
            case CMD_IMPRISON: {
                for (Person person : people) {
                    if (!person.getPrisonerStatus().isPrisoner()) {
                        person.setPrisonerStatus(PrisonerStatus.PRISONER);
                    }
                }
                break;
            }
            case CMD_FREE: {
                // TODO: Warn in particular for "freeing" in deep space, leading to Geneva Conventions violation (#1400 adding Crime to MekHQ)
                // TODO: Record the people into some NPC pool, if still alive
                if (0 == JOptionPane.showConfirmDialog(
                        null,
                        String.format(resourceMap.getString("confirmFree.format"), selectedPerson.getFullTitle()),
                        resourceMap.getString("freeQ.text"),
                        JOptionPane.YES_NO_OPTION)) {
                    gui.getCampaign().removePerson(selectedPerson.getId());
                }
                break;
            }
            case CMD_RECRUIT: {
                for (Person person : people) {
                    if (person.getPrisonerStatus().isWillingToDefect()) {
                        person.setPrisonerStatus(PrisonerStatus.FREE);
                    }
                }
                break;
            }
            case CMD_RANSOM: {
                // ask the user if they want to sell off their prisoners. If yes, then add a daily report entry, add the money and remove them all.
                Money total = Money.zero();
                total = total.plus(Arrays.stream(people).map(Person::getRansomValue).collect(Collectors.toList()));

                if (0 == JOptionPane.showConfirmDialog(
                        null,
                        String.format(resourceMap.getString("ransomQ.format"), people.length, total.toAmountAndSymbolString()),
                        resourceMap.getString("ransom.text"), //$NON-NLS-1$
                        JOptionPane.YES_NO_OPTION)) {

                    gui.getCampaign().addReport(String.format(resourceMap.getString("ransomReport.format"), people.length, total.toAmountAndSymbolString()));
                    gui.getCampaign().addFunds(total, resourceMap.getString("ransom.text"), Transaction.C_MISC);
                    for (Person person : people) {
                        gui.getCampaign().removePerson(person.getId(), false);
                    }
                }
                break;
            }
            case CMD_EDGE_TRIGGER: {
                String trigger = data[1];
                if (people.length > 1) {
                    boolean status = Boolean.parseBoolean(data[2]);
                    for (Person person : people) {
                        person.setEdgeTrigger(trigger, status);
                        gui.getCampaign().personUpdated(person);
                    }
                } else {
                    selectedPerson.changeEdgeTrigger(trigger);
                    gui.getCampaign().personUpdated(selectedPerson);
                }
                break;
            }
            case CMD_REMOVE: {
                String title = String.format(resourceMap.getString("numPersonnel.text"), people.length); //$NON-NLS-1$
                if (people.length == 1) {
                    title = people[0].getFullTitle();
                }
                if (0 == JOptionPane.showConfirmDialog(
                        null,
                        String.format(resourceMap.getString("confirmRemove.format"), title), //$NON-NLS-1$
                        resourceMap.getString("removeQ.text"), //$NON-NLS-1$
                        JOptionPane.YES_NO_OPTION)) {
                    for (Person person : people) {
                        gui.getCampaign().removePerson(person.getId());
                        if (person.getGenealogy().hasSpouse()) {
                            person.getGenealogy().getSpouse(gui.getCampaign()).getGenealogy().setSpouse(null);
                        }
                    }
                }
                break;
            }
            case CMD_SACK: {
                boolean showDialog = false;
                ArrayList<UUID> toRemove = new ArrayList<>();
                for (Person person : people) {
                    if (gui.getCampaign().getRetirementDefectionTracker()
                            .removeFromCampaign(
                                    person,
                                    false,
                                    gui.getCampaign().getCampaignOptions()
                                            .getUseShareSystem() ? person
                                            .getNumShares(gui.getCampaign()
                                                    .getCampaignOptions()
                                                    .getSharesForAll()) : 0,
                                    gui.getCampaign(), null)) {
                        showDialog = true;
                    } else {
                        toRemove.add(person.getId());
                    }
                }
                if (showDialog) {
                    RetirementDefectionDialog rdd = new RetirementDefectionDialog(
                            gui, null, false);
                    rdd.setVisible(true);
                    if (rdd.wasAborted()
                            || !gui.getCampaign().applyRetirement(rdd.totalPayout(),
                            rdd.getUnitAssignments())) {
                        for (Person person : people) {
                            gui.getCampaign().getRetirementDefectionTracker()
                                    .removePayout(person);
                        }
                    } else {
                        for (UUID id : toRemove) {
                            gui.getCampaign().removePerson(id);
                        }
                    }
                } else {
                    String question;
                    if (people.length > 1) {
                        question = resourceMap.getString("confirmRemoveMultiple.text"); //$NON-NLS-1$
                    } else {
                        question = String.format(resourceMap.getString("confirmRemove.format"), people[0].getFullTitle()); //$NON-NLS-1$
                    }
                    if (JOptionPane.YES_OPTION == JOptionPane.showConfirmDialog(
                            null, question, resourceMap.getString("removeQ.text"), //$NON-NLS-1$
                            JOptionPane.YES_NO_OPTION)) {
                        for (Person person : people) {
                            gui.getCampaign().removePerson(person.getId());
                        }
                    }
                }
                break;
            }
            case CMD_EDIT: {
                CustomizePersonDialog npd = new CustomizePersonDialog(
                        gui.getFrame(), true, selectedPerson, gui.getCampaign());
                npd.setVisible(true);
                gui.getCampaign().personUpdated(selectedPerson);
                MekHQ.triggerEvent(new PersonChangedEvent(selectedPerson));
                break;
            }
            case CMD_ROLL_MECH: {
                GMToolsDialog gmToolsDialog = new GMToolsDialog(gui.getFrame(), gui, selectedPerson);
                gmToolsDialog.setVisible(true);
                gui.getCampaign().personUpdated(selectedPerson);
                MekHQ.triggerEvent(new PersonChangedEvent(selectedPerson));
                break;
            }
            case CMD_EDIT_HITS: {
                EditPersonnelHitsDialog ephd = new EditPersonnelHitsDialog(gui.getFrame(), true, selectedPerson);
                ephd.setVisible(true);
                if (0 == selectedPerson.getHits()) {
                    selectedPerson.setDoctorId(null, gui.getCampaign().getCampaignOptions()
                            .getNaturalHealingWaitingPeriod());
                }
                gui.getCampaign().personUpdated(selectedPerson);
                MekHQ.triggerEvent(new PersonChangedEvent(selectedPerson));
                break;
            }
            case CMD_RANDOM_PORTRAIT: {
                for (Person person : people) {
                    gui.getCampaign().assignRandomPortraitFor(person);
                    gui.getCampaign().personUpdated(person);
                    MekHQ.triggerEvent(new PersonChangedEvent(person));
                }
                break;
            }
            case CMD_EDIT_PORTRAIT: {
                ImageChoiceDialog pcd = new ImageChoiceDialog(gui.getFrame(),
                        true, selectedPerson.getPortraitCategory(),
                        selectedPerson.getPortraitFileName(), gui.getIconPackage()
                        .getPortraits());
                pcd.setVisible(true);

                final String category = pcd.getCategory();
                final String fileName = pcd.getFileName();

                for (Person person : people) {
                    if (!(person.getPortraitCategory().equals(category)
                            && person.getPortraitFileName().equals(fileName))) {
                        person.setPortraitCategory(category);
                        person.setPortraitFileName(fileName);
                        gui.getCampaign().personUpdated(person);
                        MekHQ.triggerEvent(new PersonChangedEvent(person));
                    }
                }
                break;
            }
            case CMD_EDIT_BIOGRAPHY: {
                MarkdownEditorDialog tad = new MarkdownEditorDialog(gui.getFrame(), true,
                        resourceMap.getString("editBiography.text"), selectedPerson.getBiography());
                tad.setVisible(true);
                if (tad.wasChanged()) {
                    selectedPerson.setBiography(tad.getText());
                    MekHQ.triggerEvent(new PersonChangedEvent(selectedPerson));
                }
                break;
            }
            case CMD_ADD_1_XP: {
                for (Person person : people) {
                    person.awardXP(1);
                    MekHQ.triggerEvent(new PersonChangedEvent(person));
                }
                break;
            }
            case CMD_ADD_XP: {
                PopupValueChoiceDialog pvcda = new PopupValueChoiceDialog(
                        gui.getFrame(), true, resourceMap.getString("xp.text"), 1, 0);
                pvcda.setVisible(true);

                int ia = pvcda.getValue();
                if (ia <= 0) {
                    // <0 indicates Cancellation
                    // =0 is a No-Op
                    return;
                }

                for (Person person : people) {
                    person.awardXP(ia);
                    MekHQ.triggerEvent(new PersonChangedEvent(person));
                }
                break;
            }
            case CMD_SET_XP: {
                PopupValueChoiceDialog pvcd = new PopupValueChoiceDialog(
                        gui.getFrame(), true, resourceMap.getString("xp.text"), selectedPerson.getXP(), 0);
                pvcd.setVisible(true);
                if (pvcd.getValue() < 0) {
                    return;
                }
                int i = pvcd.getValue();
                for (Person person : people) {
                    person.setXP(i);
                    MekHQ.triggerEvent(new PersonChangedEvent(person));
                }
                break;
            }
            case CMD_BUY_EDGE: {
                int cost = gui.getCampaign().getCampaignOptions().getEdgeCost();
                for (Person person : people) {
                    selectedPerson.awardXP(-cost);
                    person.setEdge(person.getEdge() + 1);
                    //Make the new edge point available to support personnel, but don't reset until the week ends
                    person.setCurrentEdge(person.getCurrentEdge() + 1);
                    gui.getCampaign().personUpdated(person);
                    MekHQ.triggerEvent(new PersonChangedEvent(person));
                }
                break;
            }
            case CMD_SET_EDGE: {
                PopupValueChoiceDialog pvcd = new PopupValueChoiceDialog(
                        gui.getFrame(), true, resourceMap.getString("edge.text"), selectedPerson.getEdge(), 0, //$NON-NLS-1$
                        10);
                pvcd.setVisible(true);
                if (pvcd.getValue() < 0) {
                    return;
                }
                int i = pvcd.getValue();
                for (Person person : people) {
                    person.setEdge(i);
                    //Reset currentEdge for support people
                    person.resetCurrentEdge();
                    gui.getCampaign().personUpdated(person);
                    MekHQ.triggerEvent(new PersonChangedEvent(person));
                }
                break;
            }
            case CMD_ADD_KILL: {
                AddOrEditKillEntryDialog nkd;
                Unit unit = gui.getCampaign().getUnit(selectedPerson.getUnitId());
                if (people.length > 1) {
                    nkd = new AddOrEditKillEntryDialog(
                            gui.getFrame(),
                            true,
                            null,
                            unit != null ? unit.getName() : resourceMap.getString("bareHands.text"),
                            gui.getCampaign().getDate());
                } else {
                    nkd = new AddOrEditKillEntryDialog(
                            gui.getFrame(),
                            true,
                            selectedPerson.getId(),
                            unit != null ? unit.getName() : resourceMap.getString("bareHands.text"),
                            gui.getCampaign().getDate());
                }
                nkd.setVisible(true);
                if (nkd.getKill().isPresent()) {
                    Kill kill = nkd.getKill().get();
                    if (people.length > 1) {
                        for (Person person : people) {
                            Kill k = kill.clone();
                            k.setPilotId(person.getId());
                            gui.getCampaign().addKill(k);
                            MekHQ.triggerEvent(new PersonLogEvent(person));
                        }
                    } else {
                        gui.getCampaign().addKill(kill);
                        MekHQ.triggerEvent(new PersonLogEvent(selectedPerson));
                    }
                }
                break;
            }
            case CMD_EDIT_KILL_LOG: {
                EditKillLogDialog ekld = new EditKillLogDialog(gui.getFrame(), true, gui.getCampaign(), selectedPerson);
                ekld.setVisible(true);
                MekHQ.triggerEvent(new PersonLogEvent(selectedPerson));
                break;
            }
            case CMD_EDIT_PERSONNEL_LOG: {
                EditPersonnelLogDialog epld = new EditPersonnelLogDialog(gui.getFrame(), true, gui.getCampaign(), selectedPerson);
                epld.setVisible(true);
                MekHQ.triggerEvent(new PersonLogEvent(selectedPerson));
                break;
            }
            case CMD_ADD_LOG_ENTRY: {
                AddOrEditPersonnelEntryDialog addPersonnelLogDialog = new AddOrEditPersonnelEntryDialog(gui.getFrame(), true, gui.getCampaign(), gui.getCampaign().getLocalDate());
                addPersonnelLogDialog.setVisible(true);
                Optional<LogEntry> personnelEntry = addPersonnelLogDialog.getEntry();
                if (personnelEntry.isPresent()) {
                    for (Person person : people) {
                        person.addLogEntry(personnelEntry.get().clone());
                        MekHQ.triggerEvent(new PersonLogEvent(selectedPerson));
                    }
                }
                break;
            }
            case CMD_EDIT_MISSIONS_LOG: {
                EditMissionLogDialog emld = new EditMissionLogDialog(gui.getFrame(), true, gui.getCampaign(), selectedPerson);
                emld.setVisible(true);
                MekHQ.triggerEvent(new PersonLogEvent(selectedPerson));
                break;
            }
            case CMD_ADD_MISSION_ENTRY: {
                AddOrEditMissionEntryDialog addMissionDialog = new AddOrEditMissionEntryDialog(gui.getFrame(), true, gui.getCampaign(), gui.getCampaign().getLocalDate());
                addMissionDialog.setVisible(true);
                Optional<LogEntry> missionEntry = addMissionDialog.getEntry();
                if (missionEntry.isPresent()) {
                    for (Person person : people) {
                        person.addMissionLogEntry(missionEntry.get().clone());
                        MekHQ.triggerEvent(new PersonLogEvent(selectedPerson));
                    }
                }
                break;
            }
            case CMD_COMMANDER: {
                selectedPerson.setCommander(!selectedPerson.isCommander());
                if (selectedPerson.isCommander()) {
                    for (Person p : gui.getCampaign().getPersonnel()) {
                        if (p.isCommander() && !p.getId().equals(selectedPerson.getId())) {
                            p.setCommander(false);
                            gui.getCampaign().addReport(String.format(resourceMap.getString("removedCommander.format"), p.getHyperlinkedFullTitle())); //$NON-NLS-1$
                            gui.getCampaign().personUpdated(p);
                            MekHQ.triggerEvent(new PersonChangedEvent(p));
                        }
                    }
                    gui.getCampaign().addReport(String.format(resourceMap.getString("setAsCommander.format"), selectedPerson.getHyperlinkedFullTitle())); //$NON-NLS-1$
                    gui.getCampaign().personUpdated(selectedPerson);
                    MekHQ.triggerEvent(new PersonChangedEvent(selectedPerson));
                }
                break;
            }
            case CMD_DEPENDENT: {
                if (people.length > 1) {
                    boolean status = !people[0].isDependent();
                    for (Person person : people) {
                        person.setDependent(status);
                        gui.getCampaign().personUpdated(person);
                        MekHQ.triggerEvent(new PersonChangedEvent(person));
                    }
                } else {
                    selectedPerson.setDependent(!selectedPerson.isDependent());
                    gui.getCampaign().personUpdated(selectedPerson);
                    MekHQ.triggerEvent(new PersonChangedEvent(selectedPerson));
                }
                break;
            }
            case CMD_TRYING_TO_MARRY: {
                if (people.length > 1) {
                    boolean status = !people[0].isTryingToMarry();
                    for (Person person : people) {
                        person.setTryingToMarry(status);
                        gui.getCampaign().personUpdated(person);
                        MekHQ.triggerEvent(new PersonChangedEvent(person));
                    }
                } else {
                    selectedPerson.setTryingToMarry(!selectedPerson.isTryingToMarry());
                    gui.getCampaign().personUpdated(selectedPerson);
                    MekHQ.triggerEvent(new PersonChangedEvent(selectedPerson));
                }
                break;
            }
            case CMD_TRYING_TO_CONCEIVE: {
                if (people.length > 1) {
                    boolean status = !people[0].isTryingToConceive();
                    for (Person person : people) {
                        person.setTryingToConceive(status);
                        gui.getCampaign().personUpdated(person);
                        MekHQ.triggerEvent(new PersonChangedEvent(person));
                    }
                } else {
                    selectedPerson.setTryingToConceive(!selectedPerson.isTryingToConceive());
                    gui.getCampaign().personUpdated(selectedPerson);
                    MekHQ.triggerEvent(new PersonChangedEvent(selectedPerson));
                }
                break;
            }
            case CMD_FOUNDER: {
                if (people.length > 1) {
                    boolean status = !people[0].isFounder();
                    for (Person person : people) {
                        person.setFounder(status);
                        gui.getCampaign().personUpdated(person);
                        MekHQ.triggerEvent(new PersonChangedEvent(person));
                    }
                } else {
                    selectedPerson.setFounder(!selectedPerson.isFounder());
                    gui.getCampaign().personUpdated(selectedPerson);
                    MekHQ.triggerEvent(new PersonChangedEvent(selectedPerson));
                }
                break;
            }
            case CMD_CALLSIGN: {
                String s = (String) JOptionPane.showInputDialog(gui.getFrame(),
                        resourceMap.getString("enterNewCallsign.text"), resourceMap.getString("editCallsign.text"), //$NON-NLS-1$ //$NON-NLS-2$
                        JOptionPane.PLAIN_MESSAGE, null, null,
                        selectedPerson.getCallsign());
                if (null != s) {
                    selectedPerson.setCallsign(s);
                    MekHQ.triggerEvent(new PersonChangedEvent(selectedPerson));
                    gui.getCampaign().personUpdated(selectedPerson);
                }
                break;
            }
            case CMD_CLEAR_INJURIES: {
                for (Person person : people) {
                    person.clearInjuries();
                    Unit u = gui.getCampaign().getUnit(person.getUnitId());
                    if (null != u) {
                        u.resetPilotAndEntity();
                    }
                }
                break;
            }
            case CMD_REMOVE_INJURY: {
                String sel = data[1];
                Injury toRemove = null;
                for (Injury i : selectedPerson.getInjuries()) {
                    if (i.getUUID().toString().equals(sel)) {
                        toRemove = i;
                        break;
                    }
                }
                if (toRemove != null) {
                    selectedPerson.removeInjury(toRemove);
                }
                Unit u = gui.getCampaign().getUnit(selectedPerson.getUnitId());
                if (null != u) {
                    u.resetPilotAndEntity();
                }
                break;
            }
            case CMD_EDIT_INJURIES: {
                EditPersonnelInjuriesDialog epid = new EditPersonnelInjuriesDialog(
                        gui.getFrame(), true, gui.getCampaign(), selectedPerson);
                epid.setVisible(true);
                MekHQ.triggerEvent(new PersonChangedEvent(selectedPerson));
                break;
            }
            case CMD_BLOODNAME: {
                for (Person p : people) {
                    gui.getCampaign().checkBloodnameAdd(p, true);
                }
                break;
            }
            case CMD_EDIT_SALARY: {
                PopupValueChoiceDialog pcvd = new PopupValueChoiceDialog(
                        gui.getFrame(),
                        true,
                        resourceMap.getString("changeSalary.text"), //$NON-NLS-1$
                        selectedPerson.getSalary().getAmount().intValue(),
                        -1,
                        100000);
                pcvd.setVisible(true);
                int salary = pcvd.getValue();
                if (salary < -1) {
                    return;
                }
                for (Person person : people) {
                    person.setSalary(Money.of(salary));
                    MekHQ.triggerEvent(new PersonChangedEvent(person));
                }
                break;
            }
            default:
                break;
        }
    }

    @Override
    public void mousePressed(MouseEvent e) {
        maybeShowPopup(e);
    }

    @Override
    public void mouseReleased(MouseEvent e) {
        maybeShowPopup(e);
    }

    private Person[] getSelectedPeople() {
        Person[] selected = new Person[personnelTable.getSelectedRowCount()];
        int[] rows = personnelTable.getSelectedRows();
        for (int i = 0; i < rows.length; i++) {
            Person person = personnelModel.getPerson(personnelTable.convertRowIndexToModel(rows[i]));
            selected[i] = person;
        }
        return selected;
    }

    private void maybeShowPopup(MouseEvent e) {
        JPopupMenu popup = new JPopupMenu();

        if (e.isPopupTrigger()) {
            if (personnelTable.getSelectedRowCount() == 0) {
                return;
            }
            int row = personnelTable.getSelectedRow();
            boolean oneSelected = personnelTable.getSelectedRowCount() == 1;
            Person person = personnelModel.getPerson(personnelTable
                    .convertRowIndexToModel(row));
            JMenuItem menuItem;
            JMenu menu;
            JMenu submenu;
            JCheckBoxMenuItem cbMenuItem;
            Person[] selected = getSelectedPeople();
            // **lets fill the pop up menu**//
            if (StaticChecks.areAllEligible(selected, true)) {
                menu = new JMenu(resourceMap.getString("changeRank.text"));
                Ranks ranks = person.getRanks();
                for (int rankOrder = 0; rankOrder < Ranks.RC_NUM; rankOrder++) {
                    Rank rank = ranks.getAllRanks().get(rankOrder);
                    int profession = person.getProfession();

                    // Empty professions need swapped before the
                    // continuation
                    while (ranks.isEmptyProfession(profession) && (profession != Ranks.RPROF_MW)) {
                        profession = ranks.getAlternateProfession(profession);
                    }

                    if (rank.getName(profession).equals(HYPHEN)) {
                        continue;
                    }

                    // re-route through any profession redirections,
                    // starting with the empty profession check
                    while (rank.getName(profession).startsWith("--") && (profession != Ranks.RPROF_MW)) {
                        if (rank.getName(profession).equals("--")) {
                            profession = ranks.getAlternateProfession(profession);
                        } else if (rank.getName(profession).startsWith("--")) {
                            profession = ranks.getAlternateProfession(rank.getName(profession));
                        }
                    }

                    if (rank.getRankLevels(profession) > 0) {
                        submenu = new JMenu(rank.getName(profession));
                        for (int level = 0; level <= rank.getRankLevels(profession); level++) {
                            cbMenuItem = new JCheckBoxMenuItem(rank.getName(profession)
                                    + Utilities.getRomanNumeralsFromArabicNumber(level, true));
                            cbMenuItem.setActionCommand(makeCommand(CMD_RANK, String.valueOf(rankOrder), String.valueOf(level)));
                            if ((person.getRankNumeric() == rankOrder) && (person.getRankLevel() == level)) {
                                cbMenuItem.setSelected(true);
                            }
                            cbMenuItem.addActionListener(this);
                            cbMenuItem.setEnabled(true);
                            submenu.add(cbMenuItem);
                        }
                        JMenuHelpers.addMenuIfNonEmpty(menu, submenu, MAX_POPUP_ITEMS);
                    } else {
                        cbMenuItem = new JCheckBoxMenuItem(rank.getName(profession));
                        cbMenuItem.setActionCommand(makeCommand(CMD_RANK, String.valueOf(rankOrder)));
                        if (person.getRankNumeric() == rankOrder) {
                            cbMenuItem.setSelected(true);
                        }
                        cbMenuItem.addActionListener(this);
                        cbMenuItem.setEnabled(true);
                        menu.add(cbMenuItem);
                    }
                }
                JMenuHelpers.addMenuIfNonEmpty(popup, menu, MAX_POPUP_ITEMS);
            }
            menu = new JMenu(resourceMap.getString("changeRankSystem.text"));
            // First allow them to revert to the campaign system
            cbMenuItem = new JCheckBoxMenuItem(resourceMap.getString("useCampaignRankSystem.text"));
            cbMenuItem.setActionCommand(makeCommand(CMD_RANKSYSTEM, "-1"));
            cbMenuItem.addActionListener(this);
            cbMenuItem.setEnabled(true);
            menu.add(cbMenuItem);
            for (int system = 0; system < Ranks.RS_NUM; system++) {
                if (system == Ranks.RS_CUSTOM) {
                    continue;
                }
                cbMenuItem = new JCheckBoxMenuItem(
                        Ranks.getRankSystemName(system));
                cbMenuItem.setActionCommand(makeCommand(CMD_RANKSYSTEM, String.valueOf(system)));
                cbMenuItem.addActionListener(this);
                cbMenuItem.setEnabled(true);
                if (system == person.getRanks().getRankSystem()) {
                    cbMenuItem.setSelected(true);
                }
                menu.add(cbMenuItem);
            }
            JMenuHelpers.addMenuIfNonEmpty(popup, menu, MAX_POPUP_ITEMS);

            if (StaticChecks.areAllWoB(selected)) {
                // MD Ranks
                menu = new JMenu(resourceMap.getString("changeMDRank.text"));
<<<<<<< HEAD
                for (int i = Rank.MD_RANK_NONE; i < Rank.MD_RANK_NUM; i++) {
                    cbMenuItem = new JCheckBoxMenuItem(
                            Rank.getManeiDominiRankName(i));
                    cbMenuItem.setActionCommand(makeCommand(CMD_MANEI_DOMINI_RANK, String.valueOf(i)));
=======
                for (ManeiDominiRank maneiDominiRank : ManeiDominiRank.values()) {
                    cbMenuItem = new JCheckBoxMenuItem(maneiDominiRank.toString());
                    cbMenuItem.setActionCommand(makeCommand(CMD_MANEI_DOMINI_RANK, maneiDominiRank.name()));
>>>>>>> 6624f2c0
                    cbMenuItem.addActionListener(this);
                    if (person.getManeiDominiRank() == maneiDominiRank) {
                        cbMenuItem.setSelected(true);
                    }
                    menu.add(cbMenuItem);
                }
                JMenuHelpers.addMenuIfNonEmpty(popup, menu, MAX_POPUP_ITEMS);

                // MD Classes
                menu = new JMenu(resourceMap.getString("changeMDClass.text"));
                for (ManeiDominiClass maneiDominiClass : ManeiDominiClass.values()) {
                    cbMenuItem = new JCheckBoxMenuItem(maneiDominiClass.toString());
                    cbMenuItem.setActionCommand(makeCommand(CMD_MANEI_DOMINI_CLASS, maneiDominiClass.name()));
                    cbMenuItem.addActionListener(this);
                    if (maneiDominiClass == person.getManeiDominiClass()) {
                        cbMenuItem.setSelected(true);
                    }
                    menu.add(cbMenuItem);
                }
                JMenuHelpers.addMenuIfNonEmpty(popup, menu, MAX_POPUP_ITEMS);
            }

            if (StaticChecks.areAllWoBOrComstar(selected)) {
                menu = new JMenu(resourceMap.getString("changePrimaryDesignation.text"));
                for (ROMDesignation romDesignation : ROMDesignation.values()) {
                    cbMenuItem = new JCheckBoxMenuItem(romDesignation.toString());
                    cbMenuItem.setActionCommand(makeCommand(CMD_PRIMARY_DESIGNATOR, romDesignation.name()));
                    cbMenuItem.addActionListener(this);
                    if (romDesignation == person.getPrimaryDesignator()) {
                        cbMenuItem.setSelected(true);
                    }
                    menu.add(cbMenuItem);
                }
                JMenuHelpers.addMenuIfNonEmpty(popup, menu, MAX_POPUP_ITEMS);

                menu = new JMenu(resourceMap.getString("changeSecondaryDesignation.text"));
                for (ROMDesignation romDesignation : ROMDesignation.values()) {
                    cbMenuItem = new JCheckBoxMenuItem(romDesignation.toString());
                    cbMenuItem.setActionCommand(makeCommand(CMD_SECONDARY_DESIGNATOR, romDesignation.name()));
                    cbMenuItem.addActionListener(this);
                    if (romDesignation == person.getSecondaryDesignator()) {
                        cbMenuItem.setSelected(true);
                    }
                    menu.add(cbMenuItem);
                }
                JMenuHelpers.addMenuIfNonEmpty(popup, menu, MAX_POPUP_ITEMS);
            }
            menu = new JMenu(resourceMap.getString("changeStatus.text"));
            for (PersonnelStatus status : PersonnelStatus.values()) {
                cbMenuItem = new JCheckBoxMenuItem(status.toString());
                if (person.getStatus() == status) {
                    cbMenuItem.setSelected(true);
                }
                cbMenuItem.setActionCommand(makeCommand(CMD_CHANGE_STATUS, status.name()));
                cbMenuItem.addActionListener(this);
                menu.add(cbMenuItem);
            }
            popup.add(menu);

            if (StaticChecks.areAnyFree(selected)) {
                popup.add(newMenuItem(resourceMap.getString("imprison.text"), CMD_IMPRISON));
            }

            if (oneSelected && !person.getPrisonerStatus().isFree()) {
                popup.add(newMenuItem(resourceMap.getString("free.text"), CMD_FREE));
            }

            if (gui.getCampaign().getCampaignOptions().getUseAtB()
                    && (gui.getCampaign().getCampaignOptions().getUseAtBCapture()
                    || gui.getCampaign().getCampaignOptions().capturePrisoners())
                    && StaticChecks.areAllPrisoners(selected)) {
                popup.add(newMenuItem(resourceMap.getString("ransom.text"), CMD_RANSOM));
            }

            if (gui.getCampaign().getCampaignOptions().getUseAtB()
                    && (gui.getCampaign().getCampaignOptions().getUseAtBCapture()
                    || gui.getCampaign().getCampaignOptions().capturePrisoners())
                    && StaticChecks.areAnyWillingToDefect(selected)) {
                popup.add(newMenuItem(resourceMap.getString("recruit.text"), CMD_RECRUIT));
            }

            menu = new JMenu(resourceMap.getString("changePrimaryRole.text"));
            for (int i = Person.T_MECHWARRIOR; i < Person.T_NUM; i++) {
                if (person.canPerformRole(i) && (person.getSecondaryRole() != i)) {
                    cbMenuItem = new JCheckBoxMenuItem(Person.getRoleDesc(
                            i, gui.getCampaign().getFaction().isClan()));
                    cbMenuItem.setActionCommand(makeCommand(CMD_PRIMARY_ROLE, String.valueOf(i)));
                    if (person.getPrimaryRole() == i) {
                        cbMenuItem.setSelected(true);
                    }
                    cbMenuItem.addActionListener(this);
                    cbMenuItem.setEnabled(true);
                    menu.add(cbMenuItem);
                }
            }
            if (menu.getItemCount() > MAX_POPUP_ITEMS) {
                MenuScroller.setScrollerFor(menu, MAX_POPUP_ITEMS);
            }
            popup.add(menu);
            menu = new JMenu(resourceMap.getString("changeSecondaryRole.text")); //$NON-NLS-1$
            for (int i = 0; i < Person.T_NUM; i++) {
                if ((i == Person.T_NONE) || (person.canPerformRole(i) && (person.getPrimaryRole() != i))) {
                    // you cant be an astech if you are a tech, or a medic
                    // if you are a doctor
                    if (person.isTechPrimary() && (i == Person.T_ASTECH)) {
                        continue;
                    }
                    if ((person.getPrimaryRole() == Person.T_DOCTOR) && (i == Person.T_MEDIC)) {
                        continue;
                    }
                    cbMenuItem = new JCheckBoxMenuItem(Person.getRoleDesc(
                            i, gui.getCampaign().getFaction().isClan()));
                    cbMenuItem.setActionCommand(makeCommand(CMD_SECONDARY_ROLE, String.valueOf(i)));
                    if (person.getSecondaryRole() == i) {
                        cbMenuItem.setSelected(true);
                    }
                    cbMenuItem.addActionListener(this);
                    cbMenuItem.setEnabled(true);
                    menu.add(cbMenuItem);
                }
            }
            if (menu.getItemCount() > MAX_POPUP_ITEMS) {
                MenuScroller.setScrollerFor(menu, MAX_POPUP_ITEMS);
            }
            popup.add(menu);
            // Bloodnames
            if (StaticChecks.areAllClanEligible(selected)) {
                menuItem = new JMenuItem(resourceMap.getString("giveRandomBloodname.text"));
                menuItem.setActionCommand(CMD_BLOODNAME);
                menuItem.addActionListener(this);
                menuItem.setEnabled(StaticChecks.areAllActive(selected));
                popup.add(menuItem);
            }

            // change salary
            if (gui.getCampaign().getCampaignOptions().payForSalaries()) {
                menuItem = new JMenuItem(resourceMap.getString("setSalary.text")); //$NON-NLS-1$
                menuItem.setActionCommand(CMD_EDIT_SALARY);
                menuItem.addActionListener(this);
                menuItem.setEnabled(StaticChecks.areAllActive(selected));
                popup.add(menuItem);
            }

            if (!person.isDeployed()) {
                // Assign pilot to unit/none
                menu = new JMenu(resourceMap.getString("assignToUnit.text")); //$NON-NLS-1$
                JMenu pilotMenu = new JMenu(resourceMap.getString("assignAsPilot.text")); //$NON-NLS-1$
                JMenu pilotUnitTypeMenu = new JMenu();
                JMenu pilotEntityWeightMenu = new JMenu();
                JMenu driverMenu = new JMenu(resourceMap.getString("assignAsDriver.text")); //$NON-NLS-1$
                JMenu driverUnitTypeMenu = new JMenu();
                JMenu driverEntityWeightMenu = new JMenu();
                JMenu crewMenu = new JMenu(resourceMap.getString("assignAsCrewmember.text")); //$NON-NLS-1$
                JMenu crewUnitTypeMenu = new JMenu();
                JMenu crewEntityWeightMenu = new JMenu();
                JMenu gunnerMenu = new JMenu(resourceMap.getString("assignAsGunner.text")); //$NON-NLS-1$
                JMenu gunnerUnitTypeMenu = new JMenu();
                JMenu gunnerEntityWeightMenu = new JMenu();
                JMenu navMenu = new JMenu(resourceMap.getString("assignAsNavigator.text")); //$NON-NLS-1$
                JMenu navUnitTypeMenu = new JMenu();
                JMenu navEntityWeightMenu = new JMenu();
                JMenu soldierMenu = new JMenu(resourceMap.getString("assignAsSoldier.text")); //$NON-NLS-1$
                JMenu soldierUnitTypeMenu = new JMenu();
                JMenu soldierEntityWeightMenu = new JMenu();
                JMenu techOfficerMenu = new JMenu(resourceMap.getString("assignAsTechOfficer.text")); //$NON-NLS-1$
                JMenu techOfficerUnitTypeMenu = new JMenu();
                JMenu techOfficerEntityWeightMenu = new JMenu();
                JMenu consoleCmdrMenu = new JMenu(resourceMap.getString("assignAsConsoleCmdr.text")); //$NON-NLS-1$
                JMenu consoleCmdrUnitTypeMenu = new JMenu();
                JMenu consoleCmdrEntityWeightMenu = new JMenu();
                JMenu techMenu = new JMenu(resourceMap.getString("assignAsTech.text")); //$NON-NLS-1$
                JMenu techUnitTypeMenu = new JMenu();
                JMenu techEntityWeightMenu = new JMenu();

                int unitType = -1;
                int weightClass = -1;

                if (oneSelected && person.getStatus().isActive() && person.getPrisonerStatus().isFree()) {
                    for (Unit unit : gui.getCampaign().getUnits(true, true, true)) {
                        if (!unit.isAvailable()) {
                            continue;
                        } else if (unit.getEntity().getUnitType() != unitType) {
                            unitType = unit.getEntity().getUnitType();
                            String unitTypeName = UnitType.getTypeName(unitType);
                            weightClass = unit.getEntity().getWeightClass();
                            String weightClassName = unit.getEntity().getWeightClassName();

                            // Add Weight Menus to Unit Type Menus
                            JMenuHelpers.addMenuIfNonEmpty(pilotUnitTypeMenu, pilotEntityWeightMenu, MAX_POPUP_ITEMS);
                            JMenuHelpers.addMenuIfNonEmpty(driverUnitTypeMenu, driverEntityWeightMenu, MAX_POPUP_ITEMS);
                            JMenuHelpers.addMenuIfNonEmpty(crewUnitTypeMenu, crewEntityWeightMenu, MAX_POPUP_ITEMS);
                            JMenuHelpers.addMenuIfNonEmpty(gunnerUnitTypeMenu, gunnerEntityWeightMenu, MAX_POPUP_ITEMS);
                            JMenuHelpers.addMenuIfNonEmpty(navUnitTypeMenu, navEntityWeightMenu, MAX_POPUP_ITEMS);
                            JMenuHelpers.addMenuIfNonEmpty(soldierUnitTypeMenu, soldierEntityWeightMenu, MAX_POPUP_ITEMS);
                            JMenuHelpers.addMenuIfNonEmpty(techOfficerUnitTypeMenu, techOfficerEntityWeightMenu, MAX_POPUP_ITEMS);
                            JMenuHelpers.addMenuIfNonEmpty(consoleCmdrUnitTypeMenu, consoleCmdrEntityWeightMenu, MAX_POPUP_ITEMS);
                            JMenuHelpers.addMenuIfNonEmpty(techUnitTypeMenu, techEntityWeightMenu, MAX_POPUP_ITEMS);

                            // Then add the Unit Type Menus to the Role Menus
                            JMenuHelpers.addMenuIfNonEmpty(pilotMenu, pilotUnitTypeMenu, MAX_POPUP_ITEMS);
                            JMenuHelpers.addMenuIfNonEmpty(driverMenu, driverUnitTypeMenu, MAX_POPUP_ITEMS);
                            JMenuHelpers.addMenuIfNonEmpty(crewMenu, crewUnitTypeMenu, MAX_POPUP_ITEMS);
                            JMenuHelpers.addMenuIfNonEmpty(gunnerMenu, gunnerUnitTypeMenu, MAX_POPUP_ITEMS);
                            JMenuHelpers.addMenuIfNonEmpty(navMenu, navUnitTypeMenu, MAX_POPUP_ITEMS);
                            JMenuHelpers.addMenuIfNonEmpty(soldierMenu, soldierUnitTypeMenu, MAX_POPUP_ITEMS);
                            JMenuHelpers.addMenuIfNonEmpty(techOfficerMenu, techOfficerUnitTypeMenu, MAX_POPUP_ITEMS);
                            JMenuHelpers.addMenuIfNonEmpty(consoleCmdrMenu, consoleCmdrUnitTypeMenu, MAX_POPUP_ITEMS);
                            JMenuHelpers.addMenuIfNonEmpty(techMenu, techUnitTypeMenu, MAX_POPUP_ITEMS);

                            // Create new UnitType and EntityWeight Menus
                            pilotUnitTypeMenu = new JMenu(unitTypeName);
                            pilotEntityWeightMenu = new JMenu(weightClassName);
                            driverUnitTypeMenu = new JMenu(unitTypeName);
                            driverEntityWeightMenu = new JMenu(weightClassName);
                            crewUnitTypeMenu = new JMenu(unitTypeName);
                            crewEntityWeightMenu = new JMenu(weightClassName);
                            gunnerUnitTypeMenu = new JMenu(unitTypeName);
                            gunnerEntityWeightMenu = new JMenu(weightClassName);
                            navUnitTypeMenu = new JMenu(unitTypeName);
                            navEntityWeightMenu = new JMenu(weightClassName);
                            soldierUnitTypeMenu = new JMenu(unitTypeName);
                            soldierEntityWeightMenu = new JMenu(weightClassName);
                            techOfficerUnitTypeMenu = new JMenu(unitTypeName);
                            techOfficerEntityWeightMenu = new JMenu(weightClassName);
                            consoleCmdrUnitTypeMenu = new JMenu(unitTypeName);
                            consoleCmdrEntityWeightMenu = new JMenu(weightClassName);
                            techUnitTypeMenu = new JMenu(unitTypeName);
                            techEntityWeightMenu = new JMenu(weightClassName);
                        } else if (unit.getEntity().getWeightClass() != weightClass) {
                            weightClass = unit.getEntity().getWeightClass();
                            String weightClassName = unit.getEntity().getWeightClassName();

                            JMenuHelpers.addMenuIfNonEmpty(pilotUnitTypeMenu, pilotEntityWeightMenu, MAX_POPUP_ITEMS);
                            JMenuHelpers.addMenuIfNonEmpty(driverUnitTypeMenu, driverEntityWeightMenu, MAX_POPUP_ITEMS);
                            JMenuHelpers.addMenuIfNonEmpty(crewUnitTypeMenu, crewEntityWeightMenu, MAX_POPUP_ITEMS);
                            JMenuHelpers.addMenuIfNonEmpty(gunnerUnitTypeMenu, gunnerEntityWeightMenu, MAX_POPUP_ITEMS);
                            JMenuHelpers.addMenuIfNonEmpty(navUnitTypeMenu, navEntityWeightMenu, MAX_POPUP_ITEMS);
                            JMenuHelpers.addMenuIfNonEmpty(soldierUnitTypeMenu, soldierEntityWeightMenu, MAX_POPUP_ITEMS);
                            JMenuHelpers.addMenuIfNonEmpty(techOfficerUnitTypeMenu, techOfficerEntityWeightMenu, MAX_POPUP_ITEMS);
                            JMenuHelpers.addMenuIfNonEmpty(consoleCmdrUnitTypeMenu, consoleCmdrEntityWeightMenu, MAX_POPUP_ITEMS);
                            JMenuHelpers.addMenuIfNonEmpty(techUnitTypeMenu, techEntityWeightMenu, MAX_POPUP_ITEMS);

                            pilotEntityWeightMenu = new JMenu(weightClassName);
                            driverEntityWeightMenu = new JMenu(weightClassName);
                            crewEntityWeightMenu = new JMenu(weightClassName);
                            gunnerEntityWeightMenu = new JMenu(weightClassName);
                            navEntityWeightMenu = new JMenu(weightClassName);
                            soldierEntityWeightMenu = new JMenu(weightClassName);
                            techOfficerEntityWeightMenu = new JMenu(weightClassName);
                            consoleCmdrEntityWeightMenu = new JMenu(weightClassName);
                            techEntityWeightMenu = new JMenu(weightClassName);
                        }

                        if (unit.usesSoloPilot()) {
                            if (unit.canTakeMoreDrivers() && person.canDrive(unit.getEntity())
                                    && person.canGun(unit.getEntity())) {
                                cbMenuItem = new JCheckBoxMenuItem(unit.getName());
                                cbMenuItem.setActionCommand(makeCommand(CMD_ADD_PILOT, unit.getId().toString()));
                                cbMenuItem.addActionListener(this);
                                pilotEntityWeightMenu.add(cbMenuItem);
                            }
                        } else if (unit.usesSoldiers()) {
                            if (unit.canTakeMoreGunners() && person.canGun(unit.getEntity())) {
                                cbMenuItem = new JCheckBoxMenuItem(unit.getName());
                                cbMenuItem.setSelected(unit.getId().equals(person.getUnitId()));
                                cbMenuItem.setActionCommand(makeCommand(CMD_ADD_SOLDIER, unit.getId().toString()));
                                cbMenuItem.addActionListener(this);
                                soldierEntityWeightMenu.add(cbMenuItem);
                            }
                        } else {
                            if (unit.canTakeMoreDrivers() && person.canDrive(unit.getEntity())) {
                                cbMenuItem = new JCheckBoxMenuItem(unit.getName());
                                cbMenuItem.setSelected(unit.getId().equals(person.getUnitId()));
                                cbMenuItem.setActionCommand(makeCommand(CMD_ADD_DRIVER, unit.getId().toString()));
                                cbMenuItem.addActionListener(this);
                                if (unit.getEntity() instanceof Aero || unit.getEntity() instanceof Mech) {
                                    pilotEntityWeightMenu.add(cbMenuItem);
                                } else {
                                    driverEntityWeightMenu.add(cbMenuItem);
                                }
                            }
                            if (unit.canTakeMoreGunners() && person.canGun(unit.getEntity())) {
                                cbMenuItem = new JCheckBoxMenuItem(unit.getName());
                                cbMenuItem.setSelected(unit.getId().equals(person.getUnitId()));
                                cbMenuItem.setActionCommand(makeCommand(CMD_ADD_GUNNER, unit.getId().toString()));
                                cbMenuItem.addActionListener(this);
                                gunnerEntityWeightMenu.add(cbMenuItem);
                            }
                            if (unit.canTakeMoreVesselCrew()
                                    && ((unit.getEntity().isAero() && person.hasSkill(SkillType.S_TECH_VESSEL))
                                    || ((unit.getEntity().isSupportVehicle() && person.hasSkill(SkillType.S_TECH_MECHANIC))))) {
                                cbMenuItem = new JCheckBoxMenuItem(unit.getName());
                                cbMenuItem.setSelected(unit.getId().equals(person.getUnitId()));
                                cbMenuItem.setActionCommand(makeCommand(CMD_ADD_CREW, unit.getId().toString()));
                                cbMenuItem.addActionListener(this);
                                crewEntityWeightMenu.add(cbMenuItem);
                            }
                            if (unit.canTakeNavigator() && person.hasSkill(SkillType.S_NAV)) {
                                cbMenuItem = new JCheckBoxMenuItem(unit.getName());
                                cbMenuItem.setSelected(unit.getId().equals(person.getUnitId()));
                                cbMenuItem.setActionCommand(makeCommand(CMD_ADD_NAVIGATOR, unit.getId().toString()));
                                cbMenuItem.addActionListener(this);
                                navEntityWeightMenu.add(cbMenuItem);
                            }
                            if (unit.canTakeTechOfficer()) {
                                //For a vehicle command console we will require the commander to be a driver or a gunner, but not necessarily both
                                if (unit.getEntity() instanceof Tank) {
                                    if (person.canDrive(unit.getEntity()) || person.canGun(unit.getEntity())) {
                                        cbMenuItem = new JCheckBoxMenuItem(unit.getName());
                                        cbMenuItem.setSelected(unit.getId().equals(person.getUnitId()));
                                        cbMenuItem.setActionCommand(makeCommand(CMD_ADD_TECH_OFFICER, unit.getId().toString()));
                                        cbMenuItem.addActionListener(this);
                                        consoleCmdrEntityWeightMenu.add(cbMenuItem);
                                    }
                                } else if (person.canDrive(unit.getEntity()) && person.canGun(unit.getEntity())) {
                                    cbMenuItem = new JCheckBoxMenuItem(unit.getName());
                                    cbMenuItem.setSelected(unit.getId().equals(person.getUnitId()));
                                    cbMenuItem.setActionCommand(makeCommand(CMD_ADD_TECH_OFFICER, unit.getId().toString()));
                                    cbMenuItem.addActionListener(this);
                                    techOfficerEntityWeightMenu.add(cbMenuItem);
                                }
                            }
                        }
                        if (unit.canTakeTech() && person.canTech(unit.getEntity())
                                && (person.getMaintenanceTimeUsing() + unit.getMaintenanceTime() <= 480)) {
                            cbMenuItem = new JCheckBoxMenuItem(String.format(resourceMap.getString("maintenanceTimeDesc.format"), //$NON-NLS-1$
                                    unit.getName(), unit.getMaintenanceTime()));
                            cbMenuItem.setSelected(unit.getId().equals(person.getUnitId()));
                            cbMenuItem.setActionCommand(makeCommand(CMD_ADD_TECH, unit.getId().toString()));
                            cbMenuItem.addActionListener(this);
                            techEntityWeightMenu.add(cbMenuItem);
                        }
                    }
                } else if (StaticChecks.areAllActive(selected) && StaticChecks.areAllEligible(selected)) {
                    for (Unit unit : gui.getCampaign().getUnits( true, true, true)) {
                        if (!unit.isAvailable()) {
                            continue;
                        } else if (unit.getEntity().getUnitType() != unitType) {
                            unitType = unit.getEntity().getUnitType();
                            String unitTypeName = UnitType.getTypeName(unitType);
                            weightClass = unit.getEntity().getWeightClass();
                            String weightClassName = unit.getEntity().getWeightClassName();

                            // Add Weight Menus to Unit Type Menus
                            JMenuHelpers.addMenuIfNonEmpty(pilotUnitTypeMenu, pilotEntityWeightMenu, MAX_POPUP_ITEMS);
                            JMenuHelpers.addMenuIfNonEmpty(driverUnitTypeMenu, driverEntityWeightMenu, MAX_POPUP_ITEMS);
                            JMenuHelpers.addMenuIfNonEmpty(crewUnitTypeMenu, crewEntityWeightMenu, MAX_POPUP_ITEMS);
                            JMenuHelpers.addMenuIfNonEmpty(gunnerUnitTypeMenu, gunnerEntityWeightMenu, MAX_POPUP_ITEMS);
                            JMenuHelpers.addMenuIfNonEmpty(navUnitTypeMenu, navEntityWeightMenu, MAX_POPUP_ITEMS);
                            JMenuHelpers.addMenuIfNonEmpty(soldierUnitTypeMenu, soldierEntityWeightMenu, MAX_POPUP_ITEMS);

                            // Then add the Unit Type Menus to the Role Menus
                            JMenuHelpers.addMenuIfNonEmpty(pilotMenu, pilotUnitTypeMenu, MAX_POPUP_ITEMS);
                            JMenuHelpers.addMenuIfNonEmpty(driverMenu, driverUnitTypeMenu, MAX_POPUP_ITEMS);
                            JMenuHelpers.addMenuIfNonEmpty(crewMenu, crewUnitTypeMenu, MAX_POPUP_ITEMS);
                            JMenuHelpers.addMenuIfNonEmpty(gunnerMenu, gunnerUnitTypeMenu, MAX_POPUP_ITEMS);
                            JMenuHelpers.addMenuIfNonEmpty(navMenu, navUnitTypeMenu, MAX_POPUP_ITEMS);
                            JMenuHelpers.addMenuIfNonEmpty(soldierMenu, soldierUnitTypeMenu, MAX_POPUP_ITEMS);

                            // Create new UnitType and EntityWeight Menus
                            pilotUnitTypeMenu = new JMenu(unitTypeName);
                            pilotEntityWeightMenu = new JMenu(weightClassName);
                            driverUnitTypeMenu = new JMenu(unitTypeName);
                            driverEntityWeightMenu = new JMenu(weightClassName);
                            crewUnitTypeMenu = new JMenu(unitTypeName);
                            crewEntityWeightMenu = new JMenu(weightClassName);
                            gunnerUnitTypeMenu = new JMenu(unitTypeName);
                            gunnerEntityWeightMenu = new JMenu(weightClassName);
                            navUnitTypeMenu = new JMenu(unitTypeName);
                            navEntityWeightMenu = new JMenu(weightClassName);
                            soldierUnitTypeMenu = new JMenu(unitTypeName);
                            soldierEntityWeightMenu = new JMenu(weightClassName);
                        } else if (unit.getEntity().getWeightClass() != weightClass) {
                            weightClass = unit.getEntity().getWeightClass();
                            String weightClassName = unit.getEntity().getWeightClassName();

                            JMenuHelpers.addMenuIfNonEmpty(pilotUnitTypeMenu, pilotEntityWeightMenu, MAX_POPUP_ITEMS);
                            JMenuHelpers.addMenuIfNonEmpty(driverUnitTypeMenu, driverEntityWeightMenu, MAX_POPUP_ITEMS);
                            JMenuHelpers.addMenuIfNonEmpty(crewUnitTypeMenu, crewEntityWeightMenu, MAX_POPUP_ITEMS);
                            JMenuHelpers.addMenuIfNonEmpty(gunnerUnitTypeMenu, gunnerEntityWeightMenu, MAX_POPUP_ITEMS);
                            JMenuHelpers.addMenuIfNonEmpty(navUnitTypeMenu, navEntityWeightMenu, MAX_POPUP_ITEMS);
                            JMenuHelpers.addMenuIfNonEmpty(soldierUnitTypeMenu, soldierEntityWeightMenu, MAX_POPUP_ITEMS);

                            pilotEntityWeightMenu = new JMenu(weightClassName);
                            driverEntityWeightMenu = new JMenu(weightClassName);
                            crewEntityWeightMenu = new JMenu(weightClassName);
                            gunnerEntityWeightMenu = new JMenu(weightClassName);
                            navEntityWeightMenu = new JMenu(weightClassName);
                            soldierEntityWeightMenu = new JMenu(weightClassName);
                        }

                        if (StaticChecks.areAllInfantry(selected)) {
                            if (!(unit.getEntity() instanceof Infantry) || unit.getEntity() instanceof BattleArmor) {
                                continue;
                            }
                            if (unit.canTakeMoreGunners() && person.canGun(unit.getEntity())) {
                                cbMenuItem = new JCheckBoxMenuItem(unit.getName());
                                cbMenuItem.setSelected(unit.getId().equals(person.getUnitId()));
                                cbMenuItem.setActionCommand(makeCommand(CMD_ADD_SOLDIER, unit.getId().toString()));
                                cbMenuItem.addActionListener(this);
                                soldierEntityWeightMenu.add(cbMenuItem);
                            }
                        } else if (StaticChecks.areAllBattleArmor(selected)) {
                            if (!(unit.getEntity() instanceof BattleArmor)) {
                                continue;
                            }
                            if (unit.canTakeMoreGunners() && person.canGun(unit.getEntity())) {
                                cbMenuItem = new JCheckBoxMenuItem(unit.getName());
                                cbMenuItem.setSelected(unit.getId().equals(person.getUnitId()));
                                cbMenuItem.setActionCommand(makeCommand(CMD_ADD_SOLDIER, unit.getId().toString()));
                                cbMenuItem.addActionListener(this);
                                soldierEntityWeightMenu.add(cbMenuItem);
                            }
                        } else if (StaticChecks.areAllVeeGunners(selected)) {
                            if (!(unit.getEntity() instanceof Tank)) {
                                continue;
                            }
                            if (unit.canTakeMoreGunners() && person.canGun(unit.getEntity())) {
                                cbMenuItem = new JCheckBoxMenuItem(unit.getName());
                                cbMenuItem.setSelected(unit.getId().equals(person.getUnitId()));
                                cbMenuItem.setActionCommand(makeCommand(CMD_ADD_GUNNER, unit.getId().toString()));
                                cbMenuItem.addActionListener(this);
                                gunnerEntityWeightMenu.add(cbMenuItem);
                            }
                        } else if (StaticChecks.areAllVesselGunners(selected)) {
                            if (!(unit.getEntity() instanceof Aero)) {
                                continue;
                            }
                            if (unit.canTakeMoreGunners() && person.canGun(unit.getEntity())) {
                                cbMenuItem = new JCheckBoxMenuItem(unit.getName());
                                cbMenuItem.setSelected(unit.getId().equals(person.getUnitId()));
                                cbMenuItem.setActionCommand(makeCommand(CMD_ADD_GUNNER, unit.getId().toString()));
                                cbMenuItem.addActionListener(this);
                                gunnerEntityWeightMenu.add(cbMenuItem);
                            }
                        } else if (StaticChecks.areAllVesselCrew(selected)) {
                            if (!(unit.getEntity() instanceof Aero)) {
                                continue;
                            }
                            if (unit.canTakeMoreVesselCrew()
                                    && ((unit.getEntity().isAero() && person.hasSkill(SkillType.S_TECH_VESSEL))
                                    || ((unit.getEntity().isSupportVehicle() && person.hasSkill(SkillType.S_TECH_MECHANIC))))) {
                                cbMenuItem = new JCheckBoxMenuItem(unit.getName());
                                cbMenuItem.setSelected(unit.getId().equals(person.getUnitId()));
                                cbMenuItem.setActionCommand(makeCommand(CMD_ADD_CREW, unit.getId().toString()));
                                cbMenuItem.addActionListener(this);
                                crewEntityWeightMenu.add(cbMenuItem);
                            }
                        } else if (StaticChecks.areAllVesselPilots(selected)) {
                            if (!(unit.getEntity() instanceof Aero)) {
                                continue;
                            }
                            if (unit.canTakeMoreDrivers() && person.canDrive(unit.getEntity())) {
                                cbMenuItem = new JCheckBoxMenuItem(unit.getName());
                                cbMenuItem.setSelected(unit.getId().equals(person.getUnitId()));
                                cbMenuItem.setActionCommand(makeCommand(CMD_ADD_VESSEL_PILOT, unit.getId().toString()));
                                cbMenuItem.addActionListener(this);
                                pilotEntityWeightMenu.add(cbMenuItem);
                            }
                        } else if (StaticChecks.areAllVesselNavigators(selected)) {
                            if (!(unit.getEntity() instanceof Aero)) {
                                continue;
                            }
                            if (unit.canTakeNavigator() && person.hasSkill(SkillType.S_NAV)) {
                                cbMenuItem = new JCheckBoxMenuItem(unit.getName());
                                cbMenuItem.setSelected(unit.getId().equals(person.getUnitId()));
                                cbMenuItem.setActionCommand(makeCommand(CMD_ADD_NAVIGATOR, unit.getId().toString()));
                                cbMenuItem.addActionListener(this);
                                navEntityWeightMenu.add(cbMenuItem);
                            }
                        }
                    }
                }

                // Add the last grouping of entity weight menus to the last grouping of entity menus
                JMenuHelpers.addMenuIfNonEmpty(pilotUnitTypeMenu, pilotEntityWeightMenu, MAX_POPUP_ITEMS);
                JMenuHelpers.addMenuIfNonEmpty(driverUnitTypeMenu, driverEntityWeightMenu, MAX_POPUP_ITEMS);
                JMenuHelpers.addMenuIfNonEmpty(crewUnitTypeMenu, crewEntityWeightMenu, MAX_POPUP_ITEMS);
                JMenuHelpers.addMenuIfNonEmpty(gunnerUnitTypeMenu, gunnerEntityWeightMenu, MAX_POPUP_ITEMS);
                JMenuHelpers.addMenuIfNonEmpty(navUnitTypeMenu, navEntityWeightMenu, MAX_POPUP_ITEMS);
                JMenuHelpers.addMenuIfNonEmpty(soldierUnitTypeMenu, soldierEntityWeightMenu, MAX_POPUP_ITEMS);
                JMenuHelpers.addMenuIfNonEmpty(techOfficerUnitTypeMenu, techOfficerEntityWeightMenu, MAX_POPUP_ITEMS);
                JMenuHelpers.addMenuIfNonEmpty(consoleCmdrUnitTypeMenu, consoleCmdrEntityWeightMenu, MAX_POPUP_ITEMS);
                JMenuHelpers.addMenuIfNonEmpty(techUnitTypeMenu, techEntityWeightMenu, MAX_POPUP_ITEMS);

                // then add the last grouping of entity menus to the primary menus
                JMenuHelpers.addMenuIfNonEmpty(pilotMenu, pilotUnitTypeMenu, MAX_POPUP_ITEMS);
                JMenuHelpers.addMenuIfNonEmpty(driverMenu, driverUnitTypeMenu, MAX_POPUP_ITEMS);
                JMenuHelpers.addMenuIfNonEmpty(crewMenu, crewUnitTypeMenu, MAX_POPUP_ITEMS);
                JMenuHelpers.addMenuIfNonEmpty(gunnerMenu, gunnerUnitTypeMenu, MAX_POPUP_ITEMS);
                JMenuHelpers.addMenuIfNonEmpty(navMenu, navUnitTypeMenu, MAX_POPUP_ITEMS);
                JMenuHelpers.addMenuIfNonEmpty(soldierMenu, soldierUnitTypeMenu, MAX_POPUP_ITEMS);
                JMenuHelpers.addMenuIfNonEmpty(techOfficerMenu, techOfficerUnitTypeMenu, MAX_POPUP_ITEMS);
                JMenuHelpers.addMenuIfNonEmpty(consoleCmdrMenu, consoleCmdrUnitTypeMenu, MAX_POPUP_ITEMS);
                JMenuHelpers.addMenuIfNonEmpty(techMenu, techUnitTypeMenu, MAX_POPUP_ITEMS);

                // and finally add any non-empty menus to the primary menu
                JMenuHelpers.addMenuIfNonEmpty(menu, pilotMenu, MAX_POPUP_ITEMS);
                JMenuHelpers.addMenuIfNonEmpty(menu, driverMenu, MAX_POPUP_ITEMS);
                JMenuHelpers.addMenuIfNonEmpty(menu, crewMenu, MAX_POPUP_ITEMS);
                JMenuHelpers.addMenuIfNonEmpty(menu, gunnerMenu, MAX_POPUP_ITEMS);
                JMenuHelpers.addMenuIfNonEmpty(menu, navMenu, MAX_POPUP_ITEMS);
                JMenuHelpers.addMenuIfNonEmpty(menu, soldierMenu, MAX_POPUP_ITEMS);
                JMenuHelpers.addMenuIfNonEmpty(menu, techOfficerMenu, MAX_POPUP_ITEMS);
                JMenuHelpers.addMenuIfNonEmpty(menu, consoleCmdrMenu, MAX_POPUP_ITEMS);
                JMenuHelpers.addMenuIfNonEmpty(menu, techMenu, MAX_POPUP_ITEMS);

                // and we always include the None checkbox
                cbMenuItem = new JCheckBoxMenuItem(resourceMap.getString("none.text")); //$NON-NLS-1$
                cbMenuItem.setActionCommand(makeCommand(CMD_REMOVE_UNIT, "-1")); //$NON-NLS-1$
                cbMenuItem.addActionListener(this);
                menu.add(cbMenuItem);
                popup.add(menu);
            }

            if (oneSelected && person.getStatus().isActive()) {
                if (person.oldEnoughToMarry(gui.getCampaign()) && (!person.getGenealogy().hasSpouse())) {
                    menu = new JMenu(resourceMap.getString("chooseSpouse.text")); //$NON-NLS-1$
                    JMenu maleMenu = new JMenu(resourceMap.getString("spouseMenuMale.text"));
                    JMenu femaleMenu = new JMenu(resourceMap.getString("spouseMenuFemale.text"));
                    JMenu spouseMenu;

                    LocalDate today = gui.getCampaign().getLocalDate();

                    List<Person> personnel = new ArrayList<>(gui.getCampaign().getPersonnel());
                    personnel.sort(Comparator.comparing((Person p) -> p.getAge(today)).thenComparing(Person::getSurname));

                    for (Person ps : personnel) {
                        if (person.safeSpouse(ps, gui.getCampaign())) {
                            String pStatus;

                            if (ps.getPrisonerStatus().isBondsman()) {
                                pStatus = String.format(resourceMap.getString("marriageBondsmanDesc.format"),
                                        ps.getFullName(), ps.getAge(today), ps.getRoleDesc());
                            } else if (ps.getPrisonerStatus().isPrisoner()) {
                                pStatus = String.format(resourceMap.getString("marriagePrisonerDesc.format"),
                                        ps.getFullName(), ps.getAge(today), ps.getRoleDesc());
                            } else {
                                pStatus = String.format(resourceMap.getString("marriagePartnerDesc.format"),
                                        ps.getFullName(), ps.getAge(today), ps.getRoleDesc());
                            }

                            spouseMenu = new JMenu(pStatus);

                            for (Marriage style : Marriage.values()) {
                                spouseMenu.add(newMenuItem(style.getDropDownText(),
                                        makeCommand(CMD_ADD_SPOUSE, ps.getId().toString(), style.name())));
                            }

                            if (ps.getGender().isMale()) {
                                maleMenu.add(spouseMenu);
                            } else {
                                femaleMenu.add(spouseMenu);
                            }
                        }
                    }

                    if (person.getGender().isMale()) {
                        JMenuHelpers.addMenuIfNonEmpty(menu, femaleMenu, MAX_POPUP_ITEMS);
                        JMenuHelpers.addMenuIfNonEmpty(menu, maleMenu, MAX_POPUP_ITEMS);
                    } else {
                        JMenuHelpers.addMenuIfNonEmpty(menu, maleMenu, MAX_POPUP_ITEMS);
                        JMenuHelpers.addMenuIfNonEmpty(menu, femaleMenu, MAX_POPUP_ITEMS);
                    }

                    if (menu.getItemCount() > 0) {
                        popup.add(menu);
                    }
                }
                if (person.getGenealogy().hasSpouse()) {
                    menu = new JMenu(resourceMap.getString("removeSpouse.text"));

                    for (Divorce divorceType : Divorce.values()) {
                        JMenuItem divorceMenu = new JMenuItem(divorceType.toString());
                        divorceMenu.setActionCommand(makeCommand(CMD_REMOVE_SPOUSE, divorceType.name()));
                        divorceMenu.addActionListener(this);
                        menu.add(divorceMenu);
                    }

                    JMenuHelpers.addMenuIfNonEmpty(popup, menu, MAX_POPUP_ITEMS);
                }
            }

            //region Awards Menu
            JMenu awardMenu = new JMenu(resourceMap.getString("award.text"));
            List<String> setNames = AwardsFactory.getInstance().getAllSetNames();
            Collections.sort(setNames);
            for (String setName : setNames) {
                JMenu setAwardMenu = new JMenu(setName);

                List<Award> awardsOfSet = AwardsFactory.getInstance().getAllAwardsForSet(setName);
                Collections.sort(awardsOfSet);

                for (Award award : awardsOfSet) {
                    if (!award.canBeAwarded(selected)) {
                        continue;
                    }

                    StringBuilder awardMenuItem = new StringBuilder();
                    awardMenuItem.append(String.format("%s", award.getName()));

                    if ((award.getXPReward() != 0) || (award.getEdgeReward() != 0)) {
                        awardMenuItem.append(" (");

                        if (award.getXPReward() != 0) {
                            awardMenuItem.append(award.getXPReward()).append(" XP");
                            if (award.getEdgeReward() != 0) {
                                awardMenuItem.append(" & ");
                            }
                        }

                        if (award.getEdgeReward() != 0) {
                            awardMenuItem.append(award.getEdgeReward()).append(" Edge");
                        }

                        awardMenuItem.append(")");
                    }

                    menuItem = new JMenuItem(awardMenuItem.toString());
                    menuItem.setToolTipText(MultiLineTooltip.splitToolTip(award.getDescription()));
                    menuItem.setActionCommand(makeCommand(CMD_ADD_AWARD, award.getSet(), award.getName()));
                    menuItem.addActionListener(this);
                    setAwardMenu.add(menuItem);
                }

                JMenuHelpers.addMenuIfNonEmpty(awardMenu, setAwardMenu, MAX_POPUP_ITEMS);
            }

            if (StaticChecks.doAnyHaveAnAward(selected)) {
                if (awardMenu.getItemCount() > 0) {
                    awardMenu.addSeparator();
                }

                JMenu removeAwardMenu = new JMenu(resourceMap.getString("removeAward.text"));

                if (oneSelected) {
                    for (Award award : person.getAwardController().getAwards()) {
                        JMenu singleAwardMenu = new JMenu(award.getName());
                        for (String date : award.getFormattedDates(gui.getCampaign())) {
                            JMenuItem specificAwardMenu = new JMenuItem(date);
                            specificAwardMenu.setActionCommand(makeCommand(CMD_RMV_AWARD, award.getSet(), award.getName(), date));
                            specificAwardMenu.addActionListener(this);
                            singleAwardMenu.add(specificAwardMenu);
                        }
                        JMenuHelpers.addMenuIfNonEmpty(removeAwardMenu, singleAwardMenu, MAX_POPUP_ITEMS);
                    }
                } else {
                    Set<Award> awards = new TreeSet<>((a1, a2) -> {
                        if (a1.getSet().equalsIgnoreCase(a2.getSet())) {
                            return a1.getName().compareToIgnoreCase(a2.getName());
                        } else {
                            return a1.getSet().compareToIgnoreCase(a2.getSet());
                        }
                    });
                    for (Person p : selected) {
                        awards.addAll(p.getAwardController().getAwards());
                    }

                    for (Award award : awards) {
                        JMenuItem singleAwardMenu = new JMenuItem(award.getName());
                        singleAwardMenu.setActionCommand(makeCommand(CMD_RMV_AWARD, award.getSet(), award.getName()));
                        singleAwardMenu.addActionListener(this);
                        removeAwardMenu.add(singleAwardMenu);
                    }
                }
                JMenuHelpers.addMenuIfNonEmpty(awardMenu, removeAwardMenu, MAX_POPUP_ITEMS);
            }
            popup.add(awardMenu);
            //endregion Awards Menu

            if (oneSelected && person.getStatus().isActive()) {
                menu = new JMenu(resourceMap.getString("spendXP.text")); //$NON-NLS-1$
                if (gui.getCampaign().getCampaignOptions().useAbilities()) {
                    JMenu abMenu = new JMenu(resourceMap.getString("spendOnSpecialAbilities.text")); //$NON-NLS-1$
                    int cost;

                    List<SpecialAbility> specialAbilities = new ArrayList<>(SpecialAbility.getAllSpecialAbilities().values());
                    specialAbilities.sort(Comparator.comparing(SpecialAbility::getName));

                    for (SpecialAbility spa : specialAbilities) {
                        if (null == spa) {
                            continue;
                        }
                        if (!spa.isEligible(person)) {
                            continue;
                        }
                        cost = spa.getCost();
                        String costDesc;
                        if (cost < 0) {
                            costDesc = resourceMap.getString("costNotPossible.text");
                        } else {
                            costDesc = String.format(resourceMap.getString("costValue.format"), cost);
                        }
                        boolean available = (cost >= 0) && (person.getXP() >= cost);
                        if (spa.getName().equals(OptionsConstants.GUNNERY_WEAPON_SPECIALIST)) {
                            Unit u = gui.getCampaign().getUnit(person.getUnitId());
                            if (null != u) {
                                JMenu specialistMenu = new JMenu(resourceMap.getString("weaponSpecialist.text"));
                                TreeSet<String> uniqueWeapons = new TreeSet<>();
                                for (int j = 0; j < u.getEntity().getWeaponList().size(); j++) {
                                    Mounted m = u.getEntity().getWeaponList().get(j);
                                    uniqueWeapons.add(m.getName());
                                }
                                boolean isSpecialist = person.getOptions().booleanOption(spa.getName());
                                for (String name : uniqueWeapons) {
                                    if (!(isSpecialist
                                            && person.getOptions().getOption(spa.getName()).stringValue().equals(name))) {
                                        menuItem = new JMenuItem(String.format(resourceMap.getString("abilityDesc.format"), name, costDesc));
                                        menuItem.setActionCommand(makeCommand(CMD_ACQUIRE_WEAPON_SPECIALIST, name, String.valueOf(cost)));
                                        menuItem.addActionListener(this);
                                        menuItem.setEnabled(available);
                                        specialistMenu.add(menuItem);
                                    }
                                }
                                if (specialistMenu.getMenuComponentCount() > 0) {
                                    abMenu.add(specialistMenu);
                                }
                            }
                        } else if (spa.getName().equals(OptionsConstants.MISC_HUMAN_TRO)) {
                            JMenu specialistMenu = new JMenu(resourceMap.getString("humantro.text"));
                            List<Object> tros = new ArrayList<>();
                            if (person.getOptions().getOption(OptionsConstants.MISC_HUMAN_TRO).booleanValue()) {
                                Object val = person.getOptions().getOption(OptionsConstants.MISC_HUMAN_TRO).getValue();
                                if (val instanceof Collection<?>) {
                                    tros.addAll((Collection<?>) val);
                                } else {
                                    tros.add(val);
                                }
                            }
                            menuItem = new JMenuItem(String.format(resourceMap.getString("abilityDesc.format"), resourceMap.getString("humantro_mek.text"), costDesc));
                            if (!tros.contains(Crew.HUMANTRO_MECH)) {
                                menuItem.setActionCommand(makeCommand(CMD_ACQUIRE_HUMANTRO, Crew.HUMANTRO_MECH, String.valueOf(cost)));
                                menuItem.addActionListener(this);
                                menuItem.setEnabled(available);
                                specialistMenu.add(menuItem);
                            }
                            if (!tros.contains(Crew.HUMANTRO_AERO)) {
                                menuItem = new JMenuItem(String.format(resourceMap.getString("abilityDesc.format"), resourceMap.getString("humantro_aero.text"), costDesc));
                                menuItem.setActionCommand(makeCommand(CMD_ACQUIRE_HUMANTRO, Crew.HUMANTRO_AERO, String.valueOf(cost)));
                                menuItem.addActionListener(this);
                                menuItem.setEnabled(available);
                                specialistMenu.add(menuItem);
                            }
                            if (!tros.contains(Crew.HUMANTRO_VEE)) {
                                menuItem = new JMenuItem(String.format(resourceMap.getString("abilityDesc.format"), resourceMap.getString("humantro_vee.text"), costDesc));
                                menuItem.setActionCommand(makeCommand(CMD_ACQUIRE_HUMANTRO, Crew.HUMANTRO_VEE, String.valueOf(cost)));
                                menuItem.addActionListener(this);
                                menuItem.setEnabled(available);
                                specialistMenu.add(menuItem);
                            }
                            if (!tros.contains(Crew.HUMANTRO_BA)) {
                                menuItem = new JMenuItem(String.format(resourceMap.getString("abilityDesc.format"), resourceMap.getString("humantro_ba.text"), costDesc));
                                menuItem.setActionCommand(makeCommand(CMD_ACQUIRE_HUMANTRO, Crew.HUMANTRO_BA, String.valueOf(cost)));
                                menuItem.addActionListener(this);
                                menuItem.setEnabled(available);
                                specialistMenu.add(menuItem);
                            }
                            if (specialistMenu.getMenuComponentCount() > 0) {
                                abMenu.add(specialistMenu);
                            }
                        } else if (spa.getName().equals(OptionsConstants.GUNNERY_SPECIALIST)
                                && !person.getOptions().booleanOption(OptionsConstants.GUNNERY_SPECIALIST)) {
                            JMenu specialistMenu = new JMenu(resourceMap.getString("specialist.text"));
                            menuItem = new JMenuItem(String.format(resourceMap.getString("abilityDesc.format"), resourceMap.getString("laserSpecialist.text"), costDesc));
                            menuItem.setActionCommand(makeCommand(CMD_ACQUIRE_SPECIALIST, Crew.SPECIAL_ENERGY, String.valueOf(cost)));
                            menuItem.addActionListener(this);
                            menuItem.setEnabled(available);
                            specialistMenu.add(menuItem);
                            menuItem = new JMenuItem(String.format(resourceMap.getString("abilityDesc.format"), resourceMap.getString("missileSpecialist.text"), costDesc));
                            menuItem.setActionCommand(makeCommand(CMD_ACQUIRE_SPECIALIST, Crew.SPECIAL_MISSILE, String.valueOf(cost)));
                            menuItem.addActionListener(this);
                            menuItem.setEnabled(available);
                            specialistMenu.add(menuItem);
                            menuItem = new JMenuItem(String.format(resourceMap.getString("abilityDesc.format"), resourceMap.getString("ballisticSpecialist.text"), costDesc));
                            menuItem.setActionCommand(makeCommand(CMD_ACQUIRE_SPECIALIST, Crew.SPECIAL_BALLISTIC, String.valueOf(cost)));
                            menuItem.addActionListener(this);
                            menuItem.setEnabled(available);
                            specialistMenu.add(menuItem);
                            abMenu.add(specialistMenu);
                        } else if (spa.getName().equals(OptionsConstants.GUNNERY_RANGE_MASTER)) {
                            JMenu specialistMenu = new JMenu(resourceMap.getString("rangemaster.text"));
                            List<Object> ranges = new ArrayList<>();
                            if (person.getOptions().getOption(OptionsConstants.GUNNERY_RANGE_MASTER).booleanValue()) {
                                Object val = person.getOptions().getOption(OptionsConstants.GUNNERY_RANGE_MASTER).getValue();
                                if (val instanceof Collection<?>) {
                                    ranges.addAll((Collection<?>) val);
                                } else {
                                    ranges.add(val);
                                }
                            }
                            if (!ranges.contains(Crew.RANGEMASTER_MEDIUM)) {
                                menuItem = new JMenuItem(String.format(resourceMap.getString("abilityDesc.format"), resourceMap.getString("rangemaster_med.text"), costDesc));
                                menuItem.setActionCommand(makeCommand(CMD_ACQUIRE_RANGEMASTER, Crew.RANGEMASTER_MEDIUM, String.valueOf(cost)));
                                menuItem.addActionListener(this);
                                menuItem.setEnabled(available);
                                specialistMenu.add(menuItem);
                            }
                            if (!ranges.contains(Crew.RANGEMASTER_LONG)) {
                                menuItem = new JMenuItem(String.format(resourceMap.getString("abilityDesc.format"), resourceMap.getString("rangemaster_lng.text"), costDesc));
                                menuItem.setActionCommand(makeCommand(CMD_ACQUIRE_RANGEMASTER, Crew.RANGEMASTER_LONG, String.valueOf(cost)));
                                menuItem.addActionListener(this);
                                menuItem.setEnabled(available);
                                specialistMenu.add(menuItem);
                            }
                            if (!ranges.contains(Crew.RANGEMASTER_EXTREME)) {
                                menuItem = new JMenuItem(String.format(resourceMap.getString("abilityDesc.format"), resourceMap.getString("rangemaster_xtm.text"), costDesc));
                                menuItem.setActionCommand(makeCommand(CMD_ACQUIRE_RANGEMASTER, Crew.RANGEMASTER_EXTREME, String.valueOf(cost)));
                                menuItem.addActionListener(this);
                                menuItem.setEnabled(available);
                                specialistMenu.add(menuItem);
                            }
                            if (specialistMenu.getMenuComponentCount() > 0) {
                                abMenu.add(specialistMenu);
                            }
                        } else if ((person.getOptions().getOption(spa.getName()).getType() == IOption.CHOICE)
                                && !(person.getOptions().getOption(spa.getName()).booleanValue())) {
                            JMenu specialistMenu = new JMenu(spa.getDisplayName());
                            List<String> choices = spa.getChoiceValues();
                            for (String s : choices) {
                                if (s.equalsIgnoreCase("none")) {
                                    continue;
                                }
                                menuItem = new JMenuItem(String.format(resourceMap.getString("abilityDesc.format"),
                                        s, costDesc));
                                menuItem.setActionCommand(makeCommand(CMD_ACQUIRE_CUSTOM_CHOICE,
                                        s, String.valueOf(cost), spa.getName()));
                                menuItem.addActionListener(this);
                                menuItem.setEnabled(available);
                                specialistMenu.add(menuItem);
                            }
                            if (specialistMenu.getMenuComponentCount() > 0) {
                                abMenu.add(specialistMenu);
                            }
                        } else if (!person.getOptions().booleanOption(spa.getName())) {
                            menuItem = new JMenuItem(String.format(resourceMap.getString("abilityDesc.format"), spa.getDisplayName(), costDesc));
                            menuItem.setActionCommand(makeCommand(CMD_ACQUIRE_ABILITY, spa.getName(), String.valueOf(cost)));
                            menuItem.addActionListener(this);
                            menuItem.setEnabled(available);
                            abMenu.add(menuItem);
                        }
                    }
                    JMenuHelpers.addMenuIfNonEmpty(menu, abMenu, MAX_POPUP_ITEMS);
                }

                JMenu currentMenu = new JMenu(resourceMap.getString("spendOnCurrentSkills.text"));
                JMenu newMenu = new JMenu(resourceMap.getString("spendOnNewSkills.text"));
                for (int i = 0; i < SkillType.getSkillList().length; i++) {
                    String type = SkillType.getSkillList()[i];
                    int cost = person.hasSkill(type) ? person.getSkill(type).getCostToImprove() : SkillType.getType(type).getCost(0);
                    if (cost >= 0) {
                        String desc = String.format(resourceMap.getString("skillDesc.format"), type, cost);
                        menuItem = new JMenuItem(desc);
                        menuItem.setActionCommand(makeCommand(CMD_IMPROVE, type, String.valueOf(cost)));
                        menuItem.addActionListener(this);
                        menuItem.setEnabled(person.getXP() >= cost);
                        if (person.hasSkill(type)) {
                            currentMenu.add(menuItem);
                        } else {
                            newMenu.add(menuItem);
                        }
                    }
                }
                JMenuHelpers.addMenuIfNonEmpty(menu, currentMenu, MAX_POPUP_ITEMS);
                JMenuHelpers.addMenuIfNonEmpty(menu, newMenu, MAX_POPUP_ITEMS);

                // Edge Purchasing
                if (gui.getCampaign().getCampaignOptions().useEdge()) {
                    JMenu edgeMenu = new JMenu(resourceMap.getString("edge.text"));
                    int cost = gui.getCampaign().getCampaignOptions().getEdgeCost();

                    if ((cost >= 0) && (person.getXP() >= cost)) {
                        menuItem = new JMenuItem(String.format(resourceMap.getString("spendOnEdge.text"), cost));
                        menuItem.setActionCommand(makeCommand(CMD_BUY_EDGE, String.valueOf(cost)));
                        menuItem.addActionListener(this);
                        edgeMenu.add(menuItem);
                    }
                    JMenuHelpers.addMenuIfNonEmpty(menu, edgeMenu, MAX_POPUP_ITEMS);
                }
                JMenuHelpers.addMenuIfNonEmpty(popup, menu, MAX_POPUP_ITEMS);

                // Edge Triggers
                if (gui.getCampaign().getCampaignOptions().useEdge()) {
                    menu = new JMenu(resourceMap.getString("setEdgeTriggers.text"));
                    //Start of Edge reroll options
                    //MechWarriors
                    cbMenuItem = new JCheckBoxMenuItem(resourceMap.getString("edgeTriggerHeadHits.text"));
                    cbMenuItem.setSelected(person.getOptions()
                            .booleanOption(OPT_EDGE_HEADHIT));
                    cbMenuItem.setActionCommand(makeCommand(CMD_EDGE_TRIGGER, OPT_EDGE_HEADHIT));
                    if (person.getPrimaryRole() != Person.T_MECHWARRIOR) {
                        cbMenuItem.setForeground(new Color(150, 150, 150));
                    }
                    cbMenuItem.addActionListener(this);
                    menu.add(cbMenuItem);
                    cbMenuItem = new JCheckBoxMenuItem(
                            resourceMap.getString("edgeTriggerTAC.text")); //$NON-NLS-1$
                    cbMenuItem.setSelected(person.getOptions()
                            .booleanOption(OPT_EDGE_TAC));
                    cbMenuItem.setActionCommand(makeCommand(CMD_EDGE_TRIGGER, OPT_EDGE_TAC));
                    if (person.getPrimaryRole() != Person.T_MECHWARRIOR) {
                        cbMenuItem.setForeground(new Color(150, 150, 150));
                    }
                    cbMenuItem.addActionListener(this);
                    menu.add(cbMenuItem);
                    cbMenuItem = new JCheckBoxMenuItem(resourceMap.getString("edgeTriggerKO.text"));
                    cbMenuItem.setSelected(person.getOptions()
                            .booleanOption(OPT_EDGE_KO));
                    cbMenuItem.setActionCommand(makeCommand(CMD_EDGE_TRIGGER, OPT_EDGE_KO));
                    if (person.getPrimaryRole() != Person.T_MECHWARRIOR) {
                        cbMenuItem.setForeground(new Color(150, 150, 150));
                    }
                    cbMenuItem.addActionListener(this);
                    menu.add(cbMenuItem);
                    cbMenuItem = new JCheckBoxMenuItem(resourceMap.getString("edgeTriggerExplosion.text"));
                    cbMenuItem.setSelected(person.getOptions()
                            .booleanOption(OPT_EDGE_EXPLOSION));
                    cbMenuItem.setActionCommand(makeCommand(CMD_EDGE_TRIGGER, OPT_EDGE_EXPLOSION));
                    if (person.getPrimaryRole() != Person.T_MECHWARRIOR) {
                        cbMenuItem.setForeground(new Color(150, 150, 150));
                    }
                    cbMenuItem.addActionListener(this);
                    menu.add(cbMenuItem);
                    cbMenuItem = new JCheckBoxMenuItem(resourceMap.getString("edgeTriggerMASCFailure.text"));
                    cbMenuItem.setSelected(person.getOptions()
                            .booleanOption(OPT_EDGE_MASC_FAILURE));
                    cbMenuItem.setActionCommand(makeCommand(CMD_EDGE_TRIGGER, OPT_EDGE_MASC_FAILURE));
                    if (person.getPrimaryRole() != Person.T_MECHWARRIOR) {
                        cbMenuItem.setForeground(new Color(150, 150, 150));
                    }
                    cbMenuItem.addActionListener(this);
                    menu.add(cbMenuItem);
                    //Aero pilots and gunners
                    cbMenuItem = new JCheckBoxMenuItem(resourceMap.getString("edgeTriggerAeroAltLoss.text"));
                    cbMenuItem.setSelected(person.getOptions()
                            .booleanOption(OPT_EDGE_WHEN_AERO_ALT_LOSS));
                    cbMenuItem.setActionCommand(makeCommand(CMD_EDGE_TRIGGER, OPT_EDGE_WHEN_AERO_ALT_LOSS));
                    if (person.getPrimaryRole() != Person.T_SPACE_PILOT
                            && person.getPrimaryRole() != Person.T_SPACE_GUNNER
                            && person.getPrimaryRole() != Person.T_AERO_PILOT) {
                        cbMenuItem.setForeground(new Color(150, 150, 150));
                    }
                    cbMenuItem.addActionListener(this);
                    menu.add(cbMenuItem);
                    cbMenuItem = new JCheckBoxMenuItem(
                            resourceMap.getString("edgeTriggerAeroExplosion.text")); //$NON-NLS-1$
                    cbMenuItem.setSelected(person.getOptions()
                            .booleanOption(OPT_EDGE_WHEN_AERO_EXPLOSION));
                    cbMenuItem.setActionCommand(makeCommand(CMD_EDGE_TRIGGER, OPT_EDGE_WHEN_AERO_EXPLOSION));
                    if ((person.getPrimaryRole() != Person.T_SPACE_PILOT)
                            && (person.getPrimaryRole() != Person.T_SPACE_GUNNER)
                            && (person.getPrimaryRole() != Person.T_AERO_PILOT)) {
                        cbMenuItem.setForeground(new Color(150, 150, 150));
                    }
                    cbMenuItem.addActionListener(this);
                    menu.add(cbMenuItem);
                    cbMenuItem = new JCheckBoxMenuItem(resourceMap.getString("edgeTriggerAeroKO.text"));
                    cbMenuItem.setSelected(person.getOptions().booleanOption(OPT_EDGE_WHEN_AERO_KO));
                    cbMenuItem.setActionCommand(makeCommand(CMD_EDGE_TRIGGER, OPT_EDGE_WHEN_AERO_KO));
                    if (person.getPrimaryRole() != Person.T_AERO_PILOT) {
                        cbMenuItem.setForeground(new Color(150, 150, 150));
                    }
                    cbMenuItem.addActionListener(this);
                    menu.add(cbMenuItem);
                    cbMenuItem = new JCheckBoxMenuItem(resourceMap.getString("edgeTriggerAeroLuckyCrit.text"));
                    cbMenuItem.setSelected(person.getOptions().booleanOption(OPT_EDGE_WHEN_AERO_LUCKY_CRIT));
                    cbMenuItem.setActionCommand(makeCommand(CMD_EDGE_TRIGGER, OPT_EDGE_WHEN_AERO_LUCKY_CRIT));
                    if ((person.getPrimaryRole() != Person.T_SPACE_PILOT)
                            && (person.getPrimaryRole() != Person.T_SPACE_GUNNER)
                            && (person.getPrimaryRole() != Person.T_AERO_PILOT)) {
                        cbMenuItem.setForeground(new Color(150, 150, 150));
                    }
                    cbMenuItem.addActionListener(this);
                    menu.add(cbMenuItem);
                    cbMenuItem = new JCheckBoxMenuItem(resourceMap.getString("edgeTriggerAeroNukeCrit.text"));
                    cbMenuItem.setSelected(person.getOptions().booleanOption(OPT_EDGE_WHEN_AERO_NUKE_CRIT));
                    cbMenuItem.setActionCommand(makeCommand(CMD_EDGE_TRIGGER, OPT_EDGE_WHEN_AERO_NUKE_CRIT));
                    if ((person.getPrimaryRole() != Person.T_SPACE_PILOT)
                            && (person.getPrimaryRole() != Person.T_SPACE_GUNNER)) {
                        cbMenuItem.setForeground(new Color(150, 150, 150));
                    }
                    cbMenuItem.addActionListener(this);
                    menu.add(cbMenuItem);
                    cbMenuItem = new JCheckBoxMenuItem(resourceMap.getString("edgeTriggerAeroTrnBayCrit.text"));
                    cbMenuItem.setSelected(person.getOptions().booleanOption(OPT_EDGE_WHEN_AERO_UNIT_CARGO_LOST));
                    cbMenuItem.setActionCommand(makeCommand(CMD_EDGE_TRIGGER, OPT_EDGE_WHEN_AERO_UNIT_CARGO_LOST));
                    if ((person.getPrimaryRole() != Person.T_SPACE_PILOT)
                            && (person.getPrimaryRole() != Person.T_SPACE_GUNNER)) {
                        cbMenuItem.setForeground(new Color(150, 150, 150));
                    }
                    cbMenuItem.addActionListener(this);
                    menu.add(cbMenuItem);
                    // Support Edge
                    if (gui.getCampaign().getCampaignOptions().useSupportEdge()) {
                        //Doctors
                        cbMenuItem = new JCheckBoxMenuItem(resourceMap.getString("edgeTriggerHealCheck.text"));
                        cbMenuItem.setSelected(person.getOptions().booleanOption(PersonnelOptions.EDGE_MEDICAL));
                        cbMenuItem.setActionCommand(makeCommand(CMD_EDGE_TRIGGER, PersonnelOptions.EDGE_MEDICAL));
                        if (person.getPrimaryRole() != Person.T_DOCTOR) {
                            cbMenuItem.setForeground(new Color(150, 150, 150));
                        }
                        cbMenuItem.addActionListener(this);
                        menu.add(cbMenuItem);
                        //Techs
                        cbMenuItem = new JCheckBoxMenuItem(
                                resourceMap.getString("edgeTriggerBreakPart.text"));
                        cbMenuItem.setSelected(person.getOptions()
                                .booleanOption(PersonnelOptions.EDGE_REPAIR_BREAK_PART));
                        cbMenuItem.setActionCommand(makeCommand(CMD_EDGE_TRIGGER, PersonnelOptions.EDGE_REPAIR_BREAK_PART));
                        if (person.getPrimaryRole() != Person.T_SPACE_CREW
                                && person.getPrimaryRole() != Person.T_MECH_TECH
                                && person.getPrimaryRole() != Person.T_MECHANIC
                                && person.getPrimaryRole() != Person.T_AERO_TECH
                                && person.getPrimaryRole() != Person.T_BA_TECH) {
                            cbMenuItem.setForeground(new Color(150, 150, 150));
                        }
                        cbMenuItem.addActionListener(this);
                        menu.add(cbMenuItem);
                        cbMenuItem = new JCheckBoxMenuItem(resourceMap.getString("edgeTriggerFailedRefit.text"));
                        cbMenuItem.setSelected(person.getOptions()
                                .booleanOption(PersonnelOptions.EDGE_REPAIR_FAILED_REFIT));
                        cbMenuItem.setActionCommand(makeCommand(CMD_EDGE_TRIGGER, PersonnelOptions.EDGE_REPAIR_FAILED_REFIT));
                        if (person.getPrimaryRole() != Person.T_SPACE_CREW
                                && person.getPrimaryRole() != Person.T_MECH_TECH
                                && person.getPrimaryRole() != Person.T_MECHANIC
                                && person.getPrimaryRole() != Person.T_AERO_TECH
                                && person.getPrimaryRole() != Person.T_BA_TECH) {
                            cbMenuItem.setForeground(new Color(150, 150, 150));
                        }
                        cbMenuItem.addActionListener(this);
                        menu.add(cbMenuItem);
                        //Admins
                        cbMenuItem = new JCheckBoxMenuItem(resourceMap.getString("edgeTriggerAcquireCheck.text"));
                        cbMenuItem.setSelected(person.getOptions()
                                .booleanOption(PersonnelOptions.EDGE_ADMIN_ACQUIRE_FAIL));
                        cbMenuItem.setActionCommand(makeCommand(CMD_EDGE_TRIGGER, PersonnelOptions.EDGE_ADMIN_ACQUIRE_FAIL));
                        if (person.getPrimaryRole() != Person.T_ADMIN_COM
                                && person.getPrimaryRole() != Person.T_ADMIN_LOG
                                && person.getPrimaryRole() != Person.T_ADMIN_TRA
                                && person.getPrimaryRole() != Person.T_ADMIN_HR) {
                            cbMenuItem.setForeground(new Color(150, 150, 150));
                        }
                        cbMenuItem.addActionListener(this);
                        menu.add(cbMenuItem);
                    }

                    popup.add(menu);
                }

                menu = new JMenu(resourceMap.getString("specialFlags.text"));
                cbMenuItem = new JCheckBoxMenuItem(resourceMap.getString("dependent.text"));
                cbMenuItem.setSelected(person.isDependent());
                cbMenuItem.setActionCommand(CMD_DEPENDENT);
                cbMenuItem.addActionListener(this);
                menu.add(cbMenuItem);
                cbMenuItem = new JCheckBoxMenuItem(resourceMap.getString("commander.text"));
                cbMenuItem.setSelected(person.isCommander());
                cbMenuItem.setActionCommand(CMD_COMMANDER);
                cbMenuItem.addActionListener(this);
                menu.add(cbMenuItem);
                cbMenuItem = new JCheckBoxMenuItem(resourceMap.getString("tryingToMarry.text"));
                cbMenuItem.setToolTipText(resourceMap.getString("tryingToMarry.toolTipText"));
                cbMenuItem.setSelected(person.isTryingToMarry());
                cbMenuItem.setActionCommand(CMD_TRYING_TO_MARRY);
                cbMenuItem.addActionListener(this);
                menu.add(cbMenuItem);

                if (gui.getCampaign().getCampaignOptions().useUnofficialProcreation()
                        && person.getGender().isFemale()) {
                    cbMenuItem = new JCheckBoxMenuItem(resourceMap.getString("tryingToConceive.text"));
                    cbMenuItem.setToolTipText(resourceMap.getString("tryingToConceive.toolTipText"));
                    cbMenuItem.setSelected(person.isTryingToConceive());
                    cbMenuItem.setActionCommand(CMD_TRYING_TO_CONCEIVE);
                    cbMenuItem.addActionListener(this);
                    menu.add(cbMenuItem);
                }

                cbMenuItem = new JCheckBoxMenuItem(resourceMap.getString("founder.text"));
                cbMenuItem.setSelected(person.isFounder());
                cbMenuItem.setActionCommand(CMD_FOUNDER);
                cbMenuItem.addActionListener(this);
                menu.add(cbMenuItem);
                popup.add(menu);
            } else if (StaticChecks.areAllActive(selected)) {
                if (gui.getCampaign().getCampaignOptions().useEdge()) {
                    menu = new JMenu(resourceMap.getString("setEdgeTriggers.text"));
                    submenu = new JMenu(resourceMap.getString("on.text"));
                    menuItem = new JMenuItem(resourceMap.getString("edgeTriggerHeadHits.text"));
                    menuItem.setActionCommand(makeCommand(CMD_EDGE_TRIGGER, OPT_EDGE_HEADHIT, TRUE));
                    menuItem.addActionListener(this);
                    submenu.add(menuItem);
                    menuItem = new JMenuItem(resourceMap.getString("edgeTriggerTAC.text"));
                    menuItem.setActionCommand(makeCommand(CMD_EDGE_TRIGGER, OPT_EDGE_TAC, TRUE));
                    menuItem.addActionListener(this);
                    submenu.add(menuItem);
                    menuItem = new JMenuItem(resourceMap.getString("edgeTriggerKO.text"));
                    menuItem.setActionCommand(makeCommand(CMD_EDGE_TRIGGER, OPT_EDGE_KO, TRUE));
                    menuItem.addActionListener(this);
                    submenu.add(menuItem);
                    menuItem = new JMenuItem(resourceMap.getString("edgeTriggerExplosion.text"));
                    menuItem.setActionCommand(makeCommand(CMD_EDGE_TRIGGER, OPT_EDGE_EXPLOSION, TRUE));
                    menuItem.addActionListener(this);
                    submenu.add(menuItem);
                    menuItem = new JMenuItem(resourceMap.getString("edgeTriggerMASCFailure.text"));
                    menuItem.setActionCommand(makeCommand(CMD_EDGE_TRIGGER, OPT_EDGE_MASC_FAILURE, TRUE));
                    menuItem.addActionListener(this);
                    submenu.add(menuItem);
                    menuItem = new JMenuItem(resourceMap.getString("edgeTriggerAeroAltLoss.text"));
                    menuItem.setActionCommand(makeCommand(CMD_EDGE_TRIGGER, OPT_EDGE_WHEN_AERO_ALT_LOSS, TRUE));
                    menuItem.addActionListener(this);
                    submenu.add(menuItem);
                    menuItem = new JMenuItem(resourceMap.getString("edgeTriggerAeroExplosion.text"));
                    menuItem.setActionCommand(makeCommand(CMD_EDGE_TRIGGER, OPT_EDGE_WHEN_AERO_EXPLOSION, TRUE));
                    menuItem.addActionListener(this);
                    submenu.add(menuItem);
                    menuItem = new JMenuItem(resourceMap.getString("edgeTriggerAeroKO.text"));
                    menuItem.setActionCommand(makeCommand(CMD_EDGE_TRIGGER, OPT_EDGE_WHEN_AERO_KO, TRUE));
                    menuItem.addActionListener(this);
                    submenu.add(menuItem);
                    menuItem = new JMenuItem(resourceMap.getString("edgeTriggerAeroLuckyCrit.text"));
                    menuItem.setActionCommand(makeCommand(CMD_EDGE_TRIGGER, OPT_EDGE_WHEN_AERO_LUCKY_CRIT, TRUE));
                    menuItem.addActionListener(this);
                    submenu.add(menuItem);
                    menuItem = new JMenuItem(resourceMap.getString("edgeTriggerAeroNukeCrit.text"));
                    menuItem.setActionCommand(makeCommand(CMD_EDGE_TRIGGER, OPT_EDGE_WHEN_AERO_NUKE_CRIT, TRUE));
                    menuItem.addActionListener(this);
                    submenu.add(menuItem);
                    menuItem = new JMenuItem(resourceMap.getString("edgeTriggerAeroTrnBayCrit.text"));
                    menuItem.setActionCommand(makeCommand(CMD_EDGE_TRIGGER, OPT_EDGE_WHEN_AERO_UNIT_CARGO_LOST, TRUE));
                    menuItem.addActionListener(this);
                    submenu.add(menuItem);
                    if (gui.getCampaign().getCampaignOptions().useSupportEdge()) {
                        menuItem = new JMenuItem(resourceMap.getString("edgeTriggerHealCheck.text"));
                        menuItem.setActionCommand(makeCommand(CMD_EDGE_TRIGGER, PersonnelOptions.EDGE_MEDICAL, TRUE));
                        menuItem.addActionListener(this);
                        submenu.add(menuItem);
                        menuItem = new JMenuItem(resourceMap.getString("edgeTriggerBreakPart.text"));
                        menuItem.setActionCommand(makeCommand(CMD_EDGE_TRIGGER, PersonnelOptions.EDGE_REPAIR_BREAK_PART, TRUE));
                        menuItem.addActionListener(this);
                        submenu.add(menuItem);
                        menuItem = new JMenuItem(resourceMap.getString("edgeTriggerFailedRefit.text"));
                        menuItem.setActionCommand(makeCommand(CMD_EDGE_TRIGGER, PersonnelOptions.EDGE_REPAIR_FAILED_REFIT, TRUE));
                        menuItem.addActionListener(this);
                        submenu.add(menuItem);
                        menuItem = new JMenuItem(resourceMap.getString("edgeTriggerAcquireCheck.text"));
                        menuItem.setActionCommand(makeCommand(CMD_EDGE_TRIGGER, PersonnelOptions.EDGE_ADMIN_ACQUIRE_FAIL, TRUE));
                        menuItem.addActionListener(this);
                        submenu.add(menuItem);
                    }
                    menu.add(submenu);
                    submenu = new JMenu(resourceMap.getString("off.text"));
                    menuItem = new JMenuItem(resourceMap.getString("edgeTriggerHeadHits.text"));
                    menuItem.setActionCommand(makeCommand(CMD_EDGE_TRIGGER, OPT_EDGE_HEADHIT, FALSE));
                    menuItem.addActionListener(this);
                    submenu.add(menuItem);
                    menuItem = new JMenuItem(resourceMap.getString("edgeTriggerTAC.text"));
                    menuItem.setActionCommand(makeCommand(CMD_EDGE_TRIGGER, OPT_EDGE_TAC, FALSE));
                    menuItem.addActionListener(this);
                    submenu.add(menuItem);
                    menuItem = new JMenuItem(resourceMap.getString("edgeTriggerKO.text")); //$NON-NLS-1$
                    menuItem.setActionCommand(makeCommand(CMD_EDGE_TRIGGER, OPT_EDGE_KO, FALSE));
                    menuItem.addActionListener(this);
                    submenu.add(menuItem);
                    menuItem = new JMenuItem(resourceMap.getString("edgeTriggerExplosion.text")); //$NON-NLS-1$
                    menuItem.setActionCommand(makeCommand(CMD_EDGE_TRIGGER, OPT_EDGE_EXPLOSION, FALSE));
                    menuItem.addActionListener(this);
                    submenu.add(menuItem);
                    menuItem = new JMenuItem(resourceMap.getString("edgeTriggerMASCFailure.text")); //$NON-NLS-1$
                    menuItem.setActionCommand(makeCommand(CMD_EDGE_TRIGGER, OPT_EDGE_MASC_FAILURE, FALSE));
                    menuItem.addActionListener(this);
                    submenu.add(menuItem);
                    menuItem = new JMenuItem(resourceMap.getString("edgeTriggerAeroAltLoss.text")); //$NON-NLS-1$
                    menuItem.setActionCommand(makeCommand(CMD_EDGE_TRIGGER, OPT_EDGE_WHEN_AERO_ALT_LOSS, FALSE));
                    menuItem.addActionListener(this);
                    submenu.add(menuItem);
                    menuItem = new JMenuItem(resourceMap.getString("edgeTriggerAeroExplosion.text")); //$NON-NLS-1$
                    menuItem.setActionCommand(makeCommand(CMD_EDGE_TRIGGER, OPT_EDGE_WHEN_AERO_EXPLOSION, FALSE));
                    menuItem.addActionListener(this);
                    submenu.add(menuItem);
                    menuItem = new JMenuItem(resourceMap.getString("edgeTriggerAeroKO.text")); //$NON-NLS-1$
                    menuItem.setActionCommand(makeCommand(CMD_EDGE_TRIGGER, OPT_EDGE_WHEN_AERO_KO, FALSE));
                    menuItem.addActionListener(this);
                    submenu.add(menuItem);
                    menuItem = new JMenuItem(resourceMap.getString("edgeTriggerAeroLuckyCrit.text")); //$NON-NLS-1$
                    menuItem.setActionCommand(makeCommand(CMD_EDGE_TRIGGER, OPT_EDGE_WHEN_AERO_LUCKY_CRIT, FALSE));
                    menuItem.addActionListener(this);
                    submenu.add(menuItem);
                    menuItem = new JMenuItem(resourceMap.getString("edgeTriggerAeroNukeCrit.text")); //$NON-NLS-1$
                    menuItem.setActionCommand(makeCommand(CMD_EDGE_TRIGGER, OPT_EDGE_WHEN_AERO_NUKE_CRIT, FALSE));
                    menuItem.addActionListener(this);
                    submenu.add(menuItem);
                    menuItem = new JMenuItem(resourceMap.getString("edgeTriggerAeroTrnBayCrit.text")); //$NON-NLS-1$
                    menuItem.setActionCommand(makeCommand(CMD_EDGE_TRIGGER, OPT_EDGE_WHEN_AERO_UNIT_CARGO_LOST, FALSE));
                    menuItem.addActionListener(this);
                    submenu.add(menuItem);
                    if (gui.getCampaign().getCampaignOptions().useSupportEdge()) {
                        menuItem = new JMenuItem(resourceMap.getString("edgeTriggerHealCheck.text"));
                        menuItem.setActionCommand(makeCommand(CMD_EDGE_TRIGGER, PersonnelOptions.EDGE_MEDICAL, FALSE));
                        menuItem.addActionListener(this);
                        submenu.add(menuItem);
                        menuItem = new JMenuItem(resourceMap.getString("edgeTriggerBreakPart.text"));
                        menuItem.setActionCommand(makeCommand(CMD_EDGE_TRIGGER, PersonnelOptions.EDGE_REPAIR_BREAK_PART, FALSE));
                        menuItem.addActionListener(this);
                        submenu.add(menuItem);
                        menuItem = new JMenuItem(resourceMap.getString("edgeTriggerFailedRefit.text"));
                        menuItem.setActionCommand(makeCommand(CMD_EDGE_TRIGGER, PersonnelOptions.EDGE_REPAIR_FAILED_REFIT, FALSE));
                        menuItem.addActionListener(this);
                        submenu.add(menuItem);
                        menuItem = new JMenuItem(resourceMap.getString("edgeTriggerAcquireCheck.text"));
                        menuItem.setActionCommand(makeCommand(CMD_EDGE_TRIGGER, PersonnelOptions.EDGE_ADMIN_ACQUIRE_FAIL, FALSE));
                        menuItem.addActionListener(this);
                        submenu.add(menuItem);
                    }
                    menu.add(submenu);
                    popup.add(menu);
                }

                menu = new JMenu(resourceMap.getString("specialFlags.text"));
                if (StaticChecks.areEitherAllDependentsOrNot(selected)) {
                    cbMenuItem = new JCheckBoxMenuItem(resourceMap.getString("dependent.text"));
                    cbMenuItem.setSelected(selected[0].isDependent());
                    cbMenuItem.setActionCommand(CMD_DEPENDENT);
                    cbMenuItem.addActionListener(this);
                    menu.add(cbMenuItem);
                }
                if (StaticChecks.areEitherAllTryingToMarryOrNot(selected)) {
                    cbMenuItem = new JCheckBoxMenuItem(resourceMap.getString("tryingToMarry.text"));
                    cbMenuItem.setToolTipText(resourceMap.getString("tryingToMarry.toolTipText"));
                    cbMenuItem.setSelected(selected[0].isTryingToMarry());
                    cbMenuItem.setActionCommand(CMD_TRYING_TO_MARRY);
                    cbMenuItem.addActionListener(this);
                    menu.add(cbMenuItem);
                }
                if (gui.getCampaign().getCampaignOptions().useUnofficialProcreation()
                        && StaticChecks.areAllFemale(selected)
                        && StaticChecks.areEitherAllTryingToConceiveOrNot(selected)) {
                    cbMenuItem = new JCheckBoxMenuItem(resourceMap.getString("tryingToConceive.text"));
                    cbMenuItem.setToolTipText(resourceMap.getString("tryingToConceive.toolTipText"));
                    cbMenuItem.setSelected(selected[0].isTryingToConceive());
                    cbMenuItem.setActionCommand(CMD_TRYING_TO_CONCEIVE);
                    cbMenuItem.addActionListener(this);
                    menu.add(cbMenuItem);
                }
                if (StaticChecks.areEitherAllFoundersOrNot(selected)) {
                    cbMenuItem = new JCheckBoxMenuItem(resourceMap.getString("founder.text"));
                    cbMenuItem.setSelected(person.isFounder());
                    cbMenuItem.setActionCommand(CMD_FOUNDER);
                    cbMenuItem.addActionListener(this);
                    menu.add(cbMenuItem);
                }
                popup.add(menu);
            }

            // generate new appropriate random portrait
            menuItem = new JMenuItem(resourceMap.getString("randomizePortrait.text")); //$NON-NLS-1$
            menuItem.setActionCommand(CMD_RANDOM_PORTRAIT);
            menuItem.addActionListener(this);
            popup.add(menuItem);

            // change portrait
            menuItem = new JMenuItem(resourceMap.getString(oneSelected ? "changePortrait.text" : "bulkAssignSinglePortrait.text"));
            menuItem.setActionCommand(CMD_EDIT_PORTRAIT);
            menuItem.addActionListener(this);
            popup.add(menuItem);

            if (oneSelected) {
                // change Biography
                menuItem = new JMenuItem(resourceMap.getString("changeBiography.text")); //$NON-NLS-1$
                menuItem.setActionCommand(CMD_EDIT_BIOGRAPHY);
                menuItem.addActionListener(this);
                popup.add(menuItem);

                menuItem = new JMenuItem(resourceMap.getString("changeCallsign.text")); //$NON-NLS-1$
                menuItem.setActionCommand(CMD_CALLSIGN);
                menuItem.addActionListener(this);
                popup.add(menuItem);

                menuItem = new JMenuItem(resourceMap.getString("editPersonnelLog.text")); //$NON-NLS-1$
                menuItem.setActionCommand(CMD_EDIT_PERSONNEL_LOG);
                menuItem.addActionListener(this);
                popup.add(menuItem);
            }

            menuItem = new JMenuItem(resourceMap.getString("addSingleLogEntry.text")); //$NON-NLS-1$
            menuItem.setActionCommand(CMD_ADD_LOG_ENTRY);
            menuItem.addActionListener(this);
            popup.add(menuItem);

            if (oneSelected) {
                // Edit mission log
                menuItem = new JMenuItem(resourceMap.getString("editMissionLog.text")); //$NON-NLS-1$
                menuItem.setActionCommand(CMD_EDIT_MISSIONS_LOG);
                menuItem.addActionListener(this);
                popup.add(menuItem);
            }

            // Add one item to all personnel mission logs
            menuItem = new JMenuItem(resourceMap.getString("addMissionEntry.text")); //$NON-NLS-1$
            menuItem.setActionCommand(CMD_ADD_MISSION_ENTRY);
            menuItem.addActionListener(this);
            popup.add(menuItem);

            if (oneSelected) {
                menuItem = new JMenuItem(resourceMap.getString("editKillLog.text")); //$NON-NLS-1$
                menuItem.setActionCommand(CMD_EDIT_KILL_LOG);
                menuItem.addActionListener(this);
                menuItem.setEnabled(true);
                popup.add(menuItem);
            }
            if (oneSelected || StaticChecks.allHaveSameUnit(selected)) {
                menuItem = new JMenuItem(resourceMap.getString("assignKill.text")); //$NON-NLS-1$
                menuItem.setActionCommand(CMD_ADD_KILL);
                menuItem.addActionListener(this);
                menuItem.setEnabled(true);
                popup.add(menuItem);
            }
            menuItem = new JMenuItem(resourceMap.getString("exportPersonnel.text"));
            menuItem.addActionListener(ev -> gui.miExportPersonActionPerformed(ev));
            menuItem.setEnabled(true);
            popup.add(menuItem);

            if (gui.getCampaign().getCampaignOptions().getUseAtB() && StaticChecks.areAllActive(selected)) {
                menuItem = new JMenuItem(resourceMap.getString("sack.text"));
                menuItem.setActionCommand(CMD_SACK);
                menuItem.addActionListener(this);
                popup.add(menuItem);
            }

            //region GM Menu
            if (gui.getCampaign().isGM()) {
                popup.addSeparator();

                menu = new JMenu(resourceMap.getString("gmMode.text"));

                menuItem = new JMenu(resourceMap.getString("changePrisonerStatus.text"));
                menuItem.add(newCheckboxMenu(
                        PrisonerStatus.FREE.toString(),
                        makeCommand(CMD_CHANGE_PRISONER_STATUS, PrisonerStatus.FREE.name()),
                        (person.getPrisonerStatus() == PrisonerStatus.FREE)));
                menuItem.add(newCheckboxMenu(
                        PrisonerStatus.PRISONER.toString(),
                        makeCommand(CMD_CHANGE_PRISONER_STATUS, PrisonerStatus.PRISONER.name()),
                        (person.getPrisonerStatus() == PrisonerStatus.PRISONER)));
                menuItem.add(newCheckboxMenu(
                        PrisonerStatus.PRISONER_DEFECTOR.toString(),
                        makeCommand(CMD_CHANGE_PRISONER_STATUS, PrisonerStatus.PRISONER_DEFECTOR.name()),
                        (person.getPrisonerStatus() == PrisonerStatus.PRISONER_DEFECTOR)));
                menuItem.add(newCheckboxMenu(
                        PrisonerStatus.BONDSMAN.toString(),
                        makeCommand(CMD_CHANGE_PRISONER_STATUS, PrisonerStatus.BONDSMAN.name()),
                        (person.getPrisonerStatus() == PrisonerStatus.BONDSMAN)));
                menu.add(menuItem);

                menuItem = new JMenuItem(resourceMap.getString("removePerson.text"));
                menuItem.setActionCommand(CMD_REMOVE);
                menuItem.addActionListener(this);
                menu.add(menuItem);

                if (!gui.getCampaign().getCampaignOptions().useAdvancedMedical()) {
                    menuItem = new JMenuItem(resourceMap.getString("editHits.text"));
                    menuItem.setActionCommand(CMD_EDIT_HITS);
                    menuItem.addActionListener(this);
                    menu.add(menuItem);
                }

                menuItem = new JMenuItem(resourceMap.getString("add1XP.text"));
                menuItem.setActionCommand(CMD_ADD_1_XP);
                menuItem.addActionListener(this);
                menu.add(menuItem);

                menuItem = new JMenuItem(resourceMap.getString("addXP.text"));
                menuItem.setActionCommand(CMD_ADD_XP);
                menuItem.addActionListener(this);
                menu.add(menuItem);

                menuItem = new JMenuItem(resourceMap.getString("setXP.text"));
                menuItem.setActionCommand(CMD_SET_XP);
                menuItem.addActionListener(this);
                menu.add(menuItem);

                if (gui.getCampaign().getCampaignOptions().useEdge()) {
                    menuItem = new JMenuItem(resourceMap.getString("setEdge.text"));
                    menuItem.setActionCommand(CMD_SET_EDGE);
                    menuItem.addActionListener(this);
                    menu.add(menuItem);
                }

                if (oneSelected) {
                    menuItem = new JMenuItem(resourceMap.getString("edit.text"));
                    menuItem.setActionCommand(CMD_EDIT);
                    menuItem.addActionListener(this);
                    menu.add(menuItem);

                    if (person.getUnitId() == null) {
                        menuItem = new JMenuItem(resourceMap.getString("rollForUnit.text"));
                        menuItem.setActionCommand(CMD_ROLL_MECH);
                        menuItem.addActionListener(this);
                        menu.add(menuItem);
                    }
                }
                if (gui.getCampaign().getCampaignOptions().useAdvancedMedical()) {
                    menuItem = new JMenuItem(resourceMap.getString("removeAllInjuries.text"));
                    menuItem.setActionCommand(CMD_CLEAR_INJURIES);
                    menuItem.addActionListener(this);
                    menu.add(menuItem);

                    if (oneSelected) {
                        for (Injury i : person.getInjuries()) {
                            menuItem = new JMenuItem(String.format(resourceMap.getString("removeInjury.format"), i.getName()));
                            menuItem.setActionCommand(makeCommand(CMD_REMOVE_INJURY, i.getUUID().toString()));
                            menuItem.addActionListener(this);
                            menu.add(menuItem);
                        }

                        menuItem = new JMenuItem(resourceMap.getString("editInjuries.text"));
                        menuItem.setActionCommand(CMD_EDIT_INJURIES);
                        menuItem.addActionListener(this);
                        menu.add(menuItem);
                    }
                }

                if (oneSelected) {
                    if (person.canProcreate(gui.getCampaign())) {
                        menuItem = new JMenuItem(resourceMap.getString("addPregnancy.text"));
                        menuItem.setActionCommand(CMD_ADD_PREGNANCY);
                        menuItem.addActionListener(this);
                        menu.add(menuItem);
                    } else if (person.isPregnant()) {
                        menuItem = new JMenuItem(resourceMap.getString("removePregnancy.text"));
                        menuItem.setActionCommand(CMD_REMOVE_PREGNANCY);
                        menuItem.addActionListener(this);
                        menu.add(menuItem);
                    }
                }
                popup.add(menu);
            }
            //endregion GM Menu

            popup.show(e.getComponent(), e.getX(), e.getY());
        }
    }

    private JMenuItem newMenuItem(String text, String command) {
        return newMenuItem(text, command, true);
    }

    private JMenuItem newMenuItem(String text, String command, boolean enabled) {
        JMenuItem result = new JMenuItem(text);
        result.setActionCommand(command);
        result.addActionListener(this);
        result.setEnabled(enabled);
        return result;
    }

    private JCheckBoxMenuItem newCheckboxMenu(String text, String command, boolean selected) {
        JCheckBoxMenuItem result = new JCheckBoxMenuItem(text);
        result.setSelected(selected);
        result.setActionCommand(command);
        result.addActionListener(this);
        result.setEnabled(true);
        return result;
    }
}<|MERGE_RESOLUTION|>--- conflicted
+++ resolved
@@ -1268,16 +1268,9 @@
             if (StaticChecks.areAllWoB(selected)) {
                 // MD Ranks
                 menu = new JMenu(resourceMap.getString("changeMDRank.text"));
-<<<<<<< HEAD
-                for (int i = Rank.MD_RANK_NONE; i < Rank.MD_RANK_NUM; i++) {
-                    cbMenuItem = new JCheckBoxMenuItem(
-                            Rank.getManeiDominiRankName(i));
-                    cbMenuItem.setActionCommand(makeCommand(CMD_MANEI_DOMINI_RANK, String.valueOf(i)));
-=======
                 for (ManeiDominiRank maneiDominiRank : ManeiDominiRank.values()) {
                     cbMenuItem = new JCheckBoxMenuItem(maneiDominiRank.toString());
                     cbMenuItem.setActionCommand(makeCommand(CMD_MANEI_DOMINI_RANK, maneiDominiRank.name()));
->>>>>>> 6624f2c0
                     cbMenuItem.addActionListener(this);
                     if (person.getManeiDominiRank() == maneiDominiRank) {
                         cbMenuItem.setSelected(true);
