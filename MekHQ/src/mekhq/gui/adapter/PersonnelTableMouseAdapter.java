/*
 * Copyright (c) 2019 The MegaMek Team. All rights reserved.
 *
 * This file is part of MekHQ.
 *
 * MekHQ is free software: you can redistribute it and/or modify
 * it under the terms of the GNU General Public License as published by
 * the Free Software Foundation, either version 3 of the License, or
 * (at your option) any later version.
 *
 * MekHQ is distributed in the hope that it will be useful,
 * but WITHOUT ANY WARRANTY; without even the implied warranty of
 * MERCHANTABILITY or FITNESS FOR A PARTICULAR PURPOSE.  See the
 * GNU General Public License for more details.
 *
 * You should have received a copy of the GNU General Public License
 * along with MekHQ.  If not, see <http://www.gnu.org/licenses/>.
 */
package mekhq.gui.adapter;

import java.awt.*;
import java.awt.event.ActionEvent;
import java.awt.event.ActionListener;
import java.awt.event.MouseEvent;
import java.text.SimpleDateFormat;
import java.time.LocalDate;
import java.util.*;
import java.util.List;
import java.util.stream.Collectors;

import javax.swing.*;
import javax.swing.event.MouseInputAdapter;

import megamek.client.ui.swing.util.MenuScroller;
import megamek.common.*;
import megamek.common.options.IOption;
import megamek.common.options.OptionsConstants;
import megamek.common.options.PilotOptions;
import megamek.common.util.EncodeControl;
import mekhq.MekHQ;
import mekhq.Utilities;
import mekhq.campaign.finances.Money;
import mekhq.campaign.personnel.Award;
import mekhq.campaign.Kill;
import mekhq.campaign.log.LogEntry;
import mekhq.campaign.event.PersonChangedEvent;
import mekhq.campaign.event.PersonLogEvent;
import mekhq.campaign.finances.Transaction;
import mekhq.campaign.personnel.*;
import mekhq.campaign.personnel.enums.PersonnelStatus;
<<<<<<< HEAD
import mekhq.campaign.personnel.enums.PrisonerStatus;
=======
import mekhq.campaign.personnel.enums.ROMDesignation;
>>>>>>> e46b7986
import mekhq.campaign.personnel.generator.SingleSpecialAbilityGenerator;
import mekhq.campaign.unit.Unit;
import mekhq.gui.CampaignGUI;
import mekhq.gui.dialog.*;
import mekhq.gui.model.PersonnelTableModel;
import mekhq.gui.utilities.JMenuHelpers;
import mekhq.gui.utilities.MultiLineTooltip;
import mekhq.gui.utilities.StaticChecks;

public class PersonnelTableMouseAdapter extends MouseInputAdapter implements
        ActionListener {
    private static final String CMD_RANKSYSTEM = "RANKSYSTEM"; //$NON-NLS-1$
    private static final String CMD_RANK = "RANK"; //$NON-NLS-1$
    private static final String CMD_MANEI_DOMINI_RANK = "MD_RANK"; //$NON-NLS-1$
    private static final String CMD_MANEI_DOMINI_CLASS = "MD_CLASS"; //$NON-NLS-1$
    private static final String CMD_PRIMARY_ROLE = "PROLE"; //$NON-NLS-1$
    private static final String CMD_SECONDARY_ROLE = "SROLE"; //$NON-NLS-1$
    private static final String CMD_PRIMARY_DESIGNATOR = "DESIG_PRI"; //$NON-NLS-1$
    private static final String CMD_SECONDARY_DESIGNATOR = "DESIG_SEC"; //$NON-NLS-1$
    private static final String CMD_REMOVE_UNIT = "REMOVE_UNIT"; //$NON-NLS-1$
    private static final String CMD_ADD_PILOT = "ADD_PILOT"; //$NON-NLS-1$
    private static final String CMD_ADD_SOLDIER = "ADD_SOLDIER"; //$NON-NLS-1$
    private static final String CMD_ADD_DRIVER = "ADD_DRIVER"; //$NON-NLS-1$
    private static final String CMD_ADD_VESSEL_PILOT = "ADD_VESSEL_PILOT"; //$NON-NLS-1$
    private static final String CMD_ADD_GUNNER = "ADD_GUNNER"; //$NON-NLS-1$
    private static final String CMD_ADD_CREW = "ADD_CREW"; //$NON-NLS-1$
    private static final String CMD_ADD_NAVIGATOR = "ADD_NAV"; //$NON-NLS-1$
    private static final String CMD_ADD_TECH_OFFICER = "ADD_TECH_OFFICER"; //$NON-NLS-1$
    private static final String CMD_ADD_AWARD = "ADD_AWARD";
    private static final String CMD_RMV_AWARD = "RMV_AWARD";

    private static final String CMD_EDIT_SALARY = "SALARY"; //$NON-NLS-1$
    private static final String CMD_BLOODNAME = "BLOODNAME"; //$NON-NLS-1$
    private static final String CMD_EDIT_INJURIES = "EDIT_INJURIES"; //$NON-NLS-1$
    private static final String CMD_REMOVE_INJURY = "REMOVE_INJURY"; //$NON-NLS-1$
    private static final String CMD_CLEAR_INJURIES = "CLEAR_INJURIES"; //$NON-NLS-1$
    private static final String CMD_CALLSIGN = "CALLSIGN"; //$NON-NLS-1$
    private static final String CMD_DEPENDENT = "DEPENDENT"; //$NON-NLS-1$
    private static final String CMD_COMMANDER = "COMMANDER"; //$NON-NLS-1$
    private static final String CMD_TRYING_TO_CONCEIVE = "TRYING_TO_CONCEIVE";
    private static final String CMD_TRYING_TO_MARRY = "TRYING_TO_MARRY";
    private static final String CMD_FOUNDER = "FOUNDER";
    private static final String CMD_EDIT_PERSONNEL_LOG = "LOG"; //$NON-NLS-1$
    private static final String CMD_ADD_LOG_ENTRY = "ADD_PERSONNEL_LOG_SINGLE"; //$NON-NLS-1$
    private static final String CMD_EDIT_MISSIONS_LOG = "MISSIONS_LOG"; //$NON-NLS-1$
    private static final String CMD_ADD_MISSION_ENTRY = "ADD_MISSION_ENTRY"; //$NON-NLS-1$
    private static final String CMD_EDIT_KILL_LOG = "KILL_LOG"; //$NON-NLS-1$
    private static final String CMD_ADD_KILL = "ADD_KILL"; //$NON-NLS-1$
    private static final String CMD_BUY_EDGE = "EDGE_BUY"; //$NON-NLS-1$
    private static final String CMD_SET_EDGE = "EDGE_SET"; //$NON-NLS-1$
    private static final String CMD_SET_XP = "XP_SET"; //$NON-NLS-1$
    private static final String CMD_ADD_1_XP = "XP_ADD_1"; //$NON-NLS-1$
    private static final String CMD_ADD_XP = "XP_ADD"; //$NON-NLS-1$
    private static final String CMD_EDIT_BIOGRAPHY = "BIOGRAPHY"; //$NON-NLS-1$
    private static final String CMD_RANDOM_PORTRAIT = "RANDOMIZE_PORTRAIT"; //$NON-NLS-1$
    private static final String CMD_EDIT_PORTRAIT = "PORTRAIT"; //$NON-NLS-1$
    private static final String CMD_EDIT_HITS = "EDIT_HITS"; //$NON-NLS-1$
    private static final String CMD_EDIT = "EDIT"; //$NON-NLS-1$
    private static final String CMD_ROLL_MECH = "ROLL_MECH"; //$NON-NLS-1$
    private static final String CMD_SACK = "SACK"; //$NON-NLS-1$
    private static final String CMD_REMOVE = "REMOVE"; //$NON-NLS-1$
    private static final String CMD_EDGE_TRIGGER = "EDGE"; //$NON-NLS-1$
    private static final String CMD_CHANGE_PRISONER_STATUS = "PRISONER_STATUS"; //$NON-NLS-1$
    private static final String CMD_CHANGE_STATUS = "STATUS"; //$NON-NLS-1$
    private static final String CMD_ACQUIRE_SPECIALIST = "SPECIALIST"; //$NON-NLS-1$
    private static final String CMD_ACQUIRE_WEAPON_SPECIALIST = "WSPECIALIST"; //$NON-NLS-1$
    private static final String CMD_ACQUIRE_RANGEMASTER = "RANGEMASTER"; //$NON-NLS-1$
    private static final String CMD_ACQUIRE_HUMANTRO = "HUMANTRO"; //$NON-NLS-1$
    private static final String CMD_ACQUIRE_ABILITY = "ABILITY"; //$NON-NLS-1$
    private static final String CMD_ACQUIRE_CUSTOM_CHOICE = "CUSTOM_CHOICE"; //$NON-NLS-1$
    private static final String CMD_IMPROVE = "IMPROVE"; //$NON-NLS-1$
    private static final String CMD_ADD_SPOUSE = "SPOUSE"; //$NON-NLS-1$
    private static final String CMD_REMOVE_SPOUSE = "REMOVE_SPOUSE"; //$NON-NLS-1$
    private static final String CMD_ADD_PREGNANCY = "ADD_PREGNANCY"; //$NON-NLS-1$
    private static final String CMD_REMOVE_PREGNANCY = "PREGNANCY_SPOUSE"; //$NON-NLS-1$
    private static final String CMD_ADD_TECH = "ADD_TECH"; //$NON-NLS-1$

    private static final String CMD_IMPRISON = "IMPRISON"; //$NON-NLS-1$
    private static final String CMD_FREE = "FREE"; //$NON-NLS-1$
    private static final String CMD_RECRUIT = "RECRUIT"; //$NON-NLS-1$
    private static final String CMD_RANSOM = "RANSOM";

    private static final String SEPARATOR = "@"; //$NON-NLS-1$
    private static final String HYPHEN = "-"; //$NON-NLS-1$
    private static final String TRUE = String.valueOf(true);
    private static final String FALSE = String.valueOf(false);

    private CampaignGUI gui;
    private JTable personnelTable;
    private PersonnelTableModel personnelModel;
    private ResourceBundle resourceMap;

    public PersonnelTableMouseAdapter(CampaignGUI gui, JTable personnelTable,
                                      PersonnelTableModel personnelModel) {
        super();
        this.gui = gui;
        this.personnelTable = personnelTable;
        this.personnelModel = personnelModel;
        resourceMap = ResourceBundle.getBundle("mekhq.resources.PersonnelTableMouseAdapter", new EncodeControl()); //$NON-NLS-1$
    }

    //Mechwarrior Edge Options
    private static final String OPT_EDGE_MASC_FAILURE = "edge_when_masc_fails"; //$NON-NLS-1$
    private static final String OPT_EDGE_EXPLOSION = "edge_when_explosion"; //$NON-NLS-1$
    private static final String OPT_EDGE_KO = "edge_when_ko"; //$NON-NLS-1$
    private static final String OPT_EDGE_TAC = "edge_when_tac"; //$NON-NLS-1$
    private static final String OPT_EDGE_HEADHIT = "edge_when_headhit"; //$NON-NLS-1$

    //Aero Edge Options
    private static final String OPT_EDGE_WHEN_AERO_ALT_LOSS= "edge_when_aero_alt_loss"; //$NON-NLS-1$
    private static final String OPT_EDGE_WHEN_AERO_EXPLOSION= "edge_when_aero_explosion"; //$NON-NLS-1$
    private static final String OPT_EDGE_WHEN_AERO_KO= "edge_when_aero_ko"; //$NON-NLS-1$
    private static final String OPT_EDGE_WHEN_AERO_LUCKY_CRIT= "edge_when_aero_lucky_crit"; //$NON-NLS-1$
    private static final String OPT_EDGE_WHEN_AERO_NUKE_CRIT= "edge_when_aero_nuke_crit"; //$NON-NLS-1$
    private static final String OPT_EDGE_WHEN_AERO_UNIT_CARGO_LOST= "edge_when_aero_unit_cargo_lost"; //$NON-NLS-1$

    private static final String OPT_PRISONER_FREE = "free"; //$NON-NLS-1$
    private static final String OPT_PRISONER_IMPRISONED = "imprisoned"; //$NON-NLS-1$
    private static final String OPT_PRISONER_IMPRISONED_DEFECTING = "imprisoned_defecting"; //$NON-NLS-1$
    private static final String OPT_PRISONER_BONDSMAN = "bondsman"; //$NON-NLS-1$

    private static final int MAX_POPUP_ITEMS = 20;

    private String makeCommand(String ... parts) {
        return Utilities.combineString(Arrays.asList(parts), SEPARATOR);
    }

    @Override
    public void actionPerformed(ActionEvent action) {
        int row = personnelTable.getSelectedRow();
        if (row < 0) {
            return;
        }
        Person selectedPerson = personnelModel.getPerson(personnelTable.convertRowIndexToModel(row));
        int[] rows = personnelTable.getSelectedRows();
        Person[] people = new Person[rows.length];
        for (int i = 0; i < rows.length; i++) {
            people[i] = personnelModel.getPerson(personnelTable.convertRowIndexToModel(rows[i]));
        }

        String[] data = action.getActionCommand().split(SEPARATOR, -1);
        String command = data[0];

        switch(command) {
            case CMD_RANKSYSTEM: {
                int system = Integer.parseInt(data[1]);
                for (Person person : people) {
                    person.setRankSystem(system);
                }
                break;
            }
            case CMD_RANK: {
                int rank = Integer.parseInt(data[1]);
                int level = 0;
                // Check to see if we added a rank level...
                if (data.length > 2) {
                    level = Integer.parseInt(data[2]);
                }

                for (Person person : people) {
                    gui.getCampaign().changeRank(person, rank, level, true);
                }
                break;
            }
            case CMD_MANEI_DOMINI_RANK: {
                int md_rank = Integer.parseInt(data[1]);
                for (Person person : people) {
                    person.setManeiDominiRank(md_rank);
                }
                break;
            }
            case CMD_MANEI_DOMINI_CLASS: {
                int md_class = Integer.parseInt(data[1]);
                for (Person person : people) {
                    person.setManeiDominiClass(md_class);
                }
                break;
            }
            case CMD_PRIMARY_DESIGNATOR: {
                try {
                    ROMDesignation romDesignation = ROMDesignation.valueOf(data[1]);
                    for (Person person : people) {
                        person.setPrimaryDesignator(romDesignation);
                    }
                } catch (Exception e) {
                    MekHQ.getLogger().error(getClass(), "actionPerformed",
                            "Failed to assign ROM designator", e);
                }
                break;
            }
            case CMD_SECONDARY_DESIGNATOR: {
                try {
                    ROMDesignation romDesignation = ROMDesignation.valueOf(data[1]);
                    for (Person person : people) {
                        person.setSecondaryDesignator(romDesignation);
                    }
                } catch (Exception e) {
                    MekHQ.getLogger().error(getClass(), "actionPerformed",
                            "Failed to assign ROM secondary designator", e);
                }
                break;
            }
            case CMD_PRIMARY_ROLE: {
                int role = Integer.parseInt(data[1]);
                for (Person person : people) {
                    person.setPrimaryRole(role);
                    gui.getCampaign().personUpdated(person);
                    if (gui.getCampaign().getCampaignOptions().usePortraitForType(role)
                            && gui.getCampaign().getCampaignOptions().getAssignPortraitOnRoleChange()
                            && person.getPortraitFileName().equals(Crew.PORTRAIT_NONE)) {
                        gui.getCampaign().assignRandomPortraitFor(person);
                    }
                }
                break;
            }
            case CMD_SECONDARY_ROLE: {
                int secRole = Integer.parseInt(data[1]);
                for (Person person : people) {
                    person.setSecondaryRole(secRole);
                    gui.getCampaign().personUpdated(person);
                }
                break;
            }
            case CMD_REMOVE_UNIT: {
                for (Person person : people) {
                    Unit u = gui.getCampaign().getUnit(person.getUnitId());
                    if (null != u) {
                        u.remove(person, true);
                        u.resetEngineer();
                        u.runDiagnostic(false);
                    }
                    // check for tech unit assignments
                    if (!person.getTechUnitIDs().isEmpty()) {
                        for (UUID id : new ArrayList<>(person.getTechUnitIDs())) {
                            u = gui.getCampaign().getUnit(id);
                            if (null != u) {
                                u.remove(person, true);
                                u.resetEngineer();
                                u.runDiagnostic(false);
                            }
                        }
                        /*
                         * Incase there's still some assignments for this tech,
                         * clear them out. This can happen if the target unit
                         * above is null. The tech will still have the pointer
                         * but to a null unit and it will never go away
                         * otherwise.
                         */
                        person.clearTechUnitIDs();
                    }
                }
                break;
            }
            case CMD_ADD_PILOT: {
                UUID selected = UUID.fromString(data[1]);
                Unit u = gui.getCampaign().getUnit(selected);
                Unit oldUnit = gui.getCampaign().getUnit(selectedPerson.getUnitId());
                boolean useTransfers = false;
                boolean transferLog = !gui.getCampaign().getCampaignOptions().useTransfers();
                if (null != oldUnit) {
                    oldUnit.remove(selectedPerson, transferLog);
                    useTransfers = gui.getCampaign().getCampaignOptions().useTransfers();
                }
                if (null != u) {
                    u.addPilotOrSoldier(selectedPerson, useTransfers);
                    u.resetPilotAndEntity();
                    u.runDiagnostic(false);
                }
                break;
            }
            case CMD_ADD_SOLDIER: {
                UUID selected = UUID.fromString(data[1]);
                Unit u = gui.getCampaign().getUnit(selected);
                if (null != u) {
                    for (Person p : people) {
                        if (u.canTakeMoreGunners()) {
                            Unit oldUnit = gui.getCampaign().getUnit(p.getUnitId());
                            boolean useTransfers = false;
                            boolean transferLog = !gui.getCampaign().getCampaignOptions().useTransfers();
                            if (null != oldUnit) {
                                oldUnit.remove(p, transferLog);
                                useTransfers = gui.getCampaign().getCampaignOptions().useTransfers();
                            }
                            u.addPilotOrSoldier(p, useTransfers);
                        }
                    }

                    u.resetPilotAndEntity();
                    u.runDiagnostic(false);
                }
                break;
            }
            case CMD_ADD_DRIVER: {
                UUID selected = UUID.fromString(data[1]);
                Unit u = gui.getCampaign().getUnit(selected);
                Unit oldUnit = gui.getCampaign().getUnit(selectedPerson.getUnitId());
                boolean useTransfers = false;
                boolean transferLog = !gui.getCampaign().getCampaignOptions().useTransfers();
                if (null != oldUnit) {
                    oldUnit.remove(selectedPerson, transferLog);
                    useTransfers = gui.getCampaign().getCampaignOptions().useTransfers();
                }
                if (null != u) {
                    u.addDriver(selectedPerson, useTransfers);
                    u.resetPilotAndEntity();
                    u.runDiagnostic(false);
                }
                break;
            }
            case CMD_ADD_VESSEL_PILOT: {
                UUID selected = UUID.fromString(data[1]);
                Unit u = gui.getCampaign().getUnit(selected);
                if (null != u) {
                    for (Person p : people) {
                        if (u.canTakeMoreDrivers()) {
                            Unit oldUnit = gui.getCampaign().getUnit(p.getUnitId());
                            boolean useTransfers = false;
                            boolean transferLog = !gui.getCampaign().getCampaignOptions().useTransfers();
                            if (null != oldUnit) {
                                oldUnit.remove(p, transferLog);
                                useTransfers = gui.getCampaign().getCampaignOptions().useTransfers();
                            }
                            u.addDriver(p, useTransfers);
                        }
                    }
                    u.resetPilotAndEntity();
                    u.runDiagnostic(false);
                }
                break;
            }
            case CMD_ADD_GUNNER: {
                UUID selected = UUID.fromString(data[1]);
                Unit u = gui.getCampaign().getUnit(selected);
                if (null != u) {
                    for (Person p : people) {
                        if (u.canTakeMoreGunners()) {
                            Unit oldUnit = gui.getCampaign().getUnit(p.getUnitId());
                            boolean useTransfers = false;
                            boolean transferLog = !gui.getCampaign().getCampaignOptions().useTransfers();
                            if (null != oldUnit) {
                                oldUnit.remove(p, transferLog);
                                useTransfers = gui.getCampaign().getCampaignOptions().useTransfers();
                            }
                            u.addGunner(p, useTransfers);
                        }
                    }

                    u.resetPilotAndEntity();
                    u.runDiagnostic(false);
                }
                break;
            }
            case CMD_ADD_CREW: {
                UUID selected = UUID.fromString(data[1]);
                Unit u = gui.getCampaign().getUnit(selected);
                if (null != u) {
                    for (Person p : people) {
                        if (u.canTakeMoreVesselCrew()) {
                            Unit oldUnit = gui.getCampaign().getUnit(p.getUnitId());
                            boolean useTransfers = false;
                            boolean transferLog = !gui.getCampaign().getCampaignOptions().useTransfers();
                            if (null != oldUnit) {
                                oldUnit.remove(p, transferLog);
                                useTransfers = gui.getCampaign().getCampaignOptions().useTransfers();
                            }
                            u.addVesselCrew(p, useTransfers);
                        }
                    }

                    u.resetPilotAndEntity();
                    u.runDiagnostic(false);
                }
                break;
            }
            case CMD_ADD_NAVIGATOR: {
                UUID selected = UUID.fromString(data[1]);
                Unit u = gui.getCampaign().getUnit(selected);
                if (null != u) {
                    for (Person p : people) {
                        if (u.canTakeNavigator()) {
                            Unit oldUnit = gui.getCampaign().getUnit(p.getUnitId());
                            boolean useTransfers = false;
                            boolean transferLog = !gui.getCampaign().getCampaignOptions().useTransfers();
                            if (null != oldUnit) {
                                oldUnit.remove(p, transferLog);
                                useTransfers = gui.getCampaign().getCampaignOptions().useTransfers();
                            }
                            u.setNavigator(p, useTransfers);
                        }
                    }

                    u.resetPilotAndEntity();
                    u.runDiagnostic(false);
                }
                break;
            }
            case CMD_ADD_TECH_OFFICER: {
                UUID selected = UUID.fromString(data[1]);
                Unit u = gui.getCampaign().getUnit(selected);
                if (null != u) {
                    for (Person p : people) {
                        if (u.canTakeTechOfficer()) {
                            Unit oldUnit = gui.getCampaign().getUnit(p.getUnitId());
                            boolean useTransfers = false;
                            boolean transferLog = !gui.getCampaign().getCampaignOptions().useTransfers();
                            if (null != oldUnit) {
                                oldUnit.remove(p, transferLog);
                                useTransfers = gui.getCampaign().getCampaignOptions().useTransfers();
                            }
                            u.setTechOfficer(p, useTransfers);
                        }
                    }

                    u.resetPilotAndEntity();
                    u.runDiagnostic(false);
                }
                break;
            }
            case CMD_ADD_TECH: {
                UUID selected = UUID.fromString(data[1]);
                Unit u = gui.getCampaign().getUnit(selected);
                if (null != u) {
                    if (u.canTakeTech()) {
                        u.setTech(selectedPerson);
                    }

                    u.resetPilotAndEntity();
                    u.runDiagnostic(false);
                }
                break;
            }
            case CMD_ADD_PREGNANCY: {
                if (selectedPerson.isFemale()) {
                    selectedPerson.addPregnancy();
                    MekHQ.triggerEvent(new PersonChangedEvent(selectedPerson));
                }
                break;
            }
            case CMD_REMOVE_PREGNANCY: {
                if (selectedPerson.isPregnant()) {
                    selectedPerson.removePregnancy();
                    MekHQ.triggerEvent(new PersonChangedEvent(selectedPerson));
                }
                break;
            }
            case CMD_REMOVE_SPOUSE: {
                selectedPerson.divorce(data[1]);
                break;
            }
            case CMD_ADD_SPOUSE: {
                Person spouse = gui.getCampaign().getPerson(UUID.fromString(data[1]));
                selectedPerson.marry(spouse, Integer.parseInt(data[2]));
                break;
            }
            case CMD_ADD_AWARD: {
                for (Person person : people) {
                    person.awardController.addAndLogAward(data[1], data[2], gui.getCampaign().getDate());
                }
                break;
            }
            case CMD_RMV_AWARD: {
                SimpleDateFormat df = new SimpleDateFormat("yyyy-MM-dd");
                for (Person person : people) {
                    try {
                        if (person.awardController.hasAward(data[1], data[2])) {
                            person.awardController.removeAward(data[1], data[2],
                                    (data.length > 3) ? df.parse(data[3]) : null, gui.getCampaign().getDate());
                        }
                    } catch (Exception e) {
                        MekHQ.getLogger().error(getClass(), "actionPerformed", "Could not remove award.", e);
                    }
                }
                break;
            }
            case CMD_IMPROVE: {
                String type = data[1];
                int cost = Integer.parseInt(data[2]);
                int oldExpLevel = selectedPerson.getExperienceLevel(false);
                selectedPerson.improveSkill(type);
                gui.getCampaign().personUpdated(selectedPerson);
                selectedPerson.setXp(selectedPerson.getXp() - cost);
                MekHQ.triggerEvent(new PersonChangedEvent(selectedPerson));
                gui.getCampaign().addReport(String.format(resourceMap.getString("improved.format"), selectedPerson.getHyperlinkedName(), type)); //$NON-NLS-1$
                if (gui.getCampaign().getCampaignOptions().getUseAtB()
                        && gui.getCampaign().getCampaignOptions().useAbilities()) {
                    if (selectedPerson.getPrimaryRole() > Person.T_NONE
                            && selectedPerson.getPrimaryRole() <= Person.T_CONV_PILOT
                            && selectedPerson.getExperienceLevel(false) > oldExpLevel
                            && oldExpLevel >= SkillType.EXP_REGULAR) {
                        SingleSpecialAbilityGenerator spaGenerator = new SingleSpecialAbilityGenerator();
                        String spa = spaGenerator.rollSPA(selectedPerson);
                        if (null == spa) {
                            if (gui.getCampaign().getCampaignOptions().useEdge()) {
                                selectedPerson.getOptions().acquireAbility(
                                        PilotOptions.EDGE_ADVANTAGES, "edge", //$NON-NLS-1$
                                        selectedPerson.getEdge() + 1);
                                gui.getCampaign().addReport(String.format(resourceMap.getString("gainedEdge.format"), selectedPerson.getHyperlinkedName())); //$NON-NLS-1$
                            }
                        } else {
                            gui.getCampaign().addReport(String.format(resourceMap.getString("gained.format"), //$NON-NLS-1$
                                    selectedPerson.getHyperlinkedName(), SpecialAbility.getDisplayName(spa)));
                        }
                    }
                }
                break;
            }
            case CMD_ACQUIRE_ABILITY: {
                String selected = data[1];
                int cost = Integer.parseInt(data[2]);
                selectedPerson.getOptions().acquireAbility(PilotOptions.LVL3_ADVANTAGES,
                        selected, true);
                gui.getCampaign().personUpdated(selectedPerson);
                selectedPerson.setXp(selectedPerson.getXp() - cost);
                MekHQ.triggerEvent(new PersonChangedEvent(selectedPerson));
                // TODO: add personnelTab.getCampaign() report
                break;
            }
            case CMD_ACQUIRE_WEAPON_SPECIALIST: {
                String selected = data[1];
                int cost = Integer.parseInt(data[2]);
                selectedPerson.getOptions().acquireAbility(PilotOptions.LVL3_ADVANTAGES,
                        "weapon_specialist", selected); //$NON-NLS-1$
                gui.getCampaign().personUpdated(selectedPerson);
                selectedPerson.setXp(selectedPerson.getXp() - cost);
                MekHQ.triggerEvent(new PersonChangedEvent(selectedPerson));
                // TODO: add campaign report
                break;
            }
            case CMD_ACQUIRE_SPECIALIST: {
                String selected = data[1];
                int cost = Integer.parseInt(data[2]);
                selectedPerson.getOptions().acquireAbility(PilotOptions.LVL3_ADVANTAGES,
                        "specialist", selected); //$NON-NLS-1$
                gui.getCampaign().personUpdated(selectedPerson);
                selectedPerson.setXp(selectedPerson.getXp() - cost);
                MekHQ.triggerEvent(new PersonChangedEvent(selectedPerson));
                // TODO: add campaign report
                break;
            }
            case CMD_ACQUIRE_RANGEMASTER: {
                String selected = data[1];
                int cost = Integer.parseInt(data[2]);
                selectedPerson.getOptions().acquireAbility(PilotOptions.LVL3_ADVANTAGES,
                        "range_master", selected); //$NON-NLS-1$
                gui.getCampaign().personUpdated(selectedPerson);
                selectedPerson.setXp(selectedPerson.getXp() - cost);
                MekHQ.triggerEvent(new PersonChangedEvent(selectedPerson));
                // TODO: add campaign report
                break;
            }
            case CMD_ACQUIRE_HUMANTRO: {
                String selected = data[1];
                int cost = Integer.parseInt(data[2]);
                selectedPerson.getOptions().acquireAbility(PilotOptions.LVL3_ADVANTAGES,
                        "human_tro", selected); //$NON-NLS-1$
                gui.getCampaign().personUpdated(selectedPerson);
                selectedPerson.setXp(selectedPerson.getXp() - cost);
                MekHQ.triggerEvent(new PersonChangedEvent(selectedPerson));
                // TODO: add campaign report
                break;
            }
            case CMD_ACQUIRE_CUSTOM_CHOICE: {
                String selected = data[1];
                int cost = Integer.parseInt(data[2]);
                String ability = data[3];
                selectedPerson.getOptions().acquireAbility(PilotOptions.LVL3_ADVANTAGES,
                        ability, selected); //$NON-NLS-1$
                gui.getCampaign().personUpdated(selectedPerson);
                selectedPerson.setXp(selectedPerson.getXp() - cost);
                MekHQ.triggerEvent(new PersonChangedEvent(selectedPerson));
                // TODO: add campaign report
                break;
            }
            case CMD_CHANGE_STATUS: {
                PersonnelStatus status = PersonnelStatus.valueOf(data[1]);
                for (Person person : people) {
                    if ((status == PersonnelStatus.ACTIVE) || (0 == JOptionPane.showConfirmDialog(null,
                            String.format(resourceMap.getString("confirmRetireQ.format"), person.getFullTitle()), //$NON-NLS-1$
                            resourceMap.getString("kiaQ.text"), JOptionPane.YES_NO_OPTION))) { //$NON-NLS-1$
                        gui.getCampaign().changeStatus(person, status);
                    }
                }
                break;
            }
            case CMD_CHANGE_PRISONER_STATUS: {
                try {
                    PrisonerStatus status = PrisonerStatus.valueOf(data[1]);
                    for (Person person : people) {
                        person.setPrisonerStatus(status);
                    }
                } catch (Exception e) {
                    MekHQ.getLogger().error(getClass(), "actionPerformed",
                            "Unknown PrisonerStatus Option. No changes will be made.", e);
                }
                break;
            }
            case CMD_IMPRISON: {
                for (Person person : people) {
                    if (!person.getPrisonerStatus().isPrisoner()) {
                        person.setPrisonerStatus(PrisonerStatus.PRISONER);
                    }
                }
                break;
            }
            case CMD_FREE: {
                // TODO: Warn in particular for "freeing" in deep space, leading to Geneva Conventions violation (#1400 adding Crime to MekHQ)
                // TODO: Record the people into some NPC pool, if still alive
                if (0 == JOptionPane.showConfirmDialog(
                        null,
                        String.format(resourceMap.getString("confirmFree.format"), selectedPerson.getFullTitle()), //$NON-NLS-1$
                        resourceMap.getString("freeQ.text"), //$NON-NLS-1$
                        JOptionPane.YES_NO_OPTION)) {
                    gui.getCampaign().removePerson(selectedPerson.getId());
                }
                break;
            }
            case CMD_RECRUIT: {
                for (Person person : people) {
                    if (person.getPrisonerStatus().isWillingToDefect()) {
                        person.setPrisonerStatus(PrisonerStatus.FREE);
                    }
                }
                break;
            }
            case CMD_RANSOM: {
                // ask the user if they want to sell off their prisoners. If yes, then add a daily report entry, add the money and remove them all.
                Money total = Money.zero();
                total = total.plus(Arrays.stream(people).map(Person::getRansomValue).collect(Collectors.toList()));

                if (0 == JOptionPane.showConfirmDialog(
                        null,
                        String.format(resourceMap.getString("ransomQ.format"), people.length, total.toAmountAndSymbolString()), //$NON-NLS-1$
                        resourceMap.getString("ransom.text"), //$NON-NLS-1$
                        JOptionPane.YES_NO_OPTION)) {

                    gui.getCampaign().addReport(String.format(resourceMap.getString("ransomReport.format"), people.length, total.toAmountAndSymbolString()));
                    gui.getCampaign().addFunds(total, resourceMap.getString("ransom.text"), Transaction.C_MISC);
                    for (Person person : people) {
                        gui.getCampaign().removePerson(person.getId(), false);
                    }
                }
                break;
            }
            case CMD_EDGE_TRIGGER: {
                String trigger = data[1];
                if (people.length > 1) {
                    boolean status = Boolean.parseBoolean(data[2]);
                    for (Person person : people) {
                        person.setEdgeTrigger(trigger, status);
                        gui.getCampaign().personUpdated(person);
                    }
                } else {
                    selectedPerson.changeEdgeTrigger(trigger);
                    gui.getCampaign().personUpdated(selectedPerson);
                }
                break;
            }
            case CMD_REMOVE: {
                String title = String.format(resourceMap.getString("numPersonnel.text"), people.length); //$NON-NLS-1$
                if (people.length == 1) {
                    title = people[0].getFullTitle();
                }
                if (0 == JOptionPane.showConfirmDialog(
                        null,
                        String.format(resourceMap.getString("confirmRemove.format"), title), //$NON-NLS-1$
                        resourceMap.getString("removeQ.text"), //$NON-NLS-1$
                        JOptionPane.YES_NO_OPTION)) {
                    for (Person person : people) {
                        gui.getCampaign().removePerson(person.getId());
                        if (person.hasSpouse()) {
                            person.getSpouse().setSpouseId(null);
                        }
                    }
                }
                break;
            }
            case CMD_SACK: {
                boolean showDialog = false;
                ArrayList<UUID> toRemove = new ArrayList<>();
                for (Person person : people) {
                    if (gui.getCampaign().getRetirementDefectionTracker()
                            .removeFromCampaign(
                                    person,
                                    false,
                                    gui.getCampaign().getCampaignOptions()
                                            .getUseShareSystem() ? person
                                            .getNumShares(gui.getCampaign()
                                                    .getCampaignOptions()
                                                    .getSharesForAll()) : 0,
                                    gui.getCampaign(), null)) {
                        showDialog = true;
                    } else {
                        toRemove.add(person.getId());
                    }
                }
                if (showDialog) {
                    RetirementDefectionDialog rdd = new RetirementDefectionDialog(
                            gui, null, false);
                    rdd.setVisible(true);
                    if (rdd.wasAborted()
                            || !gui.getCampaign().applyRetirement(rdd.totalPayout(),
                            rdd.getUnitAssignments())) {
                        for (Person person : people) {
                            gui.getCampaign().getRetirementDefectionTracker()
                                    .removePayout(person);
                        }
                    } else {
                        for (UUID id : toRemove) {
                            gui.getCampaign().removePerson(id);
                        }
                    }
                } else {
                    String question;
                    if (people.length > 1) {
                        question = resourceMap.getString("confirmRemoveMultiple.text"); //$NON-NLS-1$
                    } else {
                        question = String.format(resourceMap.getString("confirmRemove.format"), people[0].getFullTitle()); //$NON-NLS-1$
                    }
                    if (JOptionPane.YES_OPTION == JOptionPane.showConfirmDialog(
                            null, question, resourceMap.getString("removeQ.text"), //$NON-NLS-1$
                            JOptionPane.YES_NO_OPTION)) {
                        for (Person person : people) {
                            gui.getCampaign().removePerson(person.getId());
                        }
                    }
                }
                break;
            }
            case CMD_EDIT: {
                CustomizePersonDialog npd = new CustomizePersonDialog(
                        gui.getFrame(), true, selectedPerson, gui.getCampaign());
                npd.setVisible(true);
                gui.getCampaign().personUpdated(selectedPerson);
                MekHQ.triggerEvent(new PersonChangedEvent(selectedPerson));
                break;
            }
            case CMD_ROLL_MECH: {
                GMToolsDialog gmToolsDialog = new GMToolsDialog(gui.getFrame(), gui, selectedPerson);
                gmToolsDialog.setVisible(true);
                gui.getCampaign().personUpdated(selectedPerson);
                MekHQ.triggerEvent(new PersonChangedEvent(selectedPerson));
                break;
            }
            case CMD_EDIT_HITS: {
                EditPersonnelHitsDialog ephd = new EditPersonnelHitsDialog(gui.getFrame(), true, selectedPerson);
                ephd.setVisible(true);
                if (0 == selectedPerson.getHits()) {
                    selectedPerson.setDoctorId(null, gui.getCampaign().getCampaignOptions()
                            .getNaturalHealingWaitingPeriod());
                }
                gui.getCampaign().personUpdated(selectedPerson);
                MekHQ.triggerEvent(new PersonChangedEvent(selectedPerson));
                break;
            }
            case CMD_RANDOM_PORTRAIT: {
                for (Person person : people) {
                    gui.getCampaign().assignRandomPortraitFor(person);
                    gui.getCampaign().personUpdated(person);
                    MekHQ.triggerEvent(new PersonChangedEvent(person));
                }
                break;
            }
            case CMD_EDIT_PORTRAIT: {
                ImageChoiceDialog pcd = new ImageChoiceDialog(gui.getFrame(),
                        true, selectedPerson.getPortraitCategory(),
                        selectedPerson.getPortraitFileName(), gui.getIconPackage()
                        .getPortraits());
                pcd.setVisible(true);

                final String category = pcd.getCategory();
                final String fileName = pcd.getFileName();

                for (Person person : people) {
                    if (!person.getPortraitCategory().equals(category)
                            && !person.getPortraitFileName().equals(fileName)) {
                        person.setPortraitCategory(category);
                        person.setPortraitFileName(fileName);
                        gui.getCampaign().personUpdated(person);
                        MekHQ.triggerEvent(new PersonChangedEvent(person));
                    }
                }
                break;
            }
            case CMD_EDIT_BIOGRAPHY: {
                MarkdownEditorDialog tad = new MarkdownEditorDialog(gui.getFrame(), true,
                        resourceMap.getString("editBiography.text"), selectedPerson.getBiography()); //$NON-NLS-1$
                tad.setVisible(true);
                if (tad.wasChanged()) {
                    selectedPerson.setBiography(tad.getText());
                    MekHQ.triggerEvent(new PersonChangedEvent(selectedPerson));
                }
                break;
            }
            case CMD_ADD_1_XP: {
                for (Person person : people) {
                    person.setXp(person.getXp() + 1);
                    MekHQ.triggerEvent(new PersonChangedEvent(person));
                }
                break;
            }
            case CMD_ADD_XP: {
                PopupValueChoiceDialog pvcda = new PopupValueChoiceDialog(
                        gui.getFrame(), true, resourceMap.getString("xp.text"), 1, 0); //$NON-NLS-1$
                pvcda.setVisible(true);

                int ia = pvcda.getValue();
                if (ia <= 0) {
                    // <0 indicates Cancellation
                    // =0 is a No-Op
                    return;
                }

                for (Person person : people) {
                    person.setXp(person.getXp() + ia);
                    MekHQ.triggerEvent(new PersonChangedEvent(person));
                }
                break;
            }
            case CMD_SET_XP: {
                PopupValueChoiceDialog pvcd = new PopupValueChoiceDialog(
                        gui.getFrame(), true, resourceMap.getString("xp.text"), selectedPerson.getXp(), 0); //$NON-NLS-1$
                pvcd.setVisible(true);
                if (pvcd.getValue() < 0) {
                    return;
                }
                int i = pvcd.getValue();
                for (Person person : people) {
                    person.setXp(i);
                    MekHQ.triggerEvent(new PersonChangedEvent(person));
                }
                break;
            }
            case CMD_BUY_EDGE: {
                int cost = gui.getCampaign().getCampaignOptions().getEdgeCost();
                for (Person person : people) {
                    selectedPerson.setXp(selectedPerson.getXp() - cost);
                    person.setEdge(person.getEdge() + 1);
                    //Make the new edge point available to support personnel, but don't reset until the week ends
                    person.setCurrentEdge(person.getCurrentEdge() + 1);
                    gui.getCampaign().personUpdated(person);
                    MekHQ.triggerEvent(new PersonChangedEvent(person));
                }
                break;
            }
            case CMD_SET_EDGE: {
                PopupValueChoiceDialog pvcd = new PopupValueChoiceDialog(
                        gui.getFrame(), true, resourceMap.getString("edge.text"), selectedPerson.getEdge(), 0, //$NON-NLS-1$
                        10);
                pvcd.setVisible(true);
                if (pvcd.getValue() < 0) {
                    return;
                }
                int i = pvcd.getValue();
                for (Person person : people) {
                    person.setEdge(i);
                    //Reset currentEdge for support people
                    person.resetCurrentEdge();
                    gui.getCampaign().personUpdated(person);
                    MekHQ.triggerEvent(new PersonChangedEvent(person));
                }
                break;
            }
            case CMD_ADD_KILL: {
                AddOrEditKillEntryDialog nkd;
                Unit unit = gui.getCampaign().getUnit(selectedPerson.getUnitId());
                if (people.length > 1) {
                    nkd = new AddOrEditKillEntryDialog(
                            gui.getFrame(),
                            true,
                            null,
                            unit != null ? unit.getName() : resourceMap.getString("bareHands.text"),
                            gui.getCampaign().getDate());
                } else {
                    nkd = new AddOrEditKillEntryDialog(
                            gui.getFrame(),
                            true,
                            selectedPerson.getId(),
                            unit != null ? unit.getName() : resourceMap.getString("bareHands.text"),
                            gui.getCampaign().getDate());
                }
                nkd.setVisible(true);
                if (nkd.getKill().isPresent()) {
                    Kill kill = nkd.getKill().get();
                    if (people.length > 1) {
                        for (Person person : people) {
                            Kill k = kill.clone();
                            k.setPilotId(person.getId());
                            gui.getCampaign().addKill(k);
                            MekHQ.triggerEvent(new PersonLogEvent(person));
                        }
                    } else {
                        gui.getCampaign().addKill(kill);
                        MekHQ.triggerEvent(new PersonLogEvent(selectedPerson));
                    }
                }
                break;
            }
            case CMD_EDIT_KILL_LOG: {
                EditKillLogDialog ekld = new EditKillLogDialog(gui.getFrame(), true, gui.getCampaign(), selectedPerson);
                ekld.setVisible(true);
                MekHQ.triggerEvent(new PersonLogEvent(selectedPerson));
                break;
            }
            case CMD_EDIT_PERSONNEL_LOG: {
                EditPersonnelLogDialog epld = new EditPersonnelLogDialog(gui.getFrame(), true, gui.getCampaign(), selectedPerson);
                epld.setVisible(true);
                MekHQ.triggerEvent(new PersonLogEvent(selectedPerson));
                break;
            }
            case CMD_ADD_LOG_ENTRY: {
                AddOrEditPersonnelEntryDialog addPersonnelLogDialog = new AddOrEditPersonnelEntryDialog(gui.getFrame(), true, gui.getCampaign().getDate()); //$NON-NLS-1$
                addPersonnelLogDialog.setVisible(true);
                Optional<LogEntry> personnelEntry = addPersonnelLogDialog.getEntry();
                if (personnelEntry.isPresent()) {
                    for (Person person : people) {
                        person.addLogEntry(personnelEntry.get().clone());
                        MekHQ.triggerEvent(new PersonLogEvent(selectedPerson));
                    }
                }
                break;
            }
            case CMD_EDIT_MISSIONS_LOG: {
                EditMissionLogDialog emld = new EditMissionLogDialog(gui.getFrame(), true, gui.getCampaign(), selectedPerson);
                emld.setVisible(true);
                MekHQ.triggerEvent(new PersonLogEvent(selectedPerson));
                break;
            }
            case CMD_ADD_MISSION_ENTRY: {
                AddOrEditMissionEntryDialog addMissionDialog = new AddOrEditMissionEntryDialog(gui.getFrame(), true, gui.getCampaign().getDate()); //$NON-NLS-1$
                addMissionDialog.setVisible(true);
                Optional<LogEntry> missionEntry = addMissionDialog.getEntry();
                if (missionEntry.isPresent()) {
                    for (Person person : people) {
                        person.addMissionLogEntry(missionEntry.get().clone());
                        MekHQ.triggerEvent(new PersonLogEvent(selectedPerson));
                    }
                }
                break;
            }
            case CMD_COMMANDER: {
                selectedPerson.setCommander(!selectedPerson.isCommander());
                if (selectedPerson.isCommander()) {
                    for (Person p : gui.getCampaign().getPersonnel()) {
                        if (p.isCommander() && !p.getId().equals(selectedPerson.getId())) {
                            p.setCommander(false);
                            gui.getCampaign().addReport(String.format(resourceMap.getString("removedCommander.format"), p.getHyperlinkedFullTitle())); //$NON-NLS-1$
                            gui.getCampaign().personUpdated(p);
                            MekHQ.triggerEvent(new PersonChangedEvent(p));
                        }
                    }
                    gui.getCampaign().addReport(String.format(resourceMap.getString("setAsCommander.format"), selectedPerson.getHyperlinkedFullTitle())); //$NON-NLS-1$
                    gui.getCampaign().personUpdated(selectedPerson);
                    MekHQ.triggerEvent(new PersonChangedEvent(selectedPerson));
                }
                break;
            }
            case CMD_DEPENDENT: {
                if (people.length > 1) {
                    boolean status = !people[0].isDependent();
                    for (Person person : people) {
                        person.setDependent(status);
                        gui.getCampaign().personUpdated(person);
                        MekHQ.triggerEvent(new PersonChangedEvent(person));
                    }
                } else {
                    selectedPerson.setDependent(!selectedPerson.isDependent());
                    gui.getCampaign().personUpdated(selectedPerson);
                    MekHQ.triggerEvent(new PersonChangedEvent(selectedPerson));
                }
                break;
            }
            case CMD_TRYING_TO_MARRY: {
                if (people.length > 1) {
                    boolean status = !people[0].isTryingToMarry();
                    for (Person person : people) {
                        person.setTryingToMarry(status);
                        gui.getCampaign().personUpdated(person);
                        MekHQ.triggerEvent(new PersonChangedEvent(person));
                    }
                } else {
                    selectedPerson.setTryingToMarry(!selectedPerson.isTryingToMarry());
                    gui.getCampaign().personUpdated(selectedPerson);
                    MekHQ.triggerEvent(new PersonChangedEvent(selectedPerson));
                }
                break;
            }
            case CMD_TRYING_TO_CONCEIVE: {
                if (people.length > 1) {
                    boolean status = !people[0].isTryingToConceive();
                    for (Person person : people) {
                        person.setTryingToConceive(status);
                        gui.getCampaign().personUpdated(person);
                        MekHQ.triggerEvent(new PersonChangedEvent(person));
                    }
                } else {
                    selectedPerson.setTryingToConceive(!selectedPerson.isTryingToConceive());
                    gui.getCampaign().personUpdated(selectedPerson);
                    MekHQ.triggerEvent(new PersonChangedEvent(selectedPerson));
                }
                break;
            }
            case CMD_FOUNDER: {
                if (people.length > 1) {
                    boolean status = !people[0].isFounder();
                    for (Person person : people) {
                        person.setFounder(status);
                        gui.getCampaign().personUpdated(person);
                        MekHQ.triggerEvent(new PersonChangedEvent(person));
                    }
                } else {
                    selectedPerson.setFounder(!selectedPerson.isFounder());
                    gui.getCampaign().personUpdated(selectedPerson);
                    MekHQ.triggerEvent(new PersonChangedEvent(selectedPerson));
                }
                break;
            }
            case CMD_CALLSIGN: {
                String s = (String) JOptionPane.showInputDialog(gui.getFrame(),
                        resourceMap.getString("enterNewCallsign.text"), resourceMap.getString("editCallsign.text"), //$NON-NLS-1$ //$NON-NLS-2$
                        JOptionPane.PLAIN_MESSAGE, null, null,
                        selectedPerson.getCallsign());
                if (null != s) {
                    selectedPerson.setCallsign(s);
                    MekHQ.triggerEvent(new PersonChangedEvent(selectedPerson));
                    gui.getCampaign().personUpdated(selectedPerson);
                }
                break;
            }
            case CMD_CLEAR_INJURIES: {
                for (Person person : people) {
                    person.clearInjuries();
                    Unit u = gui.getCampaign().getUnit(person.getUnitId());
                    if (null != u) {
                        u.resetPilotAndEntity();
                    }
                }
                break;
            }
            case CMD_REMOVE_INJURY: {
                String sel = data[1];
                Injury toRemove = null;
                for (Injury i : selectedPerson.getInjuries()) {
                    if (i.getUUID().toString().equals(sel)) {
                        toRemove = i;
                        break;
                    }
                }
                if (toRemove != null) {
                    selectedPerson.removeInjury(toRemove);
                }
                Unit u = gui.getCampaign().getUnit(selectedPerson.getUnitId());
                if (null != u) {
                    u.resetPilotAndEntity();
                }
                break;
            }
            case CMD_EDIT_INJURIES: {
                EditPersonnelInjuriesDialog epid = new EditPersonnelInjuriesDialog(
                        gui.getFrame(), true, gui.getCampaign(), selectedPerson);
                epid.setVisible(true);
                MekHQ.triggerEvent(new PersonChangedEvent(selectedPerson));
                break;
            }
            case CMD_BLOODNAME: {
                for (Person p : people) {
                    if (!p.isClanner()) {
                        continue;
                    }
                    gui.getCampaign()
                            .checkBloodnameAdd(p, p.getPrimaryRole(), true);
                }
                gui.getCampaign().personUpdated(selectedPerson);
                break;
            }
            case CMD_EDIT_SALARY: {
                PopupValueChoiceDialog pcvd = new PopupValueChoiceDialog(
                        gui.getFrame(),
                        true,
                        resourceMap.getString("changeSalary.text"), //$NON-NLS-1$
                        selectedPerson.getSalary().getAmount().intValue(),
                        -1,
                        100000);
                pcvd.setVisible(true);
                int salary = pcvd.getValue();
                if (salary < -1) {
                    return;
                }
                for (Person person : people) {
                    person.setSalary(Money.of(salary));
                    MekHQ.triggerEvent(new PersonChangedEvent(person));
                }
                break;
            }
            default:
                break;
        }
    }

    @Override
    public void mousePressed(MouseEvent e) {
        maybeShowPopup(e);
    }

    @Override
    public void mouseReleased(MouseEvent e) {
        maybeShowPopup(e);
    }

    private Person[] getSelectedPeople() {
        Person[] selected = new Person[personnelTable.getSelectedRowCount()];
        int[] rows = personnelTable.getSelectedRows();
        for (int i = 0; i < rows.length; i++) {
            Person person = personnelModel.getPerson(personnelTable.convertRowIndexToModel(rows[i]));
            selected[i] = person;
        }
        return selected;
    }

    private void maybeShowPopup(MouseEvent e) {
        JPopupMenu popup = new JPopupMenu();

        if (e.isPopupTrigger()) {
            if (personnelTable.getSelectedRowCount() == 0) {
                return;
            }
            int row = personnelTable.getSelectedRow();
            boolean oneSelected = personnelTable.getSelectedRowCount() == 1;
            Person person = personnelModel.getPerson(personnelTable
                    .convertRowIndexToModel(row));
            JMenuItem menuItem;
            JMenu menu;
            JMenu submenu;
            JCheckBoxMenuItem cbMenuItem;
            Person[] selected = getSelectedPeople();
            // **lets fill the pop up menu**//
            if (StaticChecks.areAllEligible(selected)) {
                menu = new JMenu(resourceMap.getString("changeRank.text")); //$NON-NLS-1$
                Ranks ranks = person.getRanks();
                for (int rankOrder = 0; rankOrder < Ranks.RC_NUM; rankOrder++) {
                    Rank rank = ranks.getAllRanks().get(rankOrder);
                    int profession = person.getProfession();

                    // Empty professions need swapped before the
                    // continuation
                    while (ranks.isEmptyProfession(profession)
                            && profession != Ranks.RPROF_MW) {
                        profession = ranks
                                .getAlternateProfession(profession);
                    }

                    if (rank.getName(profession).equals(HYPHEN)) {
                        continue;
                    }

                    // re-route through any profession redirections,
                    // starting with the empty profession check
                    while (rank.getName(profession).startsWith("--") //$NON-NLS-1$
                            && profession != Ranks.RPROF_MW) {
                        if (rank.getName(profession).equals("--")) { //$NON-NLS-1$
                            profession = ranks
                                    .getAlternateProfession(profession);
                        } else if (rank.getName(profession)
                                .startsWith("--")) { //$NON-NLS-1$
                            profession = ranks.getAlternateProfession(rank
                                    .getName(profession));
                        }
                    }

                    if (rank.getRankLevels(profession) > 0) {
                        submenu = new JMenu(rank.getName(profession));
                        for (int level = 0; level <= rank
                                .getRankLevels(profession); level++) {
                            cbMenuItem = new JCheckBoxMenuItem(
                                    rank.getName(profession)
                                            + Utilities.getRomanNumeralsFromArabicNumber(level, true));
                            cbMenuItem.setActionCommand(makeCommand(CMD_RANK, String.valueOf(rankOrder), String.valueOf(level)));
                            if (person.getRankNumeric() == rankOrder
                                    && person.getRankLevel() == level) {
                                cbMenuItem.setSelected(true);
                            }
                            cbMenuItem.addActionListener(this);
                            cbMenuItem.setEnabled(true);
                            submenu.add(cbMenuItem);
                        }
                        if (submenu.getItemCount() > MAX_POPUP_ITEMS) {
                            MenuScroller.setScrollerFor(submenu, MAX_POPUP_ITEMS);
                        }
                        menu.add(submenu);
                    } else {
                        cbMenuItem = new JCheckBoxMenuItem(
                                rank.getName(profession));
                        cbMenuItem.setActionCommand(makeCommand(CMD_RANK, String.valueOf(rankOrder)));
                        if (person.getRankNumeric() == rankOrder) {
                            cbMenuItem.setSelected(true);
                        }
                        cbMenuItem.addActionListener(this);
                        cbMenuItem.setEnabled(true);
                        menu.add(cbMenuItem);
                    }
                }
                if (menu.getItemCount() > MAX_POPUP_ITEMS) {
                    MenuScroller.setScrollerFor(menu, MAX_POPUP_ITEMS);
                }
                popup.add(menu);
            }
            menu = new JMenu(resourceMap.getString("changeRankSystem.text")); //$NON-NLS-1$
            // First allow them to revert to the campaign system
            cbMenuItem = new JCheckBoxMenuItem(resourceMap.getString("useCampaignRankSystem.text")); //$NON-NLS-1$
            cbMenuItem.setActionCommand(makeCommand(CMD_RANKSYSTEM, "-1")); //$NON-NLS-1$
            cbMenuItem.addActionListener(this);
            cbMenuItem.setEnabled(true);
            menu.add(cbMenuItem);
            for (int system = 0; system < Ranks.RS_NUM; system++) {
                if (system == Ranks.RS_CUSTOM) {
                    continue;
                }
                cbMenuItem = new JCheckBoxMenuItem(
                        Ranks.getRankSystemName(system));
                cbMenuItem.setActionCommand(makeCommand(CMD_RANKSYSTEM, String.valueOf(system)));
                cbMenuItem.addActionListener(this);
                cbMenuItem.setEnabled(true);
                if (system == person.getRanks().getRankSystem()) {
                    cbMenuItem.setSelected(true);
                }
                menu.add(cbMenuItem);
            }
            if (menu.getItemCount() > MAX_POPUP_ITEMS) {
                MenuScroller.setScrollerFor(menu, MAX_POPUP_ITEMS);
            }
            popup.add(menu);
            if (StaticChecks.areAllWoB(selected)) {
                // MD Ranks
                menu = new JMenu(resourceMap.getString("changeMDRank.text")); //$NON-NLS-1$
                for (int i = Rank.MD_RANK_NONE; i < Rank.MD_RANK_NUM; i++) {
                    cbMenuItem = new JCheckBoxMenuItem(
                            Rank.getManeiDominiRankName(i));
                    cbMenuItem.setActionCommand(makeCommand(CMD_MANEI_DOMINI_RANK, String.valueOf(i)));
                    cbMenuItem.addActionListener(this);
                    cbMenuItem.setEnabled(true);
                    if (i == person.getManeiDominiRank()) {
                        cbMenuItem.setSelected(true);
                    }
                    menu.add(cbMenuItem);
                }
                if (menu.getItemCount() > MAX_POPUP_ITEMS) {
                    MenuScroller.setScrollerFor(menu, MAX_POPUP_ITEMS);
                }
                popup.add(menu);

                // MD Classes
                menu = new JMenu(resourceMap.getString("changeMDClass.text")); //$NON-NLS-1$
                for (int i = Person.MD_NONE; i < Person.MD_NUM; i++) {
                    cbMenuItem = new JCheckBoxMenuItem(
                            Person.getManeiDominiClassNames(i, Ranks.RS_WOB));
                    cbMenuItem.setActionCommand(makeCommand(CMD_MANEI_DOMINI_CLASS, String.valueOf(i)));
                    cbMenuItem.addActionListener(this);
                    cbMenuItem.setEnabled(true);
                    if (i == person.getManeiDominiClass()) {
                        cbMenuItem.setSelected(true);
                    }
                    menu.add(cbMenuItem);
                }
                if (menu.getItemCount() > MAX_POPUP_ITEMS) {
                    MenuScroller.setScrollerFor(menu, MAX_POPUP_ITEMS);
                }
                popup.add(menu);
            }
            if (StaticChecks.areAllWoBOrComstar(selected)) {
                menu = new JMenu(resourceMap.getString("changePrimaryDesignation.text"));
                for (ROMDesignation romDesignation : ROMDesignation.values()) {
                    cbMenuItem = new JCheckBoxMenuItem(romDesignation.toString());
                    cbMenuItem.setActionCommand(makeCommand(CMD_PRIMARY_DESIGNATOR, romDesignation.name()));
                    cbMenuItem.addActionListener(this);
                    if (romDesignation == person.getPrimaryDesignator()) {
                        cbMenuItem.setSelected(true);
                    }
                    menu.add(cbMenuItem);
                }
                JMenuHelpers.addMenuIfNonEmpty(popup, menu, MAX_POPUP_ITEMS);

                menu = new JMenu(resourceMap.getString("changeSecondaryDesignation.text"));
                for (ROMDesignation romDesignation : ROMDesignation.values()) {
                    cbMenuItem = new JCheckBoxMenuItem(romDesignation.toString());
                    cbMenuItem.setActionCommand(makeCommand(CMD_SECONDARY_DESIGNATOR, romDesignation.name()));
                    cbMenuItem.addActionListener(this);
                    if (romDesignation == person.getSecondaryDesignator()) {
                        cbMenuItem.setSelected(true);
                    }
                    menu.add(cbMenuItem);
                }
                JMenuHelpers.addMenuIfNonEmpty(popup, menu, MAX_POPUP_ITEMS);
            }
            menu = new JMenu(resourceMap.getString("changeStatus.text"));
            for (PersonnelStatus status : PersonnelStatus.values()) {
                cbMenuItem = new JCheckBoxMenuItem(status.getStatusName());
                if (person.getStatus() == status) {
                    cbMenuItem.setSelected(true);
                }
                cbMenuItem.setActionCommand(makeCommand(CMD_CHANGE_STATUS, status.name()));
                cbMenuItem.addActionListener(this);
                menu.add(cbMenuItem);
            }
            popup.add(menu);

            if (StaticChecks.areAnyFree(selected)) {
                popup.add(newMenuItem(resourceMap.getString("imprison.text"), CMD_IMPRISON));
            }

            if (oneSelected && !person.getPrisonerStatus().isFree()) {
                popup.add(newMenuItem(resourceMap.getString("free.text"), CMD_FREE));
            }

            if (gui.getCampaign().getCampaignOptions().getUseAtB()
                    && (gui.getCampaign().getCampaignOptions().getUseAtBCapture()
                    || gui.getCampaign().getCampaignOptions().capturePrisoners())
                    && StaticChecks.areAllPrisoners(selected)) {
                popup.add(newMenuItem(resourceMap.getString("ransom.text"), CMD_RANSOM));
            }

            if (gui.getCampaign().getCampaignOptions().getUseAtB()
                    && (gui.getCampaign().getCampaignOptions().getUseAtBCapture()
                    || gui.getCampaign().getCampaignOptions().capturePrisoners())
                    && StaticChecks.areAnyWillingToDefect(selected)) {
                popup.add(newMenuItem(resourceMap.getString("recruit.text"), CMD_RECRUIT));
            }

            menu = new JMenu(resourceMap.getString("changePrimaryRole.text")); //$NON-NLS-1$
            for (int i = Person.T_MECHWARRIOR; i < Person.T_NUM; i++) {
                if (person.canPerformRole(i) && (person.getSecondaryRole() != i)) {
                    cbMenuItem = new JCheckBoxMenuItem(Person.getRoleDesc(
                            i, gui.getCampaign().getFaction().isClan()));
                    cbMenuItem.setActionCommand(makeCommand(CMD_PRIMARY_ROLE, String.valueOf(i)));
                    if (person.getPrimaryRole() == i) {
                        cbMenuItem.setSelected(true);
                    }
                    cbMenuItem.addActionListener(this);
                    cbMenuItem.setEnabled(true);
                    menu.add(cbMenuItem);
                }
            }
            if (menu.getItemCount() > MAX_POPUP_ITEMS) {
                MenuScroller.setScrollerFor(menu, MAX_POPUP_ITEMS);
            }
            popup.add(menu);
            menu = new JMenu(resourceMap.getString("changeSecondaryRole.text")); //$NON-NLS-1$
            for (int i = 0; i < Person.T_NUM; i++) {
                if ((i == Person.T_NONE) || (person.canPerformRole(i) && (person.getPrimaryRole() != i))) {
                    // you cant be an astech if you are a tech, or a medic
                    // if you are a doctor
                    if (person.isTechPrimary() && (i == Person.T_ASTECH)) {
                        continue;
                    }
                    if ((person.getPrimaryRole() == Person.T_DOCTOR) && (i == Person.T_MEDIC)) {
                        continue;
                    }
                    cbMenuItem = new JCheckBoxMenuItem(Person.getRoleDesc(
                            i, gui.getCampaign().getFaction().isClan()));
                    cbMenuItem.setActionCommand(makeCommand(CMD_SECONDARY_ROLE, String.valueOf(i)));
                    if (person.getSecondaryRole() == i) {
                        cbMenuItem.setSelected(true);
                    }
                    cbMenuItem.addActionListener(this);
                    cbMenuItem.setEnabled(true);
                    menu.add(cbMenuItem);
                }
            }
            if (menu.getItemCount() > MAX_POPUP_ITEMS) {
                MenuScroller.setScrollerFor(menu, MAX_POPUP_ITEMS);
            }
            popup.add(menu);
            // Bloodnames
            if (StaticChecks.areAllClanEligible(selected)) {
                menuItem = new JMenuItem(resourceMap.getString("giveRandomBloodname.text")); //$NON-NLS-1$
                menuItem.setActionCommand(CMD_BLOODNAME);
                menuItem.addActionListener(this);
                menuItem.setEnabled(StaticChecks.areAllActive(selected));
                popup.add(menuItem);
            }

            // change salary
            if (gui.getCampaign().getCampaignOptions().payForSalaries()) {
                menuItem = new JMenuItem(resourceMap.getString("setSalary.text")); //$NON-NLS-1$
                menuItem.setActionCommand(CMD_EDIT_SALARY);
                menuItem.addActionListener(this);
                menuItem.setEnabled(StaticChecks.areAllActive(selected));
                popup.add(menuItem);
            }
<<<<<<< HEAD
            // switch pilot
            menu = new JMenu(resourceMap.getString("assignToUnit.text")); //$NON-NLS-1$
            JMenu pilotMenu = new JMenu(resourceMap.getString("assignAsPilot.text")); //$NON-NLS-1$
            JMenu crewMenu = new JMenu(resourceMap.getString("assignAsCrewmember.text")); //$NON-NLS-1$
            JMenu driverMenu = new JMenu(resourceMap.getString("assignAsDriver.text")); //$NON-NLS-1$
            JMenu gunnerMenu = new JMenu(resourceMap.getString("assignAsGunner.text")); //$NON-NLS-1$
            JMenu soldierMenu = new JMenu(resourceMap.getString("assignAsSoldier.text")); //$NON-NLS-1$
            JMenu techMenu = new JMenu(resourceMap.getString("assignAsTech.text")); //$NON-NLS-1$
            JMenu navMenu = new JMenu(resourceMap.getString("assignAsNavigator.text")); //$NON-NLS-1$
            JMenu techOfficerMenu = new JMenu(resourceMap.getString("assignAsTechOfficer.text")); //$NON-NLS-1$
            JMenu consoleCmdrMenu = new JMenu(resourceMap.getString("assignAsConsoleCmdr.text")); //$NON-NLS-1$
            /*
             * if(!person.isAssigned()) { cbMenuItem.setSelected(true); }
             */
            if (oneSelected && person.isActive() && person.getPrisonerStatus().isFree()) {
                for (Unit unit : gui.getCampaign().getUnits()) {
                    if (!unit.isAvailable()) {
                        continue;
                    }
                    if (unit.usesSoloPilot()) {
                        if (unit.canTakeMoreDrivers() && person.canDrive(unit.getEntity())
                                && person.canGun(unit.getEntity())) {
                            cbMenuItem = new JCheckBoxMenuItem(unit.getName());
                            cbMenuItem.setActionCommand(makeCommand(CMD_ADD_PILOT, unit.getId().toString()));
                            cbMenuItem.addActionListener(this);
                            pilotMenu.add(cbMenuItem);
                        }
                    } else if (unit.usesSoldiers()) {
                        if (unit.canTakeMoreGunners() && person.canGun(unit.getEntity())) {
                            cbMenuItem = new JCheckBoxMenuItem(unit.getName());
                            cbMenuItem.setSelected(unit.getId().equals(person.getUnitId()));
                            cbMenuItem.setActionCommand(makeCommand(CMD_ADD_SOLDIER, unit.getId().toString()));
                            cbMenuItem.addActionListener(this);
                            soldierMenu.add(cbMenuItem);
=======

            if (!person.isDeployed()) {
                // Assign pilot to unit/none
                menu = new JMenu(resourceMap.getString("assignToUnit.text")); //$NON-NLS-1$
                JMenu pilotMenu = new JMenu(resourceMap.getString("assignAsPilot.text")); //$NON-NLS-1$
                JMenu pilotUnitTypeMenu = new JMenu();
                JMenu pilotEntityWeightMenu = new JMenu();
                JMenu driverMenu = new JMenu(resourceMap.getString("assignAsDriver.text")); //$NON-NLS-1$
                JMenu driverUnitTypeMenu = new JMenu();
                JMenu driverEntityWeightMenu = new JMenu();
                JMenu crewMenu = new JMenu(resourceMap.getString("assignAsCrewmember.text")); //$NON-NLS-1$
                JMenu crewUnitTypeMenu = new JMenu();
                JMenu crewEntityWeightMenu = new JMenu();
                JMenu gunnerMenu = new JMenu(resourceMap.getString("assignAsGunner.text")); //$NON-NLS-1$
                JMenu gunnerUnitTypeMenu = new JMenu();
                JMenu gunnerEntityWeightMenu = new JMenu();
                JMenu navMenu = new JMenu(resourceMap.getString("assignAsNavigator.text")); //$NON-NLS-1$
                JMenu navUnitTypeMenu = new JMenu();
                JMenu navEntityWeightMenu = new JMenu();
                JMenu soldierMenu = new JMenu(resourceMap.getString("assignAsSoldier.text")); //$NON-NLS-1$
                JMenu soldierUnitTypeMenu = new JMenu();
                JMenu soldierEntityWeightMenu = new JMenu();
                JMenu techOfficerMenu = new JMenu(resourceMap.getString("assignAsTechOfficer.text")); //$NON-NLS-1$
                JMenu techOfficerUnitTypeMenu = new JMenu();
                JMenu techOfficerEntityWeightMenu = new JMenu();
                JMenu consoleCmdrMenu = new JMenu(resourceMap.getString("assignAsConsoleCmdr.text")); //$NON-NLS-1$
                JMenu consoleCmdrUnitTypeMenu = new JMenu();
                JMenu consoleCmdrEntityWeightMenu = new JMenu();
                JMenu techMenu = new JMenu(resourceMap.getString("assignAsTech.text")); //$NON-NLS-1$
                JMenu techUnitTypeMenu = new JMenu();
                JMenu techEntityWeightMenu = new JMenu();

                int unitType = -1;
                int weightClass = -1;

                if (oneSelected && person.isActive() && person.isFree()) {
                    for (Unit unit : gui.getCampaign().getUnits(true, true, true)) {
                        if (!unit.isAvailable()) {
                            continue;
                        } else if (unit.getEntity().getUnitType() != unitType) {
                            unitType = unit.getEntity().getUnitType();
                            String unitTypeName = UnitType.getTypeName(unitType);
                            weightClass = unit.getEntity().getWeightClass();
                            String weightClassName = unit.getEntity().getWeightClassName();

                            // Add Weight Menus to Unit Type Menus
                            JMenuHelpers.addMenuIfNonEmpty(pilotUnitTypeMenu, pilotEntityWeightMenu, MAX_POPUP_ITEMS);
                            JMenuHelpers.addMenuIfNonEmpty(driverUnitTypeMenu, driverEntityWeightMenu, MAX_POPUP_ITEMS);
                            JMenuHelpers.addMenuIfNonEmpty(crewUnitTypeMenu, crewEntityWeightMenu, MAX_POPUP_ITEMS);
                            JMenuHelpers.addMenuIfNonEmpty(gunnerUnitTypeMenu, gunnerEntityWeightMenu, MAX_POPUP_ITEMS);
                            JMenuHelpers.addMenuIfNonEmpty(navUnitTypeMenu, navEntityWeightMenu, MAX_POPUP_ITEMS);
                            JMenuHelpers.addMenuIfNonEmpty(soldierUnitTypeMenu, soldierEntityWeightMenu, MAX_POPUP_ITEMS);
                            JMenuHelpers.addMenuIfNonEmpty(techOfficerUnitTypeMenu, techOfficerEntityWeightMenu, MAX_POPUP_ITEMS);
                            JMenuHelpers.addMenuIfNonEmpty(consoleCmdrUnitTypeMenu, consoleCmdrEntityWeightMenu, MAX_POPUP_ITEMS);
                            JMenuHelpers.addMenuIfNonEmpty(techUnitTypeMenu, techEntityWeightMenu, MAX_POPUP_ITEMS);

                            // Then add the Unit Type Menus to the Role Menus
                            JMenuHelpers.addMenuIfNonEmpty(pilotMenu, pilotUnitTypeMenu, MAX_POPUP_ITEMS);
                            JMenuHelpers.addMenuIfNonEmpty(driverMenu, driverUnitTypeMenu, MAX_POPUP_ITEMS);
                            JMenuHelpers.addMenuIfNonEmpty(crewMenu, crewUnitTypeMenu, MAX_POPUP_ITEMS);
                            JMenuHelpers.addMenuIfNonEmpty(gunnerMenu, gunnerUnitTypeMenu, MAX_POPUP_ITEMS);
                            JMenuHelpers.addMenuIfNonEmpty(navMenu, navUnitTypeMenu, MAX_POPUP_ITEMS);
                            JMenuHelpers.addMenuIfNonEmpty(soldierMenu, soldierUnitTypeMenu, MAX_POPUP_ITEMS);
                            JMenuHelpers.addMenuIfNonEmpty(techOfficerMenu, techOfficerUnitTypeMenu, MAX_POPUP_ITEMS);
                            JMenuHelpers.addMenuIfNonEmpty(consoleCmdrMenu, consoleCmdrUnitTypeMenu, MAX_POPUP_ITEMS);
                            JMenuHelpers.addMenuIfNonEmpty(techMenu, techUnitTypeMenu, MAX_POPUP_ITEMS);

                            // Create new UnitType and EntityWeight Menus
                            pilotUnitTypeMenu = new JMenu(unitTypeName);
                            pilotEntityWeightMenu = new JMenu(weightClassName);
                            driverUnitTypeMenu = new JMenu(unitTypeName);
                            driverEntityWeightMenu = new JMenu(weightClassName);
                            crewUnitTypeMenu = new JMenu(unitTypeName);
                            crewEntityWeightMenu = new JMenu(weightClassName);
                            gunnerUnitTypeMenu = new JMenu(unitTypeName);
                            gunnerEntityWeightMenu = new JMenu(weightClassName);
                            navUnitTypeMenu = new JMenu(unitTypeName);
                            navEntityWeightMenu = new JMenu(weightClassName);
                            soldierUnitTypeMenu = new JMenu(unitTypeName);
                            soldierEntityWeightMenu = new JMenu(weightClassName);
                            techOfficerUnitTypeMenu = new JMenu(unitTypeName);
                            techOfficerEntityWeightMenu = new JMenu(weightClassName);
                            consoleCmdrUnitTypeMenu = new JMenu(unitTypeName);
                            consoleCmdrEntityWeightMenu = new JMenu(weightClassName);
                            techUnitTypeMenu = new JMenu(unitTypeName);
                            techEntityWeightMenu = new JMenu(weightClassName);
                        } else if (unit.getEntity().getWeightClass() != weightClass) {
                            weightClass = unit.getEntity().getWeightClass();
                            String weightClassName = unit.getEntity().getWeightClassName();

                            JMenuHelpers.addMenuIfNonEmpty(pilotUnitTypeMenu, pilotEntityWeightMenu, MAX_POPUP_ITEMS);
                            JMenuHelpers.addMenuIfNonEmpty(driverUnitTypeMenu, driverEntityWeightMenu, MAX_POPUP_ITEMS);
                            JMenuHelpers.addMenuIfNonEmpty(crewUnitTypeMenu, crewEntityWeightMenu, MAX_POPUP_ITEMS);
                            JMenuHelpers.addMenuIfNonEmpty(gunnerUnitTypeMenu, gunnerEntityWeightMenu, MAX_POPUP_ITEMS);
                            JMenuHelpers.addMenuIfNonEmpty(navUnitTypeMenu, navEntityWeightMenu, MAX_POPUP_ITEMS);
                            JMenuHelpers.addMenuIfNonEmpty(soldierUnitTypeMenu, soldierEntityWeightMenu, MAX_POPUP_ITEMS);
                            JMenuHelpers.addMenuIfNonEmpty(techOfficerUnitTypeMenu, techOfficerEntityWeightMenu, MAX_POPUP_ITEMS);
                            JMenuHelpers.addMenuIfNonEmpty(consoleCmdrUnitTypeMenu, consoleCmdrEntityWeightMenu, MAX_POPUP_ITEMS);
                            JMenuHelpers.addMenuIfNonEmpty(techUnitTypeMenu, techEntityWeightMenu, MAX_POPUP_ITEMS);

                            pilotEntityWeightMenu = new JMenu(weightClassName);
                            driverEntityWeightMenu = new JMenu(weightClassName);
                            crewEntityWeightMenu = new JMenu(weightClassName);
                            gunnerEntityWeightMenu = new JMenu(weightClassName);
                            navEntityWeightMenu = new JMenu(weightClassName);
                            soldierEntityWeightMenu = new JMenu(weightClassName);
                            techOfficerEntityWeightMenu = new JMenu(weightClassName);
                            consoleCmdrEntityWeightMenu = new JMenu(weightClassName);
                            techEntityWeightMenu = new JMenu(weightClassName);
>>>>>>> e46b7986
                        }

                        if (unit.usesSoloPilot()) {
                            if (unit.canTakeMoreDrivers() && person.canDrive(unit.getEntity())
                                    && person.canGun(unit.getEntity())) {
                                cbMenuItem = new JCheckBoxMenuItem(unit.getName());
                                cbMenuItem.setActionCommand(makeCommand(CMD_ADD_PILOT, unit.getId().toString()));
                                cbMenuItem.addActionListener(this);
                                pilotEntityWeightMenu.add(cbMenuItem);
                            }
                        } else if (unit.usesSoldiers()) {
                            if (unit.canTakeMoreGunners() && person.canGun(unit.getEntity())) {
                                cbMenuItem = new JCheckBoxMenuItem(unit.getName());
                                cbMenuItem.setSelected(unit.getId().equals(person.getUnitId()));
                                cbMenuItem.setActionCommand(makeCommand(CMD_ADD_SOLDIER, unit.getId().toString()));
                                cbMenuItem.addActionListener(this);
                                soldierEntityWeightMenu.add(cbMenuItem);
                            }
                        } else {
                            if (unit.canTakeMoreDrivers() && person.canDrive(unit.getEntity())) {
                                cbMenuItem = new JCheckBoxMenuItem(unit.getName());
                                cbMenuItem.setSelected(unit.getId().equals(person.getUnitId()));
                                cbMenuItem.setActionCommand(makeCommand(CMD_ADD_DRIVER, unit.getId().toString()));
                                cbMenuItem.addActionListener(this);
                                if (unit.getEntity() instanceof Aero || unit.getEntity() instanceof Mech) {
                                    pilotEntityWeightMenu.add(cbMenuItem);
                                } else {
                                    driverEntityWeightMenu.add(cbMenuItem);
                                }
                            }
                            if (unit.canTakeMoreGunners() && person.canGun(unit.getEntity())) {
                                cbMenuItem = new JCheckBoxMenuItem(unit.getName());
                                cbMenuItem.setSelected(unit.getId().equals(person.getUnitId()));
                                cbMenuItem.setActionCommand(makeCommand(CMD_ADD_GUNNER, unit.getId().toString()));
                                cbMenuItem.addActionListener(this);
                                gunnerEntityWeightMenu.add(cbMenuItem);
                            }
                            if (unit.canTakeMoreVesselCrew()
                                    && ((unit.getEntity().isAero() && person.hasSkill(SkillType.S_TECH_VESSEL))
                                    || ((unit.getEntity().isSupportVehicle() && person.hasSkill(SkillType.S_TECH_MECHANIC))))) {
                                cbMenuItem = new JCheckBoxMenuItem(unit.getName());
                                cbMenuItem.setSelected(unit.getId().equals(person.getUnitId()));
                                cbMenuItem.setActionCommand(makeCommand(CMD_ADD_CREW, unit.getId().toString()));
                                cbMenuItem.addActionListener(this);
                                crewEntityWeightMenu.add(cbMenuItem);
                            }
                            if (unit.canTakeNavigator() && person.hasSkill(SkillType.S_NAV)) {
                                cbMenuItem = new JCheckBoxMenuItem(unit.getName());
                                cbMenuItem.setSelected(unit.getId().equals(person.getUnitId()));
                                cbMenuItem.setActionCommand(makeCommand(CMD_ADD_NAVIGATOR, unit.getId().toString()));
                                cbMenuItem.addActionListener(this);
                                navEntityWeightMenu.add(cbMenuItem);
                            }
                            if (unit.canTakeTechOfficer()) {
                                //For a vehicle command console we will require the commander to be a driver or a gunner, but not necessarily both
                                if (unit.getEntity() instanceof Tank) {
                                    if (person.canDrive(unit.getEntity()) || person.canGun(unit.getEntity())) {
                                        cbMenuItem = new JCheckBoxMenuItem(unit.getName());
                                        cbMenuItem.setSelected(unit.getId().equals(person.getUnitId()));
                                        cbMenuItem.setActionCommand(makeCommand(CMD_ADD_TECH_OFFICER, unit.getId().toString()));
                                        cbMenuItem.addActionListener(this);
                                        consoleCmdrEntityWeightMenu.add(cbMenuItem);
                                    }
                                } else if (person.canDrive(unit.getEntity()) && person.canGun(unit.getEntity())) {
                                    cbMenuItem = new JCheckBoxMenuItem(unit.getName());
                                    cbMenuItem.setSelected(unit.getId().equals(person.getUnitId()));
                                    cbMenuItem.setActionCommand(makeCommand(CMD_ADD_TECH_OFFICER, unit.getId().toString()));
                                    cbMenuItem.addActionListener(this);
                                    techOfficerEntityWeightMenu.add(cbMenuItem);
                                }
                            }
                        }
                        if (unit.canTakeTech() && person.canTech(unit.getEntity())
                                && (person.getMaintenanceTimeUsing() + unit.getMaintenanceTime() <= 480)) {
                            cbMenuItem = new JCheckBoxMenuItem(String.format(resourceMap.getString("maintenanceTimeDesc.format"), //$NON-NLS-1$
                                    unit.getName(), unit.getMaintenanceTime()));
                            cbMenuItem.setSelected(unit.getId().equals(person.getUnitId()));
                            cbMenuItem.setActionCommand(makeCommand(CMD_ADD_TECH, unit.getId().toString()));
                            cbMenuItem.addActionListener(this);
                            techEntityWeightMenu.add(cbMenuItem);
                        }
                    }
                } else if (StaticChecks.areAllActive(selected) && StaticChecks.areAllEligible(selected)) {
                    for (Unit unit : gui.getCampaign().getUnits( true, true, true)) {
                        if (!unit.isAvailable()) {
                            continue;
                        } else if (unit.getEntity().getUnitType() != unitType) {
                            unitType = unit.getEntity().getUnitType();
                            String unitTypeName = UnitType.getTypeName(unitType);
                            weightClass = unit.getEntity().getWeightClass();
                            String weightClassName = unit.getEntity().getWeightClassName();

                            // Add Weight Menus to Unit Type Menus
                            JMenuHelpers.addMenuIfNonEmpty(pilotUnitTypeMenu, pilotEntityWeightMenu, MAX_POPUP_ITEMS);
                            JMenuHelpers.addMenuIfNonEmpty(driverUnitTypeMenu, driverEntityWeightMenu, MAX_POPUP_ITEMS);
                            JMenuHelpers.addMenuIfNonEmpty(crewUnitTypeMenu, crewEntityWeightMenu, MAX_POPUP_ITEMS);
                            JMenuHelpers.addMenuIfNonEmpty(gunnerUnitTypeMenu, gunnerEntityWeightMenu, MAX_POPUP_ITEMS);
                            JMenuHelpers.addMenuIfNonEmpty(navUnitTypeMenu, navEntityWeightMenu, MAX_POPUP_ITEMS);
                            JMenuHelpers.addMenuIfNonEmpty(soldierUnitTypeMenu, soldierEntityWeightMenu, MAX_POPUP_ITEMS);

                            // Then add the Unit Type Menus to the Role Menus
                            JMenuHelpers.addMenuIfNonEmpty(pilotMenu, pilotUnitTypeMenu, MAX_POPUP_ITEMS);
                            JMenuHelpers.addMenuIfNonEmpty(driverMenu, driverUnitTypeMenu, MAX_POPUP_ITEMS);
                            JMenuHelpers.addMenuIfNonEmpty(crewMenu, crewUnitTypeMenu, MAX_POPUP_ITEMS);
                            JMenuHelpers.addMenuIfNonEmpty(gunnerMenu, gunnerUnitTypeMenu, MAX_POPUP_ITEMS);
                            JMenuHelpers.addMenuIfNonEmpty(navMenu, navUnitTypeMenu, MAX_POPUP_ITEMS);
                            JMenuHelpers.addMenuIfNonEmpty(soldierMenu, soldierUnitTypeMenu, MAX_POPUP_ITEMS);

                            // Create new UnitType and EntityWeight Menus
                            pilotUnitTypeMenu = new JMenu(unitTypeName);
                            pilotEntityWeightMenu = new JMenu(weightClassName);
                            driverUnitTypeMenu = new JMenu(unitTypeName);
                            driverEntityWeightMenu = new JMenu(weightClassName);
                            crewUnitTypeMenu = new JMenu(unitTypeName);
                            crewEntityWeightMenu = new JMenu(weightClassName);
                            gunnerUnitTypeMenu = new JMenu(unitTypeName);
                            gunnerEntityWeightMenu = new JMenu(weightClassName);
                            navUnitTypeMenu = new JMenu(unitTypeName);
                            navEntityWeightMenu = new JMenu(weightClassName);
                            soldierUnitTypeMenu = new JMenu(unitTypeName);
                            soldierEntityWeightMenu = new JMenu(weightClassName);
                        } else if (unit.getEntity().getWeightClass() != weightClass) {
                            weightClass = unit.getEntity().getWeightClass();
                            String weightClassName = unit.getEntity().getWeightClassName();

                            JMenuHelpers.addMenuIfNonEmpty(pilotUnitTypeMenu, pilotEntityWeightMenu, MAX_POPUP_ITEMS);
                            JMenuHelpers.addMenuIfNonEmpty(driverUnitTypeMenu, driverEntityWeightMenu, MAX_POPUP_ITEMS);
                            JMenuHelpers.addMenuIfNonEmpty(crewUnitTypeMenu, crewEntityWeightMenu, MAX_POPUP_ITEMS);
                            JMenuHelpers.addMenuIfNonEmpty(gunnerUnitTypeMenu, gunnerEntityWeightMenu, MAX_POPUP_ITEMS);
                            JMenuHelpers.addMenuIfNonEmpty(navUnitTypeMenu, navEntityWeightMenu, MAX_POPUP_ITEMS);
                            JMenuHelpers.addMenuIfNonEmpty(soldierUnitTypeMenu, soldierEntityWeightMenu, MAX_POPUP_ITEMS);

                            pilotEntityWeightMenu = new JMenu(weightClassName);
                            driverEntityWeightMenu = new JMenu(weightClassName);
                            crewEntityWeightMenu = new JMenu(weightClassName);
                            gunnerEntityWeightMenu = new JMenu(weightClassName);
                            navEntityWeightMenu = new JMenu(weightClassName);
                            soldierEntityWeightMenu = new JMenu(weightClassName);
                        }

                        if (StaticChecks.areAllInfantry(selected)) {
                            if (!(unit.getEntity() instanceof Infantry) || unit.getEntity() instanceof BattleArmor) {
                                continue;
                            }
                            if (unit.canTakeMoreGunners() && person.canGun(unit.getEntity())) {
                                cbMenuItem = new JCheckBoxMenuItem(unit.getName());
                                cbMenuItem.setSelected(unit.getId().equals(person.getUnitId()));
                                cbMenuItem.setActionCommand(makeCommand(CMD_ADD_SOLDIER, unit.getId().toString()));
                                cbMenuItem.addActionListener(this);
                                soldierEntityWeightMenu.add(cbMenuItem);
                            }
                        } else if (StaticChecks.areAllBattleArmor(selected)) {
                            if (!(unit.getEntity() instanceof BattleArmor)) {
                                continue;
                            }
                            if (unit.canTakeMoreGunners() && person.canGun(unit.getEntity())) {
                                cbMenuItem = new JCheckBoxMenuItem(unit.getName());
                                cbMenuItem.setSelected(unit.getId().equals(person.getUnitId()));
                                cbMenuItem.setActionCommand(makeCommand(CMD_ADD_SOLDIER, unit.getId().toString()));
                                cbMenuItem.addActionListener(this);
                                soldierEntityWeightMenu.add(cbMenuItem);
                            }
                        } else if (StaticChecks.areAllVeeGunners(selected)) {
                            if (!(unit.getEntity() instanceof Tank)) {
                                continue;
                            }
                            if (unit.canTakeMoreGunners() && person.canGun(unit.getEntity())) {
                                cbMenuItem = new JCheckBoxMenuItem(unit.getName());
                                cbMenuItem.setSelected(unit.getId().equals(person.getUnitId()));
                                cbMenuItem.setActionCommand(makeCommand(CMD_ADD_GUNNER, unit.getId().toString()));
                                cbMenuItem.addActionListener(this);
                                gunnerEntityWeightMenu.add(cbMenuItem);
                            }
                        } else if (StaticChecks.areAllVesselGunners(selected)) {
                            if (!(unit.getEntity() instanceof Aero)) {
                                continue;
                            }
                            if (unit.canTakeMoreGunners() && person.canGun(unit.getEntity())) {
                                cbMenuItem = new JCheckBoxMenuItem(unit.getName());
                                cbMenuItem.setSelected(unit.getId().equals(person.getUnitId()));
                                cbMenuItem.setActionCommand(makeCommand(CMD_ADD_GUNNER, unit.getId().toString()));
                                cbMenuItem.addActionListener(this);
                                gunnerEntityWeightMenu.add(cbMenuItem);
                            }
                        } else if (StaticChecks.areAllVesselCrew(selected)) {
                            if (!(unit.getEntity() instanceof Aero)) {
                                continue;
                            }
                            if (unit.canTakeMoreVesselCrew()
                                    && ((unit.getEntity().isAero() && person.hasSkill(SkillType.S_TECH_VESSEL))
                                    || ((unit.getEntity().isSupportVehicle() && person.hasSkill(SkillType.S_TECH_MECHANIC))))) {
                                cbMenuItem = new JCheckBoxMenuItem(unit.getName());
                                cbMenuItem.setSelected(unit.getId().equals(person.getUnitId()));
                                cbMenuItem.setActionCommand(makeCommand(CMD_ADD_CREW, unit.getId().toString()));
                                cbMenuItem.addActionListener(this);
                                crewEntityWeightMenu.add(cbMenuItem);
                            }
                        } else if (StaticChecks.areAllVesselPilots(selected)) {
                            if (!(unit.getEntity() instanceof Aero)) {
                                continue;
                            }
                            if (unit.canTakeMoreDrivers() && person.canDrive(unit.getEntity())) {
                                cbMenuItem = new JCheckBoxMenuItem(unit.getName());
                                cbMenuItem.setSelected(unit.getId().equals(person.getUnitId()));
                                cbMenuItem.setActionCommand(makeCommand(CMD_ADD_VESSEL_PILOT, unit.getId().toString()));
                                cbMenuItem.addActionListener(this);
                                pilotEntityWeightMenu.add(cbMenuItem);
                            }
                        } else if (StaticChecks.areAllVesselNavigators(selected)) {
                            if (!(unit.getEntity() instanceof Aero)) {
                                continue;
                            }
                            if (unit.canTakeNavigator() && person.hasSkill(SkillType.S_NAV)) {
                                cbMenuItem = new JCheckBoxMenuItem(unit.getName());
                                cbMenuItem.setSelected(unit.getId().equals(person.getUnitId()));
                                cbMenuItem.setActionCommand(makeCommand(CMD_ADD_NAVIGATOR, unit.getId().toString()));
                                cbMenuItem.addActionListener(this);
                                navEntityWeightMenu.add(cbMenuItem);
                            }
                        }
                    }
                }

                // Add the last grouping of entity weight menus to the last grouping of entity menus
                JMenuHelpers.addMenuIfNonEmpty(pilotUnitTypeMenu, pilotEntityWeightMenu, MAX_POPUP_ITEMS);
                JMenuHelpers.addMenuIfNonEmpty(driverUnitTypeMenu, driverEntityWeightMenu, MAX_POPUP_ITEMS);
                JMenuHelpers.addMenuIfNonEmpty(crewUnitTypeMenu, crewEntityWeightMenu, MAX_POPUP_ITEMS);
                JMenuHelpers.addMenuIfNonEmpty(gunnerUnitTypeMenu, gunnerEntityWeightMenu, MAX_POPUP_ITEMS);
                JMenuHelpers.addMenuIfNonEmpty(navUnitTypeMenu, navEntityWeightMenu, MAX_POPUP_ITEMS);
                JMenuHelpers.addMenuIfNonEmpty(soldierUnitTypeMenu, soldierEntityWeightMenu, MAX_POPUP_ITEMS);
                JMenuHelpers.addMenuIfNonEmpty(techOfficerUnitTypeMenu, techOfficerEntityWeightMenu, MAX_POPUP_ITEMS);
                JMenuHelpers.addMenuIfNonEmpty(consoleCmdrUnitTypeMenu, consoleCmdrEntityWeightMenu, MAX_POPUP_ITEMS);
                JMenuHelpers.addMenuIfNonEmpty(techUnitTypeMenu, techEntityWeightMenu, MAX_POPUP_ITEMS);

                // then add the last grouping of entity menus to the primary menus
                JMenuHelpers.addMenuIfNonEmpty(pilotMenu, pilotUnitTypeMenu, MAX_POPUP_ITEMS);
                JMenuHelpers.addMenuIfNonEmpty(driverMenu, driverUnitTypeMenu, MAX_POPUP_ITEMS);
                JMenuHelpers.addMenuIfNonEmpty(crewMenu, crewUnitTypeMenu, MAX_POPUP_ITEMS);
                JMenuHelpers.addMenuIfNonEmpty(gunnerMenu, gunnerUnitTypeMenu, MAX_POPUP_ITEMS);
                JMenuHelpers.addMenuIfNonEmpty(navMenu, navUnitTypeMenu, MAX_POPUP_ITEMS);
                JMenuHelpers.addMenuIfNonEmpty(soldierMenu, soldierUnitTypeMenu, MAX_POPUP_ITEMS);
                JMenuHelpers.addMenuIfNonEmpty(techOfficerMenu, techOfficerUnitTypeMenu, MAX_POPUP_ITEMS);
                JMenuHelpers.addMenuIfNonEmpty(consoleCmdrMenu, consoleCmdrUnitTypeMenu, MAX_POPUP_ITEMS);
                JMenuHelpers.addMenuIfNonEmpty(techMenu, techUnitTypeMenu, MAX_POPUP_ITEMS);

                // and finally add any non-empty menus to the primary menu
                JMenuHelpers.addMenuIfNonEmpty(menu, pilotMenu, MAX_POPUP_ITEMS);
                JMenuHelpers.addMenuIfNonEmpty(menu, driverMenu, MAX_POPUP_ITEMS);
                JMenuHelpers.addMenuIfNonEmpty(menu, crewMenu, MAX_POPUP_ITEMS);
                JMenuHelpers.addMenuIfNonEmpty(menu, gunnerMenu, MAX_POPUP_ITEMS);
                JMenuHelpers.addMenuIfNonEmpty(menu, navMenu, MAX_POPUP_ITEMS);
                JMenuHelpers.addMenuIfNonEmpty(menu, soldierMenu, MAX_POPUP_ITEMS);
                JMenuHelpers.addMenuIfNonEmpty(menu, techOfficerMenu, MAX_POPUP_ITEMS);
                JMenuHelpers.addMenuIfNonEmpty(menu, consoleCmdrMenu, MAX_POPUP_ITEMS);
                JMenuHelpers.addMenuIfNonEmpty(menu, techMenu, MAX_POPUP_ITEMS);

                // and we always include the None checkbox
                cbMenuItem = new JCheckBoxMenuItem(resourceMap.getString("none.text")); //$NON-NLS-1$
                cbMenuItem.setActionCommand(makeCommand(CMD_REMOVE_UNIT, "-1")); //$NON-NLS-1$
                cbMenuItem.addActionListener(this);
                menu.add(cbMenuItem);
                popup.add(menu);
            }

            if (oneSelected && person.isActive()) {
                if (person.oldEnoughToMarry() && (!person.hasSpouse())) {
                    menu = new JMenu(resourceMap.getString("chooseSpouse.text")); //$NON-NLS-1$
                    JMenu maleMenu = new JMenu(resourceMap.getString("spouseMenuMale.text"));
                    JMenu femaleMenu = new JMenu(resourceMap.getString("spouseMenuFemale.text"));
                    JMenu spouseMenu;
                    JMenuItem surnameMenu;
                    String type;

                    LocalDate today = gui.getCampaign().getLocalDate();

                    List<Person> personnel = new ArrayList<>(gui.getCampaign().getPersonnel());
                    personnel.sort(Comparator.comparing((Person p) -> p.getAge(today)).thenComparing(Person::getSurname));

                    for (Person ps : personnel) {
                        if (person.safeSpouse(ps)) {
                            String pStatus;
<<<<<<< HEAD
                            if (ps.getPrisonerStatus().isBondsman()) {
                                pStatus = String.format(resourceMap.getString("marriageBondsmanDesc.format"), //$NON-NLS-1$
                                        ps.getFullName(), ps.getAge(today), ps.getRoleDesc());
                            } else if (ps.getPrisonerStatus().isPrisoner()) {
                                pStatus = String.format(resourceMap.getString("marriagePrisonerDesc.format"), //$NON-NLS-1$
=======
                            if (ps.isBondsman()) {
                                pStatus = String.format(resourceMap.getString("marriageBondsmanDesc.format"),
                                        ps.getFullName(), ps.getAge(today), ps.getRoleDesc());
                            } else if (ps.isPrisoner()) {
                                pStatus = String.format(resourceMap.getString("marriagePrisonerDesc.format"),
>>>>>>> e46b7986
                                        ps.getFullName(), ps.getAge(today), ps.getRoleDesc());
                            } else {
                                pStatus = String.format(resourceMap.getString("marriagePartnerDesc.format"),
                                        ps.getFullName(), ps.getAge(today), ps.getRoleDesc());
                            }
                            spouseMenu = new JMenu(pStatus);
                            type = resourceMap.getString("marriageNoNameChange.text");
                            surnameMenu = new JMenuItem(type);
                            surnameMenu.setActionCommand(
                                    makeCommand(CMD_ADD_SPOUSE, ps.getId().toString(), Integer.toString(Person.SURNAME_NO_CHANGE)));
                            surnameMenu.addActionListener(this);
                            spouseMenu.add(surnameMenu);
                            type = resourceMap.getString("marriageRenameSpouse.text"); //$NON-NLS-1$
                            surnameMenu = new JMenuItem(type);
                            surnameMenu.setActionCommand(
                                    makeCommand(CMD_ADD_SPOUSE, ps.getId().toString(), Integer.toString(Person.SURNAME_YOURS)));
                            surnameMenu.addActionListener(this);
                            spouseMenu.add(surnameMenu);
                            type = resourceMap.getString("marriageRenameYourself.text"); //$NON-NLS-1$
                            surnameMenu = new JMenuItem(type);
                            surnameMenu.setActionCommand(
                                    makeCommand(CMD_ADD_SPOUSE, ps.getId().toString(), Integer.toString(Person.SURNAME_SPOUSE)));
                            surnameMenu.addActionListener(this);
                            spouseMenu.add(surnameMenu);
                            type = resourceMap.getString("marriageHyphenateYourself.text"); //$NON-NLS-1$
                            surnameMenu = new JMenuItem(type);
                            surnameMenu.setActionCommand(
                                    makeCommand(CMD_ADD_SPOUSE, ps.getId().toString(), Integer.toString(Person.SURNAME_HYP_YOURS)));
                            surnameMenu.addActionListener(this);
                            spouseMenu.add(surnameMenu);
                            type = resourceMap.getString("marriageBothHyphenateYourself.text"); //$NON-NLS-1$
                            surnameMenu = new JMenuItem(type);
                            surnameMenu.setActionCommand(
                                    makeCommand(CMD_ADD_SPOUSE, ps.getId().toString(), Integer.toString(Person.SURNAME_BOTH_HYP_YOURS)));
                            surnameMenu.addActionListener(this);
                            spouseMenu.add(surnameMenu);
                            type = resourceMap.getString("marriageHyphenateSpouse.text"); //$NON-NLS-1$
                            surnameMenu = new JMenuItem(type);
                            surnameMenu.setActionCommand(
                                    makeCommand(CMD_ADD_SPOUSE, ps.getId().toString(), Integer.toString(Person.SURNAME_HYP_SPOUSE)));
                            surnameMenu.addActionListener(this);
                            spouseMenu.add(surnameMenu);
                            type = resourceMap.getString("marriageBothHyphenateSpouse.text"); //$NON-NLS-1$
                            surnameMenu = new JMenuItem(type);
                            surnameMenu.setActionCommand(
                                    makeCommand(CMD_ADD_SPOUSE, ps.getId().toString(), Integer.toString(Person.SURNAME_BOTH_HYP_SPOUSE)));
                            surnameMenu.addActionListener(this);
                            spouseMenu.add(surnameMenu);
                            type = resourceMap.getString("marriageMale.text"); //$NON-NLS-1$
                            surnameMenu = new JMenuItem(type);
                            surnameMenu.setActionCommand(
                                    makeCommand(CMD_ADD_SPOUSE, ps.getId().toString(), Integer.toString(Person.SURNAME_MALE)));
                            surnameMenu.addActionListener(this);
                            spouseMenu.add(surnameMenu);
                            type = resourceMap.getString("marriageFemale.text"); //$NON-NLS-1$
                            surnameMenu = new JMenuItem(type);
                            surnameMenu.setActionCommand(
                                    makeCommand(CMD_ADD_SPOUSE, ps.getId().toString(), Integer.toString(Person.SURNAME_FEMALE)));
                            surnameMenu.addActionListener(this);
                            spouseMenu.add(surnameMenu);
                            type = resourceMap.getString("marriageRandomWeighted.text"); //$NON-NLS-1$
                            surnameMenu = new JMenuItem(type);
                            surnameMenu.setActionCommand(
                                    makeCommand(CMD_ADD_SPOUSE, ps.getId().toString(), Integer.toString(Person.SURNAME_WEIGHTED)));
                            surnameMenu.addActionListener(this);
                            spouseMenu.add(surnameMenu);

                            if (ps.isMale()) {
                                maleMenu.add(spouseMenu);
                            } else {
                                femaleMenu.add(spouseMenu);
                            }
                        }
                    }

                    if (person.isMale()) {
                        JMenuHelpers.addMenuIfNonEmpty(menu, femaleMenu, MAX_POPUP_ITEMS);
                        JMenuHelpers.addMenuIfNonEmpty(menu, maleMenu, MAX_POPUP_ITEMS);
                    } else {
                        JMenuHelpers.addMenuIfNonEmpty(menu, maleMenu, MAX_POPUP_ITEMS);
                        JMenuHelpers.addMenuIfNonEmpty(menu, femaleMenu, MAX_POPUP_ITEMS);
                    }

                    if (menu.getItemCount() > 0) {
                        popup.add(menu);
                    }
                }
                if (person.hasSpouse()) {
                    menu = new JMenu(resourceMap.getString("removeSpouse.text"));
                    JMenuItem divorceMenu;
                    String type;

                    type = resourceMap.getString("removeSpouseKeepSurname.text");
                    divorceMenu = new JMenuItem(type);
                    divorceMenu.setActionCommand(makeCommand(CMD_REMOVE_SPOUSE, Person.OPT_KEEP_SURNAME));
                    divorceMenu.addActionListener(this);
                    menu.add(divorceMenu);

                    type = resourceMap.getString("removeSpouseSpouseChangeSurname.text");
                    divorceMenu = new JMenuItem(type);
                    divorceMenu.setActionCommand(makeCommand(CMD_REMOVE_SPOUSE, Person.OPT_SPOUSE_CHANGE_SURNAME));
                    divorceMenu.addActionListener(this);
                    menu.add(divorceMenu);

                    type = resourceMap.getString("removeSpouseSelectedChangeSurname.text");
                    divorceMenu = new JMenuItem(type);
                    divorceMenu.setActionCommand(makeCommand(CMD_REMOVE_SPOUSE, Person.OPT_SELECTED_CHANGE_SURNAME));
                    divorceMenu.addActionListener(this);
                    menu.add(divorceMenu);

                    type = resourceMap.getString("removeSpouseBothChangeSurname.text");
                    divorceMenu = new JMenuItem(type);
                    divorceMenu.setActionCommand(makeCommand(CMD_REMOVE_SPOUSE, Person.OPT_BOTH_CHANGE_SURNAME));
                    divorceMenu.addActionListener(this);
                    menu.add(divorceMenu);

                    popup.add(menu);
                }
            }

            //region Awards Menu
            JMenu awardMenu = new JMenu(resourceMap.getString("award.text"));
            List<String> setNames = AwardsFactory.getInstance().getAllSetNames();
            Collections.sort(setNames);
            for (String setName : setNames) {
                JMenu setAwardMenu = new JMenu(setName);

                List<Award> awardsOfSet = AwardsFactory.getInstance().getAllAwardsForSet(setName);
                Collections.sort(awardsOfSet);

                for (Award award : awardsOfSet) {
                    if (!award.canBeAwarded(selected)) {
                        continue;
                    }

                    StringBuilder awardMenuItem = new StringBuilder();
                    awardMenuItem.append(String.format("%s", award.getName()));

                    if ((award.getXPReward() != 0) || (award.getEdgeReward() != 0)) {
                        awardMenuItem.append(" (");

                        if (award.getXPReward() != 0) {
                            awardMenuItem.append(award.getXPReward()).append(" XP");
                            if (award.getEdgeReward() != 0) {
                                awardMenuItem.append(" & ");
                            }
                        }

                        if (award.getEdgeReward() != 0) {
                            awardMenuItem.append(award.getEdgeReward()).append(" Edge");
                        }

                        awardMenuItem.append(")");
                    }

                    menuItem = new JMenuItem(awardMenuItem.toString());
                    menuItem.setToolTipText(MultiLineTooltip.splitToolTip(award.getDescription()));
                    menuItem.setActionCommand(makeCommand(CMD_ADD_AWARD, award.getSet(), award.getName()));
                    menuItem.addActionListener(this);
                    setAwardMenu.add(menuItem);
                }

                JMenuHelpers.addMenuIfNonEmpty(awardMenu, setAwardMenu, MAX_POPUP_ITEMS);
            }

            if (StaticChecks.doAnyHaveAnAward(selected)) {
                if (awardMenu.getItemCount() > 0) {
                    awardMenu.addSeparator();
                }

                JMenu removeAwardMenu = new JMenu(resourceMap.getString("removeAward.text"));

                if (oneSelected) {
                    for (Award award : person.awardController.getAwards()) {
                        JMenu singleAwardMenu = new JMenu(award.getName());
                        for (String date : award.getFormatedDates()) {
                            JMenuItem specificAwardMenu = new JMenuItem(date);
                            specificAwardMenu.setActionCommand(makeCommand(CMD_RMV_AWARD, award.getSet(), award.getName(), date));
                            specificAwardMenu.addActionListener(this);
                            singleAwardMenu.add(specificAwardMenu);
                        }
                        JMenuHelpers.addMenuIfNonEmpty(removeAwardMenu, singleAwardMenu, MAX_POPUP_ITEMS);
                    }
                } else {
                    Set<Award> awards = new TreeSet<>((a1, a2) -> {
                        if (a1.getSet().equalsIgnoreCase(a2.getSet())) {
                            return a1.getName().compareToIgnoreCase(a2.getName());
                        } else {
                            return a1.getSet().compareToIgnoreCase(a2.getSet());
                        }
                    });
                    for (Person p : selected) {
                        awards.addAll(p.awardController.getAwards());
                    }

                    for (Award award : awards) {
                        JMenuItem singleAwardMenu = new JMenuItem(award.getName());
                        singleAwardMenu.setActionCommand(makeCommand(CMD_RMV_AWARD, award.getSet(), award.getName()));
                        singleAwardMenu.addActionListener(this);
                        removeAwardMenu.add(singleAwardMenu);
                    }
                }
                JMenuHelpers.addMenuIfNonEmpty(awardMenu, removeAwardMenu, MAX_POPUP_ITEMS);
            }
            popup.add(awardMenu);
            //endregion Awards Menu

            if (oneSelected && person.isActive()) {
                menu = new JMenu(resourceMap.getString("spendXP.text")); //$NON-NLS-1$
                if (gui.getCampaign().getCampaignOptions().useAbilities()) {
                    JMenu abMenu = new JMenu(resourceMap.getString("spendOnSpecialAbilities.text")); //$NON-NLS-1$
                    int cost;

                    List<SpecialAbility> specialAbilities = new ArrayList<>(SpecialAbility.getAllSpecialAbilities().values());
                    specialAbilities.sort(Comparator.comparing(SpecialAbility::getName));

                    for (SpecialAbility spa : specialAbilities) {
                        if (null == spa) {
                            continue;
                        }
                        if (!spa.isEligible(person)) {
                            continue;
                        }
                        cost = spa.getCost();
                        String costDesc;
                        if (cost < 0) {
                            costDesc = resourceMap.getString("costNotPossible.text"); //$NON-NLS-1$
                        } else {
                            costDesc = String.format(resourceMap.getString("costValue.format"), cost); //$NON-NLS-1$
                        }
                        boolean available = (cost >= 0) && (person.getXp() >= cost);
                        if (spa.getName().equals(OptionsConstants.GUNNERY_WEAPON_SPECIALIST)) { //$NON-NLS-1$
                            Unit u = gui.getCampaign().getUnit(person.getUnitId());
                            if (null != u) {
                                JMenu specialistMenu = new JMenu(resourceMap.getString("weaponSpecialist.text")); //$NON-NLS-1$
                                TreeSet<String> uniqueWeapons = new TreeSet<>();
                                for (int j = 0; j < u.getEntity().getWeaponList().size(); j++) {
                                    Mounted m = u.getEntity().getWeaponList().get(j);
                                    uniqueWeapons.add(m.getName());
                                }
                                boolean isSpecialist = person.getOptions().booleanOption(spa.getName());
                                for (String name : uniqueWeapons) {
                                    if (!(isSpecialist
                                            && person.getOptions().getOption(spa.getName()).stringValue().equals(name))) {
                                        menuItem = new JMenuItem(String.format(resourceMap.getString("abilityDesc.format"), name, costDesc)); //$NON-NLS-1$
                                        menuItem.setActionCommand(makeCommand(CMD_ACQUIRE_WEAPON_SPECIALIST, name, String.valueOf(cost)));
                                        menuItem.addActionListener(this);
                                        menuItem.setEnabled(available);
                                        specialistMenu.add(menuItem);
                                    }
                                }
                                if (specialistMenu.getMenuComponentCount() > 0) {
                                    abMenu.add(specialistMenu);
                                }
                            }
                        } else if (spa.getName().equals(OptionsConstants.MISC_HUMAN_TRO)) { //$NON-NLS-1$
                            JMenu specialistMenu = new JMenu(resourceMap.getString("humantro.text")); //$NON-NLS-1$
                            List<Object> tros = new ArrayList<>();
                            if (person.getOptions().getOption(OptionsConstants.MISC_HUMAN_TRO).booleanValue()) {
                                Object val = person.getOptions().getOption(OptionsConstants.MISC_HUMAN_TRO).getValue();
                                if (val instanceof Collection<?>) {
                                    tros.addAll((Collection<?>) val);
                                } else {
                                    tros.add(val);
                                }
                            }
                            menuItem = new JMenuItem(String.format(resourceMap.getString("abilityDesc.format"), resourceMap.getString("humantro_mek.text"), costDesc)); //$NON-NLS-1$ //$NON-NLS-2$
                            if (!tros.contains(Crew.HUMANTRO_MECH)) {
                                menuItem.setActionCommand(makeCommand(CMD_ACQUIRE_HUMANTRO, Crew.HUMANTRO_MECH, String.valueOf(cost)));
                                menuItem.addActionListener(this);
                                menuItem.setEnabled(available);
                                specialistMenu.add(menuItem);
                            }
                            if (!tros.contains(Crew.HUMANTRO_AERO)) {
                                menuItem = new JMenuItem(String.format(resourceMap.getString("abilityDesc.format"), resourceMap.getString("humantro_aero.text"), costDesc)); //$NON-NLS-1$ //$NON-NLS-2$
                                menuItem.setActionCommand(makeCommand(CMD_ACQUIRE_HUMANTRO, Crew.HUMANTRO_AERO, String.valueOf(cost)));
                                menuItem.addActionListener(this);
                                menuItem.setEnabled(available);
                                specialistMenu.add(menuItem);
                            }
                            if (!tros.contains(Crew.HUMANTRO_VEE)) {
                                menuItem = new JMenuItem(String.format(resourceMap.getString("abilityDesc.format"), resourceMap.getString("humantro_vee.text"), costDesc)); //$NON-NLS-1$ //$NON-NLS-2$
                                menuItem.setActionCommand(makeCommand(CMD_ACQUIRE_HUMANTRO, Crew.HUMANTRO_VEE, String.valueOf(cost)));
                                menuItem.addActionListener(this);
                                menuItem.setEnabled(available);
                                specialistMenu.add(menuItem);
                            }
                            if (!tros.contains(Crew.HUMANTRO_BA)) {
                                menuItem = new JMenuItem(String.format(resourceMap.getString("abilityDesc.format"), resourceMap.getString("humantro_ba.text"), costDesc)); //$NON-NLS-1$ //$NON-NLS-2$
                                menuItem.setActionCommand(makeCommand(CMD_ACQUIRE_HUMANTRO, Crew.HUMANTRO_BA, String.valueOf(cost)));
                                menuItem.addActionListener(this);
                                menuItem.setEnabled(available);
                                specialistMenu.add(menuItem);
                            }
                            if (specialistMenu.getMenuComponentCount() > 0) {
                                abMenu.add(specialistMenu);
                            }
                        } else if (spa.getName().equals(OptionsConstants.GUNNERY_SPECIALIST)
                                && !person.getOptions().booleanOption(OptionsConstants.GUNNERY_SPECIALIST)) { //$NON-NLS-1$
                            JMenu specialistMenu = new JMenu(resourceMap.getString("specialist.text")); //$NON-NLS-1$
                            menuItem = new JMenuItem(String.format(resourceMap.getString("abilityDesc.format"), resourceMap.getString("laserSpecialist.text"), costDesc)); //$NON-NLS-1$ //$NON-NLS-2$
                            menuItem.setActionCommand(makeCommand(CMD_ACQUIRE_SPECIALIST, Crew.SPECIAL_ENERGY, String.valueOf(cost)));
                            menuItem.addActionListener(this);
                            menuItem.setEnabled(available);
                            specialistMenu.add(menuItem);
                            menuItem = new JMenuItem(String.format(resourceMap.getString("abilityDesc.format"), resourceMap.getString("missileSpecialist.text"), costDesc)); //$NON-NLS-1$ //$NON-NLS-2$
                            menuItem.setActionCommand(makeCommand(CMD_ACQUIRE_SPECIALIST, Crew.SPECIAL_MISSILE, String.valueOf(cost)));
                            menuItem.addActionListener(this);
                            menuItem.setEnabled(available);
                            specialistMenu.add(menuItem);
                            menuItem = new JMenuItem(String.format(resourceMap.getString("abilityDesc.format"), resourceMap.getString("ballisticSpecialist.text"), costDesc)); //$NON-NLS-1$ //$NON-NLS-2$
                            menuItem.setActionCommand(makeCommand(CMD_ACQUIRE_SPECIALIST, Crew.SPECIAL_BALLISTIC, String.valueOf(cost)));
                            menuItem.addActionListener(this);
                            menuItem.setEnabled(available);
                            specialistMenu.add(menuItem);
                            abMenu.add(specialistMenu);
                        } else if (spa.getName().equals(OptionsConstants.GUNNERY_RANGE_MASTER)) { //$NON-NLS-1$
                            JMenu specialistMenu = new JMenu(resourceMap.getString("rangemaster.text")); //$NON-NLS-1$
                            List<Object> ranges = new ArrayList<>();
                            if (person.getOptions().getOption(OptionsConstants.GUNNERY_RANGE_MASTER).booleanValue()) {
                                Object val = person.getOptions().getOption(OptionsConstants.GUNNERY_RANGE_MASTER).getValue();
                                if (val instanceof Collection<?>) {
                                    ranges.addAll((Collection<?>) val);
                                } else {
                                    ranges.add(val);
                                }
                            }
                            if (!ranges.contains(Crew.RANGEMASTER_MEDIUM)) {
                                menuItem = new JMenuItem(String.format(resourceMap.getString("abilityDesc.format"), resourceMap.getString("rangemaster_med.text"), costDesc)); //$NON-NLS-1$ //$NON-NLS-2$
                                menuItem.setActionCommand(makeCommand(CMD_ACQUIRE_RANGEMASTER, Crew.RANGEMASTER_MEDIUM, String.valueOf(cost)));
                                menuItem.addActionListener(this);
                                menuItem.setEnabled(available);
                                specialistMenu.add(menuItem);
                            }
                            if (!ranges.contains(Crew.RANGEMASTER_LONG)) {
                                menuItem = new JMenuItem(String.format(resourceMap.getString("abilityDesc.format"), resourceMap.getString("rangemaster_lng.text"), costDesc)); //$NON-NLS-1$ //$NON-NLS-2$
                                menuItem.setActionCommand(makeCommand(CMD_ACQUIRE_RANGEMASTER, Crew.RANGEMASTER_LONG, String.valueOf(cost)));
                                menuItem.addActionListener(this);
                                menuItem.setEnabled(available);
                                specialistMenu.add(menuItem);
                            }
                            if (!ranges.contains(Crew.RANGEMASTER_EXTREME)) {
                                menuItem = new JMenuItem(String.format(resourceMap.getString("abilityDesc.format"), resourceMap.getString("rangemaster_xtm.text"), costDesc)); //$NON-NLS-1$ //$NON-NLS-2$
                                menuItem.setActionCommand(makeCommand(CMD_ACQUIRE_RANGEMASTER, Crew.RANGEMASTER_EXTREME, String.valueOf(cost)));
                                menuItem.addActionListener(this);
                                menuItem.setEnabled(available);
                                specialistMenu.add(menuItem);
                            }
                            if (specialistMenu.getMenuComponentCount() > 0) {
                                abMenu.add(specialistMenu);
                            }
                        } else if ((person.getOptions().getOption(spa.getName()).getType() == IOption.CHOICE)
                                && !(person.getOptions().getOption(spa.getName()).booleanValue())) {
                            JMenu specialistMenu = new JMenu(spa.getDisplayName());
                            List<String> choices = spa.getChoiceValues();
                            for (String s : choices) {
                                if (s.equalsIgnoreCase("none")) {
                                    continue;
                                }
                                menuItem = new JMenuItem(String.format(resourceMap.getString("abilityDesc.format"),
                                        s, costDesc));
                                menuItem.setActionCommand(makeCommand(CMD_ACQUIRE_CUSTOM_CHOICE,
                                        s, String.valueOf(cost), spa.getName()));
                                menuItem.addActionListener(this);
                                menuItem.setEnabled(available);
                                specialistMenu.add(menuItem);
                            }
                            if (specialistMenu.getMenuComponentCount() > 0) {
                                abMenu.add(specialistMenu);
                            }
                        } else if (!person.getOptions().booleanOption(spa.getName())) {
                            menuItem = new JMenuItem(String.format(resourceMap.getString("abilityDesc.format"), spa.getDisplayName(), costDesc)); //$NON-NLS-1$
                            menuItem.setActionCommand(makeCommand(CMD_ACQUIRE_ABILITY, spa.getName(), String.valueOf(cost)));
                            menuItem.addActionListener(this);
                            menuItem.setEnabled(available);
                            abMenu.add(menuItem);
                        }
                    }
                    JMenuHelpers.addMenuIfNonEmpty(menu, abMenu, MAX_POPUP_ITEMS);
                }

                JMenu currentMenu = new JMenu(resourceMap.getString("spendOnCurrentSkills.text")); //$NON-NLS-1$
                JMenu newMenu = new JMenu(resourceMap.getString("spendOnNewSkills.text")); //$NON-NLS-1$
                for (int i = 0; i < SkillType.getSkillList().length; i++) {
                    String type = SkillType.getSkillList()[i];
                    int cost = person.hasSkill(type) ? person.getSkill(type).getCostToImprove() : SkillType.getType(type).getCost(0);
                    if (cost >= 0) {
                        String desc = String.format(resourceMap.getString("skillDesc.format"), type, cost); //$NON-NLS-1$
                        menuItem = new JMenuItem(desc);
                        menuItem.setActionCommand(makeCommand(CMD_IMPROVE, type, String.valueOf(cost)));
                        menuItem.addActionListener(this);
                        menuItem.setEnabled(person.getXp() >= cost);
                        if (person.hasSkill(type)) {
                            currentMenu.add(menuItem);
                        } else {
                            newMenu.add(menuItem);
                        }
                    }
                }
                JMenuHelpers.addMenuIfNonEmpty(menu, currentMenu, MAX_POPUP_ITEMS);
                JMenuHelpers.addMenuIfNonEmpty(menu, newMenu, MAX_POPUP_ITEMS);

                // Edge Purchasing
                if (gui.getCampaign().getCampaignOptions().useEdge()) {
                    JMenu edgeMenu = new JMenu(resourceMap.getString("edge.text")); //$NON-NLS-1$
                    int cost = gui.getCampaign().getCampaignOptions().getEdgeCost();

                    if ((cost >= 0) && (person.getXp() >= cost)) {
                        menuItem = new JMenuItem(String.format(resourceMap.getString("spendOnEdge.text"), cost)); //$NON-NLS-1$
                        menuItem.setActionCommand(makeCommand(CMD_BUY_EDGE, String.valueOf(cost)));
                        menuItem.addActionListener(this);
                        edgeMenu.add(menuItem);
                    }
                    JMenuHelpers.addMenuIfNonEmpty(menu, edgeMenu, MAX_POPUP_ITEMS);
                }
                JMenuHelpers.addMenuIfNonEmpty(popup, menu, MAX_POPUP_ITEMS);

                // Edge Triggers
                if (gui.getCampaign().getCampaignOptions().useEdge()) {
                    menu = new JMenu(resourceMap.getString("setEdgeTriggers.text")); //$NON-NLS-1$
                    //Start of Edge reroll options
                    //MechWarriors
                    cbMenuItem = new JCheckBoxMenuItem(resourceMap.getString("edgeTriggerHeadHits.text")); //$NON-NLS-1$
                    cbMenuItem.setSelected(person.getOptions()
                            .booleanOption(OPT_EDGE_HEADHIT));
                    cbMenuItem.setActionCommand(makeCommand(CMD_EDGE_TRIGGER, OPT_EDGE_HEADHIT));
                    if (person.getPrimaryRole() != Person.T_MECHWARRIOR) {
                        cbMenuItem.setForeground(new Color(150, 150, 150));
                    }
                    cbMenuItem.addActionListener(this);
                    menu.add(cbMenuItem);
                    cbMenuItem = new JCheckBoxMenuItem(
                            resourceMap.getString("edgeTriggerTAC.text")); //$NON-NLS-1$
                    cbMenuItem.setSelected(person.getOptions()
                            .booleanOption(OPT_EDGE_TAC));
                    cbMenuItem.setActionCommand(makeCommand(CMD_EDGE_TRIGGER, OPT_EDGE_TAC));
                    if (person.getPrimaryRole() != Person.T_MECHWARRIOR) {
                        cbMenuItem.setForeground(new Color(150, 150, 150));
                    }
                    cbMenuItem.addActionListener(this);
                    menu.add(cbMenuItem);
                    cbMenuItem = new JCheckBoxMenuItem(resourceMap.getString("edgeTriggerKO.text")); //$NON-NLS-1$
                    cbMenuItem.setSelected(person.getOptions()
                            .booleanOption(OPT_EDGE_KO));
                    cbMenuItem.setActionCommand(makeCommand(CMD_EDGE_TRIGGER, OPT_EDGE_KO));
                    if (person.getPrimaryRole() != Person.T_MECHWARRIOR) {
                        cbMenuItem.setForeground(new Color(150, 150, 150));
                    }
                    cbMenuItem.addActionListener(this);
                    menu.add(cbMenuItem);
                    cbMenuItem = new JCheckBoxMenuItem(resourceMap.getString("edgeTriggerExplosion.text")); //$NON-NLS-1$
                    cbMenuItem.setSelected(person.getOptions()
                            .booleanOption(OPT_EDGE_EXPLOSION));
                    cbMenuItem.setActionCommand(makeCommand(CMD_EDGE_TRIGGER, OPT_EDGE_EXPLOSION));
                    if (person.getPrimaryRole() != Person.T_MECHWARRIOR) {
                        cbMenuItem.setForeground(new Color(150, 150, 150));
                    }
                    cbMenuItem.addActionListener(this);
                    menu.add(cbMenuItem);
                    cbMenuItem = new JCheckBoxMenuItem(resourceMap.getString("edgeTriggerMASCFailure.text")); //$NON-NLS-1$
                    cbMenuItem.setSelected(person.getOptions()
                            .booleanOption(OPT_EDGE_MASC_FAILURE));
                    cbMenuItem.setActionCommand(makeCommand(CMD_EDGE_TRIGGER, OPT_EDGE_MASC_FAILURE));
                    if (person.getPrimaryRole() != Person.T_MECHWARRIOR) {
                        cbMenuItem.setForeground(new Color(150, 150, 150));
                    }
                    cbMenuItem.addActionListener(this);
                    menu.add(cbMenuItem);
                    //Aero pilots and gunners
                    cbMenuItem = new JCheckBoxMenuItem(resourceMap.getString("edgeTriggerAeroAltLoss.text")); //$NON-NLS-1$
                    cbMenuItem.setSelected(person.getOptions()
                            .booleanOption(OPT_EDGE_WHEN_AERO_ALT_LOSS));
                    cbMenuItem.setActionCommand(makeCommand(CMD_EDGE_TRIGGER, OPT_EDGE_WHEN_AERO_ALT_LOSS));
                    if (person.getPrimaryRole() != Person.T_SPACE_PILOT
                            && person.getPrimaryRole() != Person.T_SPACE_GUNNER
                            && person.getPrimaryRole() != Person.T_AERO_PILOT) {
                        cbMenuItem.setForeground(new Color(150, 150, 150));
                    }
                    cbMenuItem.addActionListener(this);
                    menu.add(cbMenuItem);
                    cbMenuItem = new JCheckBoxMenuItem(
                            resourceMap.getString("edgeTriggerAeroExplosion.text")); //$NON-NLS-1$
                    cbMenuItem.setSelected(person.getOptions()
                            .booleanOption(OPT_EDGE_WHEN_AERO_EXPLOSION));
                    cbMenuItem.setActionCommand(makeCommand(CMD_EDGE_TRIGGER, OPT_EDGE_WHEN_AERO_EXPLOSION));
                    if (person.getPrimaryRole() != Person.T_SPACE_PILOT
                            && person.getPrimaryRole() != Person.T_SPACE_GUNNER
                            && person.getPrimaryRole() != Person.T_AERO_PILOT) {
                        cbMenuItem.setForeground(new Color(150, 150, 150));
                    }
                    cbMenuItem.addActionListener(this);
                    menu.add(cbMenuItem);
                    cbMenuItem = new JCheckBoxMenuItem(resourceMap.getString("edgeTriggerAeroKO.text")); //$NON-NLS-1$
                    cbMenuItem.setSelected(person.getOptions()
                            .booleanOption(OPT_EDGE_WHEN_AERO_KO));
                    cbMenuItem.setActionCommand(makeCommand(CMD_EDGE_TRIGGER, OPT_EDGE_WHEN_AERO_KO));
                    if (person.getPrimaryRole() != Person.T_AERO_PILOT) {
                        cbMenuItem.setForeground(new Color(150, 150, 150));
                    }
                    cbMenuItem.addActionListener(this);
                    menu.add(cbMenuItem);
                    cbMenuItem = new JCheckBoxMenuItem(resourceMap.getString("edgeTriggerAeroLuckyCrit.text")); //$NON-NLS-1$
                    cbMenuItem.setSelected(person.getOptions()
                            .booleanOption(OPT_EDGE_WHEN_AERO_LUCKY_CRIT));
                    cbMenuItem.setActionCommand(makeCommand(CMD_EDGE_TRIGGER, OPT_EDGE_WHEN_AERO_LUCKY_CRIT));
                    if (person.getPrimaryRole() != Person.T_SPACE_PILOT
                            && person.getPrimaryRole() != Person.T_SPACE_GUNNER
                            && person.getPrimaryRole() != Person.T_AERO_PILOT) {
                        cbMenuItem.setForeground(new Color(150, 150, 150));
                    }
                    cbMenuItem.addActionListener(this);
                    menu.add(cbMenuItem);
                    cbMenuItem = new JCheckBoxMenuItem(resourceMap.getString("edgeTriggerAeroNukeCrit.text")); //$NON-NLS-1$
                    cbMenuItem.setSelected(person.getOptions()
                            .booleanOption(OPT_EDGE_WHEN_AERO_NUKE_CRIT));
                    cbMenuItem.setActionCommand(makeCommand(CMD_EDGE_TRIGGER, OPT_EDGE_WHEN_AERO_NUKE_CRIT));
                    if (person.getPrimaryRole() != Person.T_SPACE_PILOT
                            && person.getPrimaryRole() != Person.T_SPACE_GUNNER) {
                        cbMenuItem.setForeground(new Color(150, 150, 150));
                    }
                    cbMenuItem.addActionListener(this);
                    menu.add(cbMenuItem);
                    cbMenuItem = new JCheckBoxMenuItem(resourceMap.getString("edgeTriggerAeroTrnBayCrit.text")); //$NON-NLS-1$
                    cbMenuItem.setSelected(person.getOptions()
                            .booleanOption(OPT_EDGE_WHEN_AERO_UNIT_CARGO_LOST));
                    cbMenuItem.setActionCommand(makeCommand(CMD_EDGE_TRIGGER, OPT_EDGE_WHEN_AERO_UNIT_CARGO_LOST));
                    if (person.getPrimaryRole() != Person.T_SPACE_PILOT
                            && person.getPrimaryRole() != Person.T_SPACE_GUNNER) {
                        cbMenuItem.setForeground(new Color(150, 150, 150));
                    }
                    cbMenuItem.addActionListener(this);
                    menu.add(cbMenuItem);
                    // Support Edge
                    if (gui.getCampaign().getCampaignOptions().useSupportEdge()) {
                        //Doctors
                        cbMenuItem = new JCheckBoxMenuItem(
                                resourceMap.getString("edgeTriggerHealCheck.text")); //$NON-NLS-1$
                        cbMenuItem.setSelected(person.getOptions()
                                .booleanOption(PersonnelOptions.EDGE_MEDICAL));
                        cbMenuItem.setActionCommand(makeCommand(CMD_EDGE_TRIGGER, PersonnelOptions.EDGE_MEDICAL));
                        if (person.getPrimaryRole() != Person.T_DOCTOR) {
                            cbMenuItem.setForeground(new Color(150, 150, 150));
                        }
                        cbMenuItem.addActionListener(this);
                        menu.add(cbMenuItem);
                        //Techs
                        cbMenuItem = new JCheckBoxMenuItem(
                                resourceMap.getString("edgeTriggerBreakPart.text")); //$NON-NLS-1$
                        cbMenuItem.setSelected(person.getOptions()
                                .booleanOption(PersonnelOptions.EDGE_REPAIR_BREAK_PART));
                        cbMenuItem.setActionCommand(makeCommand(CMD_EDGE_TRIGGER, PersonnelOptions.EDGE_REPAIR_BREAK_PART));
                        if (person.getPrimaryRole() != Person.T_SPACE_CREW
                                && person.getPrimaryRole() != Person.T_MECH_TECH
                                && person.getPrimaryRole() != Person.T_MECHANIC
                                && person.getPrimaryRole() != Person.T_AERO_TECH
                                && person.getPrimaryRole() != Person.T_BA_TECH) {
                            cbMenuItem.setForeground(new Color(150, 150, 150));
                        }
                        cbMenuItem.addActionListener(this);
                        menu.add(cbMenuItem);
                        cbMenuItem = new JCheckBoxMenuItem(
                                resourceMap.getString("edgeTriggerFailedRefit.text")); //$NON-NLS-1$
                        cbMenuItem.setSelected(person.getOptions()
                                .booleanOption(PersonnelOptions.EDGE_REPAIR_FAILED_REFIT));
                        cbMenuItem.setActionCommand(makeCommand(CMD_EDGE_TRIGGER, PersonnelOptions.EDGE_REPAIR_FAILED_REFIT));
                        if (person.getPrimaryRole() != Person.T_SPACE_CREW
                                && person.getPrimaryRole() != Person.T_MECH_TECH
                                && person.getPrimaryRole() != Person.T_MECHANIC
                                && person.getPrimaryRole() != Person.T_AERO_TECH
                                && person.getPrimaryRole() != Person.T_BA_TECH) {
                            cbMenuItem.setForeground(new Color(150, 150, 150));
                        }
                        cbMenuItem.addActionListener(this);
                        menu.add(cbMenuItem);
                        //Admins
                        cbMenuItem = new JCheckBoxMenuItem(
                                resourceMap.getString("edgeTriggerAcquireCheck.text")); //$NON-NLS-1$
                        cbMenuItem.setSelected(person.getOptions()
                                .booleanOption(PersonnelOptions.EDGE_ADMIN_ACQUIRE_FAIL));
                        cbMenuItem.setActionCommand(makeCommand(CMD_EDGE_TRIGGER, PersonnelOptions.EDGE_ADMIN_ACQUIRE_FAIL));
                        if (person.getPrimaryRole() != Person.T_ADMIN_COM
                                && person.getPrimaryRole() != Person.T_ADMIN_LOG
                                && person.getPrimaryRole() != Person.T_ADMIN_TRA
                                && person.getPrimaryRole() != Person.T_ADMIN_HR) {
                            cbMenuItem.setForeground(new Color(150, 150, 150));
                        }
                        cbMenuItem.addActionListener(this);
                        menu.add(cbMenuItem);
                    }

                    popup.add(menu);
                }

                menu = new JMenu(resourceMap.getString("specialFlags.text")); //$NON-NLS-1$
                cbMenuItem = new JCheckBoxMenuItem(resourceMap.getString("dependent.text")); //$NON-NLS-1$
                cbMenuItem.setSelected(person.isDependent());
                cbMenuItem.setActionCommand(CMD_DEPENDENT);
                cbMenuItem.addActionListener(this);
                menu.add(cbMenuItem);
                cbMenuItem = new JCheckBoxMenuItem(resourceMap.getString("commander.text")); //$NON-NLS-1$
                cbMenuItem.setSelected(person.isCommander());
                cbMenuItem.setActionCommand(CMD_COMMANDER);
                cbMenuItem.addActionListener(this);
                menu.add(cbMenuItem);
                cbMenuItem = new JCheckBoxMenuItem(resourceMap.getString("tryingToMarry.text"));
                cbMenuItem.setToolTipText(resourceMap.getString("tryingToMarry.toolTipText"));
                cbMenuItem.setSelected(person.isTryingToMarry());
                cbMenuItem.setActionCommand(CMD_TRYING_TO_MARRY);
                cbMenuItem.addActionListener(this);
                menu.add(cbMenuItem);
                if (gui.getCampaign().getCampaignOptions().useUnofficialProcreation() && person.isFemale()) {
                    cbMenuItem = new JCheckBoxMenuItem(resourceMap.getString("tryingToConceive.text"));
                    cbMenuItem.setToolTipText(resourceMap.getString("tryingToConceive.toolTipText"));
                    cbMenuItem.setSelected(person.isTryingToConceive());
                    cbMenuItem.setActionCommand(CMD_TRYING_TO_CONCEIVE);
                    cbMenuItem.addActionListener(this);
                    menu.add(cbMenuItem);
                }
                cbMenuItem = new JCheckBoxMenuItem(resourceMap.getString("founder.text"));
                cbMenuItem.setSelected(person.isFounder());
                cbMenuItem.setActionCommand(CMD_FOUNDER);
                cbMenuItem.addActionListener(this);
                menu.add(cbMenuItem);
                popup.add(menu);
            } else if (StaticChecks.areAllActive(selected)) {
                if (gui.getCampaign().getCampaignOptions().useEdge()) {
                    menu = new JMenu(resourceMap.getString("setEdgeTriggers.text")); //$NON-NLS-1$
                    submenu = new JMenu(resourceMap.getString("on.text")); //$NON-NLS-1$
                    menuItem = new JMenuItem(resourceMap.getString("edgeTriggerHeadHits.text")); //$NON-NLS-1$
                    menuItem.setActionCommand(makeCommand(CMD_EDGE_TRIGGER, OPT_EDGE_HEADHIT, TRUE));
                    menuItem.addActionListener(this);
                    submenu.add(menuItem);
                    menuItem = new JMenuItem(resourceMap.getString("edgeTriggerTAC.text")); //$NON-NLS-1$
                    menuItem.setActionCommand(makeCommand(CMD_EDGE_TRIGGER, OPT_EDGE_TAC, TRUE));
                    menuItem.addActionListener(this);
                    submenu.add(menuItem);
                    menuItem = new JMenuItem(resourceMap.getString("edgeTriggerKO.text")); //$NON-NLS-1$
                    menuItem.setActionCommand(makeCommand(CMD_EDGE_TRIGGER, OPT_EDGE_KO, TRUE));
                    menuItem.addActionListener(this);
                    submenu.add(menuItem);
                    menuItem = new JMenuItem(resourceMap.getString("edgeTriggerExplosion.text")); //$NON-NLS-1$
                    menuItem.setActionCommand(makeCommand(CMD_EDGE_TRIGGER, OPT_EDGE_EXPLOSION, TRUE));
                    menuItem.addActionListener(this);
                    submenu.add(menuItem);
                    menuItem = new JMenuItem(resourceMap.getString("edgeTriggerMASCFailure.text")); //$NON-NLS-1$
                    menuItem.setActionCommand(makeCommand(CMD_EDGE_TRIGGER, OPT_EDGE_MASC_FAILURE, TRUE));
                    menuItem.addActionListener(this);
                    submenu.add(menuItem);
                    menuItem = new JMenuItem(resourceMap.getString("edgeTriggerAeroAltLoss.text")); //$NON-NLS-1$
                    menuItem.setActionCommand(makeCommand(CMD_EDGE_TRIGGER, OPT_EDGE_WHEN_AERO_ALT_LOSS, TRUE));
                    menuItem.addActionListener(this);
                    submenu.add(menuItem);
                    menuItem = new JMenuItem(resourceMap.getString("edgeTriggerAeroExplosion.text")); //$NON-NLS-1$
                    menuItem.setActionCommand(makeCommand(CMD_EDGE_TRIGGER, OPT_EDGE_WHEN_AERO_EXPLOSION, TRUE));
                    menuItem.addActionListener(this);
                    submenu.add(menuItem);
                    menuItem = new JMenuItem(resourceMap.getString("edgeTriggerAeroKO.text")); //$NON-NLS-1$
                    menuItem.setActionCommand(makeCommand(CMD_EDGE_TRIGGER, OPT_EDGE_WHEN_AERO_KO, TRUE));
                    menuItem.addActionListener(this);
                    submenu.add(menuItem);
                    menuItem = new JMenuItem(resourceMap.getString("edgeTriggerAeroLuckyCrit.text")); //$NON-NLS-1$
                    menuItem.setActionCommand(makeCommand(CMD_EDGE_TRIGGER, OPT_EDGE_WHEN_AERO_LUCKY_CRIT, TRUE));
                    menuItem.addActionListener(this);
                    submenu.add(menuItem);
                    menuItem = new JMenuItem(resourceMap.getString("edgeTriggerAeroNukeCrit.text")); //$NON-NLS-1$
                    menuItem.setActionCommand(makeCommand(CMD_EDGE_TRIGGER, OPT_EDGE_WHEN_AERO_NUKE_CRIT, TRUE));
                    menuItem.addActionListener(this);
                    submenu.add(menuItem);
                    menuItem = new JMenuItem(resourceMap.getString("edgeTriggerAeroTrnBayCrit.text")); //$NON-NLS-1$
                    menuItem.setActionCommand(makeCommand(CMD_EDGE_TRIGGER, OPT_EDGE_WHEN_AERO_UNIT_CARGO_LOST, TRUE));
                    menuItem.addActionListener(this);
                    submenu.add(menuItem);
                    if (gui.getCampaign().getCampaignOptions().useSupportEdge()) {
                        menuItem = new JMenuItem(resourceMap.getString("edgeTriggerHealCheck.text")); //$NON-NLS-1$
                        menuItem.setActionCommand(makeCommand(CMD_EDGE_TRIGGER, PersonnelOptions.EDGE_MEDICAL, TRUE));
                        menuItem.addActionListener(this);
                        submenu.add(menuItem);
                        menuItem = new JMenuItem(resourceMap.getString("edgeTriggerBreakPart.text")); //$NON-NLS-1$
                        menuItem.setActionCommand(makeCommand(CMD_EDGE_TRIGGER, PersonnelOptions.EDGE_REPAIR_BREAK_PART, TRUE));
                        menuItem.addActionListener(this);
                        submenu.add(menuItem);
                        menuItem = new JMenuItem(resourceMap.getString("edgeTriggerFailedRefit.text")); //$NON-NLS-1$
                        menuItem.setActionCommand(makeCommand(CMD_EDGE_TRIGGER, PersonnelOptions.EDGE_REPAIR_FAILED_REFIT, TRUE));
                        menuItem.addActionListener(this);
                        submenu.add(menuItem);
                        menuItem = new JMenuItem(resourceMap.getString("edgeTriggerAcquireCheck.text")); //$NON-NLS-1$
                        menuItem.setActionCommand(makeCommand(CMD_EDGE_TRIGGER, PersonnelOptions.EDGE_ADMIN_ACQUIRE_FAIL, TRUE));
                        menuItem.addActionListener(this);
                        submenu.add(menuItem);
                    }
                    menu.add(submenu);
                    submenu = new JMenu(resourceMap.getString("off.text")); //$NON-NLS-1$
                    menuItem = new JMenuItem(resourceMap.getString("edgeTriggerHeadHits.text")); //$NON-NLS-1$
                    menuItem.setActionCommand(makeCommand(CMD_EDGE_TRIGGER, OPT_EDGE_HEADHIT, FALSE));
                    menuItem.addActionListener(this);
                    submenu.add(menuItem);
                    menuItem = new JMenuItem(resourceMap.getString("edgeTriggerTAC.text")); //$NON-NLS-1$
                    menuItem.setActionCommand(makeCommand(CMD_EDGE_TRIGGER, OPT_EDGE_TAC, FALSE));
                    menuItem.addActionListener(this);
                    submenu.add(menuItem);
                    menuItem = new JMenuItem(resourceMap.getString("edgeTriggerKO.text")); //$NON-NLS-1$
                    menuItem.setActionCommand(makeCommand(CMD_EDGE_TRIGGER, OPT_EDGE_KO, FALSE));
                    menuItem.addActionListener(this);
                    submenu.add(menuItem);
                    menuItem = new JMenuItem(resourceMap.getString("edgeTriggerExplosion.text")); //$NON-NLS-1$
                    menuItem.setActionCommand(makeCommand(CMD_EDGE_TRIGGER, OPT_EDGE_EXPLOSION, FALSE));
                    menuItem.addActionListener(this);
                    submenu.add(menuItem);
                    menuItem = new JMenuItem(resourceMap.getString("edgeTriggerMASCFailure.text")); //$NON-NLS-1$
                    menuItem.setActionCommand(makeCommand(CMD_EDGE_TRIGGER, OPT_EDGE_MASC_FAILURE, FALSE));
                    menuItem.addActionListener(this);
                    submenu.add(menuItem);
                    menuItem = new JMenuItem(resourceMap.getString("edgeTriggerAeroAltLoss.text")); //$NON-NLS-1$
                    menuItem.setActionCommand(makeCommand(CMD_EDGE_TRIGGER, OPT_EDGE_WHEN_AERO_ALT_LOSS, FALSE));
                    menuItem.addActionListener(this);
                    submenu.add(menuItem);
                    menuItem = new JMenuItem(resourceMap.getString("edgeTriggerAeroExplosion.text")); //$NON-NLS-1$
                    menuItem.setActionCommand(makeCommand(CMD_EDGE_TRIGGER, OPT_EDGE_WHEN_AERO_EXPLOSION, FALSE));
                    menuItem.addActionListener(this);
                    submenu.add(menuItem);
                    menuItem = new JMenuItem(resourceMap.getString("edgeTriggerAeroKO.text")); //$NON-NLS-1$
                    menuItem.setActionCommand(makeCommand(CMD_EDGE_TRIGGER, OPT_EDGE_WHEN_AERO_KO, FALSE));
                    menuItem.addActionListener(this);
                    submenu.add(menuItem);
                    menuItem = new JMenuItem(resourceMap.getString("edgeTriggerAeroLuckyCrit.text")); //$NON-NLS-1$
                    menuItem.setActionCommand(makeCommand(CMD_EDGE_TRIGGER, OPT_EDGE_WHEN_AERO_LUCKY_CRIT, FALSE));
                    menuItem.addActionListener(this);
                    submenu.add(menuItem);
                    menuItem = new JMenuItem(resourceMap.getString("edgeTriggerAeroNukeCrit.text")); //$NON-NLS-1$
                    menuItem.setActionCommand(makeCommand(CMD_EDGE_TRIGGER, OPT_EDGE_WHEN_AERO_NUKE_CRIT, FALSE));
                    menuItem.addActionListener(this);
                    submenu.add(menuItem);
                    menuItem = new JMenuItem(resourceMap.getString("edgeTriggerAeroTrnBayCrit.text")); //$NON-NLS-1$
                    menuItem.setActionCommand(makeCommand(CMD_EDGE_TRIGGER, OPT_EDGE_WHEN_AERO_UNIT_CARGO_LOST, FALSE));
                    menuItem.addActionListener(this);
                    submenu.add(menuItem);
                    if (gui.getCampaign().getCampaignOptions().useSupportEdge()) {
                        menuItem = new JMenuItem(resourceMap.getString("edgeTriggerHealCheck.text")); //$NON-NLS-1$
                        menuItem.setActionCommand(makeCommand(CMD_EDGE_TRIGGER, PersonnelOptions.EDGE_MEDICAL, FALSE));
                        menuItem.addActionListener(this);
                        submenu.add(menuItem);
                        menuItem = new JMenuItem(resourceMap.getString("edgeTriggerBreakPart.text")); //$NON-NLS-1$
                        menuItem.setActionCommand(makeCommand(CMD_EDGE_TRIGGER, PersonnelOptions.EDGE_REPAIR_BREAK_PART, FALSE));
                        menuItem.addActionListener(this);
                        submenu.add(menuItem);
                        menuItem = new JMenuItem(resourceMap.getString("edgeTriggerFailedRefit.text")); //$NON-NLS-1$
                        menuItem.setActionCommand(makeCommand(CMD_EDGE_TRIGGER, PersonnelOptions.EDGE_REPAIR_FAILED_REFIT, FALSE));
                        menuItem.addActionListener(this);
                        submenu.add(menuItem);
                        menuItem = new JMenuItem(resourceMap.getString("edgeTriggerAcquireCheck.text")); //$NON-NLS-1$
                        menuItem.setActionCommand(makeCommand(CMD_EDGE_TRIGGER, PersonnelOptions.EDGE_ADMIN_ACQUIRE_FAIL, FALSE));
                        menuItem.addActionListener(this);
                        submenu.add(menuItem);
                    }
                    menu.add(submenu);
                    popup.add(menu);
                }

                menu = new JMenu(resourceMap.getString("specialFlags.text"));
                if (StaticChecks.areEitherAllDependentsOrNot(selected)) {
                    cbMenuItem = new JCheckBoxMenuItem(resourceMap.getString("dependent.text"));
                    cbMenuItem.setSelected(selected[0].isDependent());
                    cbMenuItem.setActionCommand(CMD_DEPENDENT);
                    cbMenuItem.addActionListener(this);
                    menu.add(cbMenuItem);
                }
                if (StaticChecks.areEitherAllTryingToMarryOrNot(selected)) {
                    cbMenuItem = new JCheckBoxMenuItem(resourceMap.getString("tryingToMarry.text"));
                    cbMenuItem.setToolTipText(resourceMap.getString("tryingToMarry.toolTipText"));
                    cbMenuItem.setSelected(selected[0].isTryingToMarry());
                    cbMenuItem.setActionCommand(CMD_TRYING_TO_MARRY);
                    cbMenuItem.addActionListener(this);
                    menu.add(cbMenuItem);
                }
                if (gui.getCampaign().getCampaignOptions().useUnofficialProcreation()
                        && StaticChecks.areAllFemale(selected)
                        && StaticChecks.areEitherAllTryingToConceiveOrNot(selected)) {
                    cbMenuItem = new JCheckBoxMenuItem(resourceMap.getString("tryingToConceive.text"));
                    cbMenuItem.setToolTipText(resourceMap.getString("tryingToConceive.toolTipText"));
                    cbMenuItem.setSelected(selected[0].isTryingToConceive());
                    cbMenuItem.setActionCommand(CMD_TRYING_TO_CONCEIVE);
                    cbMenuItem.addActionListener(this);
                    menu.add(cbMenuItem);
                }
                if (StaticChecks.areEitherAllFoundersOrNot(selected)) {
                    cbMenuItem = new JCheckBoxMenuItem(resourceMap.getString("founder.text"));
                    cbMenuItem.setSelected(person.isFounder());
                    cbMenuItem.setActionCommand(CMD_FOUNDER);
                    cbMenuItem.addActionListener(this);
                    menu.add(cbMenuItem);
                }
                popup.add(menu);
            }

            // generate new appropriate random portrait
            menuItem = new JMenuItem(resourceMap.getString("randomizePortrait.text")); //$NON-NLS-1$
            menuItem.setActionCommand(CMD_RANDOM_PORTRAIT);
            menuItem.addActionListener(this);
            popup.add(menuItem);

            // change portrait
            menuItem = new JMenuItem(resourceMap.getString(oneSelected ? "changePortrait.text" : "bulkAssignSinglePortrait.text"));
            menuItem.setActionCommand(CMD_EDIT_PORTRAIT);
            menuItem.addActionListener(this);
            popup.add(menuItem);

            if (oneSelected) {
                // change Biography
                menuItem = new JMenuItem(resourceMap.getString("changeBiography.text")); //$NON-NLS-1$
                menuItem.setActionCommand(CMD_EDIT_BIOGRAPHY);
                menuItem.addActionListener(this);
                popup.add(menuItem);

                menuItem = new JMenuItem(resourceMap.getString("changeCallsign.text")); //$NON-NLS-1$
                menuItem.setActionCommand(CMD_CALLSIGN);
                menuItem.addActionListener(this);
                popup.add(menuItem);

                menuItem = new JMenuItem(resourceMap.getString("editPersonnelLog.text")); //$NON-NLS-1$
                menuItem.setActionCommand(CMD_EDIT_PERSONNEL_LOG);
                menuItem.addActionListener(this);
                popup.add(menuItem);
            }

            menuItem = new JMenuItem(resourceMap.getString("addSingleLogEntry.text")); //$NON-NLS-1$
            menuItem.setActionCommand(CMD_ADD_LOG_ENTRY);
            menuItem.addActionListener(this);
            popup.add(menuItem);

            if (oneSelected) {
                // Edit mission log
                menuItem = new JMenuItem(resourceMap.getString("editMissionLog.text")); //$NON-NLS-1$
                menuItem.setActionCommand(CMD_EDIT_MISSIONS_LOG);
                menuItem.addActionListener(this);
                popup.add(menuItem);
            }

            // Add one item to all personnel mission logs
            menuItem = new JMenuItem(resourceMap.getString("addMissionEntry.text")); //$NON-NLS-1$
            menuItem.setActionCommand(CMD_ADD_MISSION_ENTRY);
            menuItem.addActionListener(this);
            popup.add(menuItem);

            if (oneSelected) {
                menuItem = new JMenuItem(resourceMap.getString("editKillLog.text")); //$NON-NLS-1$
                menuItem.setActionCommand(CMD_EDIT_KILL_LOG);
                menuItem.addActionListener(this);
                menuItem.setEnabled(true);
                popup.add(menuItem);
            }
            if (oneSelected || StaticChecks.allHaveSameUnit(selected)) {
                menuItem = new JMenuItem(resourceMap.getString("assignKill.text")); //$NON-NLS-1$
                menuItem.setActionCommand(CMD_ADD_KILL);
                menuItem.addActionListener(this);
                menuItem.setEnabled(true);
                popup.add(menuItem);
            }
            menuItem = new JMenuItem(resourceMap.getString("exportPersonnel.text")); //$NON-NLS-1$
            menuItem.addActionListener(ev -> gui.miExportPersonActionPerformed(ev));
            menuItem.setEnabled(true);
            popup.add(menuItem);

            if (gui.getCampaign().getCampaignOptions().getUseAtB()
                    && StaticChecks.areAllActive(selected)) {
                menuItem = new JMenuItem(resourceMap.getString("sack.text")); //$NON-NLS-1$
                menuItem.setActionCommand(CMD_SACK);
                menuItem.addActionListener(this);
                popup.add(menuItem);
            }

            //region GM Menu
            if (gui.getCampaign().isGM()) {
                popup.addSeparator();

                menu = new JMenu(resourceMap.getString("gmMode.text")); //$NON-NLS-1$

                menuItem = new JMenu(resourceMap.getString("changePrisonerStatus.text")); //$NON-NLS-1$
                menuItem.add(newCheckboxMenu(
                        PrisonerStatus.FREE.toString(),
                        makeCommand(CMD_CHANGE_PRISONER_STATUS, PrisonerStatus.FREE.name()),
                        (person.getPrisonerStatus() == PrisonerStatus.FREE)));
                menuItem.add(newCheckboxMenu(
                        PrisonerStatus.PRISONER.toString(),
                        makeCommand(CMD_CHANGE_PRISONER_STATUS, PrisonerStatus.PRISONER.name()),
                        (person.getPrisonerStatus() == PrisonerStatus.PRISONER)));
                menuItem.add(newCheckboxMenu(
                        PrisonerStatus.PRISONER_DEFECTOR.toString(),
                        makeCommand(CMD_CHANGE_PRISONER_STATUS, PrisonerStatus.PRISONER_DEFECTOR.name()),
                        (person.getPrisonerStatus() == PrisonerStatus.PRISONER_DEFECTOR)));
                menuItem.add(newCheckboxMenu(
                        PrisonerStatus.BONDSMAN.toString(),
                        makeCommand(CMD_CHANGE_PRISONER_STATUS, PrisonerStatus.BONDSMAN.name()),
                        (person.getPrisonerStatus() == PrisonerStatus.BONDSMAN)));
                menu.add(menuItem);

                menuItem = new JMenuItem(resourceMap.getString("removePerson.text")); //$NON-NLS-1$
                menuItem.setActionCommand(CMD_REMOVE);
                menuItem.addActionListener(this);
                menu.add(menuItem);

                if (!gui.getCampaign().getCampaignOptions().useAdvancedMedical()) {
                    menuItem = new JMenuItem(resourceMap.getString("editHits.text")); //$NON-NLS-1$
                    menuItem.setActionCommand(CMD_EDIT_HITS);
                    menuItem.addActionListener(this);
                    menu.add(menuItem);
                }

                menuItem = new JMenuItem(resourceMap.getString("add1XP.text")); //$NON-NLS-1$
                menuItem.setActionCommand(CMD_ADD_1_XP);
                menuItem.addActionListener(this);
                menu.add(menuItem);

                menuItem = new JMenuItem(resourceMap.getString("addXP.text")); //$NON-NLS-1$
                menuItem.setActionCommand(CMD_ADD_XP);
                menuItem.addActionListener(this);
                menu.add(menuItem);

                menuItem = new JMenuItem(resourceMap.getString("setXP.text")); //$NON-NLS-1$
                menuItem.setActionCommand(CMD_SET_XP);
                menuItem.addActionListener(this);
                menu.add(menuItem);

                if (gui.getCampaign().getCampaignOptions().useEdge()) {
                    menuItem = new JMenuItem(resourceMap.getString("setEdge.text")); //$NON-NLS-1$
                    menuItem.setActionCommand(CMD_SET_EDGE);
                    menuItem.addActionListener(this);
                    menu.add(menuItem);
                }

                if (oneSelected) {
                    menuItem = new JMenuItem(resourceMap.getString("edit.text")); //$NON-NLS-1$
                    menuItem.setActionCommand(CMD_EDIT);
                    menuItem.addActionListener(this);
                    menu.add(menuItem);

                    if (person.getUnitId() == null) {
                        menuItem = new JMenuItem(resourceMap.getString("rollForUnit.text")); //$NON-NLS-1$
                        menuItem.setActionCommand(CMD_ROLL_MECH);
                        menuItem.addActionListener(this);
                        menu.add(menuItem);
                    }
                }
                if (gui.getCampaign().getCampaignOptions().useAdvancedMedical()) {
                    menuItem = new JMenuItem(resourceMap.getString("removeAllInjuries.text")); //$NON-NLS-1$
                    menuItem.setActionCommand(CMD_CLEAR_INJURIES);
                    menuItem.addActionListener(this);
                    menu.add(menuItem);

                    if (oneSelected) {
                        for (Injury i : person.getInjuries()) {
                            menuItem = new JMenuItem(String.format(resourceMap.getString("removeInjury.format"), i.getName())); //$NON-NLS-1$
                            menuItem.setActionCommand(makeCommand(CMD_REMOVE_INJURY, i.getUUID().toString()));
                            menuItem.addActionListener(this);
                            menu.add(menuItem);
                        }

                        menuItem = new JMenuItem(resourceMap.getString("editInjuries.text")); //$NON-NLS-1$
                        menuItem.setActionCommand(CMD_EDIT_INJURIES);
                        menuItem.addActionListener(this);
                        menu.add(menuItem);
                    }
                }

                if (oneSelected) {
                    if (person.canProcreate()) {
                        menuItem = new JMenuItem(resourceMap.getString("addPregnancy.text"));
                        menuItem.setActionCommand(CMD_ADD_PREGNANCY);
                        menuItem.addActionListener(this);
                        menu.add(menuItem);
                    } else if (person.isPregnant()) {
                        menuItem = new JMenuItem(resourceMap.getString("removePregnancy.text"));
                        menuItem.setActionCommand(CMD_REMOVE_PREGNANCY);
                        menuItem.addActionListener(this);
                        menu.add(menuItem);
                    }
                }
                popup.add(menu);
            }
            //endregion GM Menu

            popup.show(e.getComponent(), e.getX(), e.getY());
        }
    }

    private JMenuItem newMenuItem(String text, String command) {
        return newMenuItem(text, command, true);
    }

    private JMenuItem newMenuItem(String text, String command, boolean enabled) {
        JMenuItem result = new JMenuItem(text);
        result.setActionCommand(command);
        result.addActionListener(this);
        result.setEnabled(enabled);
        return result;
    }

    private JCheckBoxMenuItem newCheckboxMenu(String text, String command, boolean selected) {
        JCheckBoxMenuItem result = new JCheckBoxMenuItem(text);
        result.setSelected(selected);
        result.setActionCommand(command);
        result.addActionListener(this);
        result.setEnabled(true);
        return result;
    }
}<|MERGE_RESOLUTION|>--- conflicted
+++ resolved
@@ -48,11 +48,8 @@
 import mekhq.campaign.finances.Transaction;
 import mekhq.campaign.personnel.*;
 import mekhq.campaign.personnel.enums.PersonnelStatus;
-<<<<<<< HEAD
 import mekhq.campaign.personnel.enums.PrisonerStatus;
-=======
 import mekhq.campaign.personnel.enums.ROMDesignation;
->>>>>>> e46b7986
 import mekhq.campaign.personnel.generator.SingleSpecialAbilityGenerator;
 import mekhq.campaign.unit.Unit;
 import mekhq.gui.CampaignGUI;
@@ -1440,42 +1437,6 @@
                 menuItem.setEnabled(StaticChecks.areAllActive(selected));
                 popup.add(menuItem);
             }
-<<<<<<< HEAD
-            // switch pilot
-            menu = new JMenu(resourceMap.getString("assignToUnit.text")); //$NON-NLS-1$
-            JMenu pilotMenu = new JMenu(resourceMap.getString("assignAsPilot.text")); //$NON-NLS-1$
-            JMenu crewMenu = new JMenu(resourceMap.getString("assignAsCrewmember.text")); //$NON-NLS-1$
-            JMenu driverMenu = new JMenu(resourceMap.getString("assignAsDriver.text")); //$NON-NLS-1$
-            JMenu gunnerMenu = new JMenu(resourceMap.getString("assignAsGunner.text")); //$NON-NLS-1$
-            JMenu soldierMenu = new JMenu(resourceMap.getString("assignAsSoldier.text")); //$NON-NLS-1$
-            JMenu techMenu = new JMenu(resourceMap.getString("assignAsTech.text")); //$NON-NLS-1$
-            JMenu navMenu = new JMenu(resourceMap.getString("assignAsNavigator.text")); //$NON-NLS-1$
-            JMenu techOfficerMenu = new JMenu(resourceMap.getString("assignAsTechOfficer.text")); //$NON-NLS-1$
-            JMenu consoleCmdrMenu = new JMenu(resourceMap.getString("assignAsConsoleCmdr.text")); //$NON-NLS-1$
-            /*
-             * if(!person.isAssigned()) { cbMenuItem.setSelected(true); }
-             */
-            if (oneSelected && person.isActive() && person.getPrisonerStatus().isFree()) {
-                for (Unit unit : gui.getCampaign().getUnits()) {
-                    if (!unit.isAvailable()) {
-                        continue;
-                    }
-                    if (unit.usesSoloPilot()) {
-                        if (unit.canTakeMoreDrivers() && person.canDrive(unit.getEntity())
-                                && person.canGun(unit.getEntity())) {
-                            cbMenuItem = new JCheckBoxMenuItem(unit.getName());
-                            cbMenuItem.setActionCommand(makeCommand(CMD_ADD_PILOT, unit.getId().toString()));
-                            cbMenuItem.addActionListener(this);
-                            pilotMenu.add(cbMenuItem);
-                        }
-                    } else if (unit.usesSoldiers()) {
-                        if (unit.canTakeMoreGunners() && person.canGun(unit.getEntity())) {
-                            cbMenuItem = new JCheckBoxMenuItem(unit.getName());
-                            cbMenuItem.setSelected(unit.getId().equals(person.getUnitId()));
-                            cbMenuItem.setActionCommand(makeCommand(CMD_ADD_SOLDIER, unit.getId().toString()));
-                            cbMenuItem.addActionListener(this);
-                            soldierMenu.add(cbMenuItem);
-=======
 
             if (!person.isDeployed()) {
                 // Assign pilot to unit/none
@@ -1511,7 +1472,7 @@
                 int unitType = -1;
                 int weightClass = -1;
 
-                if (oneSelected && person.isActive() && person.isFree()) {
+                if (oneSelected && person.isActive() && person.getPrisonerStatus().isFree()) {
                     for (Unit unit : gui.getCampaign().getUnits(true, true, true)) {
                         if (!unit.isAvailable()) {
                             continue;
@@ -1585,7 +1546,6 @@
                             techOfficerEntityWeightMenu = new JMenu(weightClassName);
                             consoleCmdrEntityWeightMenu = new JMenu(weightClassName);
                             techEntityWeightMenu = new JMenu(weightClassName);
->>>>>>> e46b7986
                         }
 
                         if (unit.usesSoloPilot()) {
@@ -1867,24 +1827,18 @@
                     for (Person ps : personnel) {
                         if (person.safeSpouse(ps)) {
                             String pStatus;
-<<<<<<< HEAD
+
                             if (ps.getPrisonerStatus().isBondsman()) {
-                                pStatus = String.format(resourceMap.getString("marriageBondsmanDesc.format"), //$NON-NLS-1$
+                                pStatus = String.format(resourceMap.getString("marriageBondsmanDesc.format"),
                                         ps.getFullName(), ps.getAge(today), ps.getRoleDesc());
                             } else if (ps.getPrisonerStatus().isPrisoner()) {
-                                pStatus = String.format(resourceMap.getString("marriagePrisonerDesc.format"), //$NON-NLS-1$
-=======
-                            if (ps.isBondsman()) {
-                                pStatus = String.format(resourceMap.getString("marriageBondsmanDesc.format"),
-                                        ps.getFullName(), ps.getAge(today), ps.getRoleDesc());
-                            } else if (ps.isPrisoner()) {
                                 pStatus = String.format(resourceMap.getString("marriagePrisonerDesc.format"),
->>>>>>> e46b7986
                                         ps.getFullName(), ps.getAge(today), ps.getRoleDesc());
                             } else {
                                 pStatus = String.format(resourceMap.getString("marriagePartnerDesc.format"),
                                         ps.getFullName(), ps.getAge(today), ps.getRoleDesc());
                             }
+
                             spouseMenu = new JMenu(pStatus);
                             type = resourceMap.getString("marriageNoNameChange.text");
                             surnameMenu = new JMenuItem(type);
