/*
 * Copyright (c) 2019-2021 - The MegaMek Team. All Rights Reserved.
 *
 * This file is part of MekHQ.
 *
 * MekHQ is free software: you can redistribute it and/or modify
 * it under the terms of the GNU General Public License as published by
 * the Free Software Foundation, either version 3 of the License, or
 * (at your option) any later version.
 *
 * MekHQ is distributed in the hope that it will be useful,
 * but WITHOUT ANY WARRANTY; without even the implied warranty of
 * MERCHANTABILITY or FITNESS FOR A PARTICULAR PURPOSE. See the
 * GNU General Public License for more details.
 *
 * You should have received a copy of the GNU General Public License
 * along with MekHQ. If not, see <http://www.gnu.org/licenses/>.
 */
package mekhq.gui.adapter;

import megamek.client.generator.RandomCallsignGenerator;
import megamek.client.generator.RandomNameGenerator;
import megamek.client.ui.dialogs.PortraitChooserDialog;
import megamek.common.Crew;
import megamek.common.Mounted;
import megamek.common.options.IOption;
import megamek.common.options.OptionsConstants;
import megamek.common.util.EncodeControl;
import megamek.common.util.sorter.NaturalOrderComparator;
import mekhq.MekHQ;
import mekhq.Utilities;
import mekhq.campaign.Kill;
import mekhq.campaign.event.PersonChangedEvent;
import mekhq.campaign.event.PersonLogEvent;
import mekhq.campaign.finances.Money;
import mekhq.campaign.finances.enums.TransactionType;
import mekhq.campaign.log.LogEntry;
import mekhq.campaign.log.PersonalLogger;
import mekhq.campaign.personnel.*;
import mekhq.campaign.personnel.enums.*;
import mekhq.campaign.personnel.generator.SingleSpecialAbilityGenerator;
import mekhq.campaign.personnel.ranks.Rank;
import mekhq.campaign.personnel.ranks.RankSystem;
import mekhq.campaign.personnel.ranks.RankValidator;
import mekhq.campaign.personnel.ranks.Ranks;
import mekhq.campaign.unit.Unit;
import mekhq.campaign.universe.Faction;
import mekhq.campaign.universe.Planet;
import mekhq.gui.CampaignGUI;
import mekhq.gui.PersonnelTab;
import mekhq.gui.dialog.*;
import mekhq.gui.displayWrappers.RankDisplay;
import mekhq.gui.menus.AssignPersonToUnitMenu;
import mekhq.gui.model.PersonnelTableModel;
import mekhq.gui.utilities.JMenuHelpers;
import mekhq.gui.utilities.MultiLineTooltip;
import mekhq.gui.utilities.StaticChecks;
import org.apache.logging.log4j.LogManager;

import javax.swing.*;
import java.awt.*;
import java.awt.event.ActionEvent;
import java.awt.event.MouseEvent;
import java.time.LocalDate;
import java.util.List;
import java.util.*;
import java.util.stream.Collectors;
import java.util.stream.Stream;

public class PersonnelTableMouseAdapter extends JPopupMenuAdapter {
    //region Variable Declarations
    private static final String CMD_RANKSYSTEM = "RANKSYSTEM";
    private static final String CMD_RANK = "RANK";
    private static final String CMD_MANEI_DOMINI_RANK = "MD_RANK";
    private static final String CMD_MANEI_DOMINI_CLASS = "MD_CLASS";
    private static final String CMD_PRIMARY_ROLE = "PROLE";
    private static final String CMD_SECONDARY_ROLE = "SROLE";
    private static final String CMD_PRIMARY_DESIGNATOR = "DESIG_PRI";
    private static final String CMD_SECONDARY_DESIGNATOR = "DESIG_SEC";
    private static final String CMD_ADD_AWARD = "ADD_AWARD";
    private static final String CMD_RMV_AWARD = "RMV_AWARD";

    private static final String CMD_EDIT_SALARY = "SALARY";
    private static final String CMD_EDIT_INJURIES = "EDIT_INJURIES";
    private static final String CMD_REMOVE_INJURY = "REMOVE_INJURY";
    private static final String CMD_CLEAR_INJURIES = "CLEAR_INJURIES";
    private static final String CMD_CALLSIGN = "CALLSIGN";
    private static final String CMD_COMMANDER = "COMMANDER";
    private static final String CMD_TRYING_TO_CONCEIVE = "TRYING_TO_CONCEIVE";
    private static final String CMD_MARRIAGEABLE = "MARRIAGEABLE";
    private static final String CMD_DIVORCEABLE = "DIVORCEABLE";
    private static final String CMD_FOUNDER = "FOUNDER";
    private static final String CMD_EDIT_PERSONNEL_LOG = "LOG";
    private static final String CMD_ADD_LOG_ENTRY = "ADD_PERSONNEL_LOG_SINGLE";
    private static final String CMD_EDIT_MISSIONS_LOG = "MISSIONS_LOG";
    private static final String CMD_ADD_MISSION_ENTRY = "ADD_MISSION_ENTRY";
    private static final String CMD_EDIT_KILL_LOG = "KILL_LOG";
    private static final String CMD_ADD_KILL = "ADD_KILL";
    private static final String CMD_BUY_EDGE = "EDGE_BUY";
    private static final String CMD_SET_EDGE = "EDGE_SET";
    private static final String CMD_SET_XP = "XP_SET";
    private static final String CMD_ADD_1_XP = "XP_ADD_1";
    private static final String CMD_ADD_XP = "XP_ADD";
    private static final String CMD_EDIT_BIOGRAPHY = "BIOGRAPHY";
    private static final String CMD_EDIT_PORTRAIT = "PORTRAIT";
    private static final String CMD_EDIT_HITS = "EDIT_HITS";
    private static final String CMD_EDIT = "EDIT";
    private static final String CMD_SACK = "SACK";
    private static final String CMD_REMOVE = "REMOVE";
    private static final String CMD_EDGE_TRIGGER = "EDGE";
    private static final String CMD_CHANGE_PRISONER_STATUS = "PRISONER_STATUS";
    private static final String CMD_CHANGE_STATUS = "STATUS";
    private static final String CMD_ACQUIRE_SPECIALIST = "SPECIALIST";
    private static final String CMD_ACQUIRE_WEAPON_SPECIALIST = "WSPECIALIST";
    private static final String CMD_ACQUIRE_RANGEMASTER = "RANGEMASTER";
    private static final String CMD_ACQUIRE_HUMANTRO = "HUMANTRO";
    private static final String CMD_ACQUIRE_ABILITY = "ABILITY";
    private static final String CMD_ACQUIRE_CUSTOM_CHOICE = "CUSTOM_CHOICE";
    private static final String CMD_IMPROVE = "IMPROVE";
    private static final String CMD_ADD_SPOUSE = "SPOUSE";
    private static final String CMD_REMOVE_SPOUSE = "REMOVE_SPOUSE";
    private static final String CMD_ADD_PREGNANCY = "ADD_PREGNANCY";
    private static final String CMD_REMOVE_PREGNANCY = "PREGNANCY_SPOUSE";

    private static final String CMD_IMPRISON = "IMPRISON";
    private static final String CMD_FREE = "FREE";
    private static final String CMD_RECRUIT = "RECRUIT";
    private static final String CMD_RANSOM = "RANSOM";

    // MechWarrior Edge Options
    private static final String OPT_EDGE_MASC_FAILURE = "edge_when_masc_fails";
    private static final String OPT_EDGE_EXPLOSION = "edge_when_explosion";
    private static final String OPT_EDGE_KO = "edge_when_ko";
    private static final String OPT_EDGE_TAC = "edge_when_tac";
    private static final String OPT_EDGE_HEADHIT = "edge_when_headhit";

    // Aero Edge Options
    private static final String OPT_EDGE_WHEN_AERO_ALT_LOSS= "edge_when_aero_alt_loss";
    private static final String OPT_EDGE_WHEN_AERO_EXPLOSION= "edge_when_aero_explosion";
    private static final String OPT_EDGE_WHEN_AERO_KO= "edge_when_aero_ko";
    private static final String OPT_EDGE_WHEN_AERO_LUCKY_CRIT= "edge_when_aero_lucky_crit";
    private static final String OPT_EDGE_WHEN_AERO_NUKE_CRIT= "edge_when_aero_nuke_crit";
    private static final String OPT_EDGE_WHEN_AERO_UNIT_CARGO_LOST= "edge_when_aero_unit_cargo_lost";

    //region Randomization Menu
    private static final String CMD_RANDOM_NAME = "RANDOM_NAME";
    private static final String CMD_RANDOM_BLOODNAME = "RANDOM_BLOODNAME";
    private static final String CMD_RANDOM_CALLSIGN = "RANDOM_CALLSIGN";
    private static final String CMD_RANDOM_PORTRAIT = "RANDOM_PORTRAIT";
    private static final String CMD_RANDOM_ORIGIN = "RANDOM_ORIGIN";
    private static final String CMD_RANDOM_ORIGIN_FACTION = "RANDOM_ORIGIN_FACTION";
    private static final String CMD_RANDOM_ORIGIN_PLANET = "RANDOM_ORIGIN_PLANET";
    //endregion Randomization Menu

    private static final String SEPARATOR = "@";
    private static final String TRUE = String.valueOf(true);
    private static final String FALSE = String.valueOf(false);

    private final CampaignGUI gui;
    private final JTable personnelTable;
    private final PersonnelTableModel personnelModel;

    private final ResourceBundle resources = ResourceBundle.getBundle("mekhq.resources.GUI", new EncodeControl());
    //endregion Variable Declarations

    protected PersonnelTableMouseAdapter(CampaignGUI gui, JTable personnelTable,
                                         PersonnelTableModel personnelModel) {
        this.gui = gui;
        this.personnelTable = personnelTable;
        this.personnelModel = personnelModel;
    }

    public static void connect(CampaignGUI gui, JTable personnelTable,
            PersonnelTableModel personnelModel, JSplitPane splitPersonnel) {
        new PersonnelTableMouseAdapter(gui, personnelTable, personnelModel) {
            @Override
            public void mouseClicked(MouseEvent e) {
                if ((e.getButton() == MouseEvent.BUTTON1) && (e.getClickCount() == 2)) {
                    int width = splitPersonnel.getSize().width;
                    int location = splitPersonnel.getDividerLocation();
                    int size = splitPersonnel.getDividerSize();
                    if ((width - location + size) < PersonnelTab.PERSONNEL_VIEW_WIDTH) {
                        // expand
                        splitPersonnel.resetToPreferredSizes();
                    } else {
                        // collapse
                        splitPersonnel.setDividerLocation(1.0);
                    }
                }
            }
        }.connect(personnelTable);
    }

    private String makeCommand(String ... parts) {
        return Utilities.combineString(Arrays.asList(parts), SEPARATOR);
    }

    @Override
    public void actionPerformed(ActionEvent action) {
        int row = personnelTable.getSelectedRow();
        if (row < 0) {
            return;
        }
        Person selectedPerson = personnelModel.getPerson(personnelTable.convertRowIndexToModel(row));
        int[] rows = personnelTable.getSelectedRows();
        Person[] people = new Person[rows.length];
        for (int i = 0; i < rows.length; i++) {
            people[i] = personnelModel.getPerson(personnelTable.convertRowIndexToModel(rows[i]));
        }

        String[] data = action.getActionCommand().split(SEPARATOR, -1);

        switch (data[0]) {
            case CMD_RANKSYSTEM: {
                final RankSystem rankSystem = Ranks.getRankSystemFromCode(data[1]);
                final RankValidator rankValidator = new RankValidator();
                for (final Person person : people) {
                    person.setRankSystem(rankValidator, rankSystem);
                }
                break;
            }
            case CMD_RANK: {
                try {
                    final int rank = Integer.parseInt(data[1]);
                    final int level = (data.length > 2) ? Integer.parseInt(data[2]) : 0;
                    for (final Person person : people) {
                        person.changeRank(gui.getCampaign(), rank, level, true);
                    }
                } catch (Exception e) {
                    LogManager.getLogger().error(e);
                }
                break;
            }
            case CMD_MANEI_DOMINI_CLASS: {
                try {
                    final ManeiDominiClass mdClass = ManeiDominiClass.valueOf(data[1]);
                    for (final Person person : people) {
                        person.setManeiDominiClass(mdClass);
                    }
                } catch (Exception e) {
                    LogManager.getLogger().error("Failed to assign Manei Domini Class", e);
                }
                break;
            }
            case CMD_MANEI_DOMINI_RANK: {
                final ManeiDominiRank maneiDominiRank = ManeiDominiRank.valueOf(data[1]);
                for (final Person person : people) {
                    person.setManeiDominiRank(maneiDominiRank);
                }
                break;
            }
            case CMD_PRIMARY_DESIGNATOR: {
                try {
                    ROMDesignation romDesignation = ROMDesignation.valueOf(data[1]);
                    for (Person person : people) {
                        person.setPrimaryDesignator(romDesignation);
                    }
                } catch (Exception e) {
                    LogManager.getLogger().error("Failed to assign ROM designator", e);
                }
                break;
            }
            case CMD_SECONDARY_DESIGNATOR: {
                try {
                    ROMDesignation romDesignation = ROMDesignation.valueOf(data[1]);
                    for (Person person : people) {
                        person.setSecondaryDesignator(romDesignation);
                    }
                } catch (Exception e) {
                    LogManager.getLogger().error("Failed to assign ROM secondary designator", e);
                }
                break;
            }
            case CMD_PRIMARY_ROLE: {
                PersonnelRole role = PersonnelRole.valueOf(data[1]);
                for (final Person person : people) {
                    person.setPrimaryRole(role);
                    gui.getCampaign().personUpdated(person);
                    if (gui.getCampaign().getCampaignOptions().usePortraitForRole(role)
                            && gui.getCampaign().getCampaignOptions().getAssignPortraitOnRoleChange()
                            && person.getPortrait().hasDefaultFilename()) {
                        gui.getCampaign().assignRandomPortraitFor(person);
                    }
                }
                break;
            }
            case CMD_SECONDARY_ROLE: {
                PersonnelRole role = PersonnelRole.valueOf(data[1]);
                for (final Person person : people) {
                    person.setSecondaryRole(role);
                    gui.getCampaign().personUpdated(person);
                }
                break;
            }
            case CMD_ADD_PREGNANCY: {
                Stream.of(people)
                        .filter(person -> (gui.getCampaign().getProcreation().canProcreate(
                                gui.getCampaign().getLocalDate(), person, false) == null))
                        .forEach(person -> {
                            gui.getCampaign().getProcreation().addPregnancy(
                                    gui.getCampaign(), gui.getCampaign().getLocalDate(), person);
                            MekHQ.triggerEvent(new PersonChangedEvent(person));
                });
                break;
            }
            case CMD_REMOVE_PREGNANCY: {
                Stream.of(people).filter(Person::isPregnant).forEach(person -> {
                    gui.getCampaign().getProcreation().removePregnancy(person);
                    MekHQ.triggerEvent(new PersonChangedEvent(person));
                });
                break;
            }
            case CMD_REMOVE_SPOUSE: {
                Stream.of(people)
                        .filter(person -> gui.getCampaign().getDivorce().canDivorce(person, false) == null)
                        .forEach(person -> gui.getCampaign().getDivorce().divorce(gui.getCampaign(),
                                gui.getCampaign().getLocalDate(), person,
                                SplittingSurnameStyle.valueOf(data[1])));
            }
            case CMD_ADD_SPOUSE: {
<<<<<<< HEAD
                final Person spouse = gui.getCampaign().getPerson(UUID.fromString(data[1]));
                Marriage.valueOf(data[2]).marry(gui.getCampaign(), selectedPerson, spouse,
                        gui.getCampaign().getLocalDate());
=======
                gui.getCampaign().getMarriage().marry(gui.getCampaign(),
                        gui.getCampaign().getLocalDate(), selectedPerson,
                        gui.getCampaign().getPerson(UUID.fromString(data[1])),
                        MergingSurnameStyle.valueOf(data[2]));
>>>>>>> b2c325a8
                break;
            }
            case CMD_ADD_AWARD: {
                for (Person person : people) {
                    person.getAwardController().addAndLogAward(gui.getCampaign(), data[1], data[2],
                            gui.getCampaign().getLocalDate());
                }
                break;
            }
            case CMD_RMV_AWARD: {
                for (Person person : people) {
                    try {
                        if (person.getAwardController().hasAward(data[1], data[2])) {
                            person.getAwardController().removeAward(data[1], data[2],
                                    (data.length > 3)
                                            ? MekHQ.getMekHQOptions().parseDisplayFormattedDate(data[3])
                                            : null,
                                    gui.getCampaign().getLocalDate());
                        }
                    } catch (Exception e) {
                        LogManager.getLogger().error("Could not remove award.", e);
                    }
                }
                break;
            }
            case CMD_IMPROVE: {
                String type = data[1];
                int cost = Integer.parseInt(data[2]);
                int oldExpLevel = selectedPerson.getExperienceLevel(false);
                selectedPerson.improveSkill(type);
                selectedPerson.spendXP(cost);

                PersonalLogger.improvedSkill(gui.getCampaign(), selectedPerson,
                        gui.getCampaign().getLocalDate(), selectedPerson.getSkill(type).getType().getName(),
                        selectedPerson.getSkill(type).toString());
                gui.getCampaign().addReport(String.format(resources.getString("improved.format"),
                        selectedPerson.getHyperlinkedName(), type));

                if (gui.getCampaign().getCampaignOptions().getUseAtB()
                        && gui.getCampaign().getCampaignOptions().useAbilities()) {
                    if (selectedPerson.getPrimaryRole().isCombat()
                            && (selectedPerson.getExperienceLevel(false) > oldExpLevel)
                            && (oldExpLevel >= SkillType.EXP_REGULAR)) {
                        SingleSpecialAbilityGenerator spaGenerator = new SingleSpecialAbilityGenerator();
                        String spa = spaGenerator.rollSPA(selectedPerson);
                        if (spa == null) {
                            if (gui.getCampaign().getCampaignOptions().useEdge()) {
                                selectedPerson.changeEdge(1);
                                selectedPerson.changeCurrentEdge(1);
                                PersonalLogger.gainedEdge(gui.getCampaign(), selectedPerson,
                                        gui.getCampaign().getLocalDate());
                                gui.getCampaign().addReport(String.format(resources.getString("gainedEdge.format"),
                                        selectedPerson.getHyperlinkedName()));
                            }
                        } else {
                            PersonalLogger.gainedSPA(gui.getCampaign(), selectedPerson,
                                    gui.getCampaign().getLocalDate(), spa);
                            gui.getCampaign().addReport(String.format(resources.getString("gained.format"),
                                    selectedPerson.getHyperlinkedName(), spa));
                        }
                    }
                }
                gui.getCampaign().personUpdated(selectedPerson);
                break;
            }
            case CMD_ACQUIRE_ABILITY: {
                String selected = data[1];
                int cost = Integer.parseInt(data[2]);
                selectedPerson.getOptions().acquireAbility(PersonnelOptions.LVL3_ADVANTAGES,
                        selected, true);
                selectedPerson.spendXP(cost);
                final String displayName = SpecialAbility.getDisplayName(selected);
                PersonalLogger.gainedSPA(gui.getCampaign(), selectedPerson,
                        gui.getCampaign().getLocalDate(), displayName);
                gui.getCampaign().addReport(String.format(resources.getString("gained.format"),
                        selectedPerson.getHyperlinkedName(), displayName));
                gui.getCampaign().personUpdated(selectedPerson);
                break;
            }
            case CMD_ACQUIRE_WEAPON_SPECIALIST: {
                String selected = data[1];
                int cost = Integer.parseInt(data[2]);
                selectedPerson.getOptions().acquireAbility(PersonnelOptions.LVL3_ADVANTAGES,
                        OptionsConstants.GUNNERY_WEAPON_SPECIALIST, selected);
                selectedPerson.spendXP(cost);
                final String displayName = String.format("%s %s",
                        SpecialAbility.getDisplayName(OptionsConstants.GUNNERY_WEAPON_SPECIALIST), selected);
                PersonalLogger.gainedSPA(gui.getCampaign(), selectedPerson,
                        gui.getCampaign().getLocalDate(), displayName);
                gui.getCampaign().addReport(String.format(resources.getString("gained.format"),
                        selectedPerson.getHyperlinkedName(), displayName));
                gui.getCampaign().personUpdated(selectedPerson);
                break;
            }
            case CMD_ACQUIRE_SPECIALIST: {
                String selected = data[1];
                int cost = Integer.parseInt(data[2]);
                selectedPerson.getOptions().acquireAbility(PersonnelOptions.LVL3_ADVANTAGES,
                        OptionsConstants.GUNNERY_SPECIALIST, selected);
                selectedPerson.spendXP(cost);
                final String displayName = String.format("%s %s",
                        SpecialAbility.getDisplayName(OptionsConstants.GUNNERY_SPECIALIST), selected);
                PersonalLogger.gainedSPA(gui.getCampaign(), selectedPerson,
                        gui.getCampaign().getLocalDate(), displayName);
                gui.getCampaign().addReport(String.format(resources.getString("gained.format"),
                        selectedPerson.getHyperlinkedName(), displayName));
                gui.getCampaign().personUpdated(selectedPerson);
                break;
            }
            case CMD_ACQUIRE_RANGEMASTER: {
                String selected = data[1];
                int cost = Integer.parseInt(data[2]);
                selectedPerson.getOptions().acquireAbility(PersonnelOptions.LVL3_ADVANTAGES,
                        OptionsConstants.GUNNERY_RANGE_MASTER, selected);
                selectedPerson.spendXP(cost);
                final String displayName = String.format("%s %s",
                        SpecialAbility.getDisplayName(OptionsConstants.GUNNERY_RANGE_MASTER), selected);
                PersonalLogger.gainedSPA(gui.getCampaign(), selectedPerson,
                        gui.getCampaign().getLocalDate(), displayName);
                gui.getCampaign().addReport(String.format(resources.getString("gained.format"),
                        selectedPerson.getHyperlinkedName(), displayName));
                gui.getCampaign().personUpdated(selectedPerson);
                break;
            }
            case CMD_ACQUIRE_HUMANTRO: {
                String selected = data[1];
                int cost = Integer.parseInt(data[2]);
                selectedPerson.getOptions().acquireAbility(PersonnelOptions.LVL3_ADVANTAGES,
                        OptionsConstants.MISC_HUMAN_TRO, selected);
                selectedPerson.spendXP(cost);
                final String displayName = String.format("%s %s",
                        SpecialAbility.getDisplayName(OptionsConstants.MISC_HUMAN_TRO), selected);
                PersonalLogger.gainedSPA(gui.getCampaign(), selectedPerson,
                        gui.getCampaign().getLocalDate(), displayName);
                gui.getCampaign().addReport(String.format(resources.getString("gained.format"),
                        selectedPerson.getHyperlinkedName(), displayName));
                gui.getCampaign().personUpdated(selectedPerson);
                break;
            }
            case CMD_ACQUIRE_CUSTOM_CHOICE: {
                String selected = data[1];
                int cost = Integer.parseInt(data[2]);
                String ability = data[3];
                selectedPerson.getOptions().acquireAbility(PersonnelOptions.LVL3_ADVANTAGES,
                        ability, selected);
                selectedPerson.spendXP(cost);
                final String displayName = String.format("%s %s",
                        SpecialAbility.getDisplayName(ability), selected);
                PersonalLogger.gainedSPA(gui.getCampaign(), selectedPerson,
                        gui.getCampaign().getLocalDate(), displayName);
                gui.getCampaign().addReport(String.format(resources.getString("spaGainedChoices.format"),
                        selectedPerson.getHyperlinkedName(), displayName));
                gui.getCampaign().personUpdated(selectedPerson);
                break;
            }
            case CMD_CHANGE_STATUS: {
                PersonnelStatus status = PersonnelStatus.valueOf(data[1]);
                for (Person person : people) {
                    if (status.isActive() || (JOptionPane.showConfirmDialog(null,
                            String.format(resources.getString("confirmRetireQ.format"), person.getFullTitle()),
                            status.toString(), JOptionPane.YES_NO_OPTION) == 0)) {
                        person.changeStatus(gui.getCampaign(), gui.getCampaign().getLocalDate(), status);
                    }
                }
                break;
            }
            case CMD_CHANGE_PRISONER_STATUS: {
                try {
                    PrisonerStatus status = PrisonerStatus.valueOf(data[1]);
                    for (Person person : people) {
                        if (person.getPrisonerStatus() != status) {
                            person.setPrisonerStatus(status);
                        }
                    }
                } catch (Exception e) {
                    LogManager.getLogger().error("Unknown PrisonerStatus Option. No changes will be made.", e);
                }
                break;
            }
            case CMD_IMPRISON: {
                for (Person person : people) {
                    if (!person.getPrisonerStatus().isPrisoner()) {
                        person.setPrisonerStatus(PrisonerStatus.PRISONER);
                    }
                }
                break;
            }
            case CMD_FREE: {
                // TODO: Warn in particular for "freeing" in deep space, leading to Geneva Conventions violation (#1400 adding Crime to MekHQ)
                // TODO: Record the people into some NPC pool, if still alive
                String title = (people.length == 1) ? people[0].getFullTitle()
                        : String.format(resources.getString("numPrisoners.text"), people.length);
                if (0 == JOptionPane.showConfirmDialog(null,
                        String.format(resources.getString("confirmFree.format"), title),
                        resources.getString("freeQ.text"),
                        JOptionPane.YES_NO_OPTION)) {
                    for (Person person : people) {
                        gui.getCampaign().removePerson(person);
                    }
                }
                break;
            }
            case CMD_RECRUIT: {
                for (Person person : people) {
                    if (person.getPrisonerStatus().isWillingToDefect()) {
                        person.setPrisonerStatus(PrisonerStatus.FREE);
                    }
                }
                break;
            }
            case CMD_RANSOM: {
                // ask the user if they want to sell off their prisoners. If yes, then add a daily report entry, add the money and remove them all.
                Money total = Money.zero();
                total = total.plus(Arrays.stream(people).map(Person::getRansomValue).collect(Collectors.toList()));

                if (0 == JOptionPane.showConfirmDialog(
                        null,
                        String.format(resources.getString("ransomQ.format"), people.length, total.toAmountAndSymbolString()),
                        resources.getString("ransom.text"),
                        JOptionPane.YES_NO_OPTION)) {
                    gui.getCampaign().addReport(String.format(resources.getString("ransomReport.format"),
                            people.length, total.toAmountAndSymbolString()));
                    gui.getCampaign().addFunds(TransactionType.RANSOM, total, resources.getString("ransom.text"));
                    for (Person person : people) {
                        gui.getCampaign().removePerson(person, false);
                    }
                }
                break;
            }
            case CMD_EDGE_TRIGGER: {
                String trigger = data[1];
                if (people.length > 1) {
                    boolean status = Boolean.parseBoolean(data[2]);
                    for (Person person : people) {
                        person.setEdgeTrigger(trigger, status);
                        gui.getCampaign().personUpdated(person);
                    }
                } else {
                    selectedPerson.changeEdgeTrigger(trigger);
                    gui.getCampaign().personUpdated(selectedPerson);
                }
                break;
            }
            case CMD_REMOVE: {
                String title = (people.length == 1) ? people[0].getFullTitle()
                        : String.format(resources.getString("numPersonnel.text"), people.length);
                if (0 == JOptionPane.showConfirmDialog(null,
                        String.format(resources.getString("confirmRemove.format"), title),
                        resources.getString("removeQ.text"),
                        JOptionPane.YES_NO_OPTION)) {
                    for (Person person : people) {
                        gui.getCampaign().removePerson(person);
                    }
                }
                break;
            }
            case CMD_SACK: {
                boolean showDialog = false;
                List<Person> toRemove = new ArrayList<>();
                for (Person person : people) {
                    if (gui.getCampaign().getRetirementDefectionTracker().removeFromCampaign(
                            person, false, gui.getCampaign(), null)) {
                        showDialog = true;
                    } else {
                        toRemove.add(person);
                    }
                }
                if (showDialog) {
                    RetirementDefectionDialog rdd = new RetirementDefectionDialog(
                            gui, null, false);
                    rdd.setVisible(true);
                    if (rdd.wasAborted()
                            || !gui.getCampaign().applyRetirement(rdd.totalPayout(),
                            rdd.getUnitAssignments())) {
                        for (Person person : people) {
                            gui.getCampaign().getRetirementDefectionTracker()
                                    .removePayout(person);
                        }
                    } else {
                        for (final Person person : toRemove) {
                            gui.getCampaign().removePerson(person);
                        }
                    }
                } else {
                    String question;
                    if (people.length > 1) {
                        question = resources.getString("confirmRemoveMultiple.text");
                    } else {
                        question = String.format(resources.getString("confirmRemove.format"), people[0].getFullTitle());
                    }
                    if (JOptionPane.YES_OPTION == JOptionPane.showConfirmDialog(
                            null, question, resources.getString("removeQ.text"),
                            JOptionPane.YES_NO_OPTION)) {
                        for (Person person : people) {
                            gui.getCampaign().removePerson(person);
                        }
                    }
                }
                break;
            }
            case CMD_EDIT: {
                CustomizePersonDialog npd = new CustomizePersonDialog(
                        gui.getFrame(), true, selectedPerson, gui.getCampaign());
                npd.setVisible(true);
                gui.getCampaign().personUpdated(selectedPerson);
                break;
            }
            case CMD_EDIT_HITS: {
                EditPersonnelHitsDialog ephd = new EditPersonnelHitsDialog(gui.getFrame(), true, selectedPerson);
                ephd.setVisible(true);
                if (0 == selectedPerson.getHits()) {
                    selectedPerson.setDoctorId(null, gui.getCampaign().getCampaignOptions()
                            .getNaturalHealingWaitingPeriod());
                }
                gui.getCampaign().personUpdated(selectedPerson);
                break;
            }
            case CMD_EDIT_PORTRAIT: {
                final PortraitChooserDialog portraitDialog = new PortraitChooserDialog(
                        gui.getFrame(), selectedPerson.getPortrait());
                if (portraitDialog.showDialog().isConfirmed()) {
                    for (Person person : people) {
                        if (!person.getPortrait().equals(portraitDialog.getSelectedItem())) {
                            person.setPortrait(portraitDialog.getSelectedItem());
                            gui.getCampaign().personUpdated(person);
                        }
                    }
                }
                break;
            }
            case CMD_EDIT_BIOGRAPHY: {
                MarkdownEditorDialog tad = new MarkdownEditorDialog(gui.getFrame(), true,
                        resources.getString("editBiography.text"), selectedPerson.getBiography());
                tad.setVisible(true);
                if (tad.wasChanged()) {
                    selectedPerson.setBiography(tad.getText());
                    MekHQ.triggerEvent(new PersonChangedEvent(selectedPerson));
                }
                break;
            }
            case CMD_ADD_1_XP: {
                for (Person person : people) {
                    person.awardXP(gui.getCampaign(), 1);
                    MekHQ.triggerEvent(new PersonChangedEvent(person));
                }
                break;
            }
            case CMD_ADD_XP: {
                PopupValueChoiceDialog pvcda = new PopupValueChoiceDialog(
                        gui.getFrame(), true, resources.getString("xp.text"), 1, 0);
                pvcda.setVisible(true);

                int ia = pvcda.getValue();
                if (ia <= 0) {
                    // <0 indicates Cancellation
                    // =0 is a No-Op
                    return;
                }

                for (Person person : people) {
                    person.awardXP(gui.getCampaign(), ia);
                    MekHQ.triggerEvent(new PersonChangedEvent(person));
                }
                break;
            }
            case CMD_SET_XP: {
                PopupValueChoiceDialog pvcd = new PopupValueChoiceDialog(
                        gui.getFrame(), true, resources.getString("xp.text"), selectedPerson.getXP(), 0);
                pvcd.setVisible(true);
                if (pvcd.getValue() < 0) {
                    return;
                }
                int i = pvcd.getValue();
                for (Person person : people) {
                    person.setXP(gui.getCampaign(), i);
                    MekHQ.triggerEvent(new PersonChangedEvent(person));
                }
                break;
            }
            case CMD_BUY_EDGE: {
                final int cost = gui.getCampaign().getCampaignOptions().getEdgeCost();
                for (Person person : people) {
                    selectedPerson.spendXP(cost);
                    person.changeEdge(1);
                    // Make the new edge point available to support personnel, but don't reset until
                    // the week ends
                    person.changeCurrentEdge(1);
                    PersonalLogger.gainedEdge(gui.getCampaign(), person, gui.getCampaign().getLocalDate());
                    gui.getCampaign().addReport(String.format(resources.getString("gainedEdge.format"), selectedPerson.getHyperlinkedName()));
                    gui.getCampaign().personUpdated(person);
                }
                break;
            }
            case CMD_SET_EDGE: {
                PopupValueChoiceDialog pvcd = new PopupValueChoiceDialog(
                        gui.getFrame(), true, resources.getString("edge.text"), selectedPerson.getEdge(), 0,
                        10);
                pvcd.setVisible(true);
                if (pvcd.getValue() < 0) {
                    return;
                }
                int i = pvcd.getValue();
                for (Person person : people) {
                    person.setEdge(i);
                    //Reset currentEdge for support people
                    person.resetCurrentEdge();
                    PersonalLogger.changedEdge(gui.getCampaign(), person, gui.getCampaign().getLocalDate());
                    gui.getCampaign().personUpdated(person);
                }
                break;
            }
            case CMD_ADD_KILL: {
                AddOrEditKillEntryDialog nkd;
                Unit unit = selectedPerson.getUnit();
                if (people.length > 1) {
                    nkd = new AddOrEditKillEntryDialog(gui.getFrame(), true, null,
                            (unit != null) ? unit.getName() : resources.getString("bareHands.text"),
                            gui.getCampaign().getLocalDate());
                } else {
                    nkd = new AddOrEditKillEntryDialog(gui.getFrame(), true, selectedPerson.getId(),
                            (unit != null) ? unit.getName() : resources.getString("bareHands.text"),
                            gui.getCampaign().getLocalDate());
                }
                nkd.setVisible(true);
                if (nkd.getKill().isPresent()) {
                    Kill kill = nkd.getKill().get();
                    if (people.length > 1) {
                        for (Person person : people) {
                            Kill k = kill.clone();
                            k.setPilotId(person.getId());
                            gui.getCampaign().addKill(k);
                            MekHQ.triggerEvent(new PersonLogEvent(person));
                        }
                    } else {
                        gui.getCampaign().addKill(kill);
                        MekHQ.triggerEvent(new PersonLogEvent(selectedPerson));
                    }
                }
                break;
            }
            case CMD_EDIT_KILL_LOG: {
                EditKillLogDialog ekld = new EditKillLogDialog(gui.getFrame(), true, gui.getCampaign(), selectedPerson);
                ekld.setVisible(true);
                MekHQ.triggerEvent(new PersonLogEvent(selectedPerson));
                break;
            }
            case CMD_EDIT_PERSONNEL_LOG: {
                EditPersonnelLogDialog epld = new EditPersonnelLogDialog(gui.getFrame(), true, gui.getCampaign(), selectedPerson);
                epld.setVisible(true);
                MekHQ.triggerEvent(new PersonLogEvent(selectedPerson));
                break;
            }
            case CMD_ADD_LOG_ENTRY: {
                final AddOrEditPersonnelEntryDialog addPersonnelLogDialog = new AddOrEditPersonnelEntryDialog(
                        gui.getFrame(), null, gui.getCampaign().getLocalDate());
                if (addPersonnelLogDialog.showDialog().isConfirmed()) {
                    for (Person person : people) {
                        person.addLogEntry(addPersonnelLogDialog.getEntry().clone());
                        MekHQ.triggerEvent(new PersonLogEvent(selectedPerson));
                    }
                }
                break;
            }
            case CMD_EDIT_MISSIONS_LOG: {
                EditMissionLogDialog emld = new EditMissionLogDialog(gui.getFrame(), true, gui.getCampaign(), selectedPerson);
                emld.setVisible(true);
                MekHQ.triggerEvent(new PersonLogEvent(selectedPerson));
                break;
            }
            case CMD_ADD_MISSION_ENTRY: {
                AddOrEditMissionEntryDialog addMissionDialog = new AddOrEditMissionEntryDialog(
                        gui.getFrame(), true, gui.getCampaign().getLocalDate());
                addMissionDialog.setVisible(true);
                Optional<LogEntry> missionEntry = addMissionDialog.getEntry();
                if (missionEntry.isPresent()) {
                    for (Person person : people) {
                        person.addMissionLogEntry(missionEntry.get().clone());
                        MekHQ.triggerEvent(new PersonLogEvent(selectedPerson));
                    }
                }
                break;
            }
            case CMD_COMMANDER: {
                selectedPerson.setCommander(!selectedPerson.isCommander());
                if (selectedPerson.isCommander()) {
                    for (Person p : gui.getCampaign().getPersonnel()) {
                        if (p.isCommander() && !p.getId().equals(selectedPerson.getId())) {
                            p.setCommander(false);
                            gui.getCampaign().addReport(String.format(resources.getString("removedCommander.format"), p.getHyperlinkedFullTitle()));
                            gui.getCampaign().personUpdated(p);
                        }
                    }
                    gui.getCampaign().addReport(String.format(resources.getString("setAsCommander.format"), selectedPerson.getHyperlinkedFullTitle()));
                    gui.getCampaign().personUpdated(selectedPerson);
                }
                break;
            }
            case CMD_MARRIAGEABLE: {
                final boolean marriageable = !people[0].isMarriageable();
                for (final Person person : people) {
                    person.setMarriageable(marriageable);
                }
                break;
            }
            case CMD_TRYING_TO_CONCEIVE: {
                final boolean tryingToConceive = !people[0].isTryingToConceive();
                for (final Person person : people) {
                    person.setTryingToConceive(tryingToConceive);
                }
                break;
            }
            case CMD_DIVORCEABLE: {
                final boolean divorceable = !people[0].isDivorceable();
                Stream.of(people).filter(person -> person.getGenealogy().hasSpouse())
                        .forEach(person -> person.setDivorceable(divorceable));
                break;
            }
            case CMD_FOUNDER: {
                if (people.length > 1) {
                    boolean status = !people[0].isFounder();
                    for (Person person : people) {
                        person.setFounder(status);
                        gui.getCampaign().personUpdated(person);
                    }
                } else {
                    selectedPerson.setFounder(!selectedPerson.isFounder());
                    gui.getCampaign().personUpdated(selectedPerson);
                }
                break;
            }
            case CMD_CALLSIGN: {
                String s = (String) JOptionPane.showInputDialog(gui.getFrame(),
                        resources.getString("enterNewCallsign.text"), resources.getString("editCallsign.text"),
                        JOptionPane.PLAIN_MESSAGE, null, null,
                        selectedPerson.getCallsign());
                if (null != s) {
                    selectedPerson.setCallsign(s);
                    gui.getCampaign().personUpdated(selectedPerson);
                }
                break;
            }
            case CMD_CLEAR_INJURIES: {
                for (Person person : people) {
                    person.clearInjuries();
                    Unit u = person.getUnit();
                    if (null != u) {
                        u.resetPilotAndEntity();
                    }
                }
                break;
            }
            case CMD_REMOVE_INJURY: {
                String sel = data[1];
                Injury toRemove = null;
                for (Injury i : selectedPerson.getInjuries()) {
                    if (i.getUUID().toString().equals(sel)) {
                        toRemove = i;
                        break;
                    }
                }
                if (toRemove != null) {
                    selectedPerson.removeInjury(toRemove);
                }
                Unit u = selectedPerson.getUnit();
                if (null != u) {
                    u.resetPilotAndEntity();
                }
                break;
            }
            case CMD_EDIT_INJURIES: {
                EditPersonnelInjuriesDialog epid = new EditPersonnelInjuriesDialog(
                        gui.getFrame(), true, gui.getCampaign(), selectedPerson);
                epid.setVisible(true);
                MekHQ.triggerEvent(new PersonChangedEvent(selectedPerson));
                break;
            }
            case CMD_EDIT_SALARY: {
                PopupValueChoiceDialog pcvd = new PopupValueChoiceDialog(
                        gui.getFrame(),
                        true,
                        resources.getString("changeSalary.text"),
                        selectedPerson.getSalary().getAmount().intValue(),
                        -1,
                        100000);
                pcvd.setVisible(true);
                int salary = pcvd.getValue();
                if (salary < -1) {
                    return;
                }
                for (Person person : people) {
                    person.setSalary(Money.of(salary));
                    MekHQ.triggerEvent(new PersonChangedEvent(person));
                }
                break;
            }

            //region Randomization Menu
            case CMD_RANDOM_NAME: {
                for (final Person person : people) {
                    final String[] name = RandomNameGenerator.getInstance().generateGivenNameSurnameSplit(
                            person.getGender(), person.isClanner(), person.getOriginFaction().getShortName());
                    person.setGivenName(name[0]);
                    person.setSurname(name[1]);
                    MekHQ.triggerEvent(new PersonChangedEvent(person));
                }
                break;
            }
            case CMD_RANDOM_BLOODNAME: {
                final boolean ignoreDice = (data.length > 1) && Boolean.parseBoolean(data[1]);
                for (final Person person : people) {
                    gui.getCampaign().checkBloodnameAdd(person, ignoreDice);
                }
                break;
            }
            case CMD_RANDOM_CALLSIGN: {
                for (final Person person : people) {
                    person.setCallsign(RandomCallsignGenerator.getInstance().generate());
                    MekHQ.triggerEvent(new PersonChangedEvent(person));
                }
                break;
            }
            case CMD_RANDOM_PORTRAIT: {
                for (final Person person : people) {
                    gui.getCampaign().assignRandomPortraitFor(person);
                    MekHQ.triggerEvent(new PersonChangedEvent(person));
                }
                break;
            }
            case CMD_RANDOM_ORIGIN: {
                for (final Person person : people) {
                    gui.getCampaign().assignRandomOriginFor(person);
                    MekHQ.triggerEvent(new PersonChangedEvent(person));
                }
                break;
            }
            case CMD_RANDOM_ORIGIN_FACTION: {
                for (final Person person : people) {
                    final Faction faction = gui.getCampaign().getFactionSelector().selectFaction(gui.getCampaign());
                    if (faction != null) {
                        person.setOriginFaction(faction);
                        MekHQ.triggerEvent(new PersonChangedEvent(person));
                    }
                }
                break;
            }
            case CMD_RANDOM_ORIGIN_PLANET: {
                for (final Person person : people) {
                    final Planet planet = gui.getCampaign().getPlanetSelector().selectPlanet(
                            gui.getCampaign(), person.getOriginFaction());
                    if (planet != null) {
                        person.setOriginPlanet(planet);
                        MekHQ.triggerEvent(new PersonChangedEvent(person));
                    }
                }
                break;
            }
            //endregion Randomization Menu

            default: {
                break;
            }
        }
    }

    private void loadGMToolsForPerson(Person person) {
        GMToolsDialog gmToolsDialog = new GMToolsDialog(gui.getFrame(), gui, person);
        gmToolsDialog.setVisible(true);
        gui.getCampaign().personUpdated(person);
    }

    private Person[] getSelectedPeople() {
        Person[] selected = new Person[personnelTable.getSelectedRowCount()];
        int[] rows = personnelTable.getSelectedRows();
        for (int i = 0; i < rows.length; i++) {
            Person person = personnelModel.getPerson(personnelTable.convertRowIndexToModel(rows[i]));
            selected[i] = person;
        }
        return selected;
    }

    @Override
    protected Optional<JPopupMenu> createPopupMenu() {
        if (personnelTable.getSelectedRowCount() == 0) {
            return Optional.empty();
        }

        JPopupMenu popup = new JPopupMenu();

        int row = personnelTable.getSelectedRow();
        boolean oneSelected = personnelTable.getSelectedRowCount() == 1;
        Person person = personnelModel.getPerson(personnelTable.convertRowIndexToModel(row));
        JMenuItem menuItem;
        JMenu menu;
        JMenu submenu;
        JCheckBoxMenuItem cbMenuItem;
        Person[] selected = getSelectedPeople();

        // lets fill the pop up menu
        if (StaticChecks.areAllEligible(true, selected)) {
            menu = new JMenu(resources.getString("changeRank.text"));
            final Profession initialProfession = Profession.getProfessionFromPersonnelRole(person.getPrimaryRole());
            for (final RankDisplay rankDisplay : RankDisplay.getRankDisplaysForSystem(
                    person.getRankSystem(), initialProfession)) {
                final Rank rank = person.getRankSystem().getRank(rankDisplay.getRankNumeric());
                final Profession profession = initialProfession.getProfession(person.getRankSystem(), rank);
                final int rankLevels = rank.getRankLevels().get(profession);

                if (rankLevels > 1) {
                    submenu = new JMenu(rankDisplay.toString());
                    for (int level = 0; level <= rankLevels; level++) {
                        cbMenuItem = new JCheckBoxMenuItem(rank.getName(profession)
                                + Utilities.getRomanNumeralsFromArabicNumber(level, true));
                        cbMenuItem.setSelected((person.getRankNumeric() == rankDisplay.getRankNumeric())
                                && (person.getRankLevel() == level));
                        cbMenuItem.setActionCommand(makeCommand(CMD_RANK,
                                String.valueOf(rankDisplay.getRankNumeric()), String.valueOf(level)));
                        cbMenuItem.addActionListener(this);
                        submenu.add(cbMenuItem);
                    }
                    JMenuHelpers.addMenuIfNonEmpty(menu, submenu);
                } else {
                    cbMenuItem = new JCheckBoxMenuItem(rankDisplay.toString());
                    cbMenuItem.setSelected(person.getRankNumeric() == rankDisplay.getRankNumeric());
                    cbMenuItem.setActionCommand(makeCommand(CMD_RANK, String.valueOf(rankDisplay.getRankNumeric())));
                    cbMenuItem.addActionListener(this);
                    menu.add(cbMenuItem);
                }
            }
            JMenuHelpers.addMenuIfNonEmpty(popup, menu);
        }

        menu = new JMenu(resources.getString("changeRankSystem.text"));
        final RankSystem campaignRankSystem = gui.getCampaign().getRankSystem();
        // First allow them to revert to the campaign system
        cbMenuItem = new JCheckBoxMenuItem(resources.getString("useCampaignRankSystem.text"));
        cbMenuItem.setSelected(campaignRankSystem.equals(person.getRankSystem()));
        cbMenuItem.setActionCommand(makeCommand(CMD_RANKSYSTEM, campaignRankSystem.getCode()));
        cbMenuItem.addActionListener(this);
        menu.add(cbMenuItem);

        final List<RankSystem> rankSystems = new ArrayList<>(Ranks.getRankSystems().values());
        final NaturalOrderComparator naturalOrderComparator = new NaturalOrderComparator();
        rankSystems.sort((r1, r2) -> naturalOrderComparator.compare(r1.toString(), r2.toString()));
        for (final RankSystem rankSystem : rankSystems) {
            if (rankSystem.equals(campaignRankSystem)) {
                continue;
            }
            cbMenuItem = new JCheckBoxMenuItem(rankSystem.toString());
            cbMenuItem.setSelected(rankSystem.equals(person.getRankSystem()));
            cbMenuItem.setActionCommand(makeCommand(CMD_RANKSYSTEM, rankSystem.getCode()));
            cbMenuItem.addActionListener(this);
            menu.add(cbMenuItem);
        }
        JMenuHelpers.addMenuIfNonEmpty(popup, menu);

        if (Stream.of(selected).allMatch(p -> p.getRankSystem().isUseManeiDomini())) {
            // MD Classes
            menu = new JMenu(resources.getString("changeMDClass.text"));
            for (ManeiDominiClass maneiDominiClass : ManeiDominiClass.values()) {
                cbMenuItem = new JCheckBoxMenuItem(maneiDominiClass.toString());
                cbMenuItem.setActionCommand(makeCommand(CMD_MANEI_DOMINI_CLASS, maneiDominiClass.name()));
                cbMenuItem.addActionListener(this);
                if (maneiDominiClass == person.getManeiDominiClass()) {
                    cbMenuItem.setSelected(true);
                }
                menu.add(cbMenuItem);
            }
            JMenuHelpers.addMenuIfNonEmpty(popup, menu);

            // MD Ranks
            menu = new JMenu(resources.getString("changeMDRank.text"));
            for (ManeiDominiRank maneiDominiRank : ManeiDominiRank.values()) {
                cbMenuItem = new JCheckBoxMenuItem(maneiDominiRank.toString());
                cbMenuItem.setActionCommand(makeCommand(CMD_MANEI_DOMINI_RANK, maneiDominiRank.name()));
                cbMenuItem.addActionListener(this);
                if (person.getManeiDominiRank() == maneiDominiRank) {
                    cbMenuItem.setSelected(true);
                }
                menu.add(cbMenuItem);
            }
            JMenuHelpers.addMenuIfNonEmpty(popup, menu);
        }

        if (Stream.of(selected).allMatch(p -> p.getRankSystem().isUseROMDesignation())) {
            menu = new JMenu(resources.getString("changePrimaryDesignation.text"));
            for (ROMDesignation romDesignation : ROMDesignation.values()) {
                cbMenuItem = new JCheckBoxMenuItem(romDesignation.toString());
                cbMenuItem.setActionCommand(makeCommand(CMD_PRIMARY_DESIGNATOR, romDesignation.name()));
                cbMenuItem.addActionListener(this);
                if (romDesignation == person.getPrimaryDesignator()) {
                    cbMenuItem.setSelected(true);
                }
                menu.add(cbMenuItem);
            }
            JMenuHelpers.addMenuIfNonEmpty(popup, menu);

            menu = new JMenu(resources.getString("changeSecondaryDesignation.text"));
            for (ROMDesignation romDesignation : ROMDesignation.values()) {
                cbMenuItem = new JCheckBoxMenuItem(romDesignation.toString());
                cbMenuItem.setActionCommand(makeCommand(CMD_SECONDARY_DESIGNATOR, romDesignation.name()));
                cbMenuItem.addActionListener(this);
                if (romDesignation == person.getSecondaryDesignator()) {
                    cbMenuItem.setSelected(true);
                }
                menu.add(cbMenuItem);
            }
            JMenuHelpers.addMenuIfNonEmpty(popup, menu);
        }
        menu = new JMenu(resources.getString("changeStatus.text"));
        for (PersonnelStatus status : PersonnelStatus.values()) {
            cbMenuItem = new JCheckBoxMenuItem(status.toString());
            cbMenuItem.setToolTipText(status.getToolTipText());
            cbMenuItem.setSelected(person.getStatus() == status);
            cbMenuItem.setActionCommand(makeCommand(CMD_CHANGE_STATUS, status.name()));
            cbMenuItem.addActionListener(this);
            menu.add(cbMenuItem);
        }
        popup.add(menu);

        if (StaticChecks.areAnyFree(selected)) {
            popup.add(newMenuItem(resources.getString("imprison.text"), CMD_IMPRISON));
        } else {
            // If none are free, then we can put the Free option
            popup.add(newMenuItem(resources.getString("free.text"), CMD_FREE));
        }

        if (gui.getCampaign().getCampaignOptions().useAtBPrisonerRansom()
                && StaticChecks.areAllPrisoners(selected)) {
            popup.add(newMenuItem(resources.getString("ransom.text"), CMD_RANSOM));
        }

        if (StaticChecks.areAnyWillingToDefect(selected)) {
            popup.add(newMenuItem(resources.getString("recruit.text"), CMD_RECRUIT));
        }

        final PersonnelRole[] roles = PersonnelRole.values();
        menu = new JMenu(resources.getString("changePrimaryRole.text"));
        for (final PersonnelRole role : roles) {
            if (person.canPerformRole(role, true)) {
                cbMenuItem = new JCheckBoxMenuItem(role.getName(person.isClanner()));
                cbMenuItem.setActionCommand(makeCommand(CMD_PRIMARY_ROLE, role.name()));
                cbMenuItem.setSelected(person.getPrimaryRole() == role);
                cbMenuItem.addActionListener(this);
                menu.add(cbMenuItem);
            }
        }
        JMenuHelpers.addMenuIfNonEmpty(popup, menu);

        menu = new JMenu(resources.getString("changeSecondaryRole.text"));
        for (final PersonnelRole role : roles) {
            if (person.canPerformRole(role, false)) {
                cbMenuItem = new JCheckBoxMenuItem(role.getName(person.isClanner()));
                cbMenuItem.setActionCommand(makeCommand(CMD_SECONDARY_ROLE, role.name()));
                cbMenuItem.setSelected(person.getSecondaryRole() == role);
                cbMenuItem.addActionListener(this);
                menu.add(cbMenuItem);
            }
        }
        JMenuHelpers.addMenuIfNonEmpty(popup, menu);

        // change salary
        if (gui.getCampaign().getCampaignOptions().payForSalaries() && StaticChecks.areAllActive(selected)) {
            menuItem = new JMenuItem(resources.getString("setSalary.text"));
            menuItem.setActionCommand(CMD_EDIT_SALARY);
            menuItem.addActionListener(this);
            popup.add(menuItem);
        }

        JMenuHelpers.addMenuIfNonEmpty(popup, new AssignPersonToUnitMenu(gui.getCampaign(), selected));

        if (oneSelected && person.getStatus().isActive()) {
<<<<<<< HEAD
            if (gui.getCampaign().getCampaignOptions().useManualMarriages()
                    && person.oldEnoughToMarry(gui.getCampaign(), gui.getCampaign().getLocalDate())
                    && !person.getGenealogy().hasSpouse()) {
=======
            if (gui.getCampaign().getCampaignOptions().isUseManualMarriages()
                    && (gui.getCampaign().getMarriage().canMarry(gui.getCampaign(),
                            gui.getCampaign().getLocalDate(), person, false) == null)) {
>>>>>>> b2c325a8
                menu = new JMenu(resources.getString("chooseSpouse.text"));
                JMenu maleMenu = new JMenu(resources.getString("spouseMenuMale.text"));
                JMenu femaleMenu = new JMenu(resources.getString("spouseMenuFemale.text"));
                JMenu spouseMenu;

                LocalDate today = gui.getCampaign().getLocalDate();

<<<<<<< HEAD
                List<Person> personnel = new ArrayList<>(gui.getCampaign().getPersonnel());
                personnel.sort(Comparator.comparing((Person p) -> p.getAge(today)).thenComparing(Person::getSurname));

                for (Person ps : personnel) {
                    if (person.safeSpouse(gui.getCampaign(), ps, gui.getCampaign().getLocalDate())) {
                        String pStatus;

                        if (ps.getPrisonerStatus().isBondsman()) {
                            pStatus = String.format(resources.getString("marriageBondsmanDesc.format"),
                                    ps.getFullName(), ps.getAge(today), ps.getRoleDesc());
                        } else if (ps.getPrisonerStatus().isPrisoner()) {
                            pStatus = String.format(resources.getString("marriagePrisonerDesc.format"),
                                    ps.getFullName(), ps.getAge(today), ps.getRoleDesc());
                        } else {
                            pStatus = String.format(resources.getString("marriagePartnerDesc.format"),
                                    ps.getFullName(), ps.getAge(today), ps.getRoleDesc());
                        }
=======
                // Get all safe potential spouses sorted by age and then by surname
                final List<Person> personnel = gui.getCampaign().getPersonnel().stream()
                        .filter(potentialSpouse -> gui.getCampaign().getMarriage().safeSpouse(
                                gui.getCampaign(), gui.getCampaign().getLocalDate(), person,
                                potentialSpouse, false))
                        .sorted(Comparator.comparing((Person p) -> p.getAge(today))
                                .thenComparing(Person::getSurname))
                        .collect(Collectors.toList());

                for (final Person potentialSpouse : personnel) {
                    final String status;
                    if (potentialSpouse.getPrisonerStatus().isBondsman()) {
                        status = String.format(resources.getString("marriageBondsmanDesc.format"),
                                potentialSpouse.getFullName(), potentialSpouse.getAge(today),
                                potentialSpouse.getRoleDesc());
                    } else if (potentialSpouse.getPrisonerStatus().isPrisoner()) {
                        status = String.format(resources.getString("marriagePrisonerDesc.format"),
                                potentialSpouse.getFullName(), potentialSpouse.getAge(today),
                                potentialSpouse.getRoleDesc());
                    } else {
                        status = String.format(resources.getString("marriagePartnerDesc.format"),
                                potentialSpouse.getFullName(), potentialSpouse.getAge(today),
                                potentialSpouse.getRoleDesc());
                    }
>>>>>>> b2c325a8

                    spouseMenu = new JMenu(status);

                    for (final MergingSurnameStyle style : MergingSurnameStyle.values()) {
                        spouseMenu.add(newMenuItem(style.getDropDownText(),
                                makeCommand(CMD_ADD_SPOUSE, potentialSpouse.getId().toString(), style.name())));
                    }

                    if (potentialSpouse.getGender().isMale()) {
                        maleMenu.add(spouseMenu);
                    } else {
                        femaleMenu.add(spouseMenu);
                    }
                }

                if (person.getGender().isMale()) {
                    JMenuHelpers.addMenuIfNonEmpty(menu, femaleMenu);
                    JMenuHelpers.addMenuIfNonEmpty(menu, maleMenu);
                } else {
                    JMenuHelpers.addMenuIfNonEmpty(menu, maleMenu);
                    JMenuHelpers.addMenuIfNonEmpty(menu, femaleMenu);
                }

                JMenuHelpers.addMenuIfNonEmpty(popup, menu);
            }
        }

        if (gui.getCampaign().getCampaignOptions().isUseManualDivorce()
                && Stream.of(selected).anyMatch(p -> gui.getCampaign().getDivorce().canDivorce(person, false) == null)) {
            menu = new JMenu(resources.getString("removeSpouse.text"));

            for (final SplittingSurnameStyle style : SplittingSurnameStyle.values()) {
                JMenuItem divorceMenu = new JMenuItem(style.getDropDownText());
                divorceMenu.setActionCommand(makeCommand(CMD_REMOVE_SPOUSE, style.name()));
                divorceMenu.addActionListener(this);
                menu.add(divorceMenu);
            }

            JMenuHelpers.addMenuIfNonEmpty(popup, menu);
        }

        //region Awards Menu
        JMenu awardMenu = new JMenu(resources.getString("award.text"));
        List<String> setNames = AwardsFactory.getInstance().getAllSetNames();
        Collections.sort(setNames);
        for (String setName : setNames) {
            JMenu setAwardMenu = new JMenu(setName);

            List<Award> awardsOfSet = AwardsFactory.getInstance().getAllAwardsForSet(setName);
            Collections.sort(awardsOfSet);

            for (Award award : awardsOfSet) {
                if (!award.canBeAwarded(selected)) {
                    continue;
                }

                StringBuilder awardMenuItem = new StringBuilder();
                awardMenuItem.append(String.format("%s", award.getName()));

                if ((award.getXPReward() != 0) || (award.getEdgeReward() != 0)) {
                    awardMenuItem.append(" (");

                    if (award.getXPReward() != 0) {
                        awardMenuItem.append(award.getXPReward()).append(" XP");
                        if (award.getEdgeReward() != 0) {
                            awardMenuItem.append(" & ");
                        }
                    }

                    if (award.getEdgeReward() != 0) {
                        awardMenuItem.append(award.getEdgeReward()).append(" Edge");
                    }

                    awardMenuItem.append(")");
                }

                menuItem = new JMenuItem(awardMenuItem.toString());
                menuItem.setToolTipText(MultiLineTooltip.splitToolTip(award.getDescription()));
                menuItem.setActionCommand(makeCommand(CMD_ADD_AWARD, award.getSet(), award.getName()));
                menuItem.addActionListener(this);
                setAwardMenu.add(menuItem);
            }

            JMenuHelpers.addMenuIfNonEmpty(awardMenu, setAwardMenu);
        }

        if (StaticChecks.doAnyHaveAnAward(selected)) {
            if (awardMenu.getItemCount() > 0) {
                awardMenu.addSeparator();
            }

            JMenu removeAwardMenu = new JMenu(resources.getString("removeAward.text"));

            if (oneSelected) {
                for (Award award : person.getAwardController().getAwards()) {
                    JMenu singleAwardMenu = new JMenu(award.getName());
                    for (String date : award.getFormattedDates()) {
                        JMenuItem specificAwardMenu = new JMenuItem(date);
                        specificAwardMenu.setActionCommand(makeCommand(CMD_RMV_AWARD, award.getSet(), award.getName(), date));
                        specificAwardMenu.addActionListener(this);
                        singleAwardMenu.add(specificAwardMenu);
                    }
                    JMenuHelpers.addMenuIfNonEmpty(removeAwardMenu, singleAwardMenu);
                }
            } else {
                Set<Award> awards = new TreeSet<>((a1, a2) -> {
                    if (a1.getSet().equalsIgnoreCase(a2.getSet())) {
                        return a1.getName().compareToIgnoreCase(a2.getName());
                    } else {
                        return a1.getSet().compareToIgnoreCase(a2.getSet());
                    }
                });
                for (Person p : selected) {
                    awards.addAll(p.getAwardController().getAwards());
                }

                for (Award award : awards) {
                    JMenuItem singleAwardMenu = new JMenuItem(award.getName());
                    singleAwardMenu.setActionCommand(makeCommand(CMD_RMV_AWARD, award.getSet(), award.getName()));
                    singleAwardMenu.addActionListener(this);
                    removeAwardMenu.add(singleAwardMenu);
                }
            }
            JMenuHelpers.addMenuIfNonEmpty(awardMenu, removeAwardMenu);
        }
        popup.add(awardMenu);
        //endregion Awards Menu

        //region Spend XP Menu
        if (oneSelected && person.getStatus().isActive()) {
            menu = new JMenu(resources.getString("spendXP.text"));
            if (gui.getCampaign().getCampaignOptions().useAbilities()) {
                JMenu abMenu = new JMenu(resources.getString("spendOnSpecialAbilities.text"));
                int cost;

                List<SpecialAbility> specialAbilities = new ArrayList<>(SpecialAbility.getAllSpecialAbilities().values());
                specialAbilities.sort(Comparator.comparing(SpecialAbility::getName));

                for (SpecialAbility spa : specialAbilities) {
                    if (null == spa) {
                        continue;
                    }
                    if (!spa.isEligible(person)) {
                        continue;
                    }
                    cost = spa.getCost();
                    String costDesc;
                    if (cost < 0) {
                        costDesc = resources.getString("costNotPossible.text");
                    } else {
                        costDesc = String.format(resources.getString("costValue.format"), cost);
                    }
                    boolean available = (cost >= 0) && (person.getXP() >= cost);
                    if (spa.getName().equals(OptionsConstants.GUNNERY_WEAPON_SPECIALIST)) {
                        Unit u = person.getUnit();
                        if (null != u) {
                            JMenu specialistMenu = new JMenu(SpecialAbility.getDisplayName(OptionsConstants.GUNNERY_WEAPON_SPECIALIST));
                            TreeSet<String> uniqueWeapons = new TreeSet<>();
                            for (int j = 0; j < u.getEntity().getWeaponList().size(); j++) {
                                Mounted m = u.getEntity().getWeaponList().get(j);
                                uniqueWeapons.add(m.getName());
                            }
                            boolean isSpecialist = person.getOptions().booleanOption(spa.getName());
                            for (String name : uniqueWeapons) {
                                if (!(isSpecialist
                                        && person.getOptions().getOption(spa.getName()).stringValue().equals(name))) {
                                    menuItem = new JMenuItem(String.format(resources.getString("abilityDesc.format"), name, costDesc));
                                    menuItem.setActionCommand(makeCommand(CMD_ACQUIRE_WEAPON_SPECIALIST, name, String.valueOf(cost)));
                                    menuItem.addActionListener(this);
                                    menuItem.setEnabled(available);
                                    specialistMenu.add(menuItem);
                                }
                            }
                            if (specialistMenu.getMenuComponentCount() > 0) {
                                abMenu.add(specialistMenu);
                            }
                        }
                    } else if (spa.getName().equals(OptionsConstants.MISC_HUMAN_TRO)) {
                        JMenu specialistMenu = new JMenu(SpecialAbility.getDisplayName(OptionsConstants.MISC_HUMAN_TRO));
                        List<Object> tros = new ArrayList<>();
                        if (person.getOptions().getOption(OptionsConstants.MISC_HUMAN_TRO).booleanValue()) {
                            Object val = person.getOptions().getOption(OptionsConstants.MISC_HUMAN_TRO).getValue();
                            if (val instanceof Collection<?>) {
                                tros.addAll((Collection<?>) val);
                            } else {
                                tros.add(val);
                            }
                        }
                        menuItem = new JMenuItem(String.format(resources.getString("abilityDesc.format"), resources.getString("humantro_mek.text"), costDesc));
                        if (!tros.contains(Crew.HUMANTRO_MECH)) {
                            menuItem.setActionCommand(makeCommand(CMD_ACQUIRE_HUMANTRO, Crew.HUMANTRO_MECH, String.valueOf(cost)));
                            menuItem.addActionListener(this);
                            menuItem.setEnabled(available);
                            specialistMenu.add(menuItem);
                        }
                        if (!tros.contains(Crew.HUMANTRO_AERO)) {
                            menuItem = new JMenuItem(String.format(resources.getString("abilityDesc.format"), resources.getString("humantro_aero.text"), costDesc));
                            menuItem.setActionCommand(makeCommand(CMD_ACQUIRE_HUMANTRO, Crew.HUMANTRO_AERO, String.valueOf(cost)));
                            menuItem.addActionListener(this);
                            menuItem.setEnabled(available);
                            specialistMenu.add(menuItem);
                        }
                        if (!tros.contains(Crew.HUMANTRO_VEE)) {
                            menuItem = new JMenuItem(String.format(resources.getString("abilityDesc.format"), resources.getString("humantro_vee.text"), costDesc));
                            menuItem.setActionCommand(makeCommand(CMD_ACQUIRE_HUMANTRO, Crew.HUMANTRO_VEE, String.valueOf(cost)));
                            menuItem.addActionListener(this);
                            menuItem.setEnabled(available);
                            specialistMenu.add(menuItem);
                        }
                        if (!tros.contains(Crew.HUMANTRO_BA)) {
                            menuItem = new JMenuItem(String.format(resources.getString("abilityDesc.format"), resources.getString("humantro_ba.text"), costDesc));
                            menuItem.setActionCommand(makeCommand(CMD_ACQUIRE_HUMANTRO, Crew.HUMANTRO_BA, String.valueOf(cost)));
                            menuItem.addActionListener(this);
                            menuItem.setEnabled(available);
                            specialistMenu.add(menuItem);
                        }
                        if (specialistMenu.getMenuComponentCount() > 0) {
                            abMenu.add(specialistMenu);
                        }
                    } else if (spa.getName().equals(OptionsConstants.GUNNERY_SPECIALIST)
                            && !person.getOptions().booleanOption(OptionsConstants.GUNNERY_SPECIALIST)) {
                        JMenu specialistMenu = new JMenu(SpecialAbility.getDisplayName(OptionsConstants.GUNNERY_SPECIALIST));
                        menuItem = new JMenuItem(String.format(resources.getString("abilityDesc.format"), resources.getString("laserSpecialist.text"), costDesc));
                        menuItem.setActionCommand(makeCommand(CMD_ACQUIRE_SPECIALIST, Crew.SPECIAL_ENERGY, String.valueOf(cost)));
                        menuItem.addActionListener(this);
                        menuItem.setEnabled(available);
                        specialistMenu.add(menuItem);
                        menuItem = new JMenuItem(String.format(resources.getString("abilityDesc.format"), resources.getString("missileSpecialist.text"), costDesc));
                        menuItem.setActionCommand(makeCommand(CMD_ACQUIRE_SPECIALIST, Crew.SPECIAL_MISSILE, String.valueOf(cost)));
                        menuItem.addActionListener(this);
                        menuItem.setEnabled(available);
                        specialistMenu.add(menuItem);
                        menuItem = new JMenuItem(String.format(resources.getString("abilityDesc.format"), resources.getString("ballisticSpecialist.text"), costDesc));
                        menuItem.setActionCommand(makeCommand(CMD_ACQUIRE_SPECIALIST, Crew.SPECIAL_BALLISTIC, String.valueOf(cost)));
                        menuItem.addActionListener(this);
                        menuItem.setEnabled(available);
                        specialistMenu.add(menuItem);
                        abMenu.add(specialistMenu);
                    } else if (spa.getName().equals(OptionsConstants.GUNNERY_RANGE_MASTER)) {
                        JMenu specialistMenu = new JMenu(SpecialAbility.getDisplayName(OptionsConstants.GUNNERY_RANGE_MASTER));
                        List<Object> ranges = new ArrayList<>();
                        if (person.getOptions().getOption(OptionsConstants.GUNNERY_RANGE_MASTER).booleanValue()) {
                            Object val = person.getOptions().getOption(OptionsConstants.GUNNERY_RANGE_MASTER).getValue();
                            if (val instanceof Collection<?>) {
                                ranges.addAll((Collection<?>) val);
                            } else {
                                ranges.add(val);
                            }
                        }
                        if (!ranges.contains(Crew.RANGEMASTER_MEDIUM)) {
                            menuItem = new JMenuItem(String.format(resources.getString("abilityDesc.format"), resources.getString("rangemaster_med.text"), costDesc));
                            menuItem.setActionCommand(makeCommand(CMD_ACQUIRE_RANGEMASTER, Crew.RANGEMASTER_MEDIUM, String.valueOf(cost)));
                            menuItem.addActionListener(this);
                            menuItem.setEnabled(available);
                            specialistMenu.add(menuItem);
                        }
                        if (!ranges.contains(Crew.RANGEMASTER_LONG)) {
                            menuItem = new JMenuItem(String.format(resources.getString("abilityDesc.format"), resources.getString("rangemaster_lng.text"), costDesc));
                            menuItem.setActionCommand(makeCommand(CMD_ACQUIRE_RANGEMASTER, Crew.RANGEMASTER_LONG, String.valueOf(cost)));
                            menuItem.addActionListener(this);
                            menuItem.setEnabled(available);
                            specialistMenu.add(menuItem);
                        }
                        if (!ranges.contains(Crew.RANGEMASTER_EXTREME)) {
                            menuItem = new JMenuItem(String.format(resources.getString("abilityDesc.format"), resources.getString("rangemaster_xtm.text"), costDesc));
                            menuItem.setActionCommand(makeCommand(CMD_ACQUIRE_RANGEMASTER, Crew.RANGEMASTER_EXTREME, String.valueOf(cost)));
                            menuItem.addActionListener(this);
                            menuItem.setEnabled(available);
                            specialistMenu.add(menuItem);
                        }
                        if (specialistMenu.getMenuComponentCount() > 0) {
                            abMenu.add(specialistMenu);
                        }
                    } else if ((person.getOptions().getOption(spa.getName()).getType() == IOption.CHOICE)
                            && !(person.getOptions().getOption(spa.getName()).booleanValue())) {
                        JMenu specialistMenu = new JMenu(spa.getDisplayName());
                        List<String> choices = spa.getChoiceValues();
                        for (String s : choices) {
                            if (s.equalsIgnoreCase("none")) {
                                continue;
                            }
                            menuItem = new JMenuItem(String.format(resources.getString("abilityDesc.format"),
                                    s, costDesc));
                            menuItem.setActionCommand(makeCommand(CMD_ACQUIRE_CUSTOM_CHOICE,
                                    s, String.valueOf(cost), spa.getName()));
                            menuItem.addActionListener(this);
                            menuItem.setEnabled(available);
                            specialistMenu.add(menuItem);
                        }
                        if (specialistMenu.getMenuComponentCount() > 0) {
                            abMenu.add(specialistMenu);
                        }
                    } else if (!person.getOptions().booleanOption(spa.getName())) {
                        menuItem = new JMenuItem(String.format(resources.getString("abilityDesc.format"), spa.getDisplayName(), costDesc));
                        menuItem.setActionCommand(makeCommand(CMD_ACQUIRE_ABILITY, spa.getName(), String.valueOf(cost)));
                        menuItem.addActionListener(this);
                        menuItem.setEnabled(available);
                        abMenu.add(menuItem);
                    }
                }
                JMenuHelpers.addMenuIfNonEmpty(menu, abMenu);
            }

            JMenu currentMenu = new JMenu(resources.getString("spendOnCurrentSkills.text"));
            JMenu newMenu = new JMenu(resources.getString("spendOnNewSkills.text"));
            for (int i = 0; i < SkillType.getSkillList().length; i++) {
                String type = SkillType.getSkillList()[i];
                int cost = person.hasSkill(type) ? person.getSkill(type).getCostToImprove() : SkillType.getType(type).getCost(0);
                if (cost >= 0) {
                    String desc = String.format(resources.getString("skillDesc.format"), type, cost);
                    menuItem = new JMenuItem(desc);
                    menuItem.setActionCommand(makeCommand(CMD_IMPROVE, type, String.valueOf(cost)));
                    menuItem.addActionListener(this);
                    menuItem.setEnabled(person.getXP() >= cost);
                    if (person.hasSkill(type)) {
                        currentMenu.add(menuItem);
                    } else {
                        newMenu.add(menuItem);
                    }
                }
            }
            JMenuHelpers.addMenuIfNonEmpty(menu, currentMenu);
            JMenuHelpers.addMenuIfNonEmpty(menu, newMenu);

            // Edge Purchasing
            if (gui.getCampaign().getCampaignOptions().useEdge()) {
                JMenu edgeMenu = new JMenu(resources.getString("edge.text"));
                int cost = gui.getCampaign().getCampaignOptions().getEdgeCost();

                if ((cost >= 0) && (person.getXP() >= cost)) {
                    menuItem = new JMenuItem(String.format(resources.getString("spendOnEdge.text"), cost));
                    menuItem.setActionCommand(makeCommand(CMD_BUY_EDGE, String.valueOf(cost)));
                    menuItem.addActionListener(this);
                    edgeMenu.add(menuItem);
                }
                JMenuHelpers.addMenuIfNonEmpty(menu, edgeMenu);
            }
            JMenuHelpers.addMenuIfNonEmpty(popup, menu);
            //endregion Spend XP Menu

            //region Edge Triggers
            if (gui.getCampaign().getCampaignOptions().useEdge()) {
                menu = new JMenu(resources.getString("setEdgeTriggers.text"));

                //Start of Edge reroll options
                //MechWarriors
                cbMenuItem = new JCheckBoxMenuItem(resources.getString("edgeTriggerHeadHits.text"));
                cbMenuItem.setSelected(person.getOptions().booleanOption(OPT_EDGE_HEADHIT));
                cbMenuItem.setActionCommand(makeCommand(CMD_EDGE_TRIGGER, OPT_EDGE_HEADHIT));
                if (!person.getPrimaryRole().isMechWarriorGrouping()) {
                    cbMenuItem.setForeground(new Color(150, 150, 150));
                }
                cbMenuItem.addActionListener(this);
                menu.add(cbMenuItem);

                cbMenuItem = new JCheckBoxMenuItem(resources.getString("edgeTriggerTAC.text"));
                cbMenuItem.setSelected(person.getOptions().booleanOption(OPT_EDGE_TAC));
                cbMenuItem.setActionCommand(makeCommand(CMD_EDGE_TRIGGER, OPT_EDGE_TAC));
                if (!person.getPrimaryRole().isMechWarriorGrouping()) {
                    cbMenuItem.setForeground(new Color(150, 150, 150));
                }
                cbMenuItem.addActionListener(this);
                menu.add(cbMenuItem);

                cbMenuItem = new JCheckBoxMenuItem(resources.getString("edgeTriggerKO.text"));
                cbMenuItem.setSelected(person.getOptions().booleanOption(OPT_EDGE_KO));
                cbMenuItem.setActionCommand(makeCommand(CMD_EDGE_TRIGGER, OPT_EDGE_KO));
                if (!person.getPrimaryRole().isMechWarriorGrouping()) {
                    cbMenuItem.setForeground(new Color(150, 150, 150));
                }
                cbMenuItem.addActionListener(this);
                menu.add(cbMenuItem);

                cbMenuItem = new JCheckBoxMenuItem(resources.getString("edgeTriggerExplosion.text"));
                cbMenuItem.setSelected(person.getOptions().booleanOption(OPT_EDGE_EXPLOSION));
                cbMenuItem.setActionCommand(makeCommand(CMD_EDGE_TRIGGER, OPT_EDGE_EXPLOSION));
                if (!person.getPrimaryRole().isMechWarriorGrouping()) {
                    cbMenuItem.setForeground(new Color(150, 150, 150));
                }
                cbMenuItem.addActionListener(this);
                menu.add(cbMenuItem);

                cbMenuItem = new JCheckBoxMenuItem(resources.getString("edgeTriggerMASCFailure.text"));
                cbMenuItem.setSelected(person.getOptions().booleanOption(OPT_EDGE_MASC_FAILURE));
                cbMenuItem.setActionCommand(makeCommand(CMD_EDGE_TRIGGER, OPT_EDGE_MASC_FAILURE));
                if (!person.getPrimaryRole().isMechWarriorGrouping()) {
                    cbMenuItem.setForeground(new Color(150, 150, 150));
                }
                cbMenuItem.addActionListener(this);
                menu.add(cbMenuItem);

                // Aerospace pilots and gunners
                final boolean isNotAeroOrConventional = !(person.getPrimaryRole().isAerospacePilot()
                        || person.getPrimaryRole().isConventionalAircraftPilot()
                        || person.getPrimaryRole().isLAMPilot());
                final boolean isNotVessel = !person.getPrimaryRole().isVesselCrewmember();
                final boolean isNotAeroConvOrVessel = isNotAeroOrConventional || isNotVessel;

                cbMenuItem = new JCheckBoxMenuItem(resources.getString("edgeTriggerAeroAltLoss.text"));
                cbMenuItem.setSelected(person.getOptions().booleanOption(OPT_EDGE_WHEN_AERO_ALT_LOSS));
                cbMenuItem.setActionCommand(makeCommand(CMD_EDGE_TRIGGER, OPT_EDGE_WHEN_AERO_ALT_LOSS));
                if (isNotAeroConvOrVessel) {
                    cbMenuItem.setForeground(new Color(150, 150, 150));
                }
                cbMenuItem.addActionListener(this);
                menu.add(cbMenuItem);

                cbMenuItem = new JCheckBoxMenuItem(resources.getString("edgeTriggerAeroExplosion.text"));
                cbMenuItem.setSelected(person.getOptions().booleanOption(OPT_EDGE_WHEN_AERO_EXPLOSION));
                cbMenuItem.setActionCommand(makeCommand(CMD_EDGE_TRIGGER, OPT_EDGE_WHEN_AERO_EXPLOSION));
                if (isNotAeroConvOrVessel) {
                    cbMenuItem.setForeground(new Color(150, 150, 150));
                }
                cbMenuItem.addActionListener(this);
                menu.add(cbMenuItem);

                cbMenuItem = new JCheckBoxMenuItem(resources.getString("edgeTriggerAeroKO.text"));
                cbMenuItem.setSelected(person.getOptions().booleanOption(OPT_EDGE_WHEN_AERO_KO));
                cbMenuItem.setActionCommand(makeCommand(CMD_EDGE_TRIGGER, OPT_EDGE_WHEN_AERO_KO));
                if (isNotAeroOrConventional) {
                    cbMenuItem.setForeground(new Color(150, 150, 150));
                }
                cbMenuItem.addActionListener(this);
                menu.add(cbMenuItem);

                cbMenuItem = new JCheckBoxMenuItem(resources.getString("edgeTriggerAeroLuckyCrit.text"));
                cbMenuItem.setSelected(person.getOptions().booleanOption(OPT_EDGE_WHEN_AERO_LUCKY_CRIT));
                cbMenuItem.setActionCommand(makeCommand(CMD_EDGE_TRIGGER, OPT_EDGE_WHEN_AERO_LUCKY_CRIT));
                if (isNotAeroConvOrVessel) {
                    cbMenuItem.setForeground(new Color(150, 150, 150));
                }
                cbMenuItem.addActionListener(this);
                menu.add(cbMenuItem);

                cbMenuItem = new JCheckBoxMenuItem(resources.getString("edgeTriggerAeroNukeCrit.text"));
                cbMenuItem.setSelected(person.getOptions().booleanOption(OPT_EDGE_WHEN_AERO_NUKE_CRIT));
                cbMenuItem.setActionCommand(makeCommand(CMD_EDGE_TRIGGER, OPT_EDGE_WHEN_AERO_NUKE_CRIT));
                if (isNotVessel) {
                    cbMenuItem.setForeground(new Color(150, 150, 150));
                }
                cbMenuItem.addActionListener(this);
                menu.add(cbMenuItem);

                cbMenuItem = new JCheckBoxMenuItem(resources.getString("edgeTriggerAeroTrnBayCrit.text"));
                cbMenuItem.setSelected(person.getOptions().booleanOption(OPT_EDGE_WHEN_AERO_UNIT_CARGO_LOST));
                cbMenuItem.setActionCommand(makeCommand(CMD_EDGE_TRIGGER, OPT_EDGE_WHEN_AERO_UNIT_CARGO_LOST));
                if (isNotVessel) {
                    cbMenuItem.setForeground(new Color(150, 150, 150));
                }
                cbMenuItem.addActionListener(this);
                menu.add(cbMenuItem);

                // Support Edge
                if (gui.getCampaign().getCampaignOptions().useSupportEdge()) {
                    //Doctors
                    cbMenuItem = new JCheckBoxMenuItem(resources.getString("edgeTriggerHealCheck.text"));
                    cbMenuItem.setSelected(person.getOptions().booleanOption(PersonnelOptions.EDGE_MEDICAL));
                    cbMenuItem.setActionCommand(makeCommand(CMD_EDGE_TRIGGER, PersonnelOptions.EDGE_MEDICAL));
                    if (!person.getPrimaryRole().isDoctor()) {
                        cbMenuItem.setForeground(new Color(150, 150, 150));
                    }
                    cbMenuItem.addActionListener(this);
                    menu.add(cbMenuItem);

                    //Techs
                    cbMenuItem = new JCheckBoxMenuItem(resources.getString("edgeTriggerBreakPart.text"));
                    cbMenuItem.setSelected(person.getOptions().booleanOption(PersonnelOptions.EDGE_REPAIR_BREAK_PART));
                    cbMenuItem.setActionCommand(makeCommand(CMD_EDGE_TRIGGER, PersonnelOptions.EDGE_REPAIR_BREAK_PART));
                    if (!person.getPrimaryRole().isTech()) {
                        cbMenuItem.setForeground(new Color(150, 150, 150));
                    }
                    cbMenuItem.addActionListener(this);
                    menu.add(cbMenuItem);

                    cbMenuItem = new JCheckBoxMenuItem(resources.getString("edgeTriggerFailedRefit.text"));
                    cbMenuItem.setSelected(person.getOptions().booleanOption(PersonnelOptions.EDGE_REPAIR_FAILED_REFIT));
                    cbMenuItem.setActionCommand(makeCommand(CMD_EDGE_TRIGGER, PersonnelOptions.EDGE_REPAIR_FAILED_REFIT));
                    if (!person.getPrimaryRole().isTech()) {
                        cbMenuItem.setForeground(new Color(150, 150, 150));
                    }
                    cbMenuItem.addActionListener(this);
                    menu.add(cbMenuItem);

                    //Admins
                    cbMenuItem = new JCheckBoxMenuItem(resources.getString("edgeTriggerAcquireCheck.text"));
                    cbMenuItem.setSelected(person.getOptions().booleanOption(PersonnelOptions.EDGE_ADMIN_ACQUIRE_FAIL));
                    cbMenuItem.setActionCommand(makeCommand(CMD_EDGE_TRIGGER, PersonnelOptions.EDGE_ADMIN_ACQUIRE_FAIL));
                    if (!person.getPrimaryRole().isAdministrator()) {
                        cbMenuItem.setForeground(new Color(150, 150, 150));
                    }
                    cbMenuItem.addActionListener(this);
                    menu.add(cbMenuItem);
                }
                JMenuHelpers.addMenuIfNonEmpty(popup, menu);
            }
            //endregion Edge Triggers

            menu = new JMenu(resources.getString("specialFlags.text"));
            cbMenuItem = new JCheckBoxMenuItem(resources.getString("commander.text"));
            cbMenuItem.setSelected(person.isCommander());
            cbMenuItem.setActionCommand(CMD_COMMANDER);
            cbMenuItem.addActionListener(this);
            menu.add(cbMenuItem);

            if (gui.getCampaign().getCampaignOptions().isUseManualMarriages()
                    || !gui.getCampaign().getCampaignOptions().getRandomMarriageMethod().isNone()) {
                cbMenuItem = new JCheckBoxMenuItem(resources.getString("cbMarriageable.text"));
                cbMenuItem.setToolTipText(resources.getString("cbMarriageable.toolTipText"));
                cbMenuItem.setName("cbMarriageable");
                cbMenuItem.setSelected(person.isMarriageable());
                cbMenuItem.setActionCommand(CMD_MARRIAGEABLE);
                cbMenuItem.addActionListener(this);
                menu.add(cbMenuItem);
            }

            if ((gui.getCampaign().getCampaignOptions().isUseManualProcreation()
                    || !gui.getCampaign().getCampaignOptions().getRandomProcreationMethod().isNone())
                    && person.getGender().isFemale()) {
                cbMenuItem = new JCheckBoxMenuItem(resources.getString("tryingToConceive.text"));
                cbMenuItem.setToolTipText(resources.getString("tryingToConceive.toolTipText"));
                cbMenuItem.setSelected(person.isTryingToConceive());
                cbMenuItem.setActionCommand(CMD_TRYING_TO_CONCEIVE);
                cbMenuItem.addActionListener(this);
                menu.add(cbMenuItem);
            }

            if ((gui.getCampaign().getCampaignOptions().isUseManualDivorce()
                    || !gui.getCampaign().getCampaignOptions().getRandomDivorceMethod().isNone())
                    && person.getGenealogy().hasSpouse()) {
                cbMenuItem = new JCheckBoxMenuItem(resources.getString("cbDivorceable.text"));
                cbMenuItem.setToolTipText(resources.getString("cbDivorceable.toolTipText"));
                cbMenuItem.setName("cbDivorceable");
                cbMenuItem.setSelected(person.isDivorceable());
                cbMenuItem.setActionCommand(CMD_DIVORCEABLE);
                cbMenuItem.addActionListener(this);
                menu.add(cbMenuItem);
            }

            cbMenuItem = new JCheckBoxMenuItem(resources.getString("founder.text"));
            cbMenuItem.setSelected(person.isFounder());
            cbMenuItem.setActionCommand(CMD_FOUNDER);
            cbMenuItem.addActionListener(this);
            menu.add(cbMenuItem);
            popup.add(menu);
        } else if (StaticChecks.areAllActive(selected)) {
            if (gui.getCampaign().getCampaignOptions().useEdge()) {
                menu = new JMenu(resources.getString("setEdgeTriggers.text"));
                submenu = new JMenu(resources.getString("on.text"));

                menuItem = new JMenuItem(resources.getString("edgeTriggerHeadHits.text"));
                menuItem.setActionCommand(makeCommand(CMD_EDGE_TRIGGER, OPT_EDGE_HEADHIT, TRUE));
                menuItem.addActionListener(this);
                submenu.add(menuItem);

                menuItem = new JMenuItem(resources.getString("edgeTriggerTAC.text"));
                menuItem.setActionCommand(makeCommand(CMD_EDGE_TRIGGER, OPT_EDGE_TAC, TRUE));
                menuItem.addActionListener(this);
                submenu.add(menuItem);

                menuItem = new JMenuItem(resources.getString("edgeTriggerKO.text"));
                menuItem.setActionCommand(makeCommand(CMD_EDGE_TRIGGER, OPT_EDGE_KO, TRUE));
                menuItem.addActionListener(this);
                submenu.add(menuItem);

                menuItem = new JMenuItem(resources.getString("edgeTriggerExplosion.text"));
                menuItem.setActionCommand(makeCommand(CMD_EDGE_TRIGGER, OPT_EDGE_EXPLOSION, TRUE));
                menuItem.addActionListener(this);
                submenu.add(menuItem);

                menuItem = new JMenuItem(resources.getString("edgeTriggerMASCFailure.text"));
                menuItem.setActionCommand(makeCommand(CMD_EDGE_TRIGGER, OPT_EDGE_MASC_FAILURE, TRUE));
                menuItem.addActionListener(this);
                submenu.add(menuItem);

                menuItem = new JMenuItem(resources.getString("edgeTriggerAeroAltLoss.text"));
                menuItem.setActionCommand(makeCommand(CMD_EDGE_TRIGGER, OPT_EDGE_WHEN_AERO_ALT_LOSS, TRUE));
                menuItem.addActionListener(this);
                submenu.add(menuItem);

                menuItem = new JMenuItem(resources.getString("edgeTriggerAeroExplosion.text"));
                menuItem.setActionCommand(makeCommand(CMD_EDGE_TRIGGER, OPT_EDGE_WHEN_AERO_EXPLOSION, TRUE));
                menuItem.addActionListener(this);
                submenu.add(menuItem);

                menuItem = new JMenuItem(resources.getString("edgeTriggerAeroKO.text"));
                menuItem.setActionCommand(makeCommand(CMD_EDGE_TRIGGER, OPT_EDGE_WHEN_AERO_KO, TRUE));
                menuItem.addActionListener(this);
                submenu.add(menuItem);

                menuItem = new JMenuItem(resources.getString("edgeTriggerAeroLuckyCrit.text"));
                menuItem.setActionCommand(makeCommand(CMD_EDGE_TRIGGER, OPT_EDGE_WHEN_AERO_LUCKY_CRIT, TRUE));
                menuItem.addActionListener(this);
                submenu.add(menuItem);

                menuItem = new JMenuItem(resources.getString("edgeTriggerAeroNukeCrit.text"));
                menuItem.setActionCommand(makeCommand(CMD_EDGE_TRIGGER, OPT_EDGE_WHEN_AERO_NUKE_CRIT, TRUE));
                menuItem.addActionListener(this);
                submenu.add(menuItem);

                menuItem = new JMenuItem(resources.getString("edgeTriggerAeroTrnBayCrit.text"));
                menuItem.setActionCommand(makeCommand(CMD_EDGE_TRIGGER, OPT_EDGE_WHEN_AERO_UNIT_CARGO_LOST, TRUE));
                menuItem.addActionListener(this);
                submenu.add(menuItem);

                if (gui.getCampaign().getCampaignOptions().useSupportEdge()) {
                    menuItem = new JMenuItem(resources.getString("edgeTriggerHealCheck.text"));
                    menuItem.setActionCommand(makeCommand(CMD_EDGE_TRIGGER, PersonnelOptions.EDGE_MEDICAL, TRUE));
                    menuItem.addActionListener(this);
                    submenu.add(menuItem);

                    menuItem = new JMenuItem(resources.getString("edgeTriggerBreakPart.text"));
                    menuItem.setActionCommand(makeCommand(CMD_EDGE_TRIGGER, PersonnelOptions.EDGE_REPAIR_BREAK_PART, TRUE));
                    menuItem.addActionListener(this);
                    submenu.add(menuItem);

                    menuItem = new JMenuItem(resources.getString("edgeTriggerFailedRefit.text"));
                    menuItem.setActionCommand(makeCommand(CMD_EDGE_TRIGGER, PersonnelOptions.EDGE_REPAIR_FAILED_REFIT, TRUE));
                    menuItem.addActionListener(this);
                    submenu.add(menuItem);

                    menuItem = new JMenuItem(resources.getString("edgeTriggerAcquireCheck.text"));
                    menuItem.setActionCommand(makeCommand(CMD_EDGE_TRIGGER, PersonnelOptions.EDGE_ADMIN_ACQUIRE_FAIL, TRUE));
                    menuItem.addActionListener(this);
                    submenu.add(menuItem);
                }
                JMenuHelpers.addMenuIfNonEmpty(menu, submenu);

                submenu = new JMenu(resources.getString("off.text"));

                menuItem = new JMenuItem(resources.getString("edgeTriggerHeadHits.text"));
                menuItem.setActionCommand(makeCommand(CMD_EDGE_TRIGGER, OPT_EDGE_HEADHIT, FALSE));
                menuItem.addActionListener(this);
                submenu.add(menuItem);

                menuItem = new JMenuItem(resources.getString("edgeTriggerTAC.text"));
                menuItem.setActionCommand(makeCommand(CMD_EDGE_TRIGGER, OPT_EDGE_TAC, FALSE));
                menuItem.addActionListener(this);
                submenu.add(menuItem);

                menuItem = new JMenuItem(resources.getString("edgeTriggerKO.text"));
                menuItem.setActionCommand(makeCommand(CMD_EDGE_TRIGGER, OPT_EDGE_KO, FALSE));
                menuItem.addActionListener(this);
                submenu.add(menuItem);

                menuItem = new JMenuItem(resources.getString("edgeTriggerExplosion.text"));
                menuItem.setActionCommand(makeCommand(CMD_EDGE_TRIGGER, OPT_EDGE_EXPLOSION, FALSE));
                menuItem.addActionListener(this);
                submenu.add(menuItem);

                menuItem = new JMenuItem(resources.getString("edgeTriggerMASCFailure.text"));
                menuItem.setActionCommand(makeCommand(CMD_EDGE_TRIGGER, OPT_EDGE_MASC_FAILURE, FALSE));
                menuItem.addActionListener(this);
                submenu.add(menuItem);

                menuItem = new JMenuItem(resources.getString("edgeTriggerAeroAltLoss.text"));
                menuItem.setActionCommand(makeCommand(CMD_EDGE_TRIGGER, OPT_EDGE_WHEN_AERO_ALT_LOSS, FALSE));
                menuItem.addActionListener(this);
                submenu.add(menuItem);

                menuItem = new JMenuItem(resources.getString("edgeTriggerAeroExplosion.text"));
                menuItem.setActionCommand(makeCommand(CMD_EDGE_TRIGGER, OPT_EDGE_WHEN_AERO_EXPLOSION, FALSE));
                menuItem.addActionListener(this);
                submenu.add(menuItem);

                menuItem = new JMenuItem(resources.getString("edgeTriggerAeroKO.text"));
                menuItem.setActionCommand(makeCommand(CMD_EDGE_TRIGGER, OPT_EDGE_WHEN_AERO_KO, FALSE));
                menuItem.addActionListener(this);
                submenu.add(menuItem);

                menuItem = new JMenuItem(resources.getString("edgeTriggerAeroLuckyCrit.text"));
                menuItem.setActionCommand(makeCommand(CMD_EDGE_TRIGGER, OPT_EDGE_WHEN_AERO_LUCKY_CRIT, FALSE));
                menuItem.addActionListener(this);
                submenu.add(menuItem);

                menuItem = new JMenuItem(resources.getString("edgeTriggerAeroNukeCrit.text"));
                menuItem.setActionCommand(makeCommand(CMD_EDGE_TRIGGER, OPT_EDGE_WHEN_AERO_NUKE_CRIT, FALSE));
                menuItem.addActionListener(this);
                submenu.add(menuItem);

                menuItem = new JMenuItem(resources.getString("edgeTriggerAeroTrnBayCrit.text"));
                menuItem.setActionCommand(makeCommand(CMD_EDGE_TRIGGER, OPT_EDGE_WHEN_AERO_UNIT_CARGO_LOST, FALSE));
                menuItem.addActionListener(this);
                submenu.add(menuItem);

                if (gui.getCampaign().getCampaignOptions().useSupportEdge()) {
                    menuItem = new JMenuItem(resources.getString("edgeTriggerHealCheck.text"));
                    menuItem.setActionCommand(makeCommand(CMD_EDGE_TRIGGER, PersonnelOptions.EDGE_MEDICAL, FALSE));
                    menuItem.addActionListener(this);
                    submenu.add(menuItem);

                    menuItem = new JMenuItem(resources.getString("edgeTriggerBreakPart.text"));
                    menuItem.setActionCommand(makeCommand(CMD_EDGE_TRIGGER, PersonnelOptions.EDGE_REPAIR_BREAK_PART, FALSE));
                    menuItem.addActionListener(this);
                    submenu.add(menuItem);

                    menuItem = new JMenuItem(resources.getString("edgeTriggerFailedRefit.text"));
                    menuItem.setActionCommand(makeCommand(CMD_EDGE_TRIGGER, PersonnelOptions.EDGE_REPAIR_FAILED_REFIT, FALSE));
                    menuItem.addActionListener(this);
                    submenu.add(menuItem);

                    menuItem = new JMenuItem(resources.getString("edgeTriggerAcquireCheck.text"));
                    menuItem.setActionCommand(makeCommand(CMD_EDGE_TRIGGER, PersonnelOptions.EDGE_ADMIN_ACQUIRE_FAIL, FALSE));
                    menuItem.addActionListener(this);
                    submenu.add(menuItem);
                }
                JMenuHelpers.addMenuIfNonEmpty(menu, submenu);
                JMenuHelpers.addMenuIfNonEmpty(popup, menu);
            }

            menu = new JMenu(resources.getString("specialFlags.text"));
            if ((gui.getCampaign().getCampaignOptions().isUseManualMarriages()
                    || !gui.getCampaign().getCampaignOptions().getRandomMarriageMethod().isNone())
                    && StaticChecks.areEitherAllTryingToMarryOrNot(selected)) {
                cbMenuItem = new JCheckBoxMenuItem(resources.getString("cbMarriageable.text"));
                cbMenuItem.setToolTipText(resources.getString("cbMarriageable.toolTipText"));
                cbMenuItem.setSelected(selected[0].isMarriageable());
                cbMenuItem.setActionCommand(CMD_MARRIAGEABLE);
                cbMenuItem.addActionListener(this);
                menu.add(cbMenuItem);
            }

            if ((gui.getCampaign().getCampaignOptions().isUseManualProcreation()
                    || !gui.getCampaign().getCampaignOptions().getRandomProcreationMethod().isNone())
                    && StaticChecks.areAllFemale(selected)
                    && StaticChecks.areEitherAllTryingToConceiveOrNot(selected)) {
                cbMenuItem = new JCheckBoxMenuItem(resources.getString("tryingToConceive.text"));
                cbMenuItem.setToolTipText(resources.getString("tryingToConceive.toolTipText"));
                cbMenuItem.setSelected(selected[0].isTryingToConceive());
                cbMenuItem.setActionCommand(CMD_TRYING_TO_CONCEIVE);
                cbMenuItem.addActionListener(this);
                menu.add(cbMenuItem);
            }

            if ((gui.getCampaign().getCampaignOptions().isUseManualDivorce()
                    || !gui.getCampaign().getCampaignOptions().getRandomDivorceMethod().isNone())
                    && Stream.of(selected).filter(p -> p.getGenealogy().hasSpouse()).allMatch(p -> p.isDivorceable() == person.isDivorceable())) {
                cbMenuItem = new JCheckBoxMenuItem(resources.getString("cbDivorceable.text"));
                cbMenuItem.setToolTipText(resources.getString("cbDivorceable.toolTipText"));
                cbMenuItem.setSelected(selected[0].isDivorceable());
                cbMenuItem.setActionCommand(CMD_DIVORCEABLE);
                cbMenuItem.addActionListener(this);
                menu.add(cbMenuItem);
            }

            if (StaticChecks.areEitherAllFoundersOrNot(selected)) {
                cbMenuItem = new JCheckBoxMenuItem(resources.getString("founder.text"));
                cbMenuItem.setSelected(person.isFounder());
                cbMenuItem.setActionCommand(CMD_FOUNDER);
                cbMenuItem.addActionListener(this);
                menu.add(cbMenuItem);
            }
            JMenuHelpers.addMenuIfNonEmpty(popup, menu);
        }

        // change portrait
        menuItem = new JMenuItem(resources.getString(oneSelected ? "changePortrait.text" : "bulkAssignSinglePortrait.text"));
        menuItem.setActionCommand(CMD_EDIT_PORTRAIT);
        menuItem.addActionListener(this);
        popup.add(menuItem);

        if (oneSelected) {
            // change Biography
            menuItem = new JMenuItem(resources.getString("changeBiography.text"));
            menuItem.setActionCommand(CMD_EDIT_BIOGRAPHY);
            menuItem.addActionListener(this);
            popup.add(menuItem);

            menuItem = new JMenuItem(resources.getString("changeCallsign.text"));
            menuItem.setActionCommand(CMD_CALLSIGN);
            menuItem.addActionListener(this);
            popup.add(menuItem);

            menuItem = new JMenuItem(resources.getString("editPersonnelLog.text"));
            menuItem.setActionCommand(CMD_EDIT_PERSONNEL_LOG);
            menuItem.addActionListener(this);
            popup.add(menuItem);
        }

        menuItem = new JMenuItem(resources.getString("addSingleLogEntry.text"));
        menuItem.setActionCommand(CMD_ADD_LOG_ENTRY);
        menuItem.addActionListener(this);
        popup.add(menuItem);

        if (oneSelected) {
            // Edit mission log
            menuItem = new JMenuItem(resources.getString("editMissionLog.text"));
            menuItem.setActionCommand(CMD_EDIT_MISSIONS_LOG);
            menuItem.addActionListener(this);
            popup.add(menuItem);
        }

        // Add one item to all personnel mission logs
        menuItem = new JMenuItem(resources.getString("addMissionEntry.text"));
        menuItem.setActionCommand(CMD_ADD_MISSION_ENTRY);
        menuItem.addActionListener(this);
        popup.add(menuItem);

        if (oneSelected) {
            menuItem = new JMenuItem(resources.getString("editKillLog.text"));
            menuItem.setActionCommand(CMD_EDIT_KILL_LOG);
            menuItem.addActionListener(this);
            menuItem.setEnabled(true);
            popup.add(menuItem);
        }

        if (oneSelected || StaticChecks.allHaveSameUnit(selected)) {
            menuItem = new JMenuItem(resources.getString("assignKill.text"));
            menuItem.setActionCommand(CMD_ADD_KILL);
            menuItem.addActionListener(this);
            menuItem.setEnabled(true);
            popup.add(menuItem);
        }

        menuItem = new JMenuItem(resources.getString("exportPersonnel.text"));
        menuItem.addActionListener(gui::miExportPersonActionPerformed);
        menuItem.setEnabled(true);
        popup.add(menuItem);

        if (gui.getCampaign().getCampaignOptions().getUseAtB() && StaticChecks.areAllActive(selected)) {
            menuItem = new JMenuItem(resources.getString("sack.text"));
            menuItem.setActionCommand(CMD_SACK);
            menuItem.addActionListener(this);
            popup.add(menuItem);
        }

        //region Randomization Menu
        // This Menu contains the following options, in the specified order:
        // 1) Random Name
        // 2) Random Bloodname Check
        // 3) Random Bloodname Assignment
        // 4) Random Callsign
        // 5) Random Portrait
        // 6) Random Origin
        // 7) Random Origin Faction
        // 8) Random Origin Planet
        menu = new JMenu(resources.getString("randomizationMenu.text"));

        menuItem = new JMenuItem(resources.getString(oneSelected ? "miRandomName.single.text" : "miRandomName.bulk.text"));
        menuItem.setName("miRandomName");
        menuItem.setActionCommand(CMD_RANDOM_NAME);
        menuItem.addActionListener(this);
        menu.add(menuItem);

        if (StaticChecks.areAllClanEligible(selected)) {
            menuItem = new JMenuItem(resources.getString(oneSelected ? "miRandomBloodnameCheck.single.text" : "miRandomBloodnameCheck.bulk.text"));
            menuItem.setName("miRandomBloodnameCheck");
            menuItem.setActionCommand(makeCommand(CMD_RANDOM_BLOODNAME, String.valueOf(false)));
            menuItem.addActionListener(this);
            menu.add(menuItem);

            if (gui.getCampaign().isGM()) {
                menuItem = new JMenuItem(resources.getString(oneSelected ? "miRandomBloodname.single.text" : "miRandomBloodname.bulk.text"));
                menuItem.setName("miRandomBloodname");
                menuItem.setActionCommand(makeCommand(CMD_RANDOM_BLOODNAME, String.valueOf(true)));
                menuItem.addActionListener(this);
                menu.add(menuItem);
            }
        }

        menuItem = new JMenuItem(resources.getString(oneSelected ? "miRandomCallsign.single.text" : "miRandomCallsign.bulk.text"));
        menuItem.setName("miRandomCallsign");
        menuItem.setActionCommand(CMD_RANDOM_CALLSIGN);
        menuItem.addActionListener(this);
        menu.add(menuItem);

        menuItem = new JMenuItem(resources.getString(oneSelected ? "miRandomPortrait.single.text" : "miRandomPortrait.bulk.text"));
        menuItem.setName("miRandomPortrait");
        menuItem.setActionCommand(CMD_RANDOM_PORTRAIT);
        menuItem.addActionListener(this);
        menu.add(menuItem);

        if (gui.getCampaign().getCampaignOptions().randomizeOrigin()) {
            menuItem = new JMenuItem(resources.getString(oneSelected ? "miRandomOrigin.single.text" : "miRandomOrigin.bulk.text"));
            menuItem.setName("miRandomOrigin");
            menuItem.setActionCommand(CMD_RANDOM_ORIGIN);
            menuItem.addActionListener(this);
            menu.add(menuItem);

            menuItem = new JMenuItem(resources.getString(oneSelected ? "miRandomOriginFaction.single.text" : "miRandomOriginFaction.bulk.text"));
            menuItem.setName("miRandomOriginFaction");
            menuItem.setActionCommand(CMD_RANDOM_ORIGIN_FACTION);
            menuItem.addActionListener(this);
            menu.add(menuItem);

            menuItem = new JMenuItem(resources.getString(oneSelected ? "miRandomOriginPlanet.single.text" : "miRandomOriginPlanet.bulk.text"));
            menuItem.setName("miRandomOriginPlanet");
            menuItem.setActionCommand(CMD_RANDOM_ORIGIN_PLANET);
            menuItem.addActionListener(this);
            menu.add(menuItem);
        }

        JMenuHelpers.addMenuIfNonEmpty(popup, menu);
        //endregion Randomization Menu

        //region GM Menu
        if (gui.getCampaign().isGM()) {
            popup.addSeparator();

            menu = new JMenu(resources.getString("gmMode.text"));

            menuItem = new JMenu(resources.getString("changePrisonerStatus.text"));
            menuItem.add(newCheckboxMenu(
                    PrisonerStatus.FREE.toString(),
                    makeCommand(CMD_CHANGE_PRISONER_STATUS, PrisonerStatus.FREE.name()),
                    (person.getPrisonerStatus() == PrisonerStatus.FREE)));
            menuItem.add(newCheckboxMenu(
                    PrisonerStatus.PRISONER.toString(),
                    makeCommand(CMD_CHANGE_PRISONER_STATUS, PrisonerStatus.PRISONER.name()),
                    (person.getPrisonerStatus() == PrisonerStatus.PRISONER)));
            menuItem.add(newCheckboxMenu(
                    PrisonerStatus.PRISONER_DEFECTOR.toString(),
                    makeCommand(CMD_CHANGE_PRISONER_STATUS, PrisonerStatus.PRISONER_DEFECTOR.name()),
                    (person.getPrisonerStatus() == PrisonerStatus.PRISONER_DEFECTOR)));
            menuItem.add(newCheckboxMenu(
                    PrisonerStatus.BONDSMAN.toString(),
                    makeCommand(CMD_CHANGE_PRISONER_STATUS, PrisonerStatus.BONDSMAN.name()),
                    (person.getPrisonerStatus() == PrisonerStatus.BONDSMAN)));
            menu.add(menuItem);

            menuItem = new JMenuItem(resources.getString("removePerson.text"));
            menuItem.setActionCommand(CMD_REMOVE);
            menuItem.addActionListener(this);
            menu.add(menuItem);

            if (!gui.getCampaign().getCampaignOptions().useAdvancedMedical()) {
                menuItem = new JMenuItem(resources.getString("editHits.text"));
                menuItem.setActionCommand(CMD_EDIT_HITS);
                menuItem.addActionListener(this);
                menu.add(menuItem);
            }

            menuItem = new JMenuItem(resources.getString("add1XP.text"));
            menuItem.setActionCommand(CMD_ADD_1_XP);
            menuItem.addActionListener(this);
            menu.add(menuItem);

            menuItem = new JMenuItem(resources.getString("addXP.text"));
            menuItem.setActionCommand(CMD_ADD_XP);
            menuItem.addActionListener(this);
            menu.add(menuItem);

            menuItem = new JMenuItem(resources.getString("setXP.text"));
            menuItem.setActionCommand(CMD_SET_XP);
            menuItem.addActionListener(this);
            menu.add(menuItem);

            if (gui.getCampaign().getCampaignOptions().useEdge()) {
                menuItem = new JMenuItem(resources.getString("setEdge.text"));
                menuItem.setActionCommand(CMD_SET_EDGE);
                menuItem.addActionListener(this);
                menu.add(menuItem);
            }

            if (oneSelected) {
                menuItem = new JMenuItem(resources.getString("edit.text"));
                menuItem.setActionCommand(CMD_EDIT);
                menuItem.addActionListener(this);
                menu.add(menuItem);

                menuItem = new JMenuItem(resources.getString("loadGMTools.text"));
                menuItem.addActionListener(evt -> loadGMToolsForPerson(person));
                menu.add(menuItem);
            }

            if (gui.getCampaign().getCampaignOptions().useAdvancedMedical()) {
                menuItem = new JMenuItem(resources.getString("removeAllInjuries.text"));
                menuItem.setActionCommand(CMD_CLEAR_INJURIES);
                menuItem.addActionListener(this);
                menu.add(menuItem);

                if (oneSelected) {
                    for (Injury i : person.getInjuries()) {
                        menuItem = new JMenuItem(String.format(resources.getString("removeInjury.format"), i.getName()));
                        menuItem.setActionCommand(makeCommand(CMD_REMOVE_INJURY, i.getUUID().toString()));
                        menuItem.addActionListener(this);
                        menu.add(menuItem);
                    }

                    menuItem = new JMenuItem(resources.getString("editInjuries.text"));
                    menuItem.setActionCommand(CMD_EDIT_INJURIES);
                    menuItem.addActionListener(this);
                    menu.add(menuItem);
                }
            }

            if (gui.getCampaign().getCampaignOptions().isUseManualProcreation()) {
                if (Stream.of(selected).anyMatch(p -> gui.getCampaign().getProcreation()
                        .canProcreate(gui.getCampaign().getLocalDate(), p, false) == null)) {
                    menuItem = new JMenuItem(resources.getString(oneSelected ? "addPregnancy.text" : "addPregnancies.text"));
                    menuItem.setActionCommand(CMD_ADD_PREGNANCY);
                    menuItem.addActionListener(this);
                    menu.add(menuItem);
                }

                if (Stream.of(selected).anyMatch(Person::isPregnant)) {
                    menuItem = new JMenuItem(resources.getString(oneSelected ? "removePregnancy.text" : "removePregnancies.text"));
                    menuItem.setActionCommand(CMD_REMOVE_PREGNANCY);
                    menuItem.addActionListener(this);
                    menu.add(menuItem);
                }
            }

            JMenuHelpers.addMenuIfNonEmpty(popup, menu);
        }
        //endregion GM Menu

        return Optional.of(popup);
    }

    private JMenuItem newMenuItem(String text, String command) {
        JMenuItem result = new JMenuItem(text);
        result.setActionCommand(command);
        result.addActionListener(this);
        return result;
    }

    private JCheckBoxMenuItem newCheckboxMenu(String text, String command, boolean selected) {
        JCheckBoxMenuItem result = new JCheckBoxMenuItem(text);
        result.setSelected(selected);
        result.setActionCommand(command);
        result.addActionListener(this);
        result.setEnabled(true);
        return result;
    }
}<|MERGE_RESOLUTION|>--- conflicted
+++ resolved
@@ -318,16 +318,10 @@
                                 SplittingSurnameStyle.valueOf(data[1])));
             }
             case CMD_ADD_SPOUSE: {
-<<<<<<< HEAD
-                final Person spouse = gui.getCampaign().getPerson(UUID.fromString(data[1]));
-                Marriage.valueOf(data[2]).marry(gui.getCampaign(), selectedPerson, spouse,
-                        gui.getCampaign().getLocalDate());
-=======
                 gui.getCampaign().getMarriage().marry(gui.getCampaign(),
                         gui.getCampaign().getLocalDate(), selectedPerson,
                         gui.getCampaign().getPerson(UUID.fromString(data[1])),
                         MergingSurnameStyle.valueOf(data[2]));
->>>>>>> b2c325a8
                 break;
             }
             case CMD_ADD_AWARD: {
@@ -1199,15 +1193,9 @@
         JMenuHelpers.addMenuIfNonEmpty(popup, new AssignPersonToUnitMenu(gui.getCampaign(), selected));
 
         if (oneSelected && person.getStatus().isActive()) {
-<<<<<<< HEAD
-            if (gui.getCampaign().getCampaignOptions().useManualMarriages()
-                    && person.oldEnoughToMarry(gui.getCampaign(), gui.getCampaign().getLocalDate())
-                    && !person.getGenealogy().hasSpouse()) {
-=======
             if (gui.getCampaign().getCampaignOptions().isUseManualMarriages()
                     && (gui.getCampaign().getMarriage().canMarry(gui.getCampaign(),
                             gui.getCampaign().getLocalDate(), person, false) == null)) {
->>>>>>> b2c325a8
                 menu = new JMenu(resources.getString("chooseSpouse.text"));
                 JMenu maleMenu = new JMenu(resources.getString("spouseMenuMale.text"));
                 JMenu femaleMenu = new JMenu(resources.getString("spouseMenuFemale.text"));
@@ -1215,25 +1203,6 @@
 
                 LocalDate today = gui.getCampaign().getLocalDate();
 
-<<<<<<< HEAD
-                List<Person> personnel = new ArrayList<>(gui.getCampaign().getPersonnel());
-                personnel.sort(Comparator.comparing((Person p) -> p.getAge(today)).thenComparing(Person::getSurname));
-
-                for (Person ps : personnel) {
-                    if (person.safeSpouse(gui.getCampaign(), ps, gui.getCampaign().getLocalDate())) {
-                        String pStatus;
-
-                        if (ps.getPrisonerStatus().isBondsman()) {
-                            pStatus = String.format(resources.getString("marriageBondsmanDesc.format"),
-                                    ps.getFullName(), ps.getAge(today), ps.getRoleDesc());
-                        } else if (ps.getPrisonerStatus().isPrisoner()) {
-                            pStatus = String.format(resources.getString("marriagePrisonerDesc.format"),
-                                    ps.getFullName(), ps.getAge(today), ps.getRoleDesc());
-                        } else {
-                            pStatus = String.format(resources.getString("marriagePartnerDesc.format"),
-                                    ps.getFullName(), ps.getAge(today), ps.getRoleDesc());
-                        }
-=======
                 // Get all safe potential spouses sorted by age and then by surname
                 final List<Person> personnel = gui.getCampaign().getPersonnel().stream()
                         .filter(potentialSpouse -> gui.getCampaign().getMarriage().safeSpouse(
@@ -1258,7 +1227,6 @@
                                 potentialSpouse.getFullName(), potentialSpouse.getAge(today),
                                 potentialSpouse.getRoleDesc());
                     }
->>>>>>> b2c325a8
 
                     spouseMenu = new JMenu(status);
 
