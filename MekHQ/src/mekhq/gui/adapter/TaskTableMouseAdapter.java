/*
 * Copyright (c) 2017 The MegaMek Team. All rights reserved.
 *
 * This file is part of MekHQ.
 *
 * MekHQ is free software: you can redistribute it and/or modify
 * it under the terms of the GNU General Public License as published by
 * the Free Software Foundation, either version 3 of the License, or
 * (at your option) any later version.
 *
 * MekHQ is distributed in the hope that it will be useful,
 * but WITHOUT ANY WARRANTY; without even the implied warranty of
 * MERCHANTABILITY or FITNESS FOR A PARTICULAR PURPOSE.  See the
 * GNU General Public License for more details.
 *
 * You should have received a copy of the GNU General Public License
 * along with MekHQ.  If not, see <http://www.gnu.org/licenses/>.
 */

package mekhq.gui.adapter;

import java.awt.event.ActionEvent;
import java.awt.event.ActionListener;
import java.awt.event.MouseEvent;

import javax.swing.JCheckBoxMenuItem;
import javax.swing.JMenu;
import javax.swing.JMenuItem;
import javax.swing.JOptionPane;
import javax.swing.JPopupMenu;
import javax.swing.JTable;
import javax.swing.event.MouseInputAdapter;

import megamek.common.TargetRoll;
import mekhq.MekHQ;
import mekhq.campaign.event.PartChangedEvent;
import mekhq.campaign.event.PartModeChangedEvent;
import mekhq.campaign.event.UnitChangedEvent;
import mekhq.campaign.parts.MissingPart;
import mekhq.campaign.parts.Part;
import mekhq.campaign.unit.Unit;
import mekhq.campaign.work.IPartWork;
import mekhq.campaign.work.WorkTime;
import mekhq.gui.CampaignGUI;
import mekhq.gui.model.TaskTableModel;

public class TaskTableMouseAdapter extends MouseInputAdapter implements ActionListener {
    
    private CampaignGUI gui;
    private JTable taskTable;
    private TaskTableModel taskModel;

    public TaskTableMouseAdapter(CampaignGUI gui, JTable taskTable,
            TaskTableModel taskModel) {
        super();
        this.gui = gui;
        this.taskTable = taskTable;
        this.taskModel = taskModel;
    }        

    @Override
    public void actionPerformed(ActionEvent action) {
        String command = action.getActionCommand();
        Part part = (Part)taskModel.getTaskAt(taskTable.convertRowIndexToModel(taskTable.getSelectedRow()));
        if (null == part) {
            return;
        }

        int[] rows = taskTable.getSelectedRows();
        Part[] parts = new Part[rows.length];
        for (int i = 0; i < rows.length; i++) {
            parts[i] = taskModel.getTaskAt(taskTable.convertRowIndexToModel(rows[i]));
        }

        if (command.equalsIgnoreCase("SCRAP")) {
<<<<<<< HEAD
            if (null != part.checkScrappable()) {
                JOptionPane.showMessageDialog(gui.getFrame(), part.checkScrappable(), "Cannot scrap part",
                        JOptionPane.ERROR_MESSAGE);
                return;
            }
            Unit u = part.getUnit();
            gui.getCampaign().addReport(part.scrap());
            u.refreshPodSpace();
            if (null != u && !u.isRepairable() && u.getSalvageableParts().size() == 0) {
                gui.getCampaign().removeUnit(u.getId());
=======
            for (Part p : parts) {
                if (null != p.checkScrappable()) {
                    JOptionPane.showMessageDialog(gui.getFrame(), p.checkScrappable(), "Cannot scrap part",
                            JOptionPane.ERROR_MESSAGE);
                    return;
                }
                Unit u = p.getUnit();
                gui.getCampaign().addReport(p.scrap());
                if (null != u && !u.isRepairable() && u.getSalvageableParts().size() == 0) {
                    gui.getCampaign().removeUnit(u.getId());
                }
                MekHQ.triggerEvent(new UnitChangedEvent(u));
>>>>>>> 479f95fe
            }
        } else if (command.contains("SWAP_AMMO")) {
            /*
             * WorkItem task =
             * taskModel.getTaskAt(taskTable.getSelectedRow()); if (task
             * instanceof ReloadItem) { ReloadItem reload = (ReloadItem)
             * task; Entity en = reload.getUnit().getEntity(); Mounted m =
             * reload.getMounted(); if (null == m) { return; } AmmoType
             * curType = (AmmoType) m.getType(); String sel =
             * command.split(":")[1]; int selType = Integer.parseInt(sel);
             * AmmoType newType = Utilities.getMunitionsFor(en, curType)
             * .get(selType); reload.swapAmmo(newType); refreshTaskList();
             * refreshUnitView(); refreshAcquireList(); }
             */
        } else if (command.contains("CHANGE_MODE")) {
            String sel = command.split(":")[1];
            for (Part p : parts) {
                if (p.getAllMods(null).getValue() != TargetRoll.AUTOMATIC_SUCCESS) {
                    p.setMode(WorkTime.of(sel));
                    MekHQ.triggerEvent(new PartModeChangedEvent(p));
                }
            }
        } else if (command.contains("UNASSIGN")) {
            /*
             * for (WorkItem task : tasks) { task.resetTimeSpent();
             * task.setTeam(null); refreshServicedUnitList();
             * refreshUnitList(); refreshTaskList(); refreshAcquireList();
             * refreshCargo(); refreshOverview(); }
             */
        } else if (command.contains("FIX")) {
            /*
             * for (WorkItem task : tasks) { if (task.checkFixable() ==
             * null) { if ((task instanceof ReplacementItem) &&
             * !((ReplacementItem) task).hasPart()) { ReplacementItem
             * replace = (ReplacementItem) task; Part part =
             * replace.partNeeded(); replace.setPart(part);
             * getCampaign().addPart(part); } task.succeed(); if
             * (task.isCompleted()) { getCampaign().removeTask(task); } }
             * refreshServicedUnitList(); refreshUnitList();
             * refreshTaskList(); refreshAcquireList(); refreshPartsList();
             * refreshCargo(); refreshOverview(); }
             */
            if (part.checkFixable() == null) {
                gui.getCampaign().addReport(part.succeed());
                if (part.getUnit() != null) {
                    part.getUnit().refreshPodSpace();
                }
                MekHQ.triggerEvent(new PartChangedEvent(part));
            }
        }
    }

    @Override
    public void mousePressed(MouseEvent e) {
        maybeShowPopup(e);
    }

    @Override
    public void mouseReleased(MouseEvent e) {
        maybeShowPopup(e);
    }

    private void maybeShowPopup(MouseEvent e) {
        JPopupMenu popup = new JPopupMenu();
        if (e.isPopupTrigger()) {
            int row = taskTable.getSelectedRow();
            if (row < 0) {
                return;
            }
            IPartWork partWork = (IPartWork)taskModel.getTaskAt(taskTable.convertRowIndexToModel(row));
            Part part = null;
            if (partWork instanceof Part) {
                part = (Part)partWork;
            }
            JMenuItem menuItem = null;
            JMenu menu = null;
            JCheckBoxMenuItem cbMenuItem = null;
            // Mode (extra time, rush job, ...
            // dont allow automatic success jobs to change mode
            // dont allow pod space or pod-mounted equipment to change mode when removing or replacing
            if (part != null) {
                if (partWork.getAllMods(null).getValue() != TargetRoll.AUTOMATIC_SUCCESS
                        && (!part.isOmniPodded() || (!part.isSalvaging() && !(part instanceof MissingPart)))) {
                    menu = new JMenu("Mode");
                    for (WorkTime wt : WorkTime.DEFAULT_TIMES) {
                        cbMenuItem = new JCheckBoxMenuItem(wt.name);
                        if (partWork.getMode() == wt) {
                            cbMenuItem.setSelected(true);
                        } else {
                            cbMenuItem.setActionCommand("CHANGE_MODE:" + wt.id);
                            cbMenuItem.addActionListener(this);
                        }
                        cbMenuItem.setEnabled(!part.isBeingWorkedOn());
                        menu.add(cbMenuItem);
                    }
                    popup.add(menu);
                }
                // Scrap component
                if (!part.canNeverScrap()) {
                    menuItem = new JMenuItem("Scrap component");
                    menuItem.setActionCommand("SCRAP");
                    menuItem.addActionListener(this);
                    menuItem.setEnabled(!part.isBeingWorkedOn());
                    popup.add(menuItem);
                }
            }

            menu = new JMenu("GM Mode");
            popup.add(menu);
            // Auto complete task

            menuItem = new JMenuItem("Complete Task");
            menuItem.setActionCommand("FIX");
            menuItem.addActionListener(this);
            menuItem.setEnabled(gui.getCampaign().isGM() && (null == partWork.checkFixable()));
            menu.add(menuItem);

            popup.show(e.getComponent(), e.getX(), e.getY());
        }
    }
}<|MERGE_RESOLUTION|>--- conflicted
+++ resolved
@@ -36,7 +36,6 @@
 import mekhq.campaign.event.PartChangedEvent;
 import mekhq.campaign.event.PartModeChangedEvent;
 import mekhq.campaign.event.UnitChangedEvent;
-import mekhq.campaign.parts.MissingPart;
 import mekhq.campaign.parts.Part;
 import mekhq.campaign.unit.Unit;
 import mekhq.campaign.work.IPartWork;
@@ -61,43 +60,33 @@
     @Override
     public void actionPerformed(ActionEvent action) {
         String command = action.getActionCommand();
-        Part part = (Part)taskModel.getTaskAt(taskTable.convertRowIndexToModel(taskTable.getSelectedRow()));
-        if (null == part) {
+        IPartWork partWork = taskModel.getTaskAt(taskTable.convertRowIndexToModel(taskTable.getSelectedRow()));
+        if (null == partWork) {
             return;
         }
-
+        
         int[] rows = taskTable.getSelectedRows();
-        Part[] parts = new Part[rows.length];
+        IPartWork[] parts = new IPartWork[rows.length];
         for (int i = 0; i < rows.length; i++) {
             parts[i] = taskModel.getTaskAt(taskTable.convertRowIndexToModel(rows[i]));
         }
-
+        
         if (command.equalsIgnoreCase("SCRAP")) {
-<<<<<<< HEAD
-            if (null != part.checkScrappable()) {
-                JOptionPane.showMessageDialog(gui.getFrame(), part.checkScrappable(), "Cannot scrap part",
-                        JOptionPane.ERROR_MESSAGE);
-                return;
-            }
-            Unit u = part.getUnit();
-            gui.getCampaign().addReport(part.scrap());
-            u.refreshPodSpace();
-            if (null != u && !u.isRepairable() && u.getSalvageableParts().size() == 0) {
-                gui.getCampaign().removeUnit(u.getId());
-=======
-            for (Part p : parts) {
-                if (null != p.checkScrappable()) {
-                    JOptionPane.showMessageDialog(gui.getFrame(), p.checkScrappable(), "Cannot scrap part",
+            for (IPartWork p : parts) {
+            	if (!(p instanceof Part)) {
+            		continue;
+		        }
+                if (null != ((Part)p).checkScrappable()) {
+                    JOptionPane.showMessageDialog(gui.getFrame(), ((Part)p).checkScrappable(), "Cannot scrap part",
                             JOptionPane.ERROR_MESSAGE);
                     return;
                 }
                 Unit u = p.getUnit();
-                gui.getCampaign().addReport(p.scrap());
+                gui.getCampaign().addReport(((Part)p).scrap());
                 if (null != u && !u.isRepairable() && u.getSalvageableParts().size() == 0) {
                     gui.getCampaign().removeUnit(u.getId());
                 }
                 MekHQ.triggerEvent(new UnitChangedEvent(u));
->>>>>>> 479f95fe
             }
         } else if (command.contains("SWAP_AMMO")) {
             /*
@@ -114,10 +103,10 @@
              */
         } else if (command.contains("CHANGE_MODE")) {
             String sel = command.split(":")[1];
-            for (Part p : parts) {
-                if (p.getAllMods(null).getValue() != TargetRoll.AUTOMATIC_SUCCESS) {
-                    p.setMode(WorkTime.of(sel));
-                    MekHQ.triggerEvent(new PartModeChangedEvent(p));
+            for (IPartWork p : parts) {
+                if (p instanceof Part && p.getAllMods(null).getValue() != TargetRoll.AUTOMATIC_SUCCESS) {
+                    ((Part)p).setMode(WorkTime.of(sel));
+                    MekHQ.triggerEvent(new PartModeChangedEvent((Part)p));
                 }
             }
         } else if (command.contains("UNASSIGN")) {
@@ -140,12 +129,17 @@
              * refreshTaskList(); refreshAcquireList(); refreshPartsList();
              * refreshCargo(); refreshOverview(); }
              */
-            if (part.checkFixable() == null) {
-                gui.getCampaign().addReport(part.succeed());
-                if (part.getUnit() != null) {
-                    part.getUnit().refreshPodSpace();
-                }
-                MekHQ.triggerEvent(new PartChangedEvent(part));
+            if (partWork.checkFixable() == null) {
+                for (IPartWork p : parts) {
+                    gui.getCampaign().addReport(p.succeed());
+                    if (p.getUnit() != null) {
+                        p.getUnit().refreshPodSpace();
+                    }
+                    //PodSpace triggers event for each child part
+                    if (p instanceof Part) {
+                        MekHQ.triggerEvent(new PartChangedEvent((Part)p));
+                    }
+                }
             }
         }
     }
@@ -167,20 +161,36 @@
             if (row < 0) {
                 return;
             }
-            IPartWork partWork = (IPartWork)taskModel.getTaskAt(taskTable.convertRowIndexToModel(row));
-            Part part = null;
-            if (partWork instanceof Part) {
-                part = (Part)partWork;
-            }
+            IPartWork partWork = taskModel.getTaskAt(taskTable.convertRowIndexToModel(row));
+            if (null == partWork) {
+                return;
+            }
+            
+            int[] rows = taskTable.getSelectedRows();
+            IPartWork[] parts = new IPartWork[rows.length];
+            for (int i = 0; i < rows.length; i++) {
+                parts[i] = taskModel.getTaskAt(taskTable.convertRowIndexToModel(rows[i]));
+            }
+
             JMenuItem menuItem = null;
             JMenu menu = null;
             JCheckBoxMenuItem cbMenuItem = null;
             // Mode (extra time, rush job, ...
             // dont allow automatic success jobs to change mode
             // dont allow pod space or pod-mounted equipment to change mode when removing or replacing
-            if (part != null) {
-                if (partWork.getAllMods(null).getValue() != TargetRoll.AUTOMATIC_SUCCESS
-                        && (!part.isOmniPodded() || (!part.isSalvaging() && !(part instanceof MissingPart)))) {
+            if (partWork != null) {
+                boolean canChangeMode = true;
+                boolean isScrappable = true;
+                boolean isBeingWorked = false;
+                boolean isFixable = true;
+                for (IPartWork p : parts) {
+                    canChangeMode &= p.canChangeWorkMode()
+                            && p.getAllMods(null).getValue() != TargetRoll.AUTOMATIC_SUCCESS;
+                    isScrappable &= (p instanceof Part) && !((Part)p).canNeverScrap();
+                    isBeingWorked |= (p instanceof Part) && ((Part)p).isBeingWorkedOn();
+                    isFixable &= (null == p.checkFixable());
+                }
+                if (canChangeMode) {
                     menu = new JMenu("Mode");
                     for (WorkTime wt : WorkTime.DEFAULT_TIMES) {
                         cbMenuItem = new JCheckBoxMenuItem(wt.name);
@@ -190,30 +200,30 @@
                             cbMenuItem.setActionCommand("CHANGE_MODE:" + wt.id);
                             cbMenuItem.addActionListener(this);
                         }
-                        cbMenuItem.setEnabled(!part.isBeingWorkedOn());
+                        cbMenuItem.setEnabled(!isBeingWorked);
                         menu.add(cbMenuItem);
                     }
                     popup.add(menu);
                 }
                 // Scrap component
-                if (!part.canNeverScrap()) {
+                if (isScrappable) {
                     menuItem = new JMenuItem("Scrap component");
                     menuItem.setActionCommand("SCRAP");
                     menuItem.addActionListener(this);
-                    menuItem.setEnabled(!part.isBeingWorkedOn());
+                    menuItem.setEnabled(!isBeingWorked);
                     popup.add(menuItem);
                 }
-            }
-
-            menu = new JMenu("GM Mode");
-            popup.add(menu);
-            // Auto complete task
-
-            menuItem = new JMenuItem("Complete Task");
-            menuItem.setActionCommand("FIX");
-            menuItem.addActionListener(this);
-            menuItem.setEnabled(gui.getCampaign().isGM() && (null == partWork.checkFixable()));
-            menu.add(menuItem);
+
+                menu = new JMenu("GM Mode");
+                popup.add(menu);
+                // Auto complete task
+
+                menuItem = new JMenuItem("Complete Task");
+                menuItem.setActionCommand("FIX");
+                menuItem.addActionListener(this);
+                menuItem.setEnabled(gui.getCampaign().isGM() && isFixable);
+                menu.add(menuItem);
+            }
 
             popup.show(e.getComponent(), e.getX(), e.getY());
         }
