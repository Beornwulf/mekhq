/*
 * Copyright (c) 2011-2022 - The MegaMek Team. All Rights Reserved.
 *
 * This file is part of MekHQ.
 *
 * MekHQ is free software: you can redistribute it and/or modify
 * it under the terms of the GNU General Public License as published by
 * the Free Software Foundation, either version 3 of the License, or
 * (at your option) any later version.
 *
 * MekHQ is distributed in the hope that it will be useful,
 * but WITHOUT ANY WARRANTY; without even the implied warranty of
 * MERCHANTABILITY or FITNESS FOR A PARTICULAR PURPOSE. See the
 * GNU General Public License for more details.
 *
 * You should have received a copy of the GNU General Public License
 * along with MekHQ. If not, see <http://www.gnu.org/licenses/>.
 */
package mekhq;

import megamek.client.Client;
import megamek.client.CloseClientListener;
import megamek.client.bot.BotClient;
import megamek.client.bot.princess.Princess;
import megamek.client.ui.swing.ClientGUI;
import megamek.client.ui.swing.util.MegaMekController;
import megamek.common.*;
import megamek.common.planetaryconditions.PlanetaryConditions;
import megamek.common.preference.PreferenceManager;
import mekhq.campaign.Campaign;
import mekhq.campaign.force.Force;
import mekhq.campaign.mission.BotForce;
import mekhq.campaign.mission.Scenario;
import mekhq.campaign.unit.Unit;
import org.apache.logging.log4j.LogManager;

import java.awt.*;
import java.io.*;
import java.util.ArrayList;
import java.util.List;
import java.util.Objects;

class GameThread extends Thread implements CloseClientListener {
    //region Variable Declarations
    protected String myname;
    protected String password;
    protected Client client;
    protected ClientGUI swingGui;
    protected MegaMekController controller;
    protected MekHQ app;
    protected Campaign campaign;
    protected boolean started;

    protected List<Unit> units;

    protected volatile boolean stop = false;

    private final Scenario scenario;
    //endregion Variable Declarations

    //region Constructors
    public GameThread(String name, String password, Client c, MekHQ app, List<Unit> units, Scenario s) {
        this(name, password, c, app, units, s, true);
    }

    public GameThread(String name, Client c, MekHQ app, List<Unit> units, Scenario s, boolean started) {
        this(name, "", c, app, units, s, started);
    }

    public GameThread(String name, String password, Client c, MekHQ app, List<Unit> units, Scenario s, boolean started) {
        super(name);
        myname = name.trim();
        this.password = password;
        this.client = c;
        this.app = app;
        this.units = Objects.requireNonNull(units);
        this.started = started;
        this.campaign = app.getCampaign();
        this.scenario = Objects.requireNonNull(s);
    }
    //endregion Constructors

    public Client getClient() {
        return client;
    }

    @Override
    public void run() {
        client.addCloseClientListener(this);

        if (swingGui != null) {
            for (Client client2 : swingGui.getLocalBots().values()) {
                client2.die();
            }
            swingGui.getLocalBots().clear();
        }
        createController();
        swingGui = new ClientGUI(client, controller);
        controller.clientgui = swingGui;
        swingGui.initialize();

        try {
            client.connect();
        } catch (Exception ex) {
            LogManager.getLogger().error("MegaMek client failed to connect to server", ex);
            return;
        }

        try {
            while (client.getLocalPlayer() == null) {
                Thread.sleep(MekHQ.getMHQOptions().getStartGameClientDelay());
            }

            // if game is running, shouldn't do the following, so detect the phase
            for (int i = 0; (i < MekHQ.getMHQOptions().getStartGameClientRetryCount())
                    && client.getGame().getPhase().isUnknown(); i++) {
                Thread.sleep(MekHQ.getMHQOptions().getStartGameClientDelay());
                LogManager.getLogger().warn("Client has not finished initialization, and is currently in an unknown phase.");
            }

            if ((client.getGame() != null) && client.getGame().getPhase().isLounge()) {
                LogManager.getLogger().info("Thread in lounge");
                client.getLocalPlayer().setCamouflage(app.getCampaign().getCamouflage().clone());

                if (started) {
                    client.getGame().getOptions().loadOptions();
                    client.sendGameOptions(password, app.getCampaign().getGameOptionsVector());
                    Thread.sleep(MekHQ.getMHQOptions().getStartGameDelay());
                }

                MapSettings mapSettings = MapSettings.getInstance();

                // check that we have valid conditions for setting the mapSettings
                if ((scenario.getMapSizeX() > 1) && (scenario.getMapSizeY() > 1) && (null != scenario.getMap())) {

                    mapSettings.setBoardSize(scenario.getMapSizeX(), scenario.getMapSizeY());
                    mapSettings.setMapSize(1, 1);
                    mapSettings.getBoardsSelectedVector().clear();

                    // if the scenario is taking place in space, do space settings instead
                    if (scenario.getBoardType() == Scenario.T_SPACE) {
                        mapSettings.setMedium(MapSettings.MEDIUM_SPACE);
                        mapSettings.getBoardsSelectedVector().add(MapSettings.BOARD_GENERATED);
                    } else if (scenario.isUsingFixedMap()) {
                        String board = scenario.getMap().replace(".board", ""); // TODO : remove inline file type
                        board = board.replace("\\", "/");
                        mapSettings.getBoardsSelectedVector().add(board);

                        if (scenario.getBoardType() == Scenario.T_ATMOSPHERE) {
                            mapSettings.setMedium(MapSettings.MEDIUM_ATMOSPHERE);
                        }
                    } else {
                        File mapgenFile = new File("data/mapgen/" + scenario.getMap() + ".xml"); // TODO : remove inline file path
                        try (InputStream is = new FileInputStream(mapgenFile)) {
                            mapSettings = MapSettings.getInstance(is);
                        } catch (FileNotFoundException ex) {
                            LogManager.getLogger().error("Could not load map file data/mapgen/" + scenario.getMap() + ".xml", ex);  // TODO : remove inline file path
                        }

                        if (scenario.getBoardType() == Scenario.T_ATMOSPHERE) {
                            mapSettings.setMedium(MapSettings.MEDIUM_ATMOSPHERE);
                        }

                        // duplicate code, but getting a new instance of map settings resets the size parameters
                        mapSettings.setBoardSize(scenario.getMapSizeX(), scenario.getMapSizeY());
                        mapSettings.setMapSize(1, 1);
                        mapSettings.getBoardsSelectedVector().add(MapSettings.BOARD_GENERATED);
                    }
                } else {
                    LogManager.getLogger().error("invalid map settings provided for scenario " + scenario.getName());
                }

                client.sendMapSettings(mapSettings);
                Thread.sleep(MekHQ.getMHQOptions().getStartGameDelay());

                PlanetaryConditions planetaryConditions = new PlanetaryConditions();
                planetaryConditions.setLight(scenario.getLight());
                planetaryConditions.setWeather(scenario.getWeather());
                planetaryConditions.setWind(scenario.getWind());
                planetaryConditions.setFog(scenario.getFog());
                planetaryConditions.setAtmosphere(scenario.getAtmosphere());
                planetaryConditions.setTemperature(scenario.getModifiedTemperature());
                planetaryConditions.setGravity(scenario.getGravity());
                planetaryConditions.setEMI(scenario.getEMI());
                planetaryConditions.setBlowingSand(scenario.getBlowingSand());
                planetaryConditions.setShiftingWindDirection(scenario.canWindShiftDirection());
                planetaryConditions.setShiftingWindStrength(scenario.canWindShiftStrength());
                planetaryConditions.setWindMax(scenario.getMaxWindStrength());
                planetaryConditions.setWindMin(scenario.getMinWindStrength());

                client.sendPlanetaryConditions(planetaryConditions);
                Thread.sleep(MekHQ.getMHQOptions().getStartGameDelay());

                client.getLocalPlayer().setStartingPos(scenario.getStart());
                client.getLocalPlayer().setTeam(1);

                var entities = new ArrayList<Entity>();
                for (Unit unit : units) {
                    Entity entity = unit.getEntity();
                    // Set the TempID for auto reporting
                    entity.setExternalIdAsString(unit.getId().toString());
                    entity.setOwner(client.getLocalPlayer());
                    Force force = campaign.getForceFor(unit);
                    entity.setForceString(force.getFullMMName());
                    entities.add(entity);
                }
                client.sendAddEntity(entities);
                client.sendPlayerInfo();

                // Add bots
                for (int i = 0; i < scenario.getNumBots(); i++) {
                    BotForce bf = scenario.getBotForce(i);
                    String name = bf.getName();
                    if (swingGui.getLocalBots().containsKey(name)) {
                        int append = 2;
                        while (swingGui.getLocalBots().containsKey(name + append)) {
                            append++;
                        }
                        name += append;
                    }
                    Princess botClient = new Princess(name, client.getHost(), client.getPort());
                    botClient.setBehaviorSettings(bf.getBehaviorSettings());
                    try {
                        botClient.connect();
                    } catch (Exception e) {
                        LogManager.getLogger().error("Could not connect with Bot name " + bf.getName(), e);
                    }
                    swingGui.getLocalBots().put(name, botClient);

                    // chill out while bot is created and connects to megamek
                    Thread.sleep(MekHQ.getMHQOptions().getStartGameDelay());
                    configureBot(botClient, bf);
                }
            }

            while (!stop) {
                Thread.sleep(50);
            }
        } catch (Exception e) {
            LogManager.getLogger().error("", e);
        } finally {
            swingGui.setDisconnectQuietly(true);
            client.die();
            client = null;
            swingGui = null;
            controller = null;
        }
    }

    /**
     * wait for the server to add the bot client, then send starting position,
     * camo, and entities
     *
     * @param botClient a BotClient to manage the bot
     * @param botForce a BotForce that will send its info and entities to the botClient
     */
    private void configureBot(BotClient botClient, BotForce botForce) {
        try {
            // Wait for the server to add the bot client, but allow a timeout rather than blocking
            int retryCount = 0;
            while ((botClient.getLocalPlayer() == null)
                    && (retryCount++ < MekHQ.getMHQOptions().getStartGameBotClientRetryCount())) {
                try {
                    Thread.sleep(MekHQ.getMHQOptions().getStartGameBotClientDelay());
                } catch (Exception ignored) {

                }
            }

            if (botClient.getLocalPlayer() == null) {
                LogManager.getLogger().error("Could not configure bot " + botClient.getName());
            } else {
                botClient.getLocalPlayer().setTeam(botForce.getTeam());
                botClient.getLocalPlayer().setStartingPos(botForce.getStart());

                botClient.getLocalPlayer().setCamouflage(botForce.getCamouflage().clone());
                botClient.getLocalPlayer().setColour(botForce.getColour());

                botClient.sendPlayerInfo();

<<<<<<< HEAD
                String forceName = botClient.getLocalPlayer().getName() + "|1";
                var entities = new ArrayList<Entity>();
                // generate any random units
                botForce.generateRandomForces(units, campaign);
                for (Entity entity : botForce.getFullEntityList(campaign)) {
                    if (null == entity) {
                        continue;
                    }
                    entity.setOwner(botClient.getLocalPlayer());
                    entity.setForceString(forceName);
                    // only overwrite deployment round for entities with the botForce default if they
                    // have an individual deployment round of zero. Otherwise, we will overwrite entity
                    // specific deployment information.
                    if(entity.getDeployRound() == 0) {
                        entity.setDeployRound(botForce.getDeployRound());
                    }
                    entities.add(entity);
                }
=======
                List<Entity> entities = setupBotEntities(botClient, botForce, scenario);
>>>>>>> 2117c5f3
                botClient.sendAddEntity(entities);
            }
        } catch (Exception ex) {
            LogManager.getLogger().error("", ex);
        }
    }

    protected List<Entity> setupBotEntities(BotClient botClient, BotForce botForce, Scenario scenario) {
        String forceName = botClient.getLocalPlayer().getName() + "|1";
        var entities = new ArrayList<Entity>();
        botForce.generateRandomForces(units, campaign);
        for (Entity entity : botForce.getFullEntityList(campaign)) {
            entity.setOwner(botClient.getLocalPlayer());
            entity.setForceString(forceName);
            entities.add(entity);
        }

        return entities;
    }

    /*
     * from megamek.client.CloseClientListener clientClosed() Thanks to MM for
     * adding the listener. And to MMNet for the poorly documented code change.
     */
    @Override
    public void clientClosed() {
        requestStop();
        app.stopHost();
    }

    public void requestStop() {
        PreferenceManager.getInstance().save();
        try {
            WeaponOrderHandler.saveWeaponOrderFile();
        } catch (IOException e) {
            LogManager.getLogger().error("Error saving custom weapon orders!", e);
        }
        stop = true;
    }

    public boolean stopRequested() {
        return stop;
    }

    public void quit() {
        client.die();
        client = null;// explicit null of the MM client. Wasn't/isn't being
        // GC'ed.
        System.gc();
    }

    public void createController() {
        controller = new MegaMekController();
        KeyboardFocusManager kbfm = KeyboardFocusManager.getCurrentKeyboardFocusManager();
        kbfm.addKeyEventDispatcher(controller);

        KeyBindParser.parseKeyBindings(controller);
    }
}<|MERGE_RESOLUTION|>--- conflicted
+++ resolved
@@ -278,28 +278,7 @@
 
                 botClient.sendPlayerInfo();
 
-<<<<<<< HEAD
-                String forceName = botClient.getLocalPlayer().getName() + "|1";
-                var entities = new ArrayList<Entity>();
-                // generate any random units
-                botForce.generateRandomForces(units, campaign);
-                for (Entity entity : botForce.getFullEntityList(campaign)) {
-                    if (null == entity) {
-                        continue;
-                    }
-                    entity.setOwner(botClient.getLocalPlayer());
-                    entity.setForceString(forceName);
-                    // only overwrite deployment round for entities with the botForce default if they
-                    // have an individual deployment round of zero. Otherwise, we will overwrite entity
-                    // specific deployment information.
-                    if(entity.getDeployRound() == 0) {
-                        entity.setDeployRound(botForce.getDeployRound());
-                    }
-                    entities.add(entity);
-                }
-=======
                 List<Entity> entities = setupBotEntities(botClient, botForce, scenario);
->>>>>>> 2117c5f3
                 botClient.sendAddEntity(entities);
             }
         } catch (Exception ex) {
@@ -314,6 +293,12 @@
         for (Entity entity : botForce.getFullEntityList(campaign)) {
             entity.setOwner(botClient.getLocalPlayer());
             entity.setForceString(forceName);
+            // only overwrite deployment round for entities with the botForce default if they
+            // have an individual deployment round of zero. Otherwise, we will overwrite entity
+            // specific deployment information.
+            if(entity.getDeployRound() == 0) {
+                entity.setDeployRound(botForce.getDeployRound());
+            }
             entities.add(entity);
         }
 
