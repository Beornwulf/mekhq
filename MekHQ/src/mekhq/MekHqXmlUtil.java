/*
 * Copyright (c) 2013-2021 - The MegaMek Team. All Rights Reserved.
 *
 * This file is part of MekHQ.
 *
 * MekHQ is free software: you can redistribute it and/or modify
 * it under the terms of the GNU General Public License as published by
 * the Free Software Foundation, either version 3 of the License, or
 * (at your option) any later version.
 *
 * MekHQ is distributed in the hope that it will be useful,
 * but WITHOUT ANY WARRANTY; without even the implied warranty of
 * MERCHANTABILITY or FITNESS FOR A PARTICULAR PURPOSE. See the
 * GNU General Public License for more details.
 *
 * You should have received a copy of the GNU General Public License
 * along with MekHQ. If not, see <http://www.gnu.org/licenses/>.
 */
package mekhq;

import java.io.PrintWriter;
import java.io.StringWriter;
import java.util.Iterator;
import java.util.List;

import javax.xml.parsers.DocumentBuilder;
import javax.xml.parsers.DocumentBuilderFactory;
import javax.xml.parsers.ParserConfigurationException;
import javax.xml.transform.Result;
import javax.xml.transform.Source;
import javax.xml.transform.Transformer;
import javax.xml.transform.TransformerException;
import javax.xml.transform.TransformerFactory;
import javax.xml.transform.dom.DOMSource;
import javax.xml.transform.stream.StreamResult;

import megamek.common.annotations.Nullable;
import megamek.utils.MegaMekXmlUtil;
import org.apache.commons.lang3.StringUtils;
import org.w3c.dom.Element;
import org.w3c.dom.NamedNodeMap;
import org.w3c.dom.Node;

import megamek.common.Aero;
import megamek.common.BombType;
import megamek.common.CommonConstants;
import megamek.common.Entity;
import megamek.common.EntityListFile;
import megamek.common.FighterSquadron;
import megamek.common.IBomber;
import megamek.common.Infantry;
import megamek.common.Jumpship;
import megamek.common.MULParser;
import megamek.common.Tank;

public class MekHqXmlUtil extends MegaMekXmlUtil {
    private static DocumentBuilderFactory UNSAFE_DOCUMENT_BUILDER_FACTORY;

    /**
     * USE WITH CARE. Creates a DocumentBuilder safe from XML external entities attacks, but unsafe from
     * XML entity expansion attacks.
     *
     * @return A DocumentBuilder less safe to use to read untrusted XML.
     */
    public static DocumentBuilder newUnsafeDocumentBuilder() throws ParserConfigurationException {
        DocumentBuilderFactory dbf = UNSAFE_DOCUMENT_BUILDER_FACTORY;
        if (null == dbf) {
            // At worst we may do this twice if multiple threads
            // hit this method. It is Ok to have more than one
            // instance of the builder factory, as long as it is
            // XXE safe.

            //
            // For further background, see newSafeDocumentBuilder()
            //
            dbf = DocumentBuilderFactory.newInstance();
            dbf.setXIncludeAware(false);
            dbf.setExpandEntityReferences(false);

            //
            // "If you can't completely disable DTDs, then at least do the
            // following:"
            //

            // Disable external entities
            String FEATURE = "http://xml.org/sax/features/external-general-entities";
            dbf.setFeature(FEATURE, false);

            // Disable external parameters
            FEATURE = "http://xml.org/sax/features/external-parameter-entities";
            dbf.setFeature(FEATURE, false);

            // Disable external DTDs as well
            FEATURE = "http://apache.org/xml/features/nonvalidating/load-external-dtd";
            dbf.setFeature(FEATURE, false);

            UNSAFE_DOCUMENT_BUILDER_FACTORY = dbf;
        }

        return dbf.newDocumentBuilder();
    }

    public static String xmlToString(Node node) throws TransformerException {
        Source source = new DOMSource(node);
        StringWriter stringWriter = new StringWriter();
        Result result = new StreamResult(stringWriter);
        TransformerFactory factory = TransformerFactory.newInstance();
        Transformer transformer = factory.newTransformer();
        transformer.transform(source, result);

        return stringWriter.getBuffer().toString();
    }

    /**
<<<<<<< HEAD
     * TODO: This is dumb and we should just use EntityListFile.writeEntityList.
     *
     * Contents copied from megamek.common.EntityListFile.saveTo(...) Modified to support saving to/from
     * XML for our purposes in MekHQ TODO: Some of this may want to be back-ported into entity itself in
     * MM and then re-factored out of EntityListFile.
=======
     * TODO : This is dumb and we should just use EntityListFile.writeEntityList.
     * TODO : Some of this may want to be back-ported into entity itself in MM and then
     * TODO : re-factored out of EntityListFile.
     *
     * Contents copied from megamek.common.EntityListFile.saveTo(...) Modified
     * to support saving to/from XML for our purposes in MekHQ
>>>>>>> 8e63aea5
     *
     * @param tgtEnt The entity to serialize to XML.
     * @return A string containing the XML representation of the entity.
     */
    public static String writeEntityToXmlString(Entity tgtEnt, int indentLvl, List<Entity> list) {
        // Holdover from EntityListFile in MM.
        // I guess they simply ignored all squadrons for writing out entities?
        if (tgtEnt instanceof FighterSquadron) {
            return "";
        }

        StringBuilder retVal = new StringBuilder();

        // Start writing this entity to the file.
        retVal.append(MekHqXmlUtil.indentStr(indentLvl)).append("<entity chassis=\"")
                .append(escape(tgtEnt.getChassis())).append("\" model=\"").append(escape(tgtEnt.getModel()))
                .append("\" type=\"").append(escape(tgtEnt.getMovementModeAsString())).append("\" commander=\"")
                .append(tgtEnt.isCommander()).append("\" externalId=\"").append(tgtEnt.getExternalIdAsString());

        if (tgtEnt.countQuirks() > 0) {
            retVal.append("\" quirks=\"").append(escape(tgtEnt.getQuirkList("::")));
        }
        if (tgtEnt.getC3Master() != null) {
            retVal.append("\" c3MasterIs=\"")
                    .append(tgtEnt.getGame().getEntity(tgtEnt.getC3Master().getId()).getC3UUIDAsString());
        }
        if (tgtEnt.hasC3() || tgtEnt.hasC3i() || tgtEnt.hasNavalC3()) {
            retVal.append("\" c3UUID=\"").append(tgtEnt.getC3UUIDAsString());
        }

        if (!tgtEnt.getCamouflage().hasDefaultCategory()) {
            retVal.append("\" camoCategory=\"").append(escape(tgtEnt.getCamouflage().getCategory()));
        }

        if (!tgtEnt.getCamouflage().hasDefaultFilename()) {
            retVal.append("\" camoFileName=\"").append(escape(tgtEnt.getCamouflage().getFilename()));
        }

        if (tgtEnt.getDeployRound() > 0) {
            retVal.append(String.format("\" %s=\"%d", MULParser.DEPLOYMENT, tgtEnt.getDeployRound()));
        }

        if (tgtEnt instanceof Infantry) {
            retVal.append(String.format("\" %s=\"%d", MULParser.INF_SQUAD_NUM, ((Infantry) tgtEnt).getSquadN()));
        }

        retVal.append(String.format("\" %s=\"%d", MULParser.ALTITUDE, tgtEnt.getAltitude()));

        if (tgtEnt.isOffBoard()) {
            retVal.append("\" offboard=\"");
            retVal.append(String.valueOf(tgtEnt.isOffBoard()));
            retVal.append("\" offboard_distance=\"");
            retVal.append(String.valueOf(tgtEnt.getOffBoardDistance()));
            retVal.append("\" offboard_direction=\"");
            retVal.append(String.valueOf(tgtEnt.getOffBoardDirection().getValue()));
        }

        retVal.append("\">\n");

        // If it's a tank, add a movement tag.
        // Since tank movement can be affected by damage other than equipment
        // damage...
        // And thus can't necessarily be calculated.
        if (tgtEnt instanceof Tank) {
            Tank tentity = (Tank) tgtEnt;
            retVal.append(getMovementString(tentity, indentLvl + 1));

            if (tentity.isTurretLocked(Tank.LOC_TURRET)) {
                retVal.append(getTurretLockedString(tentity, indentLvl + 1));
            }

            // Crits
            retVal.append(getTankCritString(tentity, indentLvl + 1));
        }

        // add a bunch of stuff for aeros
        if (tgtEnt instanceof Aero) {
            Aero a = (Aero) tgtEnt;

            // SI
            retVal.append(MekHqXmlUtil.indentStr(indentLvl + 1)).append("<structural integrity=\"").append(a.getSI())
                    .append("\"/>\n");

            // Heat sinks
            retVal.append(MekHqXmlUtil.indentStr(indentLvl + 1)).append("<heat sinks=\"").append(a.getHeatSinks())
                    .append("\"/>\n");

            // Fuel
            retVal.append(MekHqXmlUtil.indentStr(indentLvl + 1)).append("<fuel left=\"").append(a.getFuel())
                    .append("\"/>\n");

            // TODO: dropship docking collars, bays

            // Large craft stuff
            if (a instanceof Jumpship) {
                Jumpship j = (Jumpship) a;

                // KF integrity
                retVal.append(MekHqXmlUtil.indentStr(indentLvl + 1)).append("<KF integrity=\"")
                        .append(j.getKFIntegrity()).append("\"/>\n");

                // KF sail integrity
                retVal.append(MekHqXmlUtil.indentStr(indentLvl + 1)).append("<sail integrity=\"")
                        .append(j.getSailIntegrity()).append("\"/>\n");
            }

            // Crits
            retVal.append(getAeroCritString(a, indentLvl + 1));
        }

        // If the entity carries bombs, write those out
        if (tgtEnt instanceof IBomber) {
            retVal.append(getBombChoiceString((IBomber) tgtEnt, indentLvl));
        }

        // Add the locations of this entity (if any are needed).
        String loc = EntityListFile.getLocString(tgtEnt, indentLvl + 1);

        if (null != loc) {
            retVal.append(loc);
        }

        // Write the Naval C3 Data if needed
        if (tgtEnt.hasNavalC3()) {
            retVal.append(MekHqXmlUtil.indentStr(indentLvl + 1)).append("<nc3set>");
            retVal.append(CommonConstants.NL);
            Iterator<Entity> nc3List = list.iterator();
            while (nc3List.hasNext()) {
                final Entity nc3Entity = nc3List.next();

                if (nc3Entity.onSameC3NetworkAs(tgtEnt, true)) {
                    retVal.append(MekHqXmlUtil.indentStr(indentLvl + 2)).append("<nc3_link link=\"");
                    retVal.append(nc3Entity.getC3UUIDAsString());
                    retVal.append("\"/>");
                    retVal.append(CommonConstants.NL);
                }
            }
            retVal.append(MekHqXmlUtil.indentStr(indentLvl + 1)).append("</nc3set>");
            retVal.append(CommonConstants.NL);
        }

        // Write the C3i Data if needed
        if (tgtEnt.hasC3i()) {
            retVal.append(MekHqXmlUtil.indentStr(indentLvl + 1)).append("<c3iset>");
            retVal.append(CommonConstants.NL);
            Iterator<Entity> c3iList = list.iterator();
            while (c3iList.hasNext()) {
                final Entity C3iEntity = c3iList.next();

                if (C3iEntity.onSameC3NetworkAs(tgtEnt, true)) {
                    retVal.append(MekHqXmlUtil.indentStr(indentLvl + 2)).append("<c3i_link link=\"");
                    retVal.append(C3iEntity.getC3UUIDAsString());
                    retVal.append("\"/>");
                    retVal.append(CommonConstants.NL);
                }
            }
            retVal.append(MekHqXmlUtil.indentStr(indentLvl + 1)).append("</c3iset>");
            retVal.append(CommonConstants.NL);
        }

        // Finish writing this entity to the file.
        retVal.append(MekHqXmlUtil.indentStr(indentLvl)).append("</entity>");

        // Okay, return whatever we've got!
        return retVal.toString();
    }

    private static String getBombChoiceString(IBomber bomber, int indentLvl) {
        StringBuilder retVal = new StringBuilder();

        int[] bombChoices = bomber.getBombChoices();
        if (bombChoices.length > 0) {
            retVal.append(MekHqXmlUtil.indentStr(indentLvl + 1)).append("<bombs>\n");
            for (int type = 0; type < BombType.B_NUM; type++) {
                if (bombChoices[type] > 0) {
                    String typeName = BombType.getBombInternalName(type);
                    retVal.append(MekHqXmlUtil.indentStr(indentLvl + 2)).append("<bomb type=\"");
                    retVal.append(typeName);
                    retVal.append("\" load=\"");
                    retVal.append(bombChoices[type]);
                    retVal.append("\"/>\n");
                }
            }
            retVal.append(MekHqXmlUtil.indentStr(indentLvl + 1)).append("</bombs>\n");
        }

        return retVal.toString();
    }

    /**
     * Contents copied from megamek.common.EntityListFile.getAeroCritString(...) Modified to support
     * saving to/from XML for our purposes in MekHQ
     *
     * @param a The Aero unit to generate a crit string for.
     * @return The generated crit string.
     */
    private static String getAeroCritString(Aero a, int indentLvl) {
        String retVal = MekHqXmlUtil.indentStr(indentLvl) + "<acriticals";
        String critVal = "";

        // crits
        if (a.getAvionicsHits() > 0) {
            critVal = critVal.concat(" avionics=\"");
            critVal = critVal.concat(Integer.toString(a.getAvionicsHits()));
            critVal = critVal.concat("\"");
        }

        if (a.getSensorHits() > 0) {
            critVal = critVal.concat(" sensors=\"");
            critVal = critVal.concat(Integer.toString(a.getSensorHits()));
            critVal = critVal.concat("\"");
        }

        if (a.getEngineHits() > 0) {
            critVal = critVal.concat(" engine=\"");
            critVal = critVal.concat(Integer.toString(a.getEngineHits()));
            critVal = critVal.concat("\"");
        }

        if (a.getFCSHits() > 0) {
            critVal = critVal.concat(" fcs=\"");
            critVal = critVal.concat(Integer.toString(a.getFCSHits()));
            critVal = critVal.concat("\"");
        }

        if (a.getCICHits() > 0) {
            critVal = critVal.concat(" cic=\"");
            critVal = critVal.concat(Integer.toString(a.getCICHits()));
            critVal = critVal.concat("\"");
        }

        if (a.getLeftThrustHits() > 0) {
            critVal = critVal.concat(" leftThrust=\"");
            critVal = critVal.concat(Integer.toString(a.getLeftThrustHits()));
            critVal = critVal.concat("\"");
        }

        if (a.getRightThrustHits() > 0) {
            critVal = critVal.concat(" rightThrust=\"");
            critVal = critVal.concat(Integer.toString(a.getRightThrustHits()));
            critVal = critVal.concat("\"");
        }

        if (!a.hasLifeSupport()) {
            critVal = critVal.concat(" lifeSupport=\"none\"");
        }

        if (a.isGearHit()) {
            critVal = critVal.concat(" gear=\"none\"");
        }

        if (!critVal.isBlank()) {
            // then add beginning and end
            retVal = retVal.concat(critVal);
            retVal = retVal.concat("/>\n");
        } else {
            return critVal;
        }

        return retVal;
    }

    /**
     * Contents copied from megamek.common.EntityListFile.getTurretLockedString(...) Modified to support
     * saving to/from XML for our purposes in MekHQ
     *
     * @param e The tank to generate a turret-locked string for.
     * @return The generated string.
     */
    private static String getTurretLockedString(Tank e, int indentLvl) {
        String retval = MekHqXmlUtil.indentStr(indentLvl) + "<turretlock direction=\"";
        retval = retval.concat(Integer.toString(e.getSecondaryFacing()));
        retval = retval.concat("\"/>\n");

        return retval;
    }

    /**
     * Contents copied from megamek.common.EntityListFile.getMovementString(...) Modified to support
     * saving to/from XML for our purposes in MekHQ
     *
     * @param e The tank to generate a movement string for.
     * @return The generated string.
     */
    private static String getMovementString(Tank e, int indentLvl) {
        String retVal = MekHqXmlUtil.indentStr(indentLvl) + "<movement speed=\"";
        boolean im = false;

        // This can throw an NPE for no obvious reason.
        // Okay, fine. If the tank doesn't even *have* an object related to this...
        // Lets assume it's fully mobile, as any other fact hasn't been recorded.
        try {
            im = e.isImmobile();
        } catch (NullPointerException ex) {
            // Ignore - just don't completely fail out.
        }

        if (im) {
            retVal = retVal.concat("immobile");
        } else {
            retVal = retVal.concat(Integer.toString(e.getOriginalWalkMP()));
        }

        retVal = retVal.concat("\"/>\n");

        // save any motive hits
        retVal = retVal.concat(MekHqXmlUtil.indentStr(indentLvl) + "<motive damage=\"");
        retVal = retVal.concat(Integer.toString(e.getMotiveDamage()));
        retVal = retVal.concat("\" penalty=\"");
        retVal = retVal.concat(Integer.toString(e.getMotivePenalty()));
        retVal = retVal.concat("\"/>\n");

        return retVal;
    }

    /**
     * Contents copied from megamek.common.EntityListFile.getTankCritString(...) Modified to support
     * saving to/from XML for our purposes in MekHQ
     *
     * @param e The tank to generate a movement string for.
     * @return The generated string.
     */
    private static String getTankCritString(Tank e, int indentLvl) {
        String retVal = MekHqXmlUtil.indentStr(indentLvl) + "<tcriticals";
        String critVal = "";

        // crits
        if (e.getSensorHits() > 0) {
            critVal = critVal.concat(" sensors=\"");
            critVal = critVal.concat(Integer.toString(e.getSensorHits()));
            critVal = critVal.concat("\"");
        }
        if (e.isEngineHit()) {
            critVal = critVal.concat(" engine=\"");
            critVal = critVal.concat("hit");
            critVal = critVal.concat("\"");
        }

        /*
         * crew are handled as a Person object in MekHq... if (e.isDriverHit()) { critVal =
         * critVal.concat(" driver=\""); critVal = critVal.concat("hit"); critVal = critVal.concat("\""); }
         *
         * if (e.isCommanderHit()) { critVal = critVal.concat(" commander=\""); critVal =
         * critVal.concat("hit"); critVal = critVal.concat("\""); }
         */

        if (!critVal.isBlank()) {
            // then add beginning and end
            retVal = retVal.concat(critVal);
            retVal = retVal.concat("/>\n");
        } else {
            return critVal;
        }

        return retVal;

    }

    /** @deprecated use {@link #parseSingleEntityMul(Element)} instead */
    @Deprecated
    public static Entity getEntityFromXmlString(Node xml) {
        return parseSingleEntityMul((Element) xml);
    }

    /**
     * Parses the given node as if it was a .mul file and returns the first entity it contains.
     * <p>
     * In theme with {@link MULParser}, this method fails silently and returns {@code null} if the input
     * can't be parsed; if it can be parsed and contains more than one entity, an
     * {@linkplain IllegalArgumentException} is thrown.
     *
     * @param element the xml tag to parse
     *
     * @return the first entity parsed from the given element, or {@code null} if anything is wrong with
     *         the input
     *
     * @throws IllegalArgumentException if the given element parses to multiple entities
     */
    public static Entity parseSingleEntityMul(Element element) {
        MekHQ.getLogger().trace("Executing getEntityFromXmlString(Node)...");

        MULParser prs = new MULParser();
        prs.parse(element);
        List<Entity> entities = prs.getEntities();

        switch (entities.size()) {
            case 0:
                return null;
            case 1:
<<<<<<< HEAD
                Entity entity = entities.get(0);
                MekHQ.getLogger().trace("Returning " + entity + " from getEntityFromXmlString(String)...");
                return entity;
            default:
                throw new IllegalArgumentException("More than one entity contained in XML string!  Expecting a single entity.");
=======
                final Entity entity = entities.get(0);
                MekHQ.getLogger().trace("Returning " + entity + " from getEntityFromXmlString(String)...");
                return entity;
            default:
                throw new IllegalArgumentException(
                        "More than one entity contained in XML string! Expecting a single entity.");
>>>>>>> 8e63aea5
        }
    }

    public static String getEntityNameFromXmlString(Node node) {
        NamedNodeMap attrs = node.getAttributes();
        String chassis = attrs.getNamedItem("chassis").getTextContent();
        String model = attrs.getNamedItem("model").getTextContent();
        return chassis + " " + model;
    }

    /**
     * This writes a String or an array of Strings to file, with an the possible addition of an
     * attribute and its value
     * @param pw the PrintWriter to use
     * @param indent the indent to write at
     * @param name the name of the XML tag
     * @param attributeName the attribute to write as part of the XML tag
     * @param attributeValue the value of the attribute
     * @param values the String or String[] to write to XML
     */
    public static void writeSimpleXMLAttributedTag(final PrintWriter pw, final int indent,
                                                   final String name,
                                                   final @Nullable String attributeName,
                                                   final @Nullable String attributeValue,
                                                   final String... values) {
        if (values.length > 0) {
            final boolean hasAttribute = attributeValue != null;
            pw.print(indentStr(indent) + "<" + name);
            if (hasAttribute) {
                pw.print(" " + attributeName + "=\"" + attributeValue + "\"");
            }
            pw.print(">" + escape(StringUtils.join(values, ',')) + "</" + name + ">\n");
        }
    }
}<|MERGE_RESOLUTION|>--- conflicted
+++ resolved
@@ -112,20 +112,12 @@
     }
 
     /**
-<<<<<<< HEAD
-     * TODO: This is dumb and we should just use EntityListFile.writeEntityList.
-     *
-     * Contents copied from megamek.common.EntityListFile.saveTo(...) Modified to support saving to/from
-     * XML for our purposes in MekHQ TODO: Some of this may want to be back-ported into entity itself in
-     * MM and then re-factored out of EntityListFile.
-=======
      * TODO : This is dumb and we should just use EntityListFile.writeEntityList.
      * TODO : Some of this may want to be back-ported into entity itself in MM and then
      * TODO : re-factored out of EntityListFile.
      *
      * Contents copied from megamek.common.EntityListFile.saveTo(...) Modified
      * to support saving to/from XML for our purposes in MekHQ
->>>>>>> 8e63aea5
      *
      * @param tgtEnt The entity to serialize to XML.
      * @return A string containing the XML representation of the entity.
@@ -515,20 +507,12 @@
             case 0:
                 return null;
             case 1:
-<<<<<<< HEAD
-                Entity entity = entities.get(0);
-                MekHQ.getLogger().trace("Returning " + entity + " from getEntityFromXmlString(String)...");
-                return entity;
-            default:
-                throw new IllegalArgumentException("More than one entity contained in XML string!  Expecting a single entity.");
-=======
                 final Entity entity = entities.get(0);
                 MekHQ.getLogger().trace("Returning " + entity + " from getEntityFromXmlString(String)...");
                 return entity;
             default:
                 throw new IllegalArgumentException(
                         "More than one entity contained in XML string! Expecting a single entity.");
->>>>>>> 8e63aea5
         }
     }
 
