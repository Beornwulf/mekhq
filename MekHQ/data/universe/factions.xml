<<<<<<< HEAD
<?xml version="1.0" encoding="UTF-8"?>
<!--
factions.xml
1/19/2012
Jay Lawson

Modified Sept 2017
Joshua Bartz (Bonepart)

Modified 21-MAR-2021
Justin 'Windchild' Bowen

This file defines the factions used by MekHQ. Keep in mind that the faction shortnames are used by the planets.xml file, so if you remove a faction here, you need to remove all references to it in that file. Not all of the factions listed here are available to play by default. To add a faction as playable, just add the playable tag.

Here is a description of what goes in each faction tag
shortname - this is the abbreviation that is used to identify each faction in planets.xml and within MekHQ itself. This code must be unique.
fullname  - the full display name for the faction.
altNamesByYear - Identifies alternate names for a given year. Format: <altNamesByYear year='XXXX'>Faction name</altNamesByYear>
altNames - A list of alternate names for a faction, 'also known as' type of names, not official designations.
alternativeFactionCodes - A list of alternativeFactionCodes used as a fallback when using RATs.
startingPlanet - Identifies the starting planet if you begin a new campaign with this faction. The name of the planet must be the name as it is recognized in MekHQ. If left out, then this defaults to Terra.
changePlanet - Identifies the starting planet after the given year. Format: <changePlanet year='XXXX'>Planet name</changePlanet>. Years given in this first revision are best guesses.
eraMods - A comma-separated 9-item list of optional modifiers to repair/replacement rolls as per Strat Ops. If left out, then this defaults to 0 for all eras.
nameGenerator - The name of the faction name generator that should be used for this faction. If left out, then this defaults to "General."
colorRGB - a comma-separated 3-item list defining the RGB codes for the color used on the map for this faction. Defaults to light gray if missing.
currencyCode - partially implemented (likely buggy) currency code value used by the faction.
layeredForceIconBackgroundCategory - the category of the faction's background piece
layeredForceIconBackgroundFilename - the filename of the faction's background piece
layeredForceIconLogoCategory - the category of the faction's logo piece
layeredForceIconLogoFilename - the filename of the faction's logo piece
tags - a comma-separated list of tags. Currently recognised tags: "is", "periphery", "deep_periphery", "clan", "pirate", "merc", "trader", "minor", "rebel", "inactive", "hidden", "abandoned", "chaos", "playable"
start - the founding date of the faction
end - the date the faction ceases to exist
successor - unimplemented tag describing another faction code as the specified faction's successor
 -->
<factions>
    <!-- Early spaceflight factions -->
    <faction>
        <shortname>WA</shortname>
        <fullname>Western Alliance</fullname>
        <colorRGB>0,20,220</colorRGB>
        <tags>is,minor</tags>
        <start>2014</start>
        <end>2085</end>
        <successor>TA</successor>
    </faction>
    <faction>
        <shortname>ACPS</shortname>
        <fullname>Asian Co-Prosperity Sphere</fullname>
        <namegenerator>CC</namegenerator>
        <colorRGB>0,20,220</colorRGB>
        <tags>is,minor</tags>
        <start>2022</start>
        <end>2024</end>
        <successor>WA</successor>
    </faction>
    <!-- First exodus factions -->
    <faction>
        <shortname>TA</shortname>
        <fullname>Terran Alliance</fullname>
        <eraMods>-1,-1,-1,0,0,0,0,0,0</eraMods>
        <colorRGB>207,119,57</colorRGB>
        <tags>is,major</tags>
        <start>2086</start>
        <end>2315</end>
        <successor>TH</successor>
    </faction>
    <faction>
        <shortname>TH</shortname>
        <fullname>Terran Hegemony</fullname>
        <alternativeFactionCodes>SL</alternativeFactionCodes>
        <startingPlanet>Terra</startingPlanet>
        <eraMods>-1,-1,-1,0,0,0,0,0,0</eraMods>
        <colorRGB>255,255,255</colorRGB>
        <layeredForceIconBackgroundCategory>Inner Sphere/</layeredForceIconBackgroundCategory>
        <layeredForceIconBackgroundFilename>Terran Hegemony.png</layeredForceIconBackgroundFilename>
        <layeredForceIconLogoCategory>Inner Sphere/</layeredForceIconLogoCategory>
        <layeredForceIconLogoFilename>Terran Hegemony.png</layeredForceIconLogoFilename>
        <tags>is,super,playable</tags>
        <start>2315</start>
        <end>2790</end>
    </faction>
    <faction>
        <shortname>AE</shortname>
        <fullname>Amaris Empire</fullname>
        <startingPlanet>Terra</startingPlanet>
        <eraMods>-1,-1,-1,0,0,0,0,0,0</eraMods>
        <colorRGB>142,74,123</colorRGB>
        <layeredForceIconBackgroundCategory>Periphery/</layeredForceIconBackgroundCategory>
        <layeredForceIconBackgroundFilename>Amaris Empire.png</layeredForceIconBackgroundFilename>
        <tags>is,minor</tags>
        <start>2767</start>
        <end>2779</end>
    </faction>
    <faction>
        <shortname>Alf</shortname>
        <fullname>Alfrik</fullname>
        <colorRGB>103,169,57</colorRGB>
        <tags>is,minor</tags>
        <start>2200</start> <!-- estimated -->
    </faction>
    <!-- Major Inner Sphere Factions -->
    <faction>
        <shortname>CC</shortname>
        <fullname>Capellan Confederation</fullname>
        <startingPlanet>Sian</startingPlanet>
        <eraMods>1,0,0,1,2,3,2,1,0</eraMods>
        <nameGenerator>CC</nameGenerator>
        <colorRGB>0,156,85</colorRGB>
        <layeredForceIconBackgroundCategory>Inner Sphere/</layeredForceIconBackgroundCategory>
        <layeredForceIconBackgroundFilename>Capellan Confederation.png</layeredForceIconBackgroundFilename>
        <layeredForceIconLogoCategory>Inner Sphere/</layeredForceIconLogoCategory>
        <layeredForceIconLogoFilename>Capellan Confederation.png</layeredForceIconLogoFilename>
        <tags>is,major,playable</tags>
        <start>2367</start>
    </faction>
    <faction>
        <shortname>DC</shortname>
        <fullname>Draconis Combine</fullname>
        <startingPlanet>New Samarkand</startingPlanet>
        <changePlanet year='2619'>Luthien</changePlanet>>
        <eraMods>0,0,0,1,2,2,1,0,0</eraMods>
        <nameGenerator>DC</nameGenerator>
        <colorRGB>234,45,46</colorRGB>
        <layeredForceIconBackgroundCategory>Inner Sphere/</layeredForceIconBackgroundCategory>
        <layeredForceIconBackgroundFilename>Draconis Combine.png</layeredForceIconBackgroundFilename>
        <layeredForceIconLogoCategory>Inner Sphere/</layeredForceIconLogoCategory>
        <layeredForceIconLogoFilename>Draconis Combine.png</layeredForceIconLogoFilename>
        <tags>is,major,playable</tags>
        <start>2319</start>
    </faction>
    <faction>
        <shortname>FS</shortname>
        <fullname>Federated Suns</fullname>
        <startingPlanet>New Avalon</startingPlanet>
        <eraMods>0,0,0,1,2,2,1,0,0</eraMods>
        <nameGenerator>FS</nameGenerator>
        <colorRGB>248,212,44</colorRGB>
        <layeredForceIconBackgroundCategory>Inner Sphere/</layeredForceIconBackgroundCategory>
        <layeredForceIconBackgroundFilename>Federated Suns.png</layeredForceIconBackgroundFilename>
        <layeredForceIconLogoCategory>Inner Sphere/</layeredForceIconLogoCategory>
        <layeredForceIconLogoFilename>Federated Suns.png</layeredForceIconLogoFilename>
        <tags>is,major,playable</tags>
        <start>2317</start>
    </faction>
    <faction>
        <shortname>FWL</shortname>
        <fullname>Free Worlds League</fullname>
        <startingPlanet>Atreus (FWL)</startingPlanet>
        <eraMods>0,0,0,1,2,3,1,1,0</eraMods>
        <nameGenerator>FWL</nameGenerator>
        <colorRGB>165,94,160</colorRGB>
        <layeredForceIconBackgroundCategory>Inner Sphere/</layeredForceIconBackgroundCategory>
        <layeredForceIconBackgroundFilename>Free Worlds League.png</layeredForceIconBackgroundFilename>
        <layeredForceIconLogoCategory>Inner Sphere/</layeredForceIconLogoCategory>
        <layeredForceIconLogoFilename>Free Worlds League.png</layeredForceIconLogoFilename>
        <tags>is,major,playable</tags>
        <start>2271</start>
    </faction>
    <faction>
        <shortname>LA</shortname>
        <fullname>Lyran Commonwealth</fullname>
        <altNamesByYear year='3058'>Lyran Alliance</altNamesByYear>
        <altNamesByYear year='3085'>Lyran Commonwealth</altNamesByYear>
        <startingPlanet>Tharkad</startingPlanet>
        <eraMods>1,0,0,1,2,3,2,1,0</eraMods>
        <nameGenerator>LA</nameGenerator>
        <colorRGB>0,124,186</colorRGB>
        <layeredForceIconBackgroundCategory>Inner Sphere/</layeredForceIconBackgroundCategory>
        <layeredForceIconBackgroundFilename>Lyran Commonwealth.png</layeredForceIconBackgroundFilename>
        <layeredForceIconLogoCategory>Inner Sphere/</layeredForceIconLogoCategory>
        <layeredForceIconLogoFilename>Lyran Commonwealth.png</layeredForceIconLogoFilename>
        <tags>is,major,playable</tags>
        <start>2340</start>
    </faction>
    <!-- Star League Era factions -->
    <faction>
        <shortname>CRep</shortname>
        <fullname>Capellan Republic</fullname>
        <eraMods>1,0,0,0,0,0,0,0,0</eraMods>
        <nameGenerator>CC</nameGenerator>
        <colorRGB>2,166,79</colorRGB>
        <tags>is,minor</tags>
        <start>2194</start>
        <end>2269</end>
        <successor>CH</successor>
    </faction>
    <faction>
        <shortname>CH</shortname>
        <fullname>Capellan Hegemony</fullname>
        <!-- Formed as a union of Capellan Republic and Capellan Co-Prosperity Sphere -->
        <eraMods>1,0,0,1,2,3,2,1,0</eraMods>
        <nameGenerator>CC</nameGenerator>
        <colorRGB>2,166,79</colorRGB>
        <tags>is,minor</tags>
        <start>2270</start>
        <end>2310</end>
        <successor>CCom</successor>
    </faction>
    <faction>
        <shortname>CCom</shortname>
        <fullname>Capellan Commonality</fullname>
        <eraMods>1,0,0,1,2,3,2,1,0</eraMods>
        <nameGenerator>CC</nameGenerator>
        <colorRGB>242,145,197</colorRGB>
        <tags>is,minor</tags>
        <start>2310</start>
        <end>2366</end>
        <successor>CC</successor>
    </faction>
    <faction>
        <shortname>TU</shortname>
        <fullname>Tikonov Union</fullname>
        <nameGenerator>CC</nameGenerator>
        <colorRGB>255,160,122</colorRGB>
        <tags>is,minor</tags>
        <start>2177</start>
        <end>2242</end>
        <successor>TGU</successor>
    </faction>
    <faction>
        <shortname>TGU</shortname>
        <fullname>Tikonov Grand Union</fullname>
        <nameGenerator>CC</nameGenerator>
        <colorRGB>255,160,122</colorRGB>
        <tags>is,minor</tags>
        <start>2243</start>
        <end>2366</end>
        <successor>CC</successor>
    </faction>
    <faction>
        <shortname>CTL</shortname>
        <fullname>Chesterton Trade Federation</fullname>
        <nameGenerator>CC</nameGenerator>
        <colorRGB>184,134,22</colorRGB>
        <tags>is,minor</tags>
        <start>2220</start>
        <end>2357</end>
        <successor>CC</successor>
    </faction>
    <faction>
        <shortname>ChP</shortname>
        <fullname>Chisholm Protectorate</fullname>
        <startingPlanet>Elgin (Chisholm 2878-)</startingPlanet>
        <nameGenerator>CC</nameGenerator>
        <colorRGB>224,104,32</colorRGB>
        <tags>is,minor</tags>
        <start>2265</start>
        <end>2335</end>
        <successor>CC</successor>
    </faction>
    <faction>
        <shortname>SSUP</shortname>
        <fullname>Sarna Supremacy</fullname>
        <startingPlanet>Sarna</startingPlanet>
        <eraMods>1,1,1,1,2,3,2,2,1</eraMods>
        <nameGenerator>CC</nameGenerator>
        <colorRGB>184,134,11</colorRGB>
        <tags>is,minor</tags>
        <start>2175</start>
        <end>2366</end>
        <successor>CC</successor>
    </faction>
    <faction>
        <shortname>SIMA</shortname>
        <fullname>St. Ives Mercantile Association</fullname>
        <eraMods>1,0,0,1,2,3,2,1,0</eraMods>
        <nameGenerator>CC</nameGenerator>
        <colorRGB>188,223,186</colorRGB>
        <tags>is,minor</tags>
        <start>2245</start>
        <end>2366</end>
        <successor>CC</successor>
    </faction>
    <faction>
        <shortname>SCW</shortname>
        <fullname>Sian Commonwealth</fullname>
        <eraMods>1,0,0,1,2,3,2,1,0</eraMods>
        <nameGenerator>CC</nameGenerator>
        <colorRGB>2,166,79</colorRGB>
        <tags>is,minor</tags>
        <start>2260</start>
        <end>2366</end>
        <successor>CC</successor>
    </faction>
    <faction>
        <shortname>DoL</shortname>
        <fullname>Duchy of Liao</fullname>
        <eraMods>1,0,0,1,2,3,2,1,0</eraMods>
        <nameGenerator>CC</nameGenerator>
        <colorRGB>2,166,79</colorRGB>
        <tags>is,minor</tags>
        <start>2315</start>
        <end>2366</end>
        <successor>CC</successor>
    </faction>
    <faction>
        <shortname>AG</shortname>
        <fullname>Alliance of Galedon</fullname>
        <eraMods>0,0,0,1,2,2,1,0,0</eraMods>
        <nameGenerator>DC</nameGenerator>
        <colorRGB>128,66,244</colorRGB>
        <tags>is,minor</tags>
        <start>2302</start>
        <end>2319</end>
        <successor>DC</successor>
    </faction>
    <faction>
        <shortname>AC</shortname>
        <fullname>Azami Caliphate</fullname>
        <startingPlanet>Algedi</startingPlanet>
        <nameGenerator>DC</nameGenerator>
        <colorRGB>66,244,66</colorRGB>
        <tags>is,minor</tags>
        <start>2450</start>
        <end>2516</end>
        <successor>DC</successor>
    </faction>
    <faction>
        <shortname>PoR</shortname>
        <fullname>Principality of Rasalhague</fullname>
        <startingPlanet>Rasalhague</startingPlanet>
        <eraMods>0,0,0,0,0,0,2,1,0</eraMods>
        <nameGenerator>FRR</nameGenerator>
        <colorRGB>116,171,206</colorRGB>
        <tags>is,minor</tags>
        <start>2260</start>
        <end>2510</end>
        <successor>DC</successor>
    </faction>
    <faction>
        <shortname>Mara</shortname>
        <fullname>Marlette Association</fullname>
        <eraMods>0,0,0,1,2,2,1,0,0</eraMods>
        <nameGenerator>FS</nameGenerator>
        <colorRGB>27,98,229</colorRGB>
        <tags>is,minor</tags>
        <start>2278</start>
        <end>2324</end>
        <successor>FS</successor>
    </faction>
    <faction>
        <shortname>ME</shortname>
        <fullname>Muskegon Coalition</fullname>
        <startingPlanet>Muskegon</startingPlanet>
        <colorRGB>27,229,195</colorRGB>
        <tags>is,minor</tags>
        <start>2163</start>
        <end>2317</end>
        <successor>FS</successor>
    </faction>
    <faction>
        <shortname>UHC</shortname>
        <fullname>United Hindu Collective</fullname>
        <alternativeFactionCodes>FS</alternativeFactionCodes>
        <startingPlanet>Basantapur</startingPlanet>
        <eraMods>0,0,0,1,2,2,1,0,0</eraMods>
        <nameGenerator>FS</nameGenerator>
        <colorRGB>171,148,118</colorRGB>
        <tags>is,minor</tags>
        <start>2240</start>
        <end>2540</end>
        <successor>FS</successor>
    </faction>
    <faction>
        <shortname>MRep</shortname>
        <fullname>Marik Republic</fullname>
        <startingPlanet>Marik</startingPlanet>
        <nameGenerator>FWL</nameGenerator>
        <colorRGB>143,190,192</colorRGB>
        <tags>is,minor</tags>
        <start>2238</start>
        <end>2271</end>
        <successor>FWL</successor>
    </faction>
    <faction>
        <shortname>FoO</shortname>
        <fullname>Federation of Oriente</fullname>
        <startingPlanet>Oriente</startingPlanet>
        <nameGenerator>FWL</nameGenerator>
        <colorRGB>163,112,120</colorRGB>
        <tags>is,minor</tags>
        <start>2241</start>
        <end>2271</end>
        <successor>FWL</successor>
    </faction>
    <faction>
        <shortname>RP</shortname>
        <fullname>Regulan Principality</fullname>
        <startingPlanet>Regulus</startingPlanet>
        <nameGenerator>FWL</nameGenerator>
        <colorRGB>255,51,51</colorRGB>
        <tags>is,minor</tags>
        <start>2243</start>
        <end>2271</end>
        <successor>FWL</successor>
    </faction>
    <faction>
        <shortname>SCon</shortname>
        <fullname>Stewart Confederation</fullname>
        <altNames>Stewart Confederation,Stewart Confederacy,Stewart Commonality</altNames>
        <startingPlanet>Stewart</startingPlanet>
        <nameGenerator>FWL</nameGenerator>
        <colorRGB>76,0,153</colorRGB>
        <tags>is,minor</tags>
        <start>2259</start>
        <end>2295</end>
        <successor>FWL</successor>
    </faction>
    <faction>
        <shortname>PD</shortname>
        <fullname>Protectorate of Donegal</fullname>
        <eraMods>1,0,0,1,2,3,2,1,0</eraMods>
        <nameGenerator>LA</nameGenerator>
        <colorRGB>66,244,143</colorRGB>
        <tags>is,minor</tags>
        <start>2313</start>
        <end>2341</end>
        <successor>LA</successor>
    </faction>
    <faction>
        <shortname>FoS</shortname>
        <fullname>Federation of Skye</fullname>
        <eraMods>1,0,0,1,2,3,2,1,0</eraMods>
        <nameGenerator>LA</nameGenerator>
        <colorRGB>66,217,244</colorRGB>
        <tags>is,minor</tags>
        <start>2299</start>
        <end>2341</end>
        <successor>LA</successor>
    </faction>
    <faction>
        <shortname>TamP</shortname>
        <fullname>Tamar Pact</fullname>
        <eraMods>1,0,0,1,2,3,2,1,0</eraMods>
        <nameGenerator>LA</nameGenerator>
        <colorRGB>244,161,66</colorRGB>
        <tags>is,minor</tags>
        <start>2235</start>
        <end>2341</end>
        <successor>LA</successor>
    </faction>
    <faction>
        <shortname>RWR</shortname>
        <fullname>Rim Worlds Republic</fullname>
        <altNamesByYear year='2767'>Amaris Empire</altNamesByYear>
        <startingPlanet>Apollo</startingPlanet>
        <eraMods>1,1,1,0,0,0,0,0,0</eraMods>
        <colorRGB>232,202,173</colorRGB>
        <layeredForceIconBackgroundCategory>Periphery/</layeredForceIconBackgroundCategory>
        <layeredForceIconBackgroundFilename>Rim Worlds Republic.png</layeredForceIconBackgroundFilename>
        <layeredForceIconLogoCategory>Periphery/</layeredForceIconLogoCategory>
        <layeredForceIconLogoFilename>Rim Worlds Republic.png</layeredForceIconLogoFilename>
        <tags>periphery,playable</tags>
        <start>2250</start>
        <end>2779</end>
    </faction>
    <faction>
        <shortname>RPG</shortname>
        <fullname>Rim Provisional Government</fullname>
        <startingPlanet>Apollo</startingPlanet>
        <eraMods>1,1,1,0,0,0,0,0,0</eraMods>
        <colorRGB>164,113,215</colorRGB>
        <tags>periphery,small</tags>
        <start>2575</start>
        <end>2597</end>
    </faction>
    <faction>
        <shortname>THW</shortname>
        <fullname>Taurian Homeworlds</fullname>
        <startingPlanet>Taurus</startingPlanet>
        <eraMods>1,1,1,1,2,3,2,2,1</eraMods>
        <colorRGB>179,62,38</colorRGB>
        <tags>periphery</tags>
        <start>2253</start>
        <end>2235</end>
        <successor>TC</successor>
    </faction>
    <faction>
        <shortname>TC</shortname>
        <fullname>Taurian Concordat</fullname>
        <startingPlanet>Taurus</startingPlanet>
        <eraMods>1,1,1,1,2,3,2,1,0</eraMods>
        <colorRGB>179,62,38</colorRGB>
        <layeredForceIconBackgroundCategory>Periphery/</layeredForceIconBackgroundCategory>
        <layeredForceIconBackgroundFilename>Taurian Concordat.png</layeredForceIconBackgroundFilename>
        <layeredForceIconLogoCategory>Periphery/</layeredForceIconLogoCategory>
        <layeredForceIconLogoFilename>Taurian Concordat.png</layeredForceIconLogoFilename>
        <tags>periphery,playable</tags>
        <start>2335</start>
    </faction>
    <faction>
        <shortname>MOC</shortname>
        <fullname>Magistracy of Canopus</fullname>
        <startingPlanet>Canopus IV</startingPlanet>
        <eraMods>1,1,1,1,2,3,2,1,1</eraMods>
        <colorRGB>57,158,145</colorRGB>
        <layeredForceIconBackgroundCategory>Periphery/</layeredForceIconBackgroundCategory>
        <layeredForceIconBackgroundFilename>Magistracy of Canopus.png</layeredForceIconBackgroundFilename>
        <layeredForceIconLogoCategory>Periphery/</layeredForceIconLogoCategory>
        <layeredForceIconLogoFilename>Magistracy of Canopus.png</layeredForceIconLogoFilename>
        <tags>periphery,playable</tags>
        <start>2530</start>
    </faction>
    <faction>
        <shortname>OA</shortname>
        <fullname>Outworlds Alliance</fullname>
        <altNamesByYear year='3083'>Raven Alliance</altNamesByYear>
        <startingPlanet>Alpheratz</startingPlanet>
        <eraMods>1,1,1,1,2,3,2,1,0</eraMods>
        <colorRGB>210,190,153</colorRGB>
        <layeredForceIconBackgroundCategory>Periphery/</layeredForceIconBackgroundCategory>
        <layeredForceIconBackgroundFilename>Outworlds Alliance.png</layeredForceIconBackgroundFilename>
        <layeredForceIconLogoCategory>Periphery/</layeredForceIconLogoCategory>
        <layeredForceIconLogoFilename>Outworlds Alliance.png</layeredForceIconLogoFilename>
        <tags>periphery,playable</tags>
        <start>2413</start>
        <end>3083</end>
    </faction>
    <faction>
        <shortname>ABN</shortname>
        <fullname>Abandoned</fullname>
        <eraMods>1,1,1,1,2,3,2,2,1</eraMods>
        <colorRGB>0,0,0</colorRGB>
        <tags>abandoned,inactive,chaos,special</tags>
    </faction>
    <faction>
        <shortname>DIS</shortname>
        <fullname>Disputed</fullname>
        <tags>chaos,special</tags>
    </faction>
    <faction>
        <shortname>ARDC</shortname>
        <fullname>Arc-Royal Defense Cordon</fullname>
        <alternativeFactionCodes>MERC,LA</alternativeFactionCodes>
        <startingPlanet>Arc-Royal</startingPlanet>
        <eraMods>0,0,0,1,2,3,2,0,0</eraMods>
        <nameGenerator>LA</nameGenerator>
        <colorRGB>218,165,32</colorRGB>
        <tags>is,minor</tags>
        <start>3057</start>
        <end>3067</end>
    </faction>
    <faction>
        <shortname>AB</shortname>
        <fullname>Azami Brotherhood</fullname>
        <alternativeFactionCodes>DC</alternativeFactionCodes>
        <startingPlanet>Algedi</startingPlanet>
        <eraMods>0,0,0,1,2,2,1,0,0</eraMods>
        <nameGenerator>DC</nameGenerator>
        <colorRGB>238,66,244</colorRGB>
        <tags>is,minor</tags>
        <start>3071</start>
        <end>3081</end>
    </faction>
    <faction>
        <shortname>OMA</shortname>
        <fullname>Ozawa Mercantile Association</fullname>
        <eraMods>0,0,0,1,2,2,1,0,0</eraMods>
        <nameGenerator>DC</nameGenerator>
        <colorRGB>206,244,66</colorRGB>
        <tags>trader</tags>
    </faction>
    <faction>
        <shortname>CDP</shortname>
        <fullname>Calderon Protectorate</fullname>
        <alternativeFactionCodes>TC</alternativeFactionCodes>
        <startingPlanet>Erod's Escape</startingPlanet>
        <eraMods>1,1,1,1,2,3,2,2,1</eraMods>
        <colorRGB>0,128,128</colorRGB>
        <layeredForceIconBackgroundCategory>Periphery/</layeredForceIconBackgroundCategory>
        <layeredForceIconBackgroundFilename>Taurian Concordat.png</layeredForceIconBackgroundFilename>
        <layeredForceIconLogoCategory>Periphery/</layeredForceIconLogoCategory>
        <layeredForceIconLogoFilename>Calderon Protectorate.png</layeredForceIconLogoFilename>
        <tags>periphery,playable</tags>
        <start>2253</start>
        <!-- Per Reunification War PDF, Protectorate existed prior to the Concordat, changing start from 3066 to 2253 per that source -->
    </faction>
    <faction>
        <shortname>CI</shortname>
        <fullname>Chainelane Isles</fullname>
        <eraMods>1,1,1,1,2,3,2,1,0</eraMods>
        <colorRGB>255,80,93</colorRGB>
        <layeredForceIconLogoCategory>Periphery/</layeredForceIconLogoCategory>
        <layeredForceIconLogoFilename>Chainelane Isles.png</layeredForceIconLogoFilename>
        <tags>deep_periphery,minor</tags>
    </faction>
    <faction>
        <shortname>CM</shortname>
        <fullname>Chaos March</fullname>
        <eraMods>0,0,0,0,0,0,0,0,0</eraMods>
        <colorRGB>169,169,169</colorRGB>
        <tags>is,chaos,small</tags>
        <start>3058</start>
        <end>3069</end>
    </faction>
    <faction>
        <shortname>CIR</shortname>
        <fullname>Circinus Federation</fullname>
        <startingPlanet>Circinus</startingPlanet>
        <eraMods>1,1,1,1,2,3,2,2,1</eraMods>
        <colorRGB>198,36,58</colorRGB>
        <layeredForceIconBackgroundCategory>Periphery/</layeredForceIconBackgroundCategory>
        <layeredForceIconBackgroundFilename>Circinus Federation.png</layeredForceIconBackgroundFilename>
        <layeredForceIconLogoCategory>Periphery/</layeredForceIconLogoCategory>
        <layeredForceIconLogoFilename>Circinus Federation.png</layeredForceIconLogoFilename>
        <tags>periphery</tags>
        <start>2785</start>
        <end>3081</end>
    </faction>
    <faction>
        <shortname>CBS</shortname>
        <fullname>Clan Blood Spirit</fullname>
        <startingPlanet>York (Clan)</startingPlanet>
        <eraMods>0,0,0,0,0,0,0,0,0</eraMods>
        <nameGenerator>Clan</nameGenerator>
        <colorRGB>255,99,71</colorRGB>
        <layeredForceIconBackgroundCategory>Clan/</layeredForceIconBackgroundCategory>
        <layeredForceIconBackgroundFilename>Clan Blood Spirit.png</layeredForceIconBackgroundFilename>
        <layeredForceIconLogoCategory>Clan/</layeredForceIconLogoCategory>
        <layeredForceIconLogoFilename>Clan Blood Spirit.png</layeredForceIconLogoFilename>
        <tags>clan,minor,playable</tags>
        <start>2807</start>
        <end>3085</end>
    </faction>
    <faction>
        <shortname>CB</shortname>
        <fullname>Clan Burrock</fullname>
        <eraMods>0,0,0,0,0,0,0,0,0</eraMods>
        <nameGenerator>Clan</nameGenerator>
        <colorRGB>255,165,0</colorRGB>
        <layeredForceIconBackgroundCategory>Clan/</layeredForceIconBackgroundCategory>
        <layeredForceIconBackgroundFilename>Clan Burrock.png</layeredForceIconBackgroundFilename>
        <layeredForceIconLogoCategory>Clan/</layeredForceIconLogoCategory>
        <layeredForceIconLogoFilename>Clan Burrock.png</layeredForceIconLogoFilename>
        <tags>clan,minor</tags>
        <start>2807</start>
        <end>3059</end>
    </faction>
    <faction>
        <shortname>CCC</shortname>
        <fullname>Clan Cloud Cobra</fullname>
        <startingPlanet>Homer</startingPlanet>
        <eraMods>0,0,0,0,0,0,0,0,0</eraMods>
        <nameGenerator>Clan</nameGenerator>
        <colorRGB>147,112,219</colorRGB>
        <layeredForceIconBackgroundCategory>Clan/</layeredForceIconBackgroundCategory>
        <layeredForceIconBackgroundFilename>Clan Cloud Cobra.png</layeredForceIconBackgroundFilename>
        <layeredForceIconLogoCategory>Clan/</layeredForceIconLogoCategory>
        <layeredForceIconLogoFilename>Clan Cloud Cobra.png</layeredForceIconLogoFilename>
        <tags>clan,minor,playable</tags>
        <start>2807</start>
    </faction>
    <faction>
        <shortname>CCO</shortname>
        <fullname>Clan Coyote</fullname>
        <startingPlanet>Babylon</startingPlanet>
        <eraMods>0,0,0,0,0,0,0,0,0</eraMods>
        <nameGenerator>Clan</nameGenerator>
        <colorRGB>0,0,205</colorRGB>
        <layeredForceIconBackgroundCategory>Clan/</layeredForceIconBackgroundCategory>
        <layeredForceIconBackgroundFilename>Clan Coyote.png</layeredForceIconBackgroundFilename>
        <layeredForceIconLogoCategory>Clan/</layeredForceIconLogoCategory>
        <layeredForceIconLogoFilename>Clan Coyote.png</layeredForceIconLogoFilename>
        <tags>clan,minor,playable</tags>
        <start>2807</start>
    </faction>
    <faction>
        <shortname>SOC</shortname>
        <fullname>The Society</fullname>
        <eraMods>0,0,0,0,0,0,0,0,0</eraMods>
        <nameGenerator>Clan</nameGenerator>
        <colorRGB>147,112,219</colorRGB>
        <layeredForceIconBackgroundCategory>Clan/</layeredForceIconBackgroundCategory>
        <layeredForceIconBackgroundFilename>The Society.png</layeredForceIconBackgroundFilename>
        <layeredForceIconLogoCategory>Clan/</layeredForceIconLogoCategory>
        <layeredForceIconLogoFilename>The Society.png</layeredForceIconLogoFilename>
        <tags>clan</tags>
    </faction>
    <faction>
        <shortname>CDS</shortname>
        <fullname>Clan Sea Fox</fullname>
        <altNamesByYear year='2984'>Clan Diamond Shark</altNamesByYear>
        <altNamesByYear year='3100'>Clan Sea Fox</altNamesByYear>
        <startingPlanet>Babylon</startingPlanet>
        <changePlanet year='3065'>Twycross</changePlanet>
        <eraMods>0,0,0,0,0,0,0,0,0</eraMods>
        <nameGenerator>Clan</nameGenerator>
        <colorRGB>0,255,255</colorRGB>
        <layeredForceIconBackgroundCategory>Clan/</layeredForceIconBackgroundCategory>
        <layeredForceIconBackgroundFilename>Clan Diamond Shark.png</layeredForceIconBackgroundFilename>
        <layeredForceIconLogoCategory>Clan/</layeredForceIconLogoCategory>
        <layeredForceIconLogoFilename>Clan Diamond Shark.png</layeredForceIconLogoFilename>
        <tags>clan,minor,playable</tags>
        <start>2807</start>
    </faction>
    <faction>
        <shortname>CFM</shortname>
        <fullname>Clan Fire Mandrill</fullname>
        <startingPlanet>Shadow</startingPlanet>
        <eraMods>0,0,0,0,0,0,0,0,0</eraMods>
        <nameGenerator>Clan</nameGenerator>
        <colorRGB>165,42,42</colorRGB>
        <layeredForceIconBackgroundCategory>Clan/</layeredForceIconBackgroundCategory>
        <layeredForceIconBackgroundFilename>Clan Fire Mandrill.png</layeredForceIconBackgroundFilename>
        <layeredForceIconLogoCategory>Clan/</layeredForceIconLogoCategory>
        <layeredForceIconLogoFilename>Clan Fire Mandrill.png</layeredForceIconLogoFilename>
        <tags>clan,minor,playable</tags>
        <start>2807</start>
        <end>3073</end>
    </faction>
    <faction>
        <shortname>CGB</shortname>
        <fullname>Clan Ghost Bear</fullname>
        <altNamesByYear year='3060'>Ghost Bear Dominion</altNamesByYear>
        <startingPlanet>Arcadia (Clan)</startingPlanet>
        <changePlanet year='3060'>Alshain</changePlanet>
        <eraMods>0,0,0,0,0,0,0,0,0</eraMods>
        <nameGenerator>Clan</nameGenerator>
        <colorRGB>188,222,235</colorRGB>
        <layeredForceIconBackgroundCategory>Clan/</layeredForceIconBackgroundCategory>
        <layeredForceIconBackgroundFilename>Clan Ghost Bear.png</layeredForceIconBackgroundFilename>
        <layeredForceIconLogoCategory>Clan/</layeredForceIconLogoCategory>
        <layeredForceIconLogoFilename>Clan Ghost Bear.png</layeredForceIconLogoFilename>
        <tags>clan,major,playable</tags>
        <start>2807</start>
        <end>3103</end>
    </faction>
    <faction>
        <shortname>CGS</shortname>
        <fullname>Clan Goliath Scorpion</fullname>
        <altNamesByYear year='3080'>Escorpión Imperio</altNamesByYear>
        <startingPlanet>Roche</startingPlanet>
        <eraMods>0,0,0,0,0,0,0,0,0</eraMods>
        <nameGenerator>Clan</nameGenerator>
        <colorRGB>238,232,170</colorRGB>
        <layeredForceIconBackgroundCategory>Clan/</layeredForceIconBackgroundCategory>
        <layeredForceIconBackgroundFilename>Clan Goliath Scorpion.png</layeredForceIconBackgroundFilename>
        <layeredForceIconLogoCategory>Clan/</layeredForceIconLogoCategory>
        <layeredForceIconLogoFilename>Clan Goliath Scorpion.png</layeredForceIconLogoFilename>
        <tags>clan,minor,playable</tags>
        <start>2807</start>
        <end>3080</end>
    </faction>
    <faction>
        <shortname>CHH</shortname>
        <fullname>Clan Hell's Horses</fullname>
        <!--Original data shows CHH back on Niles during the Jihad, but I am unable to find data for that -->
        <startingPlanet>Niles (Clan)</startingPlanet>
        <changePlanet year='3074'>Csesztreg</changePlanet>
        <eraMods>0,0,0,0,0,0,0,0,0</eraMods>
        <nameGenerator>Clan</nameGenerator>
        <colorRGB>241,168,110</colorRGB>
        <layeredForceIconBackgroundCategory>Clan/</layeredForceIconBackgroundCategory>
        <layeredForceIconBackgroundFilename>Clan Hell's Horses.png</layeredForceIconBackgroundFilename>
        <layeredForceIconLogoCategory>Clan/</layeredForceIconLogoCategory>
        <layeredForceIconLogoFilename>Clan Hell's Horses.png</layeredForceIconLogoFilename>
        <tags>clan,minor,playable</tags>
        <start>2807</start>
    </faction>
    <faction>
        <shortname>CIH</shortname>
        <fullname>Clan Ice Hellion</fullname>
        <startingPlanet>Hector</startingPlanet>
        <eraMods>0,0,0,0,0,0,0,0,0</eraMods>
        <nameGenerator>Clan</nameGenerator>
        <colorRGB>248,248,255</colorRGB>
        <layeredForceIconBackgroundCategory>Clan/</layeredForceIconBackgroundCategory>
        <layeredForceIconBackgroundFilename>Clan Ice Hellion.png</layeredForceIconBackgroundFilename>
        <layeredForceIconLogoCategory>Clan/</layeredForceIconLogoCategory>
        <layeredForceIconLogoFilename>Clan Ice Hellion.png</layeredForceIconLogoFilename>
        <tags>clan,minor,playable</tags>
        <start>2807</start>
        <end>3074</end>
    </faction>
    <faction>
        <shortname>CJF</shortname>
        <fullname>Clan Jade Falcon</fullname>
        <startingPlanet>Ironhold</startingPlanet>
        <changePlanet year='3052'>Sudeten</changePlanet>
        <eraMods>0,0,0,0,0,0,0,0,0</eraMods>
        <nameGenerator>Clan</nameGenerator>
        <colorRGB>172,208,115</colorRGB>
        <layeredForceIconBackgroundCategory>Clan/</layeredForceIconBackgroundCategory>
        <layeredForceIconBackgroundFilename>Clan Jade Falcon.png</layeredForceIconBackgroundFilename>
        <layeredForceIconLogoCategory>Clan/</layeredForceIconLogoCategory>
        <layeredForceIconLogoFilename>Clan Jade Falcon.png</layeredForceIconLogoFilename>
        <tags>clan,major,playable</tags>
        <start>2807</start>
    </faction>
    <faction>
        <shortname>CMG</shortname>
        <fullname>Clan Mongoose</fullname>
        <eraMods>0,0,0,0,0,0,0,0,0</eraMods>
        <nameGenerator>Clan</nameGenerator>
        <colorRGB>100,149,237</colorRGB>
        <layeredForceIconBackgroundCategory>Clan/</layeredForceIconBackgroundCategory>
        <layeredForceIconBackgroundFilename>Clan Mongoose.png</layeredForceIconBackgroundFilename>
        <layeredForceIconLogoCategory>Clan/</layeredForceIconLogoCategory>
        <layeredForceIconLogoFilename>Clan Mongoose.png</layeredForceIconLogoFilename>
        <tags>clan,minor</tags>
        <start>2807</start>
        <end>2868</end>
    </faction>
    <faction>
        <shortname>CNC</shortname>
        <fullname>Clan Nova Cat</fullname>
        <startingPlanet>Barcella</startingPlanet>
        <changePlanet year='3057'>Irece</changePlanet>
        <eraMods>0,0,0,0,0,0,0,0,0</eraMods>
        <nameGenerator>Clan</nameGenerator>
        <colorRGB>245,255,250</colorRGB>
        <layeredForceIconBackgroundCategory>Clan/</layeredForceIconBackgroundCategory>
        <layeredForceIconBackgroundFilename>Clan Nova Cat.png</layeredForceIconBackgroundFilename>
        <layeredForceIconLogoCategory>Clan/</layeredForceIconLogoCategory>
        <layeredForceIconLogoFilename>Clan Nova Cat.png</layeredForceIconLogoFilename>
        <tags>clan,minor,playable</tags>
        <start>2807</start>
        <end>3143</end>
    </faction>
    <faction>
        <shortname>CSJ</shortname>
        <fullname>Clan Smoke Jaguar</fullname>
        <startingPlanet>Huntress</startingPlanet>
        <changePlanet year='3052'>Luzerne</changePlanet>
        <eraMods>0,0,0,0,0,0,0,0,0</eraMods>
        <nameGenerator>Clan</nameGenerator>
        <colorRGB>152,164,129</colorRGB>
        <layeredForceIconBackgroundCategory>Clan/</layeredForceIconBackgroundCategory>
        <layeredForceIconBackgroundFilename>Clan Smoke Jaguar.png</layeredForceIconBackgroundFilename>
        <layeredForceIconLogoCategory>Clan/</layeredForceIconLogoCategory>
        <layeredForceIconLogoFilename>Clan Smoke Jaguar.png</layeredForceIconLogoFilename>
        <tags>clan,minor,playable</tags>
        <start>2807</start>
        <end>3060</end>
    </faction>
    <faction>
        <shortname>CSR</shortname>
        <fullname>Clan Snow Raven</fullname>
        <altNamesByYear year='3083'>Raven Alliance</altNamesByYear>
        <startingPlanet>Circe</startingPlanet>
        <eraMods>0,0,0,0,0,0,0,0,0</eraMods>
        <nameGenerator>Clan</nameGenerator>
        <colorRGB>135,206,235</colorRGB>
        <layeredForceIconBackgroundCategory>Clan/</layeredForceIconBackgroundCategory>
        <layeredForceIconBackgroundFilename>Clan Snow Raven.png</layeredForceIconBackgroundFilename>
        <layeredForceIconLogoCategory>Clan/</layeredForceIconLogoCategory>
        <layeredForceIconLogoFilename>Clan Snow Raven.png</layeredForceIconLogoFilename>
        <tags>clan,minor,playable</tags>
        <start>2807</start>
        <end>3083</end>
    </faction>
    <faction>
        <shortname>CSA</shortname>
        <fullname>Clan Star Adder</fullname>
        <startingPlanet>Sheridan (Clan)</startingPlanet>
        <eraMods>0,0,0,0,0,0,0,0,0</eraMods>
        <nameGenerator>Clan</nameGenerator>
        <colorRGB>218,165,32</colorRGB>
        <layeredForceIconBackgroundCategory>Clan/</layeredForceIconBackgroundCategory>
        <layeredForceIconBackgroundFilename>Clan Star Adder.png</layeredForceIconBackgroundFilename>
        <layeredForceIconLogoCategory>Clan/</layeredForceIconLogoCategory>
        <layeredForceIconLogoFilename>Clan Star Adder.png</layeredForceIconLogoFilename>
        <tags>clan,minor,playable</tags>
        <start>2807</start>
    </faction>
    <faction>
        <shortname>CSV</shortname>
        <fullname>Clan Steel Viper</fullname>
        <startingPlanet>Homer</startingPlanet>
        <eraMods>0,0,0,0,0,0,0,0,0</eraMods>
        <nameGenerator>Clan</nameGenerator>
        <colorRGB>127,255,0</colorRGB>
        <layeredForceIconBackgroundCategory>Clan/</layeredForceIconBackgroundCategory>
        <layeredForceIconBackgroundFilename>Clan Steel Viper.png</layeredForceIconBackgroundFilename>
        <layeredForceIconLogoCategory>Clan/</layeredForceIconLogoCategory>
        <layeredForceIconLogoFilename>Clan Steel Viper.png</layeredForceIconLogoFilename>
        <tags>clan,minor,playable</tags>
        <start>2807</start>
        <end>3075</end>
    </faction>
    <faction>
        <shortname>CSL</shortname>
        <fullname>Clan Stone Lion</fullname>
        <alternativeFactionCodes>CHH</alternativeFactionCodes>
        <startingPlanet>Tokasha</startingPlanet>
        <eraMods>0,0,0,0,0,0,0,0,0</eraMods>
        <nameGenerator>Clan</nameGenerator>
        <colorRGB>241,168,110</colorRGB>
        <layeredForceIconBackgroundCategory>Clan/</layeredForceIconBackgroundCategory>
        <layeredForceIconBackgroundFilename>Clan Stone Lion.png</layeredForceIconBackgroundFilename>
        <layeredForceIconLogoCategory>Clan/</layeredForceIconLogoCategory>
        <layeredForceIconLogoFilename>Clan Stone Lion.png</layeredForceIconLogoFilename>
        <tags>clan,minor</tags>
        <start>3075</start>
    </faction>
    <faction>
        <shortname>CWI</shortname>
        <fullname>Clan Widowmaker</fullname>
        <eraMods>0,0,0,0,0,0,0,0,0</eraMods>
        <nameGenerator>Clan</nameGenerator>
        <colorRGB>222,184,135</colorRGB>
        <layeredForceIconBackgroundCategory>Clan/</layeredForceIconBackgroundCategory>
        <layeredForceIconBackgroundFilename>Clan Widowmaker.png</layeredForceIconBackgroundFilename>
        <layeredForceIconLogoCategory>Clan/</layeredForceIconLogoCategory>
        <layeredForceIconLogoFilename>Clan Widowmaker.png</layeredForceIconLogoFilename>
        <tags>clan,minor</tags>
        <start>2807</start>
        <end>2834</end>
    </faction>
    <faction>
        <shortname>CW</shortname>
        <fullname>Clan Wolf</fullname>
        <startingPlanet>Tranquil</startingPlanet>
        <changePlanet year='3052'>Tamar</changePlanet>
        <eraMods>0,0,0,0,0,0,0,0,0</eraMods>
        <nameGenerator>Clan</nameGenerator>
        <colorRGB>207,114,58</colorRGB>
        <layeredForceIconBackgroundCategory>Clan/</layeredForceIconBackgroundCategory>
        <layeredForceIconBackgroundFilename>Clan Wolf.png</layeredForceIconBackgroundFilename>
        <layeredForceIconLogoCategory>Clan/</layeredForceIconLogoCategory>
        <layeredForceIconLogoFilename>Clan Wolf.png</layeredForceIconLogoFilename>
        <tags>clan,major,playable</tags>
        <start>2807</start>
        <end>3142</end>
    </faction>
    <faction>
        <shortname>CWE</shortname>
        <fullname>Wolf Empire</fullname>
        <alternativeFactionCodes>CW</alternativeFactionCodes>
        <startingPlanet>Gienah</startingPlanet>
        <eraMods>0,0,0,0,0,0,0,0,0</eraMods>
        <nameGenerator>Clan</nameGenerator>
        <colorRGB>207,114,58</colorRGB>
        <layeredForceIconBackgroundCategory>Clan/</layeredForceIconBackgroundCategory>
        <layeredForceIconBackgroundFilename>Wolf Empire.png</layeredForceIconBackgroundFilename>
        <tags>clan,minor</tags>
        <start>3142</start>
    </faction>
    <faction>
        <shortname>CWIE</shortname>
        <fullname>Clan Wolf-in-Exile</fullname>
        <startingPlanet>Arc-Royal</startingPlanet>
        <eraMods>0,0,0,0,0,0,0,0,0</eraMods>
        <nameGenerator>Clan</nameGenerator>
        <colorRGB>160,82,45</colorRGB>
        <layeredForceIconBackgroundCategory>Clan/</layeredForceIconBackgroundCategory>
        <layeredForceIconBackgroundFilename>Clan Wolf-in-Exile.png</layeredForceIconBackgroundFilename>
        <layeredForceIconLogoCategory>Clan/</layeredForceIconLogoCategory>
        <layeredForceIconLogoFilename>Clan Wolf-in-Exile.png</layeredForceIconLogoFilename>
        <tags>clan,small</tags>
        <start>3057</start>
    </faction>
    <faction>
        <shortname>CWOV</shortname>
        <fullname>Clan Wolverine</fullname>
        <eraMods>0,0,0,0,0,0,0,0,0</eraMods>
        <nameGenerator>Clan</nameGenerator>
        <colorRGB>143,188,143</colorRGB>
        <layeredForceIconBackgroundCategory>Clan/</layeredForceIconBackgroundCategory>
        <layeredForceIconBackgroundFilename>Clan Wolverine.png</layeredForceIconBackgroundFilename>
        <layeredForceIconLogoCategory>Clan/</layeredForceIconLogoCategory>
        <layeredForceIconLogoFilename>Clan Wolverine.png</layeredForceIconLogoFilename>
        <tags>clan,minor</tags>
        <start>2807</start>
        <end>2823</end>
    </faction>
    <faction>
        <shortname>CS</shortname>
        <fullname>ComStar</fullname>
        <startingPlanet>Terra</startingPlanet>
        <changePlanet year='3059'>Tukayyid</changePlanet>
        <eraMods>0,0,0,0,0,0,0,0,0</eraMods>
        <colorRGB>255,250,240</colorRGB>
        <layeredForceIconBackgroundCategory>Inner Sphere/</layeredForceIconBackgroundCategory>
        <layeredForceIconBackgroundFilename>ComStar.png</layeredForceIconBackgroundFilename>
        <layeredForceIconLogoCategory>Inner Sphere/</layeredForceIconLogoCategory>
        <layeredForceIconLogoFilename>ComStar.png</layeredForceIconLogoFilename>
        <tags>is,inactive,major,playable</tags>
        <start>2788</start>
    </faction>
    <faction>
        <shortname>DA</shortname>
        <fullname>Duchy of Andurien</fullname>
        <alternativeFactionCodes>FWL</alternativeFactionCodes>
        <startingPlanet>Andurien</startingPlanet>
        <eraMods>0,0,0,1,2,3,1,1,0</eraMods>
        <nameGenerator>FWL</nameGenerator>
        <colorRGB>148,148,255</colorRGB>
        <layeredForceIconBackgroundCategory>Inner Sphere/</layeredForceIconBackgroundCategory>
        <layeredForceIconBackgroundFilename>Free Worlds League.png</layeredForceIconBackgroundFilename>
        <layeredForceIconLogoCategory>Inner Sphere/</layeredForceIconLogoCategory>
        <layeredForceIconLogoFilename>Duchy of Andurien.png</layeredForceIconLogoFilename>
        <tags>is,minor</tags>
        <start>3030</start>
    </faction>
    <faction>
        <shortname>DGM</shortname>
        <fullname>Duchy of Graham-Marik</fullname>
        <alternativeFactionCodes>MSC,FWL</alternativeFactionCodes>
        <startingPlanet>Loyalty</startingPlanet>
        <eraMods>0,0,0,1,2,3,1,1,0</eraMods>
        <nameGenerator>FWL</nameGenerator>
        <colorRGB>143,190,192</colorRGB>
        <tags>is,minor</tags>
        <start>3079</start>
        <end>3082</end>
    </faction>
    <faction>
        <shortname>DO</shortname>
        <fullname>Duchy of Oriente</fullname>
        <alternativeFactionCodes>OP,FWL</alternativeFactionCodes>
        <startingPlanet>Oriente</startingPlanet>
        <eraMods>0,0,0,1,2,3,1,1,0</eraMods>
        <nameGenerator>FWL</nameGenerator>
        <colorRGB>163,112,120</colorRGB>
        <tags>is,minor</tags>
        <start>3079</start>
        <end>3086</end>
    </faction>
    <faction>
        <shortname>DoO</shortname>
        <fullname>Duchy of Orloff</fullname>
        <alternativeFactionCodes>OP,FWL</alternativeFactionCodes>
        <startingPlanet>Vanra</startingPlanet>
        <eraMods>0,0,0,1,2,3,1,1,0</eraMods>
        <nameGenerator>FWL</nameGenerator>
        <colorRGB>164,94,126</colorRGB>
        <tags>is,minor</tags>
        <start>3079</start>
        <end>3086</end>
    </faction>
    <faction>
        <shortname>DS</shortname>
        <fullname>Duchy of Small</fullname>
        <alternativeFactionCodes>CM</alternativeFactionCodes>
        <startingPlanet>Small World</startingPlanet>
        <eraMods>1,0,0,1,2,3,2,1,0</eraMods>
        <nameGenerator>CC</nameGenerator>
        <colorRGB>107,142,35</colorRGB>
        <tags>is,minor</tags>
        <start>3058</start>
        <end>3066</end>
    </faction>
    <faction>
        <shortname>DTA</shortname>
        <fullname>Duchy of Tamarind-Abbey</fullname>
        <alternativeFactionCodes>FWL</alternativeFactionCodes>
        <startingPlanet>Tamarind</startingPlanet>
        <eraMods>0,0,0,1,2,3,1,1,0</eraMods>
        <nameGenerator>FWL</nameGenerator>
        <colorRGB>99,94,165</colorRGB>
        <layeredForceIconBackgroundCategory>Inner Sphere/</layeredForceIconBackgroundCategory>
        <layeredForceIconBackgroundFilename>Free Worlds League.png</layeredForceIconBackgroundFilename>
        <layeredForceIconLogoCategory>Inner Sphere/</layeredForceIconLogoCategory>
        <layeredForceIconLogoFilename>Duchy of Tamarind-Abbey.png</layeredForceIconLogoFilename>
        <tags>is,minor</tags>
        <start>3078</start>
        <end>3139</end>
    </faction>
        <faction>
        <shortname>DT</shortname>
        <fullname>Duchy of Tamarind</fullname>
        <startingPlanet>Tamarind</startingPlanet>
        <eraMods>0,0,0,1,2,3,1,1,0</eraMods>
        <nameGenerator>FWL</nameGenerator>
        <colorRGB>158,60,147</colorRGB>
        <tags>is,minor</tags>
        <start>3071</start>
        <end>3078</end>
    </faction>
    <faction>
        <shortname>EF</shortname>
        <fullname>Elysian Fields</fullname>
        <startingPlanet>Nyserta</startingPlanet>
        <eraMods>1,1,1,1,2,3,2,2,1</eraMods>
        <layeredForceIconLogoCategory>Periphery/</layeredForceIconLogoCategory>
        <layeredForceIconLogoFilename>Elysian Fields.png</layeredForceIconLogoFilename>
        <colorRGB>255,0,255</colorRGB>
        <tags>periphery</tags>
    </faction>
    <faction>
        <shortname>CEI</shortname>
        <fullname>Escorpión Imperio</fullname>
        <alternativeFactionCodes>CGS,NC,UC</alternativeFactionCodes>
        <startingPlanet>Granada</startingPlanet>
        <eraMods>1,1,1,1,2,3,2,2,1</eraMods>
        <colorRGB>238,232,170</colorRGB>
        <layeredForceIconBackgroundCategory>Clan/</layeredForceIconBackgroundCategory>
        <layeredForceIconBackgroundFilename>Escorpion Imperio.png</layeredForceIconBackgroundFilename>
        <layeredForceIconLogoCategory>Clan/</layeredForceIconLogoCategory>
        <layeredForceIconLogoFilename>Escorpion Imperio.png</layeredForceIconLogoFilename>
        <tags>clan,deep_periphery</tags>
        <start>3080</start>
    </faction>
    <faction>
        <shortname>FC</shortname>
        <fullname>Federated Commonwealth</fullname>
        <alternativeFactionCodes>FS,LA</alternativeFactionCodes>
        <startingPlanet>New Avalon</startingPlanet>
        <eraMods>0,0,0,1,2,2,1,0,0</eraMods>
        <layeredForceIconBackgroundCategory>Inner Sphere/</layeredForceIconBackgroundCategory>
        <layeredForceIconBackgroundFilename>Federated Commonwealth.png</layeredForceIconBackgroundFilename>
        <layeredForceIconLogoCategory>Inner Sphere/</layeredForceIconLogoCategory>
        <layeredForceIconLogoFilename>Federated Commonwealth.png</layeredForceIconLogoFilename>
        <colorRGB>248,212,44</colorRGB>
        <tags>is,super,playable</tags>
    </faction>
    <faction>
        <shortname>FVC</shortname>
        <fullname>Filtvelt Coalition</fullname>
        <alternativeFactionCodes>FS</alternativeFactionCodes>
        <startingPlanet>Filtvelt</startingPlanet>
        <eraMods>0,0,0,1,2,2,1,0,0</eraMods>
        <nameGenerator>FS</nameGenerator>
        <colorRGB>255,228,181</colorRGB>
        <layeredForceIconBackgroundCategory>Inner Sphere/</layeredForceIconBackgroundCategory>
        <layeredForceIconBackgroundFilename>Federated Suns.png</layeredForceIconBackgroundFilename>
        <layeredForceIconLogoCategory>Periphery/</layeredForceIconLogoCategory>
        <layeredForceIconLogoFilename>Filtvelt Coalition.png</layeredForceIconLogoFilename>
        <tags>periphery</tags>
        <start>3072</start>
    </faction>
    <faction>
        <shortname>FRR</shortname>
        <fullname>Free Rasalhague Republic</fullname>
        <startingPlanet>Rasalhague</startingPlanet>
        <changePlanet year='3052'>Orestes</changePlanet>
        <eraMods>0,0,0,0,0,0,2,1,0</eraMods>
        <nameGenerator>FRR</nameGenerator>
        <colorRGB>116,171,206</colorRGB>
        <layeredForceIconBackgroundCategory>Inner Sphere/</layeredForceIconBackgroundCategory>
        <layeredForceIconBackgroundFilename>Free Rasalhague Republic.png</layeredForceIconBackgroundFilename>
        <layeredForceIconLogoCategory>Inner Sphere/</layeredForceIconLogoCategory>
        <layeredForceIconLogoFilename>Free Rasalhague Republic.png</layeredForceIconLogoFilename>
        <tags>is,minor,playable</tags>
        <start>3034</start>
        <end>3103</end>
    </faction>
    <faction>
        <shortname>FWLR</shortname>
        <fullname>Free Worlds League Rebels</fullname>
        <alternativeFactionCodes>FWL</alternativeFactionCodes>
        <startingPlanet>New Delos</startingPlanet>
        <eraMods>0,0,0,1,2,3,1,1,0</eraMods>
        <nameGenerator>FWL</nameGenerator>
        <colorRGB>68,212,228</colorRGB>
        <tags>is,rebel</tags>
    </faction>
    <faction>
        <shortname>FR</shortname>
        <fullname>Fronc Reaches</fullname>
        <alternativeFactionCodes>NCR</alternativeFactionCodes>
        <startingPlanet>Fronc</startingPlanet>
        <eraMods>1,1,1,1,2,3,2,2,1</eraMods>
        <colorRGB>128,169,127</colorRGB>
        <layeredForceIconLogoCategory>Periphery/</layeredForceIconLogoCategory>
        <layeredForceIconLogoFilename>Fronc Reaches.png</layeredForceIconLogoFilename>
        <tags>periphery</tags>
        <start>3066</start>
    </faction>
    <faction>
        <shortname>GV</shortname>
        <fullname>Greater Valkyrate</fullname>
        <startingPlanet>Gotterdammerung</startingPlanet>
        <eraMods>1,1,1,1,2,3,2,2,1</eraMods>
        <colorRGB>255,105,180</colorRGB>
        <layeredForceIconLogoCategory>Periphery/</layeredForceIconLogoCategory>
        <layeredForceIconLogoFilename>Greater Valkyrate.png</layeredForceIconLogoFilename>
        <tags>periphery</tags>
        <start>3028</start>
        <end>3049</end>
    </faction>
    <faction>
        <shortname>HL</shortname>
        <fullname>Hanseatic League</fullname>
        <startingPlanet>Bremen (HL)</startingPlanet>
        <eraMods>1,1,1,1,2,3,2,2,1</eraMods>
        <colorRGB>219,112,147</colorRGB>
        <layeredForceIconBackgroundCategory>Periphery/</layeredForceIconBackgroundCategory>
        <layeredForceIconBackgroundFilename>Hanseatic League.png</layeredForceIconBackgroundFilename>
        <layeredForceIconLogoCategory>Periphery/</layeredForceIconLogoCategory>
        <layeredForceIconLogoFilename>Hanseatic League.png</layeredForceIconLogoFilename>
        <tags>deep_periphery,playable</tags>
        <start>2891</start>
    </faction>
    <faction>
        <shortname>IP</shortname>
        <fullname>Illyrian Palatinate</fullname>
        <startingPlanet>Illyria</startingPlanet>
        <eraMods>1,1,1,1,2,3,2,2,1</eraMods>
        <colorRGB>0,255,255</colorRGB>
        <layeredForceIconBackgroundCategory>Periphery/</layeredForceIconBackgroundCategory>
        <layeredForceIconBackgroundFilename>Illyrian Palatinate.png</layeredForceIconBackgroundFilename>
        <layeredForceIconLogoCategory>Periphery/</layeredForceIconLogoCategory>
        <layeredForceIconLogoFilename>Illyrian Palatinate.png</layeredForceIconLogoFilename>
        <tags>periphery</tags>
        <start>2350</start>
        <end>3063</end>
    </faction>
    <faction>
        <shortname>PIND</shortname>
        <fullname>Independent (Periphery)</fullname>
        <eraMods>1,1,1,1,2,3,2,2,1</eraMods>
        <colorRGB>190,190,190</colorRGB>
        <layeredForceIconBackgroundCategory></layeredForceIconBackgroundCategory>
        <layeredForceIconBackgroundFilename>Independent.png</layeredForceIconBackgroundFilename>
        <tags>periphery,chaos,small</tags>
    </faction>
    <faction>
        <shortname>IND</shortname>
        <fullname>Independent</fullname>
        <eraMods>1,1,1,1,2,3,2,2,1</eraMods>
        <colorRGB>210,210,210</colorRGB>
        <layeredForceIconBackgroundCategory></layeredForceIconBackgroundCategory>
        <layeredForceIconBackgroundFilename>Independent.png</layeredForceIconBackgroundFilename>
        <tags>is,chaos,small</tags>
    </faction>
    <faction>
        <shortname>JF</shortname>
        <fullname>JàrnFòlk</fullname>
        <startingPlanet>Trondheim (JF)</startingPlanet>
        <eraMods>1,1,1,1,2,3,2,2,1</eraMods>
        <nameGenerator>FRR</nameGenerator>
        <colorRGB>153,50,204</colorRGB>
        <layeredForceIconLogoCategory>Periphery/</layeredForceIconLogoCategory>
        <layeredForceIconLogoFilename>JarnFolk.png</layeredForceIconLogoFilename>
        <tags>deep_periphery,minor</tags>
    </faction>
    <faction>
        <shortname>KE</shortname>
        <fullname>Khwarazm Empire</fullname>
        <eraMods>1,1,1,1,2,3,2,2,1</eraMods>
        <colorRGB>80,80,80</colorRGB>
        <tags>deep_periphery</tags>
    </faction>
    <faction>
        <shortname>KP</shortname>
        <fullname>Kittery Prefecture</fullname>
        <eraMods>0,0,0,0,0,0,0,0,0</eraMods>
        <nameGenerator>FS</nameGenerator>
        <colorRGB>224,126,39</colorRGB>
        <tags>is,minor</tags>
        <start>3073</start>
        <end>3080</end>
    </faction>
    <faction>
        <shortname>LR</shortname>
        <fullname>Liao Republic</fullname>
        <eraMods>1,0,0,1,2,3,2,1,0</eraMods>
        <nameGenerator>CC</nameGenerator>
        <colorRGB>2,166,79</colorRGB>
        <tags>is</tags>
        <start>2189</start>
        <end>2315</end>
    </faction>
    <faction>
        <shortname>LL</shortname>
        <fullname>Lothian League</fullname>
        <startingPlanet>Lothario</startingPlanet>
        <eraMods>1,1,1,1,2,3,2,2,1</eraMods>
        <colorRGB>255,140,0</colorRGB>
        <layeredForceIconLogoCategory>Periphery/</layeredForceIconLogoCategory>
        <layeredForceIconLogoFilename>Lothian League.png</layeredForceIconLogoFilename>
        <tags>periphery</tags>
        <start>2691</start>
    </faction>
    <faction>
        <shortname>MC</shortname>
        <fullname>Malagrotta Cooperative</fullname>
        <alternativeFactionCodes>FS</alternativeFactionCodes>
        <startingPlanet>Malagrotta</startingPlanet>
        <eraMods>0,0,0,1,2,2,1,0,0</eraMods>
        <nameGenerator>FS</nameGenerator>
        <colorRGB>218,112,214</colorRGB>
        <tags>periphery</tags>
        <start>3073</start>
        <end>3079</end>
    </faction>
    <faction>
        <shortname>MH</shortname>
        <fullname>Marian Hegemony</fullname>
        <startingPlanet>Alphard (MH)</startingPlanet>
        <eraMods>1,1,1,1,2,3,2,2,1</eraMods>
        <colorRGB>236,136,65</colorRGB>
        <layeredForceIconBackgroundCategory>Periphery/</layeredForceIconBackgroundCategory>
        <layeredForceIconBackgroundFilename>Marian Hegemony.png</layeredForceIconBackgroundFilename>
        <layeredForceIconLogoCategory>Periphery/</layeredForceIconLogoCategory>
        <layeredForceIconLogoFilename>Marian Hegemony.png</layeredForceIconLogoFilename>
        <tags>periphery,playable</tags>
        <start>2920</start>
    </faction>
    <faction>
        <shortname>MCM</shortname>
        <fullname>Marik Commonwealth</fullname>
        <alternativeFactionCodes>MSC,FWL</alternativeFactionCodes>
        <startingPlanet>Marik</startingPlanet>
        <eraMods>0,0,0,1,2,3,1,1,0</eraMods>
        <nameGenerator>FWL</nameGenerator>
        <colorRGB>165,94,160</colorRGB>
        <tags>is</tags>
        <start>2241</start>
        <end>3082</end>
    </faction>
    <faction>
        <shortname>MSC</shortname>
        <fullname>Marik-Stewart Commonwealth</fullname>
        <startingPlanet>Marik</startingPlanet>
        <eraMods>0,0,0,1,2,3,1,1,0</eraMods>
        <nameGenerator>FWL</nameGenerator>
        <colorRGB>117,65,113</colorRGB>
        <layeredForceIconBackgroundCategory>Inner Sphere/</layeredForceIconBackgroundCategory>
        <layeredForceIconBackgroundFilename>Free Worlds League.png</layeredForceIconBackgroundFilename>
        <layeredForceIconLogoCategory>Inner Sphere/</layeredForceIconLogoCategory>
        <layeredForceIconLogoFilename>Marik-Stewart Commonwealth.png</layeredForceIconLogoFilename>
        <tags>is</tags>
        <start>3082</start>
        <end>3139</end>
    </faction>
    <faction>
        <shortname>MERC</shortname>
        <fullname>Mercenary</fullname>
        <startingPlanet>Solaris</startingPlanet>
        <changePlanet year='2789'>Galatea</changePlanet>
        <changePlanet year='3052'>Outreach</changePlanet>
        <changePlanet year='3067'>Galatea</changePlanet>
        <eraMods>1,1,1,1,2,3,2,1,0</eraMods>
        <colorRGB>169,169,169</colorRGB>
        <layeredForceIconBackgroundCategory></layeredForceIconBackgroundCategory>
        <layeredForceIconBackgroundFilename>Mercenary.png</layeredForceIconBackgroundFilename>
        <tags>merc,playable</tags>
    </faction>
    <faction>
        <shortname>MV</shortname>
        <fullname>Morgraine's Valkyrate</fullname>
        <startingPlanet>Gotterdammerung</startingPlanet>
        <eraMods>1,1,1,1,2,3,2,2,1</eraMods>
        <colorRGB>255,105,180</colorRGB>
        <tags>periphery</tags>
        <start>3021</start>
        <end>3028</end>
    </faction>
    <faction>
        <shortname>BoS</shortname>
        <fullname>Barony of Strang</fullname>
        <startingPlanet>Von Strang's World</startingPlanet>
        <eraMods>1,1,1,1,2,3,2,2,1</eraMods>
        <colorRGB>165,94,160</colorRGB>
        <tags>periphery,minor</tags>
    </faction>
    <faction>
        <shortname>MA</shortname>
        <fullname>Mosiro Archipelago</fullname>
        <startingPlanet>Mosiro</startingPlanet>
        <eraMods>0,0,0,1,2,3,1,1,0</eraMods>
        <nameGenerator>FWL</nameGenerator>
        <colorRGB>165,94,160</colorRGB>
        <tags>is,minor</tags>
        <start>3079</start>
        <end>3081</end>
    </faction>
    <faction>
        <shortname>NCR</shortname>
        <fullname>New Colony Region</fullname>
        <alternativeFactionCodes>MOC,TC</alternativeFactionCodes>
        <startingPlanet>Fronc</startingPlanet>
        <eraMods>1,1,1,1,2,3,2,1,0</eraMods>
        <colorRGB>32,178,170</colorRGB>
        <tags>periphery</tags>
        <start>3057</start>
        <end>3066</end>
    </faction>
    <faction>
        <shortname>NC</shortname>
        <fullname>Nueva Castile</fullname>
        <startingPlanet>Asturias</startingPlanet>
        <eraMods>1,1,1,1,2,3,2,2,1</eraMods>
        <colorRGB>0,255,0</colorRGB>
        <layeredForceIconBackgroundCategory>Periphery/</layeredForceIconBackgroundCategory>
        <layeredForceIconBackgroundFilename>Nueva Castile.png</layeredForceIconBackgroundFilename>
        <layeredForceIconLogoCategory>Periphery/</layeredForceIconLogoCategory>
        <layeredForceIconLogoFilename>Nueva Castile.png</layeredForceIconLogoFilename>
        <tags>deep_periphery,playable</tags>
        <start>2392</start>
        <end>3080</end>
    </faction>
    <faction>
        <shortname>OC</shortname>
        <fullname>Oberon Confederation</fullname>
        <startingPlanet>Oberon VI</startingPlanet>
        <eraMods>1,1,1,1,2,3,2,2,1</eraMods>
        <colorRGB>50,205,50</colorRGB>
        <layeredForceIconBackgroundCategory>Periphery/</layeredForceIconBackgroundCategory>
        <layeredForceIconBackgroundFilename>Oberon Confederation.png</layeredForceIconBackgroundFilename>
        <layeredForceIconLogoCategory>Periphery/</layeredForceIconLogoCategory>
        <layeredForceIconLogoFilename>Oberon Confederation.png</layeredForceIconLogoFilename>
        <tags>periphery</tags>
        <start>2775</start>
        <end>3049</end>
    </faction>
    <faction>
        <shortname>NOC</shortname>
        <fullname>New Oberon Confederation</fullname>
        <startingPlanet>Oberon VI</startingPlanet>
        <colorRGB>231,178,50</colorRGB>
        <tags>periphery</tags>
        <start>3086</start>
    </faction>
    <faction>
        <shortname>OZP</shortname>
        <fullname>Ohrensen-Zion Province</fullname>
        <alternativeFactionCodes>FWL</alternativeFactionCodes>
        <startingPlanet>Ohrensen</startingPlanet>
        <eraMods>1,0,0,1,2,3,2,1,0</eraMods>
        <nameGenerator>CC</nameGenerator>
        <colorRGB>160,165,94</colorRGB>
        <tags>is,minor</tags>
        <start>3079</start>
        <end>3081</end>
    </faction>
    <faction>
        <shortname>OP</shortname>
        <fullname>Oriente Protectorate</fullname>
        <alternativeFactionCodes>FWL</alternativeFactionCodes>
        <startingPlanet>Oriente</startingPlanet>
        <eraMods>0,0,0,1,2,3,1,1,0</eraMods>
        <nameGenerator>FWL</nameGenerator>
        <colorRGB>163,112,120</colorRGB>
        <layeredForceIconBackgroundCategory>Inner Sphere/</layeredForceIconBackgroundCategory>
        <layeredForceIconBackgroundFilename>Free Worlds League.png</layeredForceIconBackgroundFilename>
        <layeredForceIconLogoCategory>Inner Sphere/</layeredForceIconLogoCategory>
        <layeredForceIconLogoFilename>Oriente Protectorate.png</layeredForceIconLogoFilename>
        <tags>is,minor</tags>
        <start>3086</start>
        <end>3139</end>
    </faction>
    <faction>
        <shortname>PG</shortname>
        <fullname>Principality of Gibson</fullname>
        <alternativeFactionCodes>RF,FWL</alternativeFactionCodes>
        <startingPlanet>Gibson</startingPlanet>
        <eraMods>0,0,0,1,2,3,1,1,0</eraMods>
        <nameGenerator>FWL</nameGenerator>
        <colorRGB>250,250,250</colorRGB>
        <tags>is,minor</tags>
        <start>3079</start>
    </faction>
    <faction>
        <shortname>PR</shortname>
        <fullname>Principality of Regulus</fullname>
        <alternativeFactionCodes>RF,FWL</alternativeFactionCodes>
        <startingPlanet>Regulus</startingPlanet>
        <eraMods>0,0,0,1,2,3,1,1,0</eraMods>
        <nameGenerator>FWL</nameGenerator>
        <colorRGB>192,143,189</colorRGB>
        <tags>is,minor</tags>
        <start>2247</start>
        <end>3086</end>
    </faction>
    <faction>
        <shortname>RD</shortname>
        <fullname>Rasalhague Dominion</fullname>
        <alternativeFactionCodes>CGB</alternativeFactionCodes>
        <startingPlanet>Rasalhague</startingPlanet>
        <eraMods>0,0,0,0,0,0,2,1,0</eraMods>
        <nameGenerator>FRR</nameGenerator>
        <colorRGB>188,222,235</colorRGB>
        <layeredForceIconBackgroundCategory>Clan/</layeredForceIconBackgroundCategory>
        <layeredForceIconBackgroundFilename>Ghost Bear Dominion.png</layeredForceIconBackgroundFilename>
        <layeredForceIconLogoCategory>Clan/</layeredForceIconLogoCategory>
        <layeredForceIconLogoFilename>Rasalhague Dominion.png</layeredForceIconLogoFilename>
        <tags>clan,is,minor,playable</tags>
        <start>3103</start>
    </faction>
    <faction>
        <shortname>RA</shortname>
        <fullname>Raven Alliance</fullname>
        <alternativeFactionCodes>CSR</alternativeFactionCodes>
        <startingPlanet>Alpheratz</startingPlanet>
        <eraMods>1,1,1,1,2,3,2,1,0</eraMods>
        <colorRGB>25,120,110</colorRGB>
        <layeredForceIconBackgroundCategory>Clan/</layeredForceIconBackgroundCategory>
        <layeredForceIconBackgroundFilename>Raven Alliance.png</layeredForceIconBackgroundFilename>
        <layeredForceIconLogoCategory>Clan/</layeredForceIconLogoCategory>
        <layeredForceIconLogoFilename>Raven Alliance.png</layeredForceIconLogoFilename>
        <tags>clan,periphery,playable</tags>
        <start>3083</start>
    </faction>
    <faction>
        <shortname>RF</shortname>
        <fullname>Regulan Fiefs</fullname>
        <alternativeFactionCodes>FWL</alternativeFactionCodes>
        <startingPlanet>Regulus</startingPlanet>
        <eraMods>0,0,0,1,2,3,1,1,0</eraMods>
        <nameGenerator>FWL</nameGenerator>
        <colorRGB>255,51,51</colorRGB>
        <layeredForceIconBackgroundCategory>Inner Sphere/</layeredForceIconBackgroundCategory>
        <layeredForceIconBackgroundFilename>Free Worlds League.png</layeredForceIconBackgroundFilename>
        <layeredForceIconLogoCategory>Inner Sphere/</layeredForceIconLogoCategory>
        <layeredForceIconLogoFilename>Regulan Fiefs.png</layeredForceIconLogoFilename>
        <tags>is,minor</tags>
        <start>3086</start>
    </faction>
    <faction>
        <shortname>RFS</shortname>
        <fullname>Regulan Free States</fullname>
        <alternativeFactionCodes>RF,FWL</alternativeFactionCodes>
        <startingPlanet>Regulus</startingPlanet>
        <eraMods>0,0,0,1,2,3,1,1,0</eraMods>
        <nameGenerator>FWL</nameGenerator>
        <colorRGB>165,94,160</colorRGB>
        <tags>is,minor</tags>
        <start>3079</start>
        <end>3086</end>
    </faction>
    <faction>
        <shortname>ROS</shortname>
        <fullname>Republic of the Sphere</fullname>
        <startingPlanet>Terra</startingPlanet>
        <eraMods>0,0,0,0,0,0,0,0,0</eraMods>
        <colorRGB>207,119,57</colorRGB>
        <layeredForceIconBackgroundCategory>Inner Sphere/</layeredForceIconBackgroundCategory>
        <layeredForceIconBackgroundFilename>Republic of the Sphere.png</layeredForceIconBackgroundFilename>
        <layeredForceIconLogoCategory>Inner Sphere/</layeredForceIconLogoCategory>
        <layeredForceIconLogoFilename>Republic of the Sphere.png</layeredForceIconLogoFilename>
        <tags>is,major,playable</tags>
        <start>3081</start>
    </faction>
    <faction>
        <shortname>Stone</shortname>
        <fullname>Stone's Coalition</fullname>
        <altNames>Coalition Forces</altNames>
        <eraMods>0,0,0,0,0,0,0,0,0</eraMods>
        <colorRGB>207,119,57</colorRGB>
        <tags>is,minor</tags>
        <start>3073</start>
        <end>3081</end>
    </faction>
    <faction>
        <shortname>RTR</shortname>
        <fullname>Republic Territories</fullname>
        <eraMods>0,0,0,0,0,0,0,0,0</eraMods>
        <colorRGB>207,119,57</colorRGB>
        <tags>is</tags>
    </faction>
    <faction>
        <shortname>RIM</shortname>
        <fullname>Rim Collection</fullname>
        <startingPlanet>Gillfillan's Gold</startingPlanet>
        <eraMods>1,1,1,1,2,3,2,2,1</eraMods>
        <colorRGB>95,158,160</colorRGB>
        <tags>periphery,small</tags>
        <start>3048</start>
    </faction>
    <faction>
        <shortname>RCM</shortname>
        <fullname>Rim Commonality</fullname>
        <alternativeFactionCodes>FWL</alternativeFactionCodes>
        <startingPlanet>Lesnovo</startingPlanet>
        <eraMods>1,1,1,1,2,3,2,2,1</eraMods>
        <colorRGB>95,158,160</colorRGB>
        <layeredForceIconBackgroundCategory>Inner Sphere/</layeredForceIconBackgroundCategory>
        <layeredForceIconBackgroundFilename>Free Worlds League.png</layeredForceIconBackgroundFilename>
        <layeredForceIconLogoCategory>Inner Sphere/</layeredForceIconLogoCategory>
        <layeredForceIconLogoFilename>Rim Commonality.png</layeredForceIconLogoFilename>
        <tags>periphery</tags>
        <start>3075</start>
        <end>3139</end>
    </faction>
    <faction>
        <shortname>RT</shortname>
        <fullname>Rim Territories</fullname>
        <startingPlanet>Pain</startingPlanet>
        <eraMods>1,1,1,1,2,3,2,2,1</eraMods>
        <colorRGB>175,238,238</colorRGB>
        <tags>periphery</tags>
        <start>3087</start>
    </faction>
    <faction>
        <shortname>ST</shortname>
        <fullname>Saiph Triumvirate</fullname>
        <alternativeFactionCodes>CM</alternativeFactionCodes>
        <startingPlanet>Saiph</startingPlanet>
        <eraMods>0,0,0,0,0,0,0,0,0</eraMods>
        <nameGenerator>CC</nameGenerator>
        <colorRGB>128,128,0</colorRGB>
        <tags>is,minor</tags>
        <start>3057</start>
        <end>3068</end>
    </faction>
    <faction>
        <shortname>SP</shortname>
        <fullname>Sarna Protectorate</fullname>
        <eraMods>1,0,0,1,2,3,2,1,0</eraMods>
        <nameGenerator>CC</nameGenerator>
        <colorRGB>184,134,11</colorRGB>
        <tags>is,minor</tags>
    </faction>
    <faction>
        <shortname>SIS</shortname>
        <fullname>Sian Supremacy</fullname>
        <eraMods>1,0,0,1,2,3,2,1,0</eraMods>
        <nameGenerator>CC</nameGenerator>
        <colorRGB>145,166,242</colorRGB>
        <tags>is,minor</tags>
    </faction>
    <faction>
        <shortname>SHC</shortname>
        <fullname>Silver Hawk Coalition</fullname>
        <alternativeFactionCodes>FWL</alternativeFactionCodes>
        <startingPlanet>Amity</startingPlanet>
        <eraMods>0,0,0,1,2,3,1,1,0</eraMods>
        <nameGenerator>FWL</nameGenerator>
        <colorRGB>255,0,127</colorRGB>
        <tags>is,minor</tags>
        <start>3079</start>
    </faction>
    <faction>
        <shortname>SIC</shortname>
        <fullname>St. Ives Compact</fullname>
        <alternativeFactionCodes>CC</alternativeFactionCodes>
        <startingPlanet>St. Ives</startingPlanet>
        <eraMods>1,0,0,1,2,3,2,1,0</eraMods>
        <nameGenerator>CC</nameGenerator>
        <colorRGB>188,223,186</colorRGB>
        <layeredForceIconLogoCategory>Periphery/</layeredForceIconLogoCategory>
        <layeredForceIconLogoFilename>St. Ives Compact.png</layeredForceIconLogoFilename>
        <tags>is,minor,playable</tags>
        <start>3029</start>
        <end>3063</end>
    </faction>
    <faction>
        <shortname>SL</shortname>
        <fullname>Star League</fullname>
        <startingPlanet>Terra</startingPlanet>
        <eraMods>-1,-1,-1,0,0,0,0,0,0</eraMods>
        <colorRGB>176,196,222</colorRGB>
        <layeredForceIconBackgroundCategory>Inner Sphere/</layeredForceIconBackgroundCategory>
        <layeredForceIconBackgroundFilename>Star League.png</layeredForceIconBackgroundFilename>
        <layeredForceIconLogoCategory>Inner Sphere/</layeredForceIconLogoCategory>
        <layeredForceIconLogoFilename>Star League.png</layeredForceIconLogoFilename>
        <tags>is,super,playable</tags>
        <start>2570</start>
        <end>2781</end>
    </faction>
    <faction>
        <shortname>SLIE</shortname>
        <fullname>Star League-in-Exile</fullname>
        <startingPlanet>Strana Mechty</startingPlanet>
        <eraMods>-1,-1,-1,0,0,0,0,0,0</eraMods>
        <colorRGB>176,196,222</colorRGB>
        <tags>is</tags>
        <start>2786</start>
        <end>2801</end>
    </faction>
    <faction>
        <shortname>SC</shortname>
        <fullname>Stewart Commonality</fullname>
        <alternativeFactionCodes>MSC,FWL</alternativeFactionCodes>
        <startingPlanet>Stewart</startingPlanet>
        <eraMods>0,0,0,1,2,3,1,1,0</eraMods>
        <nameGenerator>FWL</nameGenerator>
        <colorRGB>76,0,153</colorRGB>
        <tags>is,minor</tags>
        <start>2259</start>
        <end>3082</end>
    </faction>
    <faction>
        <shortname>SKC</shortname>
        <fullname>Styk Commonality</fullname>
        <alternativeFactionCodes>CM</alternativeFactionCodes>
        <startingPlanet>Styk</startingPlanet>
        <eraMods>1,0,0,1,2,3,2,1,0</eraMods>
        <nameGenerator>CC</nameGenerator>
        <colorRGB>0,139,139</colorRGB>
        <tags>is,minor</tags>
        <start>3058</start>
        <end>3067</end>
    </faction>
    <faction>
        <shortname>SKP</shortname>
        <fullname>Styk Protectorate</fullname>
        <startingPlanet>Styk</startingPlanet>
        <eraMods>1,0,0,1,2,3,2,1,0</eraMods>
        <nameGenerator>CC</nameGenerator>
        <colorRGB>0,139,139</colorRGB>
        <tags>is,minor</tags>
        <start>3067</start>
    </faction>
    <faction>
        <shortname>TCC</shortname>
        <fullname>Terracap Confederation</fullname>
        <startingPlanet>Terra Firma</startingPlanet>
        <eraMods>1,0,0,1,2,3,2,1,0</eraMods>
        <nameGenerator>CC</nameGenerator>
        <colorRGB>233,150,122</colorRGB>
        <tags>is,minor</tags>
        <start>3058</start>
        <end>3067</end>
    </faction>
    <faction>
        <shortname>TB</shortname>
        <fullname>The Barrens</fullname>
        <eraMods>1,1,1,1,2,3,2,2,1</eraMods>
        <colorRGB>255,255,224</colorRGB>
        <tags>periphery,chaos</tags>
        <start>3087</start>
    </faction>
    <faction>
        <shortname>TP</shortname>
        <fullname>The Protectorate</fullname>
        <alternativeFactionCodes>OP,FWL</alternativeFactionCodes>
        <startingPlanet>New Delos</startingPlanet>
        <eraMods>0,0,0,1,2,3,1,1,0</eraMods>
        <nameGenerator>FWL</nameGenerator>
        <colorRGB>255,51,51</colorRGB>
        <tags>is,minor</tags>
        <start>3079</start>
    </faction>
    <faction>
        <shortname>TFR</shortname>
        <fullname>Tikonov Free Republic</fullname>
        <alternativeFactionCodes>CC</alternativeFactionCodes>
        <startingPlanet>Tikonov</startingPlanet>
        <eraMods>1,1,1,1,2,3,2,2,1</eraMods>
        <nameGenerator>CC</nameGenerator>
        <colorRGB>255,160,122</colorRGB>
        <tags>is,minor</tags>
        <start>3029</start>
        <end>3031</end>
    </faction>
    <faction>
        <shortname>TD</shortname>
        <fullname>Tortuga Dominions</fullname>
        <alternativeFactionCodes>PIR</alternativeFactionCodes>
        <startingPlanet>Tortuga Prime</startingPlanet>
        <eraMods>1,1,1,1,2,3,2,2,1</eraMods>
        <colorRGB>34,139,34</colorRGB>
        <layeredForceIconBackgroundCategory>Tortuga Dominions/</layeredForceIconBackgroundCategory>
        <layeredForceIconBackgroundFilename>Tortuga Dominions.png</layeredForceIconBackgroundFilename>
        <layeredForceIconLogoCategory>Periphery/</layeredForceIconLogoCategory>
        <layeredForceIconLogoFilename>Tortuga Dominions.png</layeredForceIconLogoFilename>
        <tags>periphery,pirate</tags>
        <start>2577</start>
    </faction>
    <faction>
        <shortname>UND</shortname>
        <fullname>Undiscovered</fullname>
        <eraMods>1,1,1,1,2,3,2,2,1</eraMods>
        <colorRGB>0,0,0</colorRGB>
        <tags>abandoned,inactive,chaos,special</tags>
    </faction>
    <faction>
        <shortname>WOB</shortname>
        <fullname>Word of Blake</fullname>
        <alternativeFactionCodes>CS</alternativeFactionCodes>
        <startingPlanet>Terra</startingPlanet>
        <eraMods>0,0,0,0,0,0,0,1,1</eraMods>
        <colorRGB>205,192,176</colorRGB>
        <layeredForceIconBackgroundCategory>Inner Sphere/</layeredForceIconBackgroundCategory>
        <layeredForceIconBackgroundFilename>Word of Blake.png</layeredForceIconBackgroundFilename>
        <layeredForceIconLogoCategory>Inner Sphere/</layeredForceIconLogoCategory>
        <layeredForceIconLogoFilename>Word of Blake.png</layeredForceIconLogoFilename>
        <tags>is,minor,playable</tags>
        <start>3052</start>
    </faction>
    <faction>
        <shortname>CLAN</shortname>
        <fullname>All Clans</fullname>
        <startingPlanet>Strana Mechty</startingPlanet>
        <nameGenerator>Clan</nameGenerator>
        <colorRGB>139,69,19</colorRGB>
        <tags>clan,special</tags>
        <start>2807</start>
    </faction>
    <faction>
        <shortname>NIOPS</shortname>
        <fullname>Niops Association</fullname>
        <startingPlanet>Niops (Niops V, VI, VII)</startingPlanet>
        <colorRGB>205,173,0</colorRGB>
        <layeredForceIconLogoCategory>Periphery/</layeredForceIconLogoCategory>
        <layeredForceIconLogoFilename>Niops Association.png</layeredForceIconLogoFilename>
        <tags>periphery,minor</tags>
    </faction>
    <faction>
        <shortname>NONE</shortname>
        <fullname>Unexplored</fullname>
        <colorRGB>0,0,0</colorRGB>
        <tags>periphery,abandoned,inactive,chaos,special</tags>
    </faction>
    <faction>
        <shortname>FOR</shortname>
        <fullname>Fiefdom of Randis</fullname>
        <startingPlanet>Randis IV (Hope IV 2988-)</startingPlanet>
        <colorRGB>30,144,255</colorRGB>
        <layeredForceIconBackgroundCategory>Periphery/</layeredForceIconBackgroundCategory>
        <layeredForceIconBackgroundFilename>Fiefdom of Randis.png</layeredForceIconBackgroundFilename>
        <layeredForceIconLogoCategory>Periphery/</layeredForceIconLogoCategory>
        <layeredForceIconLogoFilename>Fiefdom of Randis.png</layeredForceIconLogoFilename>
        <tags>periphery,minor</tags>
        <start>2988</start>
    </faction>
    <faction>
        <shortname>MM</shortname>
        <fullname>Mica Majority</fullname>
        <startingPlanet>Mica II</startingPlanet>
        <colorRGB>240,230,140</colorRGB>
        <tags>periphery,minor</tags>
    </faction>
    <faction>
        <shortname>SA</shortname>
        <fullname>Senatorial Alliance</fullname>
        <altNames>Senate Alliance</altNames>
        <alternativeFactionCodes>ROS</alternativeFactionCodes>
        <startingPlanet>Augustine</startingPlanet>
        <eraMods>0,0,0,0,0,0,0,0,0</eraMods>
        <colorRGB>255,102,153</colorRGB>
        <tags>is,minor</tags>
        <start>3135</start>
        <end>3142</end>
    </faction>
    <faction>
        <shortname>AA</shortname>
        <fullname>Augustine Alliance</fullname>
        <alternativeFactionCodes>ROS</alternativeFactionCodes>
        <startingPlanet>Augustine</startingPlanet>
        <eraMods>0,0,0,0,0,0,0,0,0</eraMods>
        <colorRGB>255,102,153</colorRGB>
        <tags>is,minor</tags>
        <start>3142</start>
    </faction>
    <faction>
        <shortname>TTU</shortname>
        <fullname>Tall Trees Union</fullname>
        <alternativeFactionCodes>ROS</alternativeFactionCodes>
        <startingPlanet>Tall Trees</startingPlanet>
        <eraMods>1,0,0,1,2,3,2,1,0</eraMods>
        <nameGenerator>CC</nameGenerator>
        <colorRGB>153,153,51</colorRGB>
        <tags>is,minor</tags>
        <start>3136</start>
    </faction>
    <faction>
        <shortname>ShA</shortname>
        <fullname>Shiloh Alliance</fullname>
        <alternativeFactionCodes>ROS</alternativeFactionCodes>
        <startingPlanet>Shiloh</startingPlanet>
        <eraMods>0,0,0,1,2,3,1,1,0</eraMods>
        <nameGenerator>FWL</nameGenerator>
        <colorRGB>97,26,92</colorRGB>
        <tags>is,minor</tags>
        <start>3135</start>
    </faction>
    <faction>
        <shortname>CvW</shortname>
        <fullname>Covenant Worlds</fullname>
        <alternativeFactionCodes>ROS</alternativeFactionCodes>
        <startingPlanet>Bordon</startingPlanet>
        <eraMods>0,0,0,1,2,3,1,1,0</eraMods>
        <nameGenerator>FWL</nameGenerator>
        <colorRGB>102,51,51</colorRGB>
        <tags>is,minor</tags>
        <start>3137</start>
    </faction>
    <faction>
        <shortname>PC</shortname>
        <fullname>Protectorate Coalition</fullname>
        <startingPlanet>Rochelle</startingPlanet>
        <eraMods>0,0,0,1,2,3,1,1,0</eraMods>
        <nameGenerator>FWL</nameGenerator>
        <colorRGB>51,51,102</colorRGB>
        <tags>is,minor</tags>
        <start>3136</start>
    </faction>
    <faction>
        <shortname>MiC</shortname>
        <fullname>Milton Combine</fullname>
        <alternativeFactionCodes>ROS</alternativeFactionCodes>
        <startingPlanet>Milton</startingPlanet>
        <eraMods>0,0,0,1,2,3,1,1,0</eraMods>
        <nameGenerator>FWL</nameGenerator>
        <colorRGB>255,0,51</colorRGB>
        <tags>is,minor</tags>
    </faction>
    <faction>
        <shortname>CP</shortname>
        <fullname>Clan Protectorate</fullname>
        <alternativeFactionCodes>CNC,CDS,FWL</alternativeFactionCodes>
        <startingPlanet>Marik</startingPlanet>
        <eraMods>0,0,0,1,2,3,1,1,0</eraMods>
        <nameGenerator>Clan</nameGenerator>
        <colorRGB>153,255,51</colorRGB>
        <tags>clan,minor</tags>
        <start>3138</start>
    </faction>
    <faction>
        <shortname>RR</shortname>
        <fullname>Republic Remnant</fullname>
        <alternativeFactionCodes>ROS</alternativeFactionCodes>
        <startingPlanet>Callison</startingPlanet>
        <eraMods>0,0,0,0,0,0,0,0,0</eraMods>
        <colorRGB>128,40,0</colorRGB>
        <tags>is,minor</tags>
        <start>3135</start>
    </faction>
    <faction>
        <shortname>PIR</shortname>
        <fullname>Pirate</fullname>
        <eraMods>2,2,2,2,2,2,2,2,2</eraMods>
        <colorRGB>128,40,0</colorRGB>
        <layeredForceIconBackgroundCategory></layeredForceIconBackgroundCategory>
        <layeredForceIconBackgroundFilename>Pirate.png</layeredForceIconBackgroundFilename>
        <tags>pirate,playable</tags>
    </faction>
    <faction>
        <shortname>UC</shortname>
        <fullname>Umayyad Caliphate</fullname>
        <alternativeFactionCodes>NC</alternativeFactionCodes>
        <startingPlanet>Granada</startingPlanet>
        <eraMods>1,1,1,1,2,3,2,2,1</eraMods>
        <colorRGB>0,255,0</colorRGB>
        <layeredForceIconBackgroundCategory>Periphery/</layeredForceIconBackgroundCategory>
        <layeredForceIconBackgroundFilename>Umayyad Caliphate.png</layeredForceIconBackgroundFilename>
        <layeredForceIconLogoCategory>Periphery/</layeredForceIconLogoCategory>
        <layeredForceIconLogoFilename>Umayyad Caliphate.png</layeredForceIconLogoFilename>
        <tags>deep_periphery</tags>
        <start>2830</start>
    </faction>
    <faction>
        <shortname>REB</shortname>
        <fullname>Rebels</fullname>
        <eraMods>2,2,2,2,2,2,2,2,2</eraMods>
        <tags>rebel</tags>
    </faction>
    <faction>
        <shortname>RON</shortname>
        <fullname>Ronin</fullname>
        <alternativeFactionCodes>DC</alternativeFactionCodes>
        <startingPlanet>Predlitz</startingPlanet>
        <eraMods>0,0,0,1,2,2,1,0,0</eraMods>
        <nameGenerator>DC</nameGenerator>
        <colorRGB>234,45,46</colorRGB>
        <tags>is,minor</tags>
        <start>3034</start>
        <end>3035</end>
    </faction>
    <faction>
        <shortname>AXP</shortname>
        <fullname>Axumite Providence</fullname>
        <startingPlanet>Thala</startingPlanet>
        <eraMods>1,1,1,1,2,3,2,2,1</eraMods>
        <colorRGB>153,50,204</colorRGB>
        <layeredForceIconBackgroundCategory>Periphery/</layeredForceIconBackgroundCategory>
        <layeredForceIconBackgroundFilename>Axumite Providence.png</layeredForceIconBackgroundFilename>
        <layeredForceIconLogoCategory>Periphery/</layeredForceIconLogoCategory>
        <layeredForceIconLogoFilename>Axumite Providence.png</layeredForceIconLogoFilename>
        <tags>deep_periphery</tags>
        <start>2245</start>
    </faction>
    <faction>
        <shortname>CCon</shortname>
        <fullname>Coreward Confederacy</fullname>
        <altNamesByYear year='2371'>Autocracy of New Virginia</altNamesByYear>
        <altNamesByYear year='2400'>Virginian Union</altNamesByYear>
        <altNamesByYear year='2700'>Rim Worlds Republic Outpost #27</altNamesByYear>
        <altNamesByYear year='2798'>Virginian Union</altNamesByYear>
        <altNamesByYear year='2816'>Coreward Confederacy</altNamesByYear>
        <startingPlanet>RWR Outpost #27</startingPlanet>
        <eraMods>3,3,1,3,3,3,3,3,3</eraMods>
        <colorRGB>255,0,0</colorRGB>
        <tags>deep_periphery</tags>
        <start>2371</start>
        <end>3075</end>
    </faction>
    <faction>
        <shortname>GDL</shortname>
        <fullname>Galatean Defense League</fullname>
        <startingPlanet>Galatea</startingPlanet>
        <colorRGB>102,255,255</colorRGB>
        <tags>is,minor</tags>
        <start>3144</start>
    </faction>
    <faction>
        <shortname>GL</shortname>
        <fullname>Galatean League</fullname>
        <startingPlanet>Galatea</startingPlanet>
        <colorRGB>102,255,255</colorRGB>
        <tags>is,minor</tags>
        <start>3144</start>
    </faction>
    <faction>
        <shortname>IE</shortname>
        <fullname>Interstellar Expeditions</fullname>
        <colorRGB>255,255,102</colorRGB>
        <tags>periphery,chaos</tags>
    </faction>
    <faction>
        <shortname>NDC</shortname>
        <fullname>New Delphi Compact</fullname>
        <startingPlanet>New Delphi</startingPlanet>
        <colorRGB>127,151,139</colorRGB>
        <layeredForceIconLogoCategory>Periphery/</layeredForceIconLogoCategory>
        <layeredForceIconLogoFilename>New Delphi Compact.png</layeredForceIconLogoFilename>
        <tags>deep_periphery</tags>
        <start>2602</start>
    </faction>
    <faction>
        <shortname>FCo</shortname>
        <fullname>Ferris Collective</fullname>
        <colorRGB>191,171,120</colorRGB>
        <tags>minor</tags>
        <start>3087</start>
    </faction>
    <faction>
        <shortname>FFR</shortname>
        <fullname>Finmark Free Republic</fullname>
        <colorRGB>191,171,120</colorRGB>
        <tags>periphery,minor</tags>
        <start>2779</start>
        <!-- May be sooner than that, but no later -->
        <end>2822</end>
    </faction>
    <faction>
        <shortname>RU</shortname>
        <fullname>Ragnarok Union</fullname>
        <colorRGB>211,189,72</colorRGB>
        <tags>periphery,minor</tags>
        <start>3084</start>
    </faction>
    <faction>
        <shortname>THa</shortname>
        <fullname>The Havens</fullname>
        <colorRGB>147,173,172</colorRGB>
        <tags>periphery,minor</tags>
        <start>3084</start>
    </faction>
    <faction>
        <shortname>ARC</shortname>
        <fullname>Aurigan Coalition</fullname>
        <altNamesByYear year='3022'>Arano Restoration</altNamesByYear>
        <altNamesByYear year='3026'>Aurigan Coalition</altNamesByYear>
        <startingPlanet>Coromodir</startingPlanet>
        <changePlanet year="3022">New Abilene</changePlanet>
        <changePlanet year="3026">Coromodir</changePlanet>
        <colorRGB>255,36,0</colorRGB>
        <layeredForceIconBackgroundCategory>Periphery/</layeredForceIconBackgroundCategory>
        <layeredForceIconBackgroundFilename>Aurigan Coalition.png</layeredForceIconBackgroundFilename>
        <layeredForceIconLogoCategory>Periphery/</layeredForceIconLogoCategory>
        <layeredForceIconLogoFilename>Aurigan Coalition.png</layeredForceIconLogoFilename>
        <tags>periphery,minor,playable</tags>
        <start>2910</start>
    </faction>
    <faction>
        <shortname>ARD</shortname>
        <fullname>Aurigan Directorate</fullname>
        <startingPlanet>Coromodir</startingPlanet>
        <colorRGB>103,140,73</colorRGB>
        <layeredForceIconBackgroundCategory>Periphery/</layeredForceIconBackgroundCategory>
        <layeredForceIconBackgroundFilename>Aurigan Directorate.png</layeredForceIconBackgroundFilename>
        <layeredForceIconLogoCategory>Periphery/</layeredForceIconLogoCategory>
        <layeredForceIconLogoFilename>Aurigan Directorate.png</layeredForceIconLogoFilename>
        <tags>periphery,minor</tags>
        <start>3022</start>
        <end>3025</end>
    </faction>
</factions>
=======
<?xml version="1.0" encoding="UTF-8"?>
<!--
factions.xml
1/19/2012
Jay Lawson

Modified Sept 2017
Joshua Bartz (Bonepart)

Modified 21-MAR-2021
Justin 'Windchild' Bowen

This file defines the factions used by MekHQ. Keep in mind that the faction shortnames are used by the planets.xml file, so if you remove a faction here, you need to remove all references to it in that file. Not all of the factions listed here are available to play by default. To add a faction as playable, just add the playable tag.

Here is a description of what goes in each faction tag
shortname - this is the abbreviation that is used to identify each faction in planets.xml and within MekHQ itself. This code must be unique.
fullname  - the full display name for the faction.
altNamesByYear - Identifies alternate names for a given year. Format: <altNamesByYear year='XXXX'>Faction name</altNamesByYear>
altNames - A list of alternate names for a faction, 'also known as' type of names, not official designations.
alternativeFactionCodes - A list of alternativeFactionCodes used as a fallback when using RATs.
startingPlanet - Identifies the starting planet if you begin a new campaign with this faction. The name of the planet must be the name as it is recognized in MekHQ. If left out, then this defaults to Terra.
changePlanet - Identifies the starting planet after the given year. Format: <changePlanet year='XXXX'>Planet name</changePlanet>. Years given in this first revision are best guesses.
eraMods - A comma-separated 9-item list of optional modifiers to repair/replacement rolls as per Strat Ops. If left out, then this defaults to 0 for all eras.
nameGenerator - The name of the faction name generator that should be used for this faction. If left out, then this defaults to "General."
colorRGB - a comma-separated 3-item list defining the RGB codes for the color used on the map for this faction. Defaults to light gray if missing.
currencyCode - partially implemented (likely buggy) currency code value used by the faction.
tags - a comma-separated list of tags. Currently recognised tags: "is", "periphery", "deep_periphery", "clan", "pirate", "merc", "trader", "minor", "rebel", "inactive", "hidden", "abandoned", "chaos", "playable"
start - the founding date of the faction
end - the date the faction ceases to exist
successor - unimplemented tag describing another faction code as the specified faction's successor
 -->
<factions>
    <!-- Early spaceflight factions -->
    <faction>
        <shortname>WA</shortname>
        <fullname>Western Alliance</fullname>
        <colorRGB>0,20,220</colorRGB>
        <tags>is,minor</tags>
        <start>2014</start>
        <end>2085</end>
        <successor>TA</successor>
    </faction>
    <faction>
        <shortname>ACPS</shortname>
        <fullname>Asian Co-Prosperity Sphere</fullname>
        <namegenerator>CC</namegenerator>
        <colorRGB>0,20,220</colorRGB>
        <tags>is,minor</tags>
        <start>2022</start>
        <end>2024</end>
        <successor>WA</successor>
    </faction>
    <!-- First exodus factions -->
    <faction>
        <shortname>TA</shortname>
        <fullname>Terran Alliance</fullname>
        <eraMods>-1,-1,-1,0,0,0,0,0,0</eraMods>
        <colorRGB>207,119,57</colorRGB>
        <tags>is,major</tags>
        <start>2086</start>
        <end>2315</end>
        <successor>TH</successor>
    </faction>
    <faction>
        <shortname>TH</shortname>
        <fullname>Terran Hegemony</fullname>
        <alternativeFactionCodes>SL</alternativeFactionCodes>
        <startingPlanet>Terra</startingPlanet>
        <eraMods>-1,-1,-1,0,0,0,0,0,0</eraMods>
        <colorRGB>255,255,255</colorRGB>
        <tags>is,super,playable</tags>
        <start>2315</start>
        <end>2790</end>
    </faction>
    <faction>
        <shortname>AE</shortname>
        <fullname>Amaris Empire</fullname>
        <startingPlanet>Terra</startingPlanet>
        <eraMods>-1,-1,-1,0,0,0,0,0,0</eraMods>
        <colorRGB>142,74,123</colorRGB>
        <tags>is,minor</tags>
        <start>2767</start>
        <end>2779</end>
    </faction>
    <faction>
        <shortname>Alf</shortname>
        <fullname>Alfrik</fullname>
        <colorRGB>103,169,57</colorRGB>
        <tags>is,minor</tags>
        <start>2200</start> <!-- estimated -->
    </faction>
    <!-- Major Inner Sphere Factions -->
    <faction>
        <shortname>CC</shortname>
        <fullname>Capellan Confederation</fullname>
        <startingPlanet>Sian</startingPlanet>
        <eraMods>1,0,0,1,2,3,2,1,0</eraMods>
        <nameGenerator>CC</nameGenerator>
        <colorRGB>0,156,85</colorRGB>
        <tags>is,major,playable</tags>
        <start>2367</start>
    </faction>
    <faction>
        <shortname>DC</shortname>
        <fullname>Draconis Combine</fullname>
        <startingPlanet>New Samarkand</startingPlanet>
        <changePlanet year='2619'>Luthien</changePlanet>>
        <eraMods>0,0,0,1,2,2,1,0,0</eraMods>
        <nameGenerator>DC</nameGenerator>
        <colorRGB>234,45,46</colorRGB>
        <tags>is,major,playable</tags>
        <start>2319</start>
    </faction>
    <faction>
        <shortname>FS</shortname>
        <fullname>Federated Suns</fullname>
        <startingPlanet>New Avalon</startingPlanet>
        <eraMods>0,0,0,1,2,2,1,0,0</eraMods>
        <nameGenerator>FS</nameGenerator>
        <colorRGB>248,212,44</colorRGB>
        <tags>is,major,playable</tags>
        <start>2317</start>
    </faction>
    <faction>
        <shortname>FWL</shortname>
        <fullname>Free Worlds League</fullname>
        <startingPlanet>Atreus (FWL)</startingPlanet>
        <eraMods>0,0,0,1,2,3,1,1,0</eraMods>
        <nameGenerator>FWL</nameGenerator>
        <colorRGB>165,94,160</colorRGB>
        <tags>is,major,playable</tags>
        <start>2271</start>
    </faction>
    <faction>
        <shortname>LA</shortname>
        <fullname>Lyran Commonwealth</fullname>
        <altNamesByYear year='3058'>Lyran Alliance</altNamesByYear>
        <altNamesByYear year='3085'>Lyran Commonwealth</altNamesByYear>
        <startingPlanet>Tharkad</startingPlanet>
        <eraMods>1,0,0,1,2,3,2,1,0</eraMods>
        <nameGenerator>LA</nameGenerator>
        <colorRGB>0,124,186</colorRGB>
        <tags>is,major,playable</tags>
        <start>2340</start>
    </faction>
    <!-- Star League Era factions -->
    <faction>
        <shortname>CRep</shortname>
        <fullname>Capellan Republic</fullname>
        <eraMods>1,0,0,0,0,0,0,0,0</eraMods>
        <nameGenerator>CC</nameGenerator>
        <colorRGB>2,166,79</colorRGB>
        <tags>is,minor</tags>
        <start>2194</start>
        <end>2269</end>
        <successor>CH</successor>
    </faction>
    <faction>
        <shortname>CH</shortname>
        <fullname>Capellan Hegemony</fullname>
        <!-- Formed as a union of Capellan Republic and Capellan Co-Prosperity Sphere -->
        <eraMods>1,0,0,1,2,3,2,1,0</eraMods>
        <nameGenerator>CC</nameGenerator>
        <colorRGB>2,166,79</colorRGB>
        <tags>is,minor</tags>
        <start>2270</start>
        <end>2310</end>
        <successor>CCom</successor>
    </faction>
    <faction>
        <shortname>CCom</shortname>
        <fullname>Capellan Commonality</fullname>
        <eraMods>1,0,0,1,2,3,2,1,0</eraMods>
        <nameGenerator>CC</nameGenerator>
        <colorRGB>242,145,197</colorRGB>
        <tags>is,minor</tags>
        <start>2310</start>
        <end>2366</end>
        <successor>CC</successor>
    </faction>
    <faction>
        <shortname>TU</shortname>
        <fullname>Tikonov Union</fullname>
        <nameGenerator>CC</nameGenerator>
        <colorRGB>255,160,122</colorRGB>
        <tags>is,minor</tags>
        <start>2177</start>
        <end>2242</end>
        <successor>TGU</successor>
    </faction>
    <faction>
        <shortname>TGU</shortname>
        <fullname>Tikonov Grand Union</fullname>
        <nameGenerator>CC</nameGenerator>
        <colorRGB>255,160,122</colorRGB>
        <tags>is,minor</tags>
        <start>2243</start>
        <end>2366</end>
        <successor>CC</successor>
    </faction>
    <faction>
        <shortname>CTL</shortname>
        <fullname>Chesterton Trade Federation</fullname>
        <nameGenerator>CC</nameGenerator>
        <colorRGB>184,134,22</colorRGB>
        <tags>is,minor</tags>
        <start>2220</start>
        <end>2357</end>
        <successor>CC</successor>
    </faction>
    <faction>
        <shortname>ChP</shortname>
        <fullname>Chisholm Protectorate</fullname>
        <startingPlanet>Elgin (Chisholm 2878-)</startingPlanet>
        <nameGenerator>CC</nameGenerator>
        <colorRGB>224,104,32</colorRGB>
        <tags>is,minor</tags>
        <start>2265</start>
        <end>2335</end>
        <successor>CC</successor>
    </faction>
    <faction>
        <shortname>SSUP</shortname>
        <fullname>Sarna Supremacy</fullname>
        <startingPlanet>Sarna</startingPlanet>
        <eraMods>1,1,1,1,2,3,2,2,1</eraMods>
        <nameGenerator>CC</nameGenerator>
        <colorRGB>184,134,11</colorRGB>
        <tags>is,minor</tags>
        <start>2175</start>
        <end>2366</end>
        <successor>CC</successor>
    </faction>
    <faction>
        <shortname>SIMA</shortname>
        <fullname>St. Ives Mercantile Association</fullname>
        <eraMods>1,0,0,1,2,3,2,1,0</eraMods>
        <nameGenerator>CC</nameGenerator>
        <colorRGB>188,223,186</colorRGB>
        <tags>is,minor</tags>
        <start>2245</start>
        <end>2366</end>
        <successor>CC</successor>
    </faction>
    <faction>
        <shortname>SCW</shortname>
        <fullname>Sian Commonwealth</fullname>
        <eraMods>1,0,0,1,2,3,2,1,0</eraMods>
        <nameGenerator>CC</nameGenerator>
        <colorRGB>2,166,79</colorRGB>
        <tags>is,minor</tags>
        <start>2260</start>
        <end>2366</end>
        <successor>CC</successor>
    </faction>
    <faction>
        <shortname>DoL</shortname>
        <fullname>Duchy of Liao</fullname>
        <eraMods>1,0,0,1,2,3,2,1,0</eraMods>
        <nameGenerator>CC</nameGenerator>
        <colorRGB>2,166,79</colorRGB>
        <tags>is,minor</tags>
        <start>2315</start>
        <end>2366</end>
        <successor>CC</successor>
    </faction>
    <faction>
        <shortname>AG</shortname>
        <fullname>Alliance of Galedon</fullname>
        <eraMods>0,0,0,1,2,2,1,0,0</eraMods>
        <nameGenerator>DC</nameGenerator>
        <colorRGB>128,66,244</colorRGB>
        <tags>is,minor</tags>
        <start>2302</start>
        <end>2319</end>
        <successor>DC</successor>
    </faction>
    <faction>
        <shortname>AC</shortname>
        <fullname>Azami Caliphate</fullname>
        <startingPlanet>Algedi</startingPlanet>
        <nameGenerator>DC</nameGenerator>
        <colorRGB>66,244,66</colorRGB>
        <tags>is,minor</tags>
        <start>2450</start>
        <end>2516</end>
        <successor>DC</successor>
    </faction>
    <faction>
        <shortname>PoR</shortname>
        <fullname>Principality of Rasalhague</fullname>
        <startingPlanet>Rasalhague</startingPlanet>
        <eraMods>0,0,0,0,0,0,2,1,0</eraMods>
        <nameGenerator>FRR</nameGenerator>
        <colorRGB>116,171,206</colorRGB>
        <tags>is,minor</tags>
        <start>2260</start>
        <end>2510</end>
        <successor>DC</successor>
    </faction>
    <faction>
        <shortname>Mara</shortname>
        <fullname>Marlette Association</fullname>
        <eraMods>0,0,0,1,2,2,1,0,0</eraMods>
        <nameGenerator>FS</nameGenerator>
        <colorRGB>27,98,229</colorRGB>
        <tags>is,minor</tags>
        <start>2278</start>
        <end>2324</end>
        <successor>FS</successor>
    </faction>
    <faction>
        <shortname>ME</shortname>
        <fullname>Muskegon Coalition</fullname>
        <startingPlanet>Muskegon</startingPlanet>
        <colorRGB>27,229,195</colorRGB>
        <tags>is,minor</tags>
        <start>2163</start>
        <end>2317</end>
        <successor>FS</successor>
    </faction>
    <faction>
        <shortname>UHC</shortname>
        <fullname>United Hindu Collective</fullname>
        <alternativeFactionCodes>FS</alternativeFactionCodes>
        <startingPlanet>Basantapur</startingPlanet>
        <eraMods>0,0,0,1,2,2,1,0,0</eraMods>
        <nameGenerator>FS</nameGenerator>
        <colorRGB>171,148,118</colorRGB>
        <tags>is,minor</tags>
        <start>2240</start>
        <end>2540</end>
        <successor>FS</successor>
    </faction>
    <faction>
        <shortname>MRep</shortname>
        <fullname>Marik Republic</fullname>
        <startingPlanet>Marik</startingPlanet>
        <nameGenerator>FWL</nameGenerator>
        <colorRGB>143,190,192</colorRGB>
        <tags>is,minor</tags>
        <start>2238</start>
        <end>2271</end>
        <successor>FWL</successor>
    </faction>
    <faction>
        <shortname>FoO</shortname>
        <fullname>Federation of Oriente</fullname>
        <startingPlanet>Oriente</startingPlanet>
        <nameGenerator>FWL</nameGenerator>
        <colorRGB>163,112,120</colorRGB>
        <tags>is,minor</tags>
        <start>2241</start>
        <end>2271</end>
        <successor>FWL</successor>
    </faction>
    <faction>
        <shortname>RP</shortname>
        <fullname>Regulan Principality</fullname>
        <startingPlanet>Regulus</startingPlanet>
        <nameGenerator>FWL</nameGenerator>
        <colorRGB>255,51,51</colorRGB>
        <tags>is,minor</tags>
        <start>2243</start>
        <end>2271</end>
        <successor>FWL</successor>
    </faction>
    <faction>
        <shortname>SCon</shortname>
        <fullname>Stewart Confederation</fullname>
        <altNames>Stewart Confederation,Stewart Confederacy,Stewart Commonality</altNames>
        <startingPlanet>Stewart</startingPlanet>
        <nameGenerator>FWL</nameGenerator>
        <colorRGB>76,0,153</colorRGB>
        <tags>is,minor</tags>
        <start>2259</start>
        <end>2295</end>
        <successor>FWL</successor>
    </faction>
    <faction>
        <shortname>PD</shortname>
        <fullname>Protectorate of Donegal</fullname>
        <eraMods>1,0,0,1,2,3,2,1,0</eraMods>
        <nameGenerator>LA</nameGenerator>
        <colorRGB>66,244,143</colorRGB>
        <tags>is,minor</tags>
        <start>2313</start>
        <end>2341</end>
        <successor>LA</successor>
    </faction>
    <faction>
        <shortname>FoS</shortname>
        <fullname>Federation of Skye</fullname>
        <eraMods>1,0,0,1,2,3,2,1,0</eraMods>
        <nameGenerator>LA</nameGenerator>
        <colorRGB>66,217,244</colorRGB>
        <tags>is,minor</tags>
        <start>2299</start>
        <end>2341</end>
        <successor>LA</successor>
    </faction>
    <faction>
        <shortname>TamP</shortname>
        <fullname>Tamar Pact</fullname>
        <eraMods>1,0,0,1,2,3,2,1,0</eraMods>
        <nameGenerator>LA</nameGenerator>
        <colorRGB>244,161,66</colorRGB>
        <tags>is,minor</tags>
        <start>2235</start>
        <end>2341</end>
        <successor>LA</successor>
    </faction>
    <faction>
        <shortname>RWR</shortname>
        <fullname>Rim Worlds Republic</fullname>
        <altNamesByYear year='2767'>Amaris Empire</altNamesByYear>
        <startingPlanet>Apollo</startingPlanet>
        <eraMods>1,1,1,0,0,0,0,0,0</eraMods>
        <colorRGB>232,202,173</colorRGB>
        <tags>periphery,playable</tags>
        <start>2250</start>
        <end>2779</end>
    </faction>
    <faction>
        <shortname>RPG</shortname>
        <fullname>Rim Provisional Government</fullname>
        <startingPlanet>Apollo</startingPlanet>
        <eraMods>1,1,1,0,0,0,0,0,0</eraMods>
        <colorRGB>164,113,215</colorRGB>
        <tags>periphery,small</tags>
        <start>2575</start>
        <end>2597</end>
    </faction>
    <faction>
        <shortname>THW</shortname>
        <fullname>Taurian Homeworlds</fullname>
        <startingPlanet>Taurus</startingPlanet>
        <eraMods>1,1,1,1,2,3,2,2,1</eraMods>
        <colorRGB>179,62,38</colorRGB>
        <tags>periphery</tags>
        <start>2253</start>
        <end>2235</end>
        <successor>TC</successor>
    </faction>
    <faction>
        <shortname>TC</shortname>
        <fullname>Taurian Concordat</fullname>
        <startingPlanet>Taurus</startingPlanet>
        <eraMods>1,1,1,1,2,3,2,1,0</eraMods>
        <colorRGB>179,62,38</colorRGB>
        <tags>periphery,playable</tags>
        <start>2335</start>
    </faction>
    <faction>
        <shortname>MOC</shortname>
        <fullname>Magistracy of Canopus</fullname>
        <startingPlanet>Canopus IV</startingPlanet>
        <eraMods>1,1,1,1,2,3,2,1,1</eraMods>
        <colorRGB>57,158,145</colorRGB>
        <tags>periphery,playable</tags>
        <start>2530</start>
    </faction>
    <faction>
        <shortname>OA</shortname>
        <fullname>Outworlds Alliance</fullname>
        <altNamesByYear year='3083'>Raven Alliance</altNamesByYear>
        <startingPlanet>Alpheratz</startingPlanet>
        <eraMods>1,1,1,1,2,3,2,1,0</eraMods>
        <colorRGB>210,190,153</colorRGB>
        <tags>periphery,playable</tags>
        <start>2413</start>
        <end>3083</end>
    </faction>
    <faction>
        <shortname>ABN</shortname>
        <fullname>Abandoned</fullname>
        <eraMods>1,1,1,1,2,3,2,2,1</eraMods>
        <colorRGB>0,0,0</colorRGB>
        <tags>abandoned,inactive,chaos,special</tags>
    </faction>
    <faction>
        <shortname>DIS</shortname>
        <fullname>Disputed</fullname>
        <tags>chaos,special</tags>
    </faction>
    <faction>
        <shortname>ARDC</shortname>
        <fullname>Arc-Royal Defense Cordon</fullname>
        <alternativeFactionCodes>MERC,LA</alternativeFactionCodes>
        <startingPlanet>Arc-Royal</startingPlanet>
        <eraMods>0,0,0,1,2,3,2,0,0</eraMods>
        <nameGenerator>LA</nameGenerator>
        <colorRGB>218,165,32</colorRGB>
        <tags>is,minor</tags>
        <start>3057</start>
        <end>3067</end>
    </faction>
    <faction>
        <shortname>AB</shortname>
        <fullname>Azami Brotherhood</fullname>
        <alternativeFactionCodes>DC</alternativeFactionCodes>
        <startingPlanet>Algedi</startingPlanet>
        <eraMods>0,0,0,1,2,2,1,0,0</eraMods>
        <nameGenerator>DC</nameGenerator>
        <colorRGB>238,66,244</colorRGB>
        <tags>is,minor</tags>
        <start>3071</start>
        <end>3081</end>
    </faction>
    <faction>
        <shortname>OMA</shortname>
        <fullname>Ozawa Mercantile Association</fullname>
        <eraMods>0,0,0,1,2,2,1,0,0</eraMods>
        <nameGenerator>DC</nameGenerator>
        <colorRGB>206,244,66</colorRGB>
        <tags>trader</tags>
    </faction>
    <faction>
        <shortname>CDP</shortname>
        <fullname>Calderon Protectorate</fullname>
        <alternativeFactionCodes>TC</alternativeFactionCodes>
        <startingPlanet>Erod's Escape</startingPlanet>
        <eraMods>1,1,1,1,2,3,2,2,1</eraMods>
        <colorRGB>0,128,128</colorRGB>
        <tags>periphery,playable</tags>
        <start>2253</start>
        <!-- Per Reunification War PDF, Protectorate existed prior to the Concordat, changing start from 3066 to 2253 per that source -->
    </faction>
    <faction>
        <shortname>CI</shortname>
        <fullname>Chainelane Isles</fullname>
        <eraMods>1,1,1,1,2,3,2,1,0</eraMods>
        <colorRGB>255,80,93</colorRGB>
        <tags>deep_periphery,minor</tags>
    </faction>
    <faction>
        <shortname>CM</shortname>
        <fullname>Chaos March</fullname>
        <eraMods>0,0,0,0,0,0,0,0,0</eraMods>
        <colorRGB>169,169,169</colorRGB>
        <tags>is,chaos,small</tags>
        <start>3058</start>
        <end>3069</end>
    </faction>
    <faction>
        <shortname>CIR</shortname>
        <fullname>Circinus Federation</fullname>
        <startingPlanet>Circinus</startingPlanet>
        <eraMods>1,1,1,1,2,3,2,2,1</eraMods>
        <colorRGB>198,36,58</colorRGB>
        <tags>periphery</tags>
        <start>2785</start>
        <end>3081</end>
    </faction>
    <faction>
        <shortname>CBS</shortname>
        <fullname>Clan Blood Spirit</fullname>
        <startingPlanet>York (Clan)</startingPlanet>
        <eraMods>0,0,0,0,0,0,0,0,0</eraMods>
        <nameGenerator>Clan</nameGenerator>
        <colorRGB>255,99,71</colorRGB>
        <tags>clan,minor,playable</tags>
        <start>2807</start>
        <end>3085</end>
    </faction>
    <faction>
        <shortname>CB</shortname>
        <fullname>Clan Burrock</fullname>
        <eraMods>0,0,0,0,0,0,0,0,0</eraMods>
        <nameGenerator>Clan</nameGenerator>
        <colorRGB>255,165,0</colorRGB>
        <tags>clan,minor</tags>
        <start>2807</start>
        <end>3059</end>
    </faction>
    <faction>
        <shortname>CCC</shortname>
        <fullname>Clan Cloud Cobra</fullname>
        <startingPlanet>Homer</startingPlanet>
        <eraMods>0,0,0,0,0,0,0,0,0</eraMods>
        <nameGenerator>Clan</nameGenerator>
        <colorRGB>147,112,219</colorRGB>
        <tags>clan,minor,playable</tags>
        <start>2807</start>
    </faction>
    <faction>
        <shortname>CCO</shortname>
        <fullname>Clan Coyote</fullname>
        <startingPlanet>Babylon</startingPlanet>
        <eraMods>0,0,0,0,0,0,0,0,0</eraMods>
        <nameGenerator>Clan</nameGenerator>
        <colorRGB>0,0,205</colorRGB>
        <tags>clan,minor,playable</tags>
        <start>2807</start>
    </faction>
    <faction>
        <shortname>SOC</shortname>
        <fullname>The Society</fullname>
        <eraMods>0,0,0,0,0,0,0,0,0</eraMods>
        <nameGenerator>Clan</nameGenerator>
        <colorRGB>147,112,219</colorRGB>
        <tags>clan</tags>
    </faction>
    <faction>
        <shortname>CDS</shortname>
        <fullname>Clan Sea Fox</fullname>
        <altNamesByYear year='2984'>Clan Diamond Shark</altNamesByYear>
        <altNamesByYear year='3100'>Clan Sea Fox</altNamesByYear>
        <startingPlanet>Babylon</startingPlanet>
        <changePlanet year='3065'>Twycross</changePlanet>
        <eraMods>0,0,0,0,0,0,0,0,0</eraMods>
        <nameGenerator>Clan</nameGenerator>
        <colorRGB>0,255,255</colorRGB>
        <tags>clan,minor,playable</tags>
        <start>2807</start>
    </faction>
    <faction>
        <shortname>CFM</shortname>
        <fullname>Clan Fire Mandrill</fullname>
        <startingPlanet>Shadow</startingPlanet>
        <eraMods>0,0,0,0,0,0,0,0,0</eraMods>
        <nameGenerator>Clan</nameGenerator>
        <colorRGB>165,42,42</colorRGB>
        <tags>clan,minor,playable</tags>
        <start>2807</start>
        <end>3073</end>
    </faction>
    <faction>
        <shortname>CGB</shortname>
        <fullname>Clan Ghost Bear</fullname>
        <altNamesByYear year='3060'>Ghost Bear Dominion</altNamesByYear>
        <startingPlanet>Arcadia (Clan)</startingPlanet>
        <changePlanet year='3060'>Alshain</changePlanet>
        <eraMods>0,0,0,0,0,0,0,0,0</eraMods>
        <nameGenerator>Clan</nameGenerator>
        <colorRGB>188,222,235</colorRGB>
        <tags>clan,major,playable</tags>
        <start>2807</start>
        <end>3103</end>
    </faction>
    <faction>
        <shortname>CGS</shortname>
        <fullname>Clan Goliath Scorpion</fullname>
        <altNamesByYear year='3080'>Escorpión Imperio</altNamesByYear>
        <startingPlanet>Roche</startingPlanet>
        <eraMods>0,0,0,0,0,0,0,0,0</eraMods>
        <nameGenerator>Clan</nameGenerator>
        <colorRGB>238,232,170</colorRGB>
        <tags>clan,minor,playable</tags>
        <start>2807</start>
        <end>3080</end>
    </faction>
    <faction>
        <shortname>CHH</shortname>
        <fullname>Clan Hell's Horses</fullname>
        <!--Original data shows CHH back on Niles during the Jihad, but I am unable to find data for that -->
        <startingPlanet>Niles (Clan)</startingPlanet>
        <changePlanet year='3074'>Csesztreg</changePlanet>
        <eraMods>0,0,0,0,0,0,0,0,0</eraMods>
        <nameGenerator>Clan</nameGenerator>
        <colorRGB>241,168,110</colorRGB>
        <tags>clan,minor,playable</tags>
        <start>2807</start>
    </faction>
    <faction>
        <shortname>CIH</shortname>
        <fullname>Clan Ice Hellion</fullname>
        <startingPlanet>Hector</startingPlanet>
        <eraMods>0,0,0,0,0,0,0,0,0</eraMods>
        <nameGenerator>Clan</nameGenerator>
        <colorRGB>248,248,255</colorRGB>
        <tags>clan,minor,playable</tags>
        <start>2807</start>
        <end>3074</end>
    </faction>
    <faction>
        <shortname>CJF</shortname>
        <fullname>Clan Jade Falcon</fullname>
        <startingPlanet>Ironhold</startingPlanet>
        <changePlanet year='3052'>Sudeten</changePlanet>
        <eraMods>0,0,0,0,0,0,0,0,0</eraMods>
        <nameGenerator>Clan</nameGenerator>
        <colorRGB>172,208,115</colorRGB>
        <tags>clan,major,playable</tags>
        <start>2807</start>
    </faction>
    <faction>
        <shortname>CMG</shortname>
        <fullname>Clan Mongoose</fullname>
        <eraMods>0,0,0,0,0,0,0,0,0</eraMods>
        <nameGenerator>Clan</nameGenerator>
        <colorRGB>100,149,237</colorRGB>
        <tags>clan,minor</tags>
        <start>2807</start>
        <end>2868</end>
    </faction>
    <faction>
        <shortname>CNC</shortname>
        <fullname>Clan Nova Cat</fullname>
        <startingPlanet>Barcella</startingPlanet>
        <changePlanet year='3057'>Irece</changePlanet>
        <eraMods>0,0,0,0,0,0,0,0,0</eraMods>
        <nameGenerator>Clan</nameGenerator>
        <colorRGB>245,255,250</colorRGB>
        <tags>clan,minor,playable</tags>
        <start>2807</start>
        <end>3143</end>
    </faction>
    <faction>
        <shortname>CSJ</shortname>
        <fullname>Clan Smoke Jaguar</fullname>
        <startingPlanet>Huntress</startingPlanet>
        <changePlanet year='3052'>Luzerne</changePlanet>
        <eraMods>0,0,0,0,0,0,0,0,0</eraMods>
        <nameGenerator>Clan</nameGenerator>
        <colorRGB>152,164,129</colorRGB>
        <tags>clan,minor,playable</tags>
        <start>2807</start>
        <end>3060</end>
    </faction>
    <faction>
        <shortname>CSR</shortname>
        <fullname>Clan Snow Raven</fullname>
        <altNamesByYear year='3083'>Raven Alliance</altNamesByYear>
        <startingPlanet>Circe</startingPlanet>
        <eraMods>0,0,0,0,0,0,0,0,0</eraMods>
        <nameGenerator>Clan</nameGenerator>
        <colorRGB>135,206,235</colorRGB>
        <tags>clan,minor,playable</tags>
        <start>2807</start>
        <end>3083</end>
    </faction>
    <faction>
        <shortname>CSA</shortname>
        <fullname>Clan Star Adder</fullname>
        <startingPlanet>Sheridan (Clan)</startingPlanet>
        <eraMods>0,0,0,0,0,0,0,0,0</eraMods>
        <nameGenerator>Clan</nameGenerator>
        <colorRGB>218,165,32</colorRGB>
        <tags>clan,minor,playable</tags>
        <start>2807</start>
    </faction>
    <faction>
        <shortname>CSV</shortname>
        <fullname>Clan Steel Viper</fullname>
        <startingPlanet>Homer</startingPlanet>
        <eraMods>0,0,0,0,0,0,0,0,0</eraMods>
        <nameGenerator>Clan</nameGenerator>
        <colorRGB>127,255,0</colorRGB>
        <tags>clan,minor,playable</tags>
        <start>2807</start>
        <end>3075</end>
    </faction>
    <faction>
        <shortname>CSL</shortname>
        <fullname>Clan Stone Lion</fullname>
        <alternativeFactionCodes>CHH</alternativeFactionCodes>
        <startingPlanet>Tokasha</startingPlanet>
        <eraMods>0,0,0,0,0,0,0,0,0</eraMods>
        <nameGenerator>Clan</nameGenerator>
        <colorRGB>241,168,110</colorRGB>
        <tags>clan,minor</tags>
        <start>3075</start>
    </faction>
    <faction>
        <shortname>CWI</shortname>
        <fullname>Clan Widowmaker</fullname>
        <eraMods>0,0,0,0,0,0,0,0,0</eraMods>
        <nameGenerator>Clan</nameGenerator>
        <colorRGB>222,184,135</colorRGB>
        <tags>clan,minor</tags>
        <start>2807</start>
        <end>2834</end>
    </faction>
    <faction>
        <shortname>CW</shortname>
        <fullname>Clan Wolf</fullname>
        <startingPlanet>Tranquil</startingPlanet>
        <changePlanet year='3052'>Tamar</changePlanet>
        <eraMods>0,0,0,0,0,0,0,0,0</eraMods>
        <nameGenerator>Clan</nameGenerator>
        <colorRGB>207,114,58</colorRGB>
        <tags>clan,major,playable</tags>
        <start>2807</start>
        <end>3142</end>
    </faction>
    <faction>
        <shortname>CWE</shortname>
        <fullname>Wolf Empire</fullname>
        <alternativeFactionCodes>CW</alternativeFactionCodes>
        <startingPlanet>Gienah</startingPlanet>
        <eraMods>0,0,0,0,0,0,0,0,0</eraMods>
        <nameGenerator>Clan</nameGenerator>
        <colorRGB>207,114,58</colorRGB>
        <tags>clan,minor</tags>
        <start>3142</start>
    </faction>
    <faction>
        <shortname>CWIE</shortname>
        <fullname>Clan Wolf-in-Exile</fullname>
        <startingPlanet>Arc-Royal</startingPlanet>
        <eraMods>0,0,0,0,0,0,0,0,0</eraMods>
        <nameGenerator>Clan</nameGenerator>
        <colorRGB>160,82,45</colorRGB>
        <tags>clan,small</tags>
        <start>3057</start>
    </faction>
    <faction>
        <shortname>CWOV</shortname>
        <fullname>Clan Wolverine</fullname>
        <eraMods>0,0,0,0,0,0,0,0,0</eraMods>
        <nameGenerator>Clan</nameGenerator>
        <colorRGB>143,188,143</colorRGB>
        <tags>clan,minor</tags>
        <start>2807</start>
        <end>2823</end>
    </faction>
    <faction>
        <shortname>CS</shortname>
        <fullname>ComStar</fullname>
        <startingPlanet>Terra</startingPlanet>
        <changePlanet year='3059'>Tukayyid</changePlanet>
        <eraMods>0,0,0,0,0,0,0,0,0</eraMods>
        <colorRGB>255,250,240</colorRGB>
        <tags>is,inactive,major,playable</tags>
        <start>2788</start>
    </faction>
    <faction>
        <shortname>DA</shortname>
        <fullname>Duchy of Andurien</fullname>
        <alternativeFactionCodes>FWL</alternativeFactionCodes>
        <startingPlanet>Andurien</startingPlanet>
        <eraMods>0,0,0,1,2,3,1,1,0</eraMods>
        <nameGenerator>FWL</nameGenerator>
        <colorRGB>148,148,255</colorRGB>
        <tags>is,minor</tags>
        <start>3030</start>
    </faction>
    <faction>
        <shortname>DGM</shortname>
        <fullname>Duchy of Graham-Marik</fullname>
        <alternativeFactionCodes>MSC,FWL</alternativeFactionCodes>
        <startingPlanet>Loyalty</startingPlanet>
        <eraMods>0,0,0,1,2,3,1,1,0</eraMods>
        <nameGenerator>FWL</nameGenerator>
        <colorRGB>143,190,192</colorRGB>
        <tags>is,minor</tags>
        <start>3079</start>
        <end>3082</end>
    </faction>
    <faction>
        <shortname>DO</shortname>
        <fullname>Duchy of Oriente</fullname>
        <alternativeFactionCodes>OP,FWL</alternativeFactionCodes>
        <startingPlanet>Oriente</startingPlanet>
        <eraMods>0,0,0,1,2,3,1,1,0</eraMods>
        <nameGenerator>FWL</nameGenerator>
        <colorRGB>163,112,120</colorRGB>
        <tags>is,minor</tags>
        <start>3079</start>
        <end>3086</end>
    </faction>
    <faction>
        <shortname>DoO</shortname>
        <fullname>Duchy of Orloff</fullname>
        <alternativeFactionCodes>OP,FWL</alternativeFactionCodes>
        <startingPlanet>Vanra</startingPlanet>
        <eraMods>0,0,0,1,2,3,1,1,0</eraMods>
        <nameGenerator>FWL</nameGenerator>
        <colorRGB>164,94,126</colorRGB>
        <tags>is,minor</tags>
        <start>3079</start>
        <end>3086</end>
    </faction>
    <faction>
        <shortname>DS</shortname>
        <fullname>Duchy of Small</fullname>
        <alternativeFactionCodes>CM</alternativeFactionCodes>
        <startingPlanet>Small World</startingPlanet>
        <eraMods>1,0,0,1,2,3,2,1,0</eraMods>
        <nameGenerator>CC</nameGenerator>
        <colorRGB>107,142,35</colorRGB>
        <tags>is,minor</tags>
        <start>3058</start>
        <end>3066</end>
    </faction>
    <faction>
        <shortname>DTA</shortname>
        <fullname>Duchy of Tamarind-Abbey</fullname>
        <alternativeFactionCodes>FWL</alternativeFactionCodes>
        <startingPlanet>Tamarind</startingPlanet>
        <eraMods>0,0,0,1,2,3,1,1,0</eraMods>
        <nameGenerator>FWL</nameGenerator>
        <colorRGB>99,94,165</colorRGB>
        <tags>is,minor</tags>
        <start>3078</start>
        <end>3139</end>
    </faction>
        <faction>
        <shortname>DT</shortname>
        <fullname>Duchy of Tamarind</fullname>
        <startingPlanet>Tamarind</startingPlanet>
        <eraMods>0,0,0,1,2,3,1,1,0</eraMods>
        <nameGenerator>FWL</nameGenerator>
        <colorRGB>158,60,147</colorRGB>
        <tags>is,minor</tags>
        <start>3071</start>
        <end>3078</end>
    </faction>
    <faction>
        <shortname>EF</shortname>
        <fullname>Elysian Fields</fullname>
        <startingPlanet>Nyserta</startingPlanet>
        <eraMods>1,1,1,1,2,3,2,2,1</eraMods>
        <colorRGB>255,0,255</colorRGB>
        <tags>periphery</tags>
    </faction>
    <faction>
        <shortname>CEI</shortname>
        <fullname>Escorpión Imperio</fullname>
        <altNamesByYear year='3142'>Scorpion Empire</altNamesByYear>
        <alternativeFactionCodes>CGS,NC,UC</alternativeFactionCodes>
        <startingPlanet>Granada</startingPlanet>
        <eraMods>1,1,1,1,2,3,2,2,1</eraMods>
        <colorRGB>238,232,170</colorRGB>
        <tags>clan,deep_periphery,playable</tags>
        <start>3080</start>
    </faction>
    <faction>
        <shortname>FC</shortname>
        <fullname>Federated Commonwealth</fullname>
        <alternativeFactionCodes>FS,LA</alternativeFactionCodes>
        <startingPlanet>New Avalon</startingPlanet>
        <eraMods>0,0,0,1,2,2,1,0,0</eraMods>
        <colorRGB>248,212,44</colorRGB>
        <tags>is,super,playable</tags>
    </faction>
    <faction>
        <shortname>FVC</shortname>
        <fullname>Filtvelt Coalition</fullname>
        <alternativeFactionCodes>FS</alternativeFactionCodes>
        <startingPlanet>Filtvelt</startingPlanet>
        <eraMods>0,0,0,1,2,2,1,0,0</eraMods>
        <nameGenerator>FS</nameGenerator>
        <colorRGB>255,228,181</colorRGB>
        <tags>periphery</tags>
        <start>3072</start>
    </faction>
    <faction>
        <shortname>FRR</shortname>
        <fullname>Free Rasalhague Republic</fullname>
        <startingPlanet>Rasalhague</startingPlanet>
        <changePlanet year='3052'>Orestes</changePlanet>
        <eraMods>0,0,0,0,0,0,2,1,0</eraMods>
        <nameGenerator>FRR</nameGenerator>
        <colorRGB>116,171,206</colorRGB>
        <tags>is,minor,playable</tags>
        <start>3034</start>
        <end>3103</end>
    </faction>
    <faction>
        <shortname>FWLR</shortname>
        <fullname>Free Worlds League Rebels</fullname>
        <alternativeFactionCodes>FWL</alternativeFactionCodes>
        <startingPlanet>New Delos</startingPlanet>
        <eraMods>0,0,0,1,2,3,1,1,0</eraMods>
        <nameGenerator>FWL</nameGenerator>
        <colorRGB>68,212,228</colorRGB>
        <tags>is,rebel</tags>
    </faction>
    <faction>
        <shortname>FR</shortname>
        <fullname>Fronc Reaches</fullname>
        <alternativeFactionCodes>NCR</alternativeFactionCodes>
        <startingPlanet>Fronc</startingPlanet>
        <eraMods>1,1,1,1,2,3,2,2,1</eraMods>
        <colorRGB>128,169,127</colorRGB>
        <tags>periphery</tags>
        <start>3066</start>
    </faction>
    <faction>
        <shortname>GV</shortname>
        <fullname>Greater Valkyrate</fullname>
        <startingPlanet>Gotterdammerung</startingPlanet>
        <eraMods>1,1,1,1,2,3,2,2,1</eraMods>
        <colorRGB>255,105,180</colorRGB>
        <tags>periphery</tags>
        <start>3028</start>
        <end>3049</end>
    </faction>
    <faction>
        <shortname>HL</shortname>
        <fullname>Hanseatic League</fullname>
        <startingPlanet>Bremen (HL)</startingPlanet>
        <eraMods>1,1,1,1,2,3,2,2,1</eraMods>
        <colorRGB>219,112,147</colorRGB>
        <tags>deep_periphery,playable</tags>
        <start>2891</start>
    </faction>
    <faction>
        <shortname>IP</shortname>
        <fullname>Illyrian Palatinate</fullname>
        <startingPlanet>Illyria</startingPlanet>
        <eraMods>1,1,1,1,2,3,2,2,1</eraMods>
        <colorRGB>0,255,255</colorRGB>
        <tags>periphery</tags>
        <start>2350</start>
        <end>3063</end>
    </faction>
    <faction>
        <shortname>PIND</shortname>
        <fullname>Independent (Periphery)</fullname>
        <eraMods>1,1,1,1,2,3,2,2,1</eraMods>
        <colorRGB>190,190,190</colorRGB>
        <tags>periphery,chaos,small</tags>
    </faction>
    <faction>
        <shortname>IND</shortname>
        <fullname>Independent</fullname>
        <eraMods>1,1,1,1,2,3,2,2,1</eraMods>
        <colorRGB>210,210,210</colorRGB>
        <tags>is,chaos,small</tags>
    </faction>
    <faction>
        <shortname>JF</shortname>
        <fullname>Jarnfolk</fullname>
        <startingPlanet>Trondheim (JF)</startingPlanet>
        <eraMods>1,1,1,1,2,3,2,2,1</eraMods>
        <nameGenerator>FRR</nameGenerator>
        <colorRGB>153,50,204</colorRGB>
        <tags>deep_periphery,minor</tags>
    </faction>
    <faction>
        <shortname>KE</shortname>
        <fullname>Khwarazm Empire</fullname>
        <eraMods>1,1,1,1,2,3,2,2,1</eraMods>
        <colorRGB>80,80,80</colorRGB>
        <tags>deep_periphery</tags>
    </faction>
    <faction>
        <shortname>KP</shortname>
        <fullname>Kittery Prefecture</fullname>
        <eraMods>0,0,0,0,0,0,0,0,0</eraMods>
        <nameGenerator>FS</nameGenerator>
        <colorRGB>224,126,39</colorRGB>
        <tags>is,minor</tags>
        <start>3073</start>
        <end>3080</end>
    </faction>
    <faction>
        <shortname>LR</shortname>
        <fullname>Liao Republic</fullname>
        <eraMods>1,0,0,1,2,3,2,1,0</eraMods>
        <nameGenerator>CC</nameGenerator>
        <colorRGB>2,166,79</colorRGB>
        <tags>is</tags>
        <start>2189</start>
        <end>2315</end>
    </faction>
    <faction>
        <shortname>LL</shortname>
        <fullname>Lothian League</fullname>
        <startingPlanet>Lothario</startingPlanet>
        <eraMods>1,1,1,1,2,3,2,2,1</eraMods>
        <colorRGB>255,140,0</colorRGB>
        <tags>periphery</tags>
        <start>2691</start>
    </faction>
    <faction>
        <shortname>MC</shortname>
        <fullname>Malagrotta Cooperative</fullname>
        <alternativeFactionCodes>FS</alternativeFactionCodes>
        <startingPlanet>Malagrotta</startingPlanet>
        <eraMods>0,0,0,1,2,2,1,0,0</eraMods>
        <nameGenerator>FS</nameGenerator>
        <colorRGB>218,112,214</colorRGB>
        <tags>periphery</tags>
        <start>3073</start>
        <end>3079</end>
    </faction>
    <faction>
        <shortname>MH</shortname>
        <fullname>Marian Hegemony</fullname>
        <startingPlanet>Alphard (MH)</startingPlanet>
        <eraMods>1,1,1,1,2,3,2,2,1</eraMods>
        <colorRGB>236,136,65</colorRGB>
        <tags>periphery,playable</tags>
        <start>2920</start>
    </faction>
    <faction>
        <shortname>MCM</shortname>
        <fullname>Marik Commonwealth</fullname>
        <alternativeFactionCodes>MSC,FWL</alternativeFactionCodes>
        <startingPlanet>Marik</startingPlanet>
        <eraMods>0,0,0,1,2,3,1,1,0</eraMods>
        <nameGenerator>FWL</nameGenerator>
        <colorRGB>165,94,160</colorRGB>
        <tags>is</tags>
        <start>2241</start>
        <end>3082</end>
    </faction>
    <faction>
        <shortname>MSC</shortname>
        <fullname>Marik-Stewart Commonwealth</fullname>
        <startingPlanet>Marik</startingPlanet>
        <eraMods>0,0,0,1,2,3,1,1,0</eraMods>
        <nameGenerator>FWL</nameGenerator>
        <colorRGB>117,65,113</colorRGB>
        <tags>is</tags>
        <start>3082</start>
        <end>3139</end>
    </faction>
    <faction>
        <shortname>MERC</shortname>
        <fullname>Mercenary</fullname>
        <startingPlanet>Solaris</startingPlanet>
        <changePlanet year='2789'>Galatea</changePlanet>
        <changePlanet year='3052'>Outreach</changePlanet>
        <changePlanet year='3067'>Galatea</changePlanet>
        <eraMods>1,1,1,1,2,3,2,1,0</eraMods>
        <colorRGB>169,169,169</colorRGB>
        <tags>merc,playable</tags>
    </faction>
    <faction>
        <shortname>MV</shortname>
        <fullname>Morgraine's Valkyrate</fullname>
        <startingPlanet>Gotterdammerung</startingPlanet>
        <eraMods>1,1,1,1,2,3,2,2,1</eraMods>
        <colorRGB>255,105,180</colorRGB>
        <tags>periphery</tags>
        <start>3021</start>
        <end>3028</end>
    </faction>
    <faction>
        <shortname>BoS</shortname>
        <fullname>Barony of Strang</fullname>
        <startingPlanet>Von Strang's World</startingPlanet>
        <eraMods>1,1,1,1,2,3,2,2,1</eraMods>
        <colorRGB>165,94,160</colorRGB>
        <tags>periphery,minor</tags>
    </faction>
    <faction>
        <shortname>MA</shortname>
        <fullname>Mosiro Archipelago</fullname>
        <startingPlanet>Mosiro</startingPlanet>
        <eraMods>0,0,0,1,2,3,1,1,0</eraMods>
        <nameGenerator>FWL</nameGenerator>
        <colorRGB>165,94,160</colorRGB>
        <tags>is,minor</tags>
        <start>3079</start>
        <end>3081</end>
    </faction>
    <faction>
        <shortname>NCR</shortname>
        <fullname>New Colony Region</fullname>
        <alternativeFactionCodes>MOC,TC</alternativeFactionCodes>
        <startingPlanet>Fronc</startingPlanet>
        <eraMods>1,1,1,1,2,3,2,1,0</eraMods>
        <colorRGB>32,178,170</colorRGB>
        <tags>periphery</tags>
        <start>3057</start>
        <end>3066</end>
    </faction>
    <faction>
        <shortname>NC</shortname>
        <fullname>Nueva Castile</fullname>
        <startingPlanet>Asturias</startingPlanet>
        <eraMods>1,1,1,1,2,3,2,2,1</eraMods>
        <colorRGB>0,255,0</colorRGB>
        <tags>deep_periphery,playable</tags>
        <start>2392</start>
        <end>3080</end>
    </faction>
    <faction>
        <shortname>OC</shortname>
        <fullname>Oberon Confederation</fullname>
        <startingPlanet>Oberon VI</startingPlanet>
        <eraMods>1,1,1,1,2,3,2,2,1</eraMods>
        <colorRGB>50,205,50</colorRGB>
        <tags>periphery</tags>
        <start>2775</start>
        <end>3049</end>
    </faction>
    <faction>
        <shortname>NOC</shortname>
        <fullname>New Oberon Confederation</fullname>
        <startingPlanet>Oberon VI</startingPlanet>
        <colorRGB>231,178,50</colorRGB>
        <tags>periphery</tags>
        <start>3086</start>
    </faction>
    <faction>
        <shortname>OZP</shortname>
        <fullname>Ohrensen-Zion Province</fullname>
        <alternativeFactionCodes>FWL</alternativeFactionCodes>
        <startingPlanet>Ohrensen</startingPlanet>
        <eraMods>1,0,0,1,2,3,2,1,0</eraMods>
        <nameGenerator>CC</nameGenerator>
        <colorRGB>160,165,94</colorRGB>
        <tags>is,minor</tags>
        <start>3079</start>
        <end>3081</end>
    </faction>
    <faction>
        <shortname>OP</shortname>
        <fullname>Oriente Protectorate</fullname>
        <alternativeFactionCodes>FWL</alternativeFactionCodes>
        <startingPlanet>Oriente</startingPlanet>
        <eraMods>0,0,0,1,2,3,1,1,0</eraMods>
        <nameGenerator>FWL</nameGenerator>
        <colorRGB>163,112,120</colorRGB>
        <tags>is,minor</tags>
        <start>3086</start>
        <end>3139</end>
    </faction>
    <faction>
        <shortname>PG</shortname>
        <fullname>Principality of Gibson</fullname>
        <alternativeFactionCodes>RF,FWL</alternativeFactionCodes>
        <startingPlanet>Gibson</startingPlanet>
        <eraMods>0,0,0,1,2,3,1,1,0</eraMods>
        <nameGenerator>FWL</nameGenerator>
        <colorRGB>250,250,250</colorRGB>
        <tags>is,minor</tags>
        <start>3079</start>
    </faction>
    <faction>
        <shortname>PR</shortname>
        <fullname>Principality of Regulus</fullname>
        <alternativeFactionCodes>RF,FWL</alternativeFactionCodes>
        <startingPlanet>Regulus</startingPlanet>
        <eraMods>0,0,0,1,2,3,1,1,0</eraMods>
        <nameGenerator>FWL</nameGenerator>
        <colorRGB>192,143,189</colorRGB>
        <tags>is,minor</tags>
        <start>2247</start>
        <end>3086</end>
    </faction>
    <faction>
        <shortname>RD</shortname>
        <fullname>Rasalhague Dominion</fullname>
        <alternativeFactionCodes>CGB</alternativeFactionCodes>
        <startingPlanet>Rasalhague</startingPlanet>
        <eraMods>0,0,0,0,0,0,2,1,0</eraMods>
        <nameGenerator>FRR</nameGenerator>
        <colorRGB>188,222,235</colorRGB>
        <tags>clan,is,minor,playable</tags>
        <start>3103</start>
    </faction>
    <faction>
        <shortname>RA</shortname>
        <fullname>Raven Alliance</fullname>
        <alternativeFactionCodes>CSR</alternativeFactionCodes>
        <startingPlanet>Alpheratz</startingPlanet>
        <eraMods>1,1,1,1,2,3,2,1,0</eraMods>
        <colorRGB>25,120,110</colorRGB>
        <tags>clan,periphery,playable</tags>
        <start>3083</start>
    </faction>
    <faction>
        <shortname>RF</shortname>
        <fullname>Regulan Fiefs</fullname>
        <alternativeFactionCodes>FWL</alternativeFactionCodes>
        <startingPlanet>Regulus</startingPlanet>
        <eraMods>0,0,0,1,2,3,1,1,0</eraMods>
        <nameGenerator>FWL</nameGenerator>
        <colorRGB>255,51,51</colorRGB>
        <tags>is,minor</tags>
        <start>3086</start>
    </faction>
    <faction>
        <shortname>RFS</shortname>
        <fullname>Regulan Free States</fullname>
        <alternativeFactionCodes>RF,FWL</alternativeFactionCodes>
        <startingPlanet>Regulus</startingPlanet>
        <eraMods>0,0,0,1,2,3,1,1,0</eraMods>
        <nameGenerator>FWL</nameGenerator>
        <colorRGB>165,94,160</colorRGB>
        <tags>is,minor</tags>
        <start>3079</start>
        <end>3086</end>
    </faction>
    <faction>
        <shortname>ROS</shortname>
        <fullname>Republic of the Sphere</fullname>
        <startingPlanet>Terra</startingPlanet>
        <eraMods>0,0,0,0,0,0,0,0,0</eraMods>
        <colorRGB>207,119,57</colorRGB>
        <tags>is,major,playable</tags>
        <start>3081</start>
    </faction>
    <faction>
        <shortname>Stone</shortname>
        <fullname>Stone's Coalition</fullname>
        <altNames>Coalition Forces</altNames>
        <eraMods>0,0,0,0,0,0,0,0,0</eraMods>
        <colorRGB>207,119,57</colorRGB>
        <tags>is,minor</tags>
        <start>3073</start>
        <end>3081</end>
    </faction>
    <faction>
        <shortname>RTR</shortname>
        <fullname>Republic Territories</fullname>
        <eraMods>0,0,0,0,0,0,0,0,0</eraMods>
        <colorRGB>207,119,57</colorRGB>
        <tags>is</tags>
    </faction>
    <faction>
        <shortname>RIM</shortname>
        <fullname>Rim Collection</fullname>
        <startingPlanet>Gillfillan's Gold</startingPlanet>
        <eraMods>1,1,1,1,2,3,2,2,1</eraMods>
        <colorRGB>95,158,160</colorRGB>
        <tags>periphery,small</tags>
        <start>3048</start>
    </faction>
    <faction>
        <shortname>RCM</shortname>
        <fullname>Rim Commonality</fullname>
        <alternativeFactionCodes>FWL</alternativeFactionCodes>
        <startingPlanet>Lesnovo</startingPlanet>
        <eraMods>1,1,1,1,2,3,2,2,1</eraMods>
        <colorRGB>95,158,160</colorRGB>
        <tags>periphery</tags>
        <start>3075</start>
        <end>3139</end>
    </faction>
    <faction>
        <shortname>RT</shortname>
        <fullname>Rim Territories</fullname>
        <startingPlanet>Pain</startingPlanet>
        <eraMods>1,1,1,1,2,3,2,2,1</eraMods>
        <colorRGB>175,238,238</colorRGB>
        <tags>periphery</tags>
        <start>3087</start>
    </faction>
    <faction>
        <shortname>ST</shortname>
        <fullname>Saiph Triumvirate</fullname>
        <alternativeFactionCodes>CM</alternativeFactionCodes>
        <startingPlanet>Saiph</startingPlanet>
        <eraMods>0,0,0,0,0,0,0,0,0</eraMods>
        <nameGenerator>CC</nameGenerator>
        <colorRGB>128,128,0</colorRGB>
        <tags>is,minor</tags>
        <start>3057</start>
        <end>3068</end>
    </faction>
    <faction>
        <shortname>SP</shortname>
        <fullname>Sarna Protectorate</fullname>
        <eraMods>1,0,0,1,2,3,2,1,0</eraMods>
        <nameGenerator>CC</nameGenerator>
        <colorRGB>184,134,11</colorRGB>
        <tags>is,minor</tags>
    </faction>
    <faction>
        <shortname>SIS</shortname>
        <fullname>Sian Supremacy</fullname>
        <eraMods>1,0,0,1,2,3,2,1,0</eraMods>
        <nameGenerator>CC</nameGenerator>
        <colorRGB>145,166,242</colorRGB>
        <tags>is,minor</tags>
    </faction>
    <faction>
        <shortname>SHC</shortname>
        <fullname>Silver Hawk Coalition</fullname>
        <alternativeFactionCodes>FWL</alternativeFactionCodes>
        <startingPlanet>Amity</startingPlanet>
        <eraMods>0,0,0,1,2,3,1,1,0</eraMods>
        <nameGenerator>FWL</nameGenerator>
        <colorRGB>255,0,127</colorRGB>
        <tags>is,minor</tags>
        <start>3079</start>
    </faction>
    <faction>
        <shortname>SIC</shortname>
        <fullname>St. Ives Compact</fullname>
        <alternativeFactionCodes>CC</alternativeFactionCodes>
        <startingPlanet>St. Ives</startingPlanet>
        <eraMods>1,0,0,1,2,3,2,1,0</eraMods>
        <nameGenerator>CC</nameGenerator>
        <colorRGB>188,223,186</colorRGB>
        <tags>is,minor,playable</tags>
        <start>3029</start>
        <end>3063</end>
    </faction>
    <faction>
        <shortname>SL</shortname>
        <fullname>Star League</fullname>
        <startingPlanet>Terra</startingPlanet>
        <eraMods>-1,-1,-1,0,0,0,0,0,0</eraMods>
        <colorRGB>176,196,222</colorRGB>
        <tags>is,super,playable</tags>
        <start>2570</start>
        <end>2781</end>
    </faction>
    <faction>
        <shortname>SLIE</shortname>
        <fullname>Star League-in-Exile</fullname>
        <startingPlanet>Strana Mechty</startingPlanet>
        <eraMods>-1,-1,-1,0,0,0,0,0,0</eraMods>
        <colorRGB>176,196,222</colorRGB>
        <tags>is</tags>
        <start>2786</start>
        <end>2801</end>
    </faction>
    <faction>
        <shortname>SC</shortname>
        <fullname>Stewart Commonality</fullname>
        <alternativeFactionCodes>MSC,FWL</alternativeFactionCodes>
        <startingPlanet>Stewart</startingPlanet>
        <eraMods>0,0,0,1,2,3,1,1,0</eraMods>
        <nameGenerator>FWL</nameGenerator>
        <colorRGB>76,0,153</colorRGB>
        <tags>is,minor</tags>
        <start>2259</start>
        <end>3082</end>
    </faction>
    <faction>
        <shortname>SKC</shortname>
        <fullname>Styk Commonality</fullname>
        <alternativeFactionCodes>CM</alternativeFactionCodes>
        <startingPlanet>Styk</startingPlanet>
        <eraMods>1,0,0,1,2,3,2,1,0</eraMods>
        <nameGenerator>CC</nameGenerator>
        <colorRGB>0,139,139</colorRGB>
        <tags>is,minor</tags>
        <start>3058</start>
        <end>3067</end>
    </faction>
    <faction>
        <shortname>SKP</shortname>
        <fullname>Styk Protectorate</fullname>
        <startingPlanet>Styk</startingPlanet>
        <eraMods>1,0,0,1,2,3,2,1,0</eraMods>
        <nameGenerator>CC</nameGenerator>
        <colorRGB>0,139,139</colorRGB>
        <tags>is,minor</tags>
        <start>3067</start>
    </faction>
    <faction>
        <shortname>TCC</shortname>
        <fullname>Terracap Confederation</fullname>
        <startingPlanet>Terra Firma</startingPlanet>
        <eraMods>1,0,0,1,2,3,2,1,0</eraMods>
        <nameGenerator>CC</nameGenerator>
        <colorRGB>233,150,122</colorRGB>
        <tags>is,minor</tags>
        <start>3058</start>
        <end>3067</end>
    </faction>
    <faction>
        <shortname>TB</shortname>
        <fullname>The Barrens</fullname>
        <eraMods>1,1,1,1,2,3,2,2,1</eraMods>
        <colorRGB>255,255,224</colorRGB>
        <tags>periphery,chaos</tags>
        <start>3087</start>
    </faction>
    <faction>
        <shortname>TP</shortname>
        <fullname>The Protectorate</fullname>
        <alternativeFactionCodes>OP,FWL</alternativeFactionCodes>
        <startingPlanet>New Delos</startingPlanet>
        <eraMods>0,0,0,1,2,3,1,1,0</eraMods>
        <nameGenerator>FWL</nameGenerator>
        <colorRGB>255,51,51</colorRGB>
        <tags>is,minor</tags>
        <start>3079</start>
    </faction>
    <faction>
        <shortname>TFR</shortname>
        <fullname>Tikonov Free Republic</fullname>
        <alternativeFactionCodes>CC</alternativeFactionCodes>
        <startingPlanet>Tikonov</startingPlanet>
        <eraMods>1,1,1,1,2,3,2,2,1</eraMods>
        <nameGenerator>CC</nameGenerator>
        <colorRGB>255,160,122</colorRGB>
        <tags>is,minor</tags>
        <start>3029</start>
        <end>3031</end>
    </faction>
    <faction>
        <shortname>TD</shortname>
        <fullname>Tortuga Dominions</fullname>
        <alternativeFactionCodes>PIR</alternativeFactionCodes>
        <startingPlanet>Tortuga Prime</startingPlanet>
        <eraMods>1,1,1,1,2,3,2,2,1</eraMods>
        <colorRGB>34,139,34</colorRGB>
        <tags>periphery,pirate</tags>
        <start>2577</start>
    </faction>
    <faction>
        <shortname>UND</shortname>
        <fullname>Undiscovered</fullname>
        <eraMods>1,1,1,1,2,3,2,2,1</eraMods>
        <colorRGB>0,0,0</colorRGB>
        <tags>abandoned,inactive,chaos,special</tags>
    </faction>
    <faction>
        <shortname>WOB</shortname>
        <fullname>Word of Blake</fullname>
        <alternativeFactionCodes>CS</alternativeFactionCodes>
        <startingPlanet>Terra</startingPlanet>
        <eraMods>0,0,0,0,0,0,0,1,1</eraMods>
        <colorRGB>205,192,176</colorRGB>
        <tags>is,minor,playable</tags>
        <start>3052</start>
    </faction>
    <faction>
        <shortname>CLAN</shortname>
        <fullname>All Clans</fullname>
        <startingPlanet>Strana Mechty</startingPlanet>
        <nameGenerator>Clan</nameGenerator>
        <colorRGB>139,69,19</colorRGB>
        <tags>clan,special</tags>
        <start>2807</start>
    </faction>
    <faction>
        <shortname>NIOPS</shortname>
        <fullname>Niops Association</fullname>
        <startingPlanet>Niops (Niops V, VI, VII)</startingPlanet>
        <colorRGB>205,173,0</colorRGB>
        <tags>periphery,minor</tags>
    </faction>
    <faction>
        <shortname>NONE</shortname>
        <fullname>Unexplored</fullname>
        <colorRGB>0,0,0</colorRGB>
        <tags>periphery,abandoned,inactive,chaos,special</tags>
    </faction>
    <faction>
        <shortname>FOR</shortname>
        <fullname>Fiefdom Randis</fullname>
        <startingPlanet>Randis IV (Hope IV 2988-)</startingPlanet>
        <colorRGB>30,144,255</colorRGB>
        <tags>periphery,minor</tags>
        <start>2988</start>
    </faction>
    <faction>
        <shortname>MM</shortname>
        <fullname>Mica Majority</fullname>
        <startingPlanet>Mica II</startingPlanet>
        <colorRGB>240,230,140</colorRGB>
        <tags>periphery,minor</tags>
    </faction>
    <faction>
        <shortname>SA</shortname>
        <fullname>Senatorial Alliance</fullname>
        <altNames>Senate Alliance</altNames>
        <alternativeFactionCodes>ROS</alternativeFactionCodes>
        <startingPlanet>Augustine</startingPlanet>
        <eraMods>0,0,0,0,0,0,0,0,0</eraMods>
        <colorRGB>255,102,153</colorRGB>
        <tags>is,minor</tags>
        <start>3135</start>
        <end>3142</end>
    </faction>
    <faction>
        <shortname>AA</shortname>
        <fullname>Augustine Alliance</fullname>
        <alternativeFactionCodes>ROS</alternativeFactionCodes>
        <startingPlanet>Augustine</startingPlanet>
        <eraMods>0,0,0,0,0,0,0,0,0</eraMods>
        <colorRGB>255,102,153</colorRGB>
        <tags>is,minor</tags>
        <start>3142</start>
    </faction>
    <faction>
        <shortname>TTU</shortname>
        <fullname>Tall Trees Union</fullname>
        <alternativeFactionCodes>ROS</alternativeFactionCodes>
        <startingPlanet>Tall Trees</startingPlanet>
        <eraMods>1,0,0,1,2,3,2,1,0</eraMods>
        <nameGenerator>CC</nameGenerator>
        <colorRGB>153,153,51</colorRGB>
        <tags>is,minor</tags>
        <start>3136</start>
    </faction>
    <faction>
        <shortname>ShA</shortname>
        <fullname>Shiloh Alliance</fullname>
        <alternativeFactionCodes>ROS</alternativeFactionCodes>
        <startingPlanet>Shiloh</startingPlanet>
        <eraMods>0,0,0,1,2,3,1,1,0</eraMods>
        <nameGenerator>FWL</nameGenerator>
        <colorRGB>97,26,92</colorRGB>
        <tags>is,minor</tags>
        <start>3135</start>
    </faction>
    <faction>
        <shortname>CvW</shortname>
        <fullname>Covenant Worlds</fullname>
        <alternativeFactionCodes>ROS</alternativeFactionCodes>
        <startingPlanet>Bordon</startingPlanet>
        <eraMods>0,0,0,1,2,3,1,1,0</eraMods>
        <nameGenerator>FWL</nameGenerator>
        <colorRGB>102,51,51</colorRGB>
        <tags>is,minor</tags>
        <start>3137</start>
    </faction>
    <faction>
        <shortname>PC</shortname>
        <fullname>Protectorate Coalition</fullname>
        <startingPlanet>Rochelle</startingPlanet>
        <eraMods>0,0,0,1,2,3,1,1,0</eraMods>
        <nameGenerator>FWL</nameGenerator>
        <colorRGB>51,51,102</colorRGB>
        <tags>is,minor</tags>
        <start>3136</start>
    </faction>
    <faction>
        <shortname>MiC</shortname>
        <fullname>Milton Combine</fullname>
        <alternativeFactionCodes>ROS</alternativeFactionCodes>
        <startingPlanet>Milton</startingPlanet>
        <eraMods>0,0,0,1,2,3,1,1,0</eraMods>
        <nameGenerator>FWL</nameGenerator>
        <colorRGB>255,0,51</colorRGB>
        <tags>is,minor</tags>
    </faction>
    <faction>
        <shortname>CP</shortname>
        <fullname>Clan Protectorate</fullname>
        <alternativeFactionCodes>CNC,CDS,FWL</alternativeFactionCodes>
        <startingPlanet>Marik</startingPlanet>
        <eraMods>0,0,0,1,2,3,1,1,0</eraMods>
        <nameGenerator>Clan</nameGenerator>
        <colorRGB>153,255,51</colorRGB>
        <tags>clan,minor</tags>
        <start>3138</start>
    </faction>
    <faction>
        <shortname>RR</shortname>
        <fullname>Republic Remnant</fullname>
        <alternativeFactionCodes>ROS</alternativeFactionCodes>
        <startingPlanet>Callison</startingPlanet>
        <eraMods>0,0,0,0,0,0,0,0,0</eraMods>
        <colorRGB>128,40,0</colorRGB>
        <tags>is,minor</tags>
        <start>3135</start>
    </faction>
    <faction>
        <shortname>PIR</shortname>
        <fullname>Pirate</fullname>
        <eraMods>2,2,2,2,2,2,2,2,2</eraMods>
        <colorRGB>128,40,0</colorRGB>
        <tags>pirate,playable</tags>
    </faction>
    <faction>
        <shortname>UC</shortname>
        <fullname>Umayyad Caliphate</fullname>
        <alternativeFactionCodes>NC</alternativeFactionCodes>
        <startingPlanet>Granada</startingPlanet>
        <eraMods>1,1,1,1,2,3,2,2,1</eraMods>
        <colorRGB>0,255,0</colorRGB>
        <tags>deep_periphery</tags>
        <start>2830</start>
    </faction>
    <faction>
        <shortname>REB</shortname>
        <fullname>Rebels</fullname>
        <eraMods>2,2,2,2,2,2,2,2,2</eraMods>
        <tags>rebel</tags>
    </faction>
    <faction>
        <shortname>RON</shortname>
        <fullname>Ronin</fullname>
        <alternativeFactionCodes>DC</alternativeFactionCodes>
        <startingPlanet>Predlitz</startingPlanet>
        <eraMods>0,0,0,1,2,2,1,0,0</eraMods>
        <nameGenerator>DC</nameGenerator>
        <colorRGB>234,45,46</colorRGB>
        <tags>is,minor</tags>
        <start>3034</start>
        <end>3035</end>
    </faction>
    <faction>
        <shortname>AXP</shortname>
        <fullname>Axumite Providence</fullname>
        <startingPlanet>Thala</startingPlanet>
        <eraMods>1,1,1,1,2,3,2,2,1</eraMods>
        <colorRGB>153,50,204</colorRGB>
        <tags>deep_periphery</tags>
        <start>2245</start>
    </faction>
    <faction>
        <shortname>CCon</shortname>
        <fullname>Coreward Confederacy</fullname>
        <altNamesByYear year='2371'>Autocracy of New Virginia</altNamesByYear>
        <altNamesByYear year='2400'>Virginian Union</altNamesByYear>
        <altNamesByYear year='2700'>Rim Worlds Republic Outpost #27</altNamesByYear>
        <altNamesByYear year='2798'>Virginian Union</altNamesByYear>
        <altNamesByYear year='2816'>Coreward Confederacy</altNamesByYear>
        <startingPlanet>RWR Outpost #27</startingPlanet>
        <eraMods>3,3,1,3,3,3,3,3,3</eraMods>
        <colorRGB>255,0,0</colorRGB>
        <tags>deep_periphery</tags>
        <start>2371</start>
        <end>3075</end>
    </faction>
    <faction>
        <shortname>GDL</shortname>
        <fullname>Galatean Defense League</fullname>
        <startingPlanet>Galatea</startingPlanet>
        <colorRGB>102,255,255</colorRGB>
        <tags>is,minor</tags>
        <start>3144</start>
    </faction>
    <faction>
        <shortname>GL</shortname>
        <fullname>Galatean League</fullname>
        <startingPlanet>Galatea</startingPlanet>
        <colorRGB>102,255,255</colorRGB>
        <tags>is,minor</tags>
        <start>3144</start>
    </faction>
    <faction>
        <shortname>IE</shortname>
        <fullname>Interstellar Expeditions</fullname>
        <colorRGB>255,255,102</colorRGB>
        <tags>periphery,chaos</tags>
    </faction>
    <faction>
        <shortname>NDC</shortname>
        <fullname>New Delphi Compact</fullname>
        <startingPlanet>New Delphi</startingPlanet>
        <colorRGB>127,151,139</colorRGB>
        <tags>deep_periphery</tags>
        <start>2602</start>
    </faction>
    <faction>
        <shortname>FCo</shortname>
        <fullname>Ferris Collective</fullname>
        <colorRGB>191,171,120</colorRGB>
        <tags>minor</tags>
        <start>3087</start>
    </faction>
    <faction>
        <shortname>FFR</shortname>
        <fullname>Finmark Free Republic</fullname>
        <colorRGB>191,171,120</colorRGB>
        <tags>periphery,minor</tags>
        <start>2779</start>
        <!-- May be sooner than that, but no later -->
        <end>2822</end>
    </faction>
    <faction>
        <shortname>RU</shortname>
        <fullname>Ragnarok Union</fullname>
        <colorRGB>211,189,72</colorRGB>
        <tags>periphery,minor</tags>
        <start>3084</start>
    </faction>
    <faction>
        <shortname>THa</shortname>
        <fullname>The Havens</fullname>
        <colorRGB>147,173,172</colorRGB>
        <tags>periphery,minor</tags>
        <start>3084</start>
    </faction>
    <faction>
        <shortname>ARC</shortname>
        <fullname>Aurigan Coalition</fullname>
        <altNamesByYear year='3022'>Arano Restoration</altNamesByYear>
        <altNamesByYear year='3026'>Aurigan Coalition</altNamesByYear>
        <startingPlanet>Coromodir</startingPlanet>
        <changePlanet year="3022">New Abilene</changePlanet>
        <changePlanet year="3026">Coromodir</changePlanet>
        <colorRGB>255,36,0</colorRGB>
        <tags>periphery,minor,playable</tags>
        <start>2910</start>
    </faction>
    <faction>
        <shortname>ARD</shortname>
        <fullname>Aurigan Directorate</fullname>
        <startingPlanet>Coromodir</startingPlanet>
        <colorRGB>103,140,73</colorRGB>
        <tags>periphery,minor</tags>
        <start>3022</start>
        <end>3025</end>
    </faction>
    <faction>
        <shortname>TiC</shortname>
        <fullname>Timbuktu Collective</fullname>
        <startingPlanet>Timbuktu</startingPlanet>
        <colorRGB>93,133,147</colorRGB>
        <tags>periphery,minor</tags>
        <start>3148</start>
    </faction>
</factions>
>>>>>>> fed8b753
<|MERGE_RESOLUTION|>--- conflicted
+++ resolved
@@ -1,3862 +1,2075 @@
-<<<<<<< HEAD
-<?xml version="1.0" encoding="UTF-8"?>
-<!--
-factions.xml
-1/19/2012
-Jay Lawson
-
-Modified Sept 2017
-Joshua Bartz (Bonepart)
-
-Modified 21-MAR-2021
-Justin 'Windchild' Bowen
-
-This file defines the factions used by MekHQ. Keep in mind that the faction shortnames are used by the planets.xml file, so if you remove a faction here, you need to remove all references to it in that file. Not all of the factions listed here are available to play by default. To add a faction as playable, just add the playable tag.
-
-Here is a description of what goes in each faction tag
-shortname - this is the abbreviation that is used to identify each faction in planets.xml and within MekHQ itself. This code must be unique.
-fullname  - the full display name for the faction.
-altNamesByYear - Identifies alternate names for a given year. Format: <altNamesByYear year='XXXX'>Faction name</altNamesByYear>
-altNames - A list of alternate names for a faction, 'also known as' type of names, not official designations.
-alternativeFactionCodes - A list of alternativeFactionCodes used as a fallback when using RATs.
-startingPlanet - Identifies the starting planet if you begin a new campaign with this faction. The name of the planet must be the name as it is recognized in MekHQ. If left out, then this defaults to Terra.
-changePlanet - Identifies the starting planet after the given year. Format: <changePlanet year='XXXX'>Planet name</changePlanet>. Years given in this first revision are best guesses.
-eraMods - A comma-separated 9-item list of optional modifiers to repair/replacement rolls as per Strat Ops. If left out, then this defaults to 0 for all eras.
-nameGenerator - The name of the faction name generator that should be used for this faction. If left out, then this defaults to "General."
-colorRGB - a comma-separated 3-item list defining the RGB codes for the color used on the map for this faction. Defaults to light gray if missing.
-currencyCode - partially implemented (likely buggy) currency code value used by the faction.
-layeredForceIconBackgroundCategory - the category of the faction's background piece
-layeredForceIconBackgroundFilename - the filename of the faction's background piece
-layeredForceIconLogoCategory - the category of the faction's logo piece
-layeredForceIconLogoFilename - the filename of the faction's logo piece
-tags - a comma-separated list of tags. Currently recognised tags: "is", "periphery", "deep_periphery", "clan", "pirate", "merc", "trader", "minor", "rebel", "inactive", "hidden", "abandoned", "chaos", "playable"
-start - the founding date of the faction
-end - the date the faction ceases to exist
-successor - unimplemented tag describing another faction code as the specified faction's successor
- -->
-<factions>
-    <!-- Early spaceflight factions -->
-    <faction>
-        <shortname>WA</shortname>
-        <fullname>Western Alliance</fullname>
-        <colorRGB>0,20,220</colorRGB>
-        <tags>is,minor</tags>
-        <start>2014</start>
-        <end>2085</end>
-        <successor>TA</successor>
-    </faction>
-    <faction>
-        <shortname>ACPS</shortname>
-        <fullname>Asian Co-Prosperity Sphere</fullname>
-        <namegenerator>CC</namegenerator>
-        <colorRGB>0,20,220</colorRGB>
-        <tags>is,minor</tags>
-        <start>2022</start>
-        <end>2024</end>
-        <successor>WA</successor>
-    </faction>
-    <!-- First exodus factions -->
-    <faction>
-        <shortname>TA</shortname>
-        <fullname>Terran Alliance</fullname>
-        <eraMods>-1,-1,-1,0,0,0,0,0,0</eraMods>
-        <colorRGB>207,119,57</colorRGB>
-        <tags>is,major</tags>
-        <start>2086</start>
-        <end>2315</end>
-        <successor>TH</successor>
-    </faction>
-    <faction>
-        <shortname>TH</shortname>
-        <fullname>Terran Hegemony</fullname>
-        <alternativeFactionCodes>SL</alternativeFactionCodes>
-        <startingPlanet>Terra</startingPlanet>
-        <eraMods>-1,-1,-1,0,0,0,0,0,0</eraMods>
-        <colorRGB>255,255,255</colorRGB>
-        <layeredForceIconBackgroundCategory>Inner Sphere/</layeredForceIconBackgroundCategory>
-        <layeredForceIconBackgroundFilename>Terran Hegemony.png</layeredForceIconBackgroundFilename>
-        <layeredForceIconLogoCategory>Inner Sphere/</layeredForceIconLogoCategory>
-        <layeredForceIconLogoFilename>Terran Hegemony.png</layeredForceIconLogoFilename>
-        <tags>is,super,playable</tags>
-        <start>2315</start>
-        <end>2790</end>
-    </faction>
-    <faction>
-        <shortname>AE</shortname>
-        <fullname>Amaris Empire</fullname>
-        <startingPlanet>Terra</startingPlanet>
-        <eraMods>-1,-1,-1,0,0,0,0,0,0</eraMods>
-        <colorRGB>142,74,123</colorRGB>
-        <layeredForceIconBackgroundCategory>Periphery/</layeredForceIconBackgroundCategory>
-        <layeredForceIconBackgroundFilename>Amaris Empire.png</layeredForceIconBackgroundFilename>
-        <tags>is,minor</tags>
-        <start>2767</start>
-        <end>2779</end>
-    </faction>
-    <faction>
-        <shortname>Alf</shortname>
-        <fullname>Alfrik</fullname>
-        <colorRGB>103,169,57</colorRGB>
-        <tags>is,minor</tags>
-        <start>2200</start> <!-- estimated -->
-    </faction>
-    <!-- Major Inner Sphere Factions -->
-    <faction>
-        <shortname>CC</shortname>
-        <fullname>Capellan Confederation</fullname>
-        <startingPlanet>Sian</startingPlanet>
-        <eraMods>1,0,0,1,2,3,2,1,0</eraMods>
-        <nameGenerator>CC</nameGenerator>
-        <colorRGB>0,156,85</colorRGB>
-        <layeredForceIconBackgroundCategory>Inner Sphere/</layeredForceIconBackgroundCategory>
-        <layeredForceIconBackgroundFilename>Capellan Confederation.png</layeredForceIconBackgroundFilename>
-        <layeredForceIconLogoCategory>Inner Sphere/</layeredForceIconLogoCategory>
-        <layeredForceIconLogoFilename>Capellan Confederation.png</layeredForceIconLogoFilename>
-        <tags>is,major,playable</tags>
-        <start>2367</start>
-    </faction>
-    <faction>
-        <shortname>DC</shortname>
-        <fullname>Draconis Combine</fullname>
-        <startingPlanet>New Samarkand</startingPlanet>
-        <changePlanet year='2619'>Luthien</changePlanet>>
-        <eraMods>0,0,0,1,2,2,1,0,0</eraMods>
-        <nameGenerator>DC</nameGenerator>
-        <colorRGB>234,45,46</colorRGB>
-        <layeredForceIconBackgroundCategory>Inner Sphere/</layeredForceIconBackgroundCategory>
-        <layeredForceIconBackgroundFilename>Draconis Combine.png</layeredForceIconBackgroundFilename>
-        <layeredForceIconLogoCategory>Inner Sphere/</layeredForceIconLogoCategory>
-        <layeredForceIconLogoFilename>Draconis Combine.png</layeredForceIconLogoFilename>
-        <tags>is,major,playable</tags>
-        <start>2319</start>
-    </faction>
-    <faction>
-        <shortname>FS</shortname>
-        <fullname>Federated Suns</fullname>
-        <startingPlanet>New Avalon</startingPlanet>
-        <eraMods>0,0,0,1,2,2,1,0,0</eraMods>
-        <nameGenerator>FS</nameGenerator>
-        <colorRGB>248,212,44</colorRGB>
-        <layeredForceIconBackgroundCategory>Inner Sphere/</layeredForceIconBackgroundCategory>
-        <layeredForceIconBackgroundFilename>Federated Suns.png</layeredForceIconBackgroundFilename>
-        <layeredForceIconLogoCategory>Inner Sphere/</layeredForceIconLogoCategory>
-        <layeredForceIconLogoFilename>Federated Suns.png</layeredForceIconLogoFilename>
-        <tags>is,major,playable</tags>
-        <start>2317</start>
-    </faction>
-    <faction>
-        <shortname>FWL</shortname>
-        <fullname>Free Worlds League</fullname>
-        <startingPlanet>Atreus (FWL)</startingPlanet>
-        <eraMods>0,0,0,1,2,3,1,1,0</eraMods>
-        <nameGenerator>FWL</nameGenerator>
-        <colorRGB>165,94,160</colorRGB>
-        <layeredForceIconBackgroundCategory>Inner Sphere/</layeredForceIconBackgroundCategory>
-        <layeredForceIconBackgroundFilename>Free Worlds League.png</layeredForceIconBackgroundFilename>
-        <layeredForceIconLogoCategory>Inner Sphere/</layeredForceIconLogoCategory>
-        <layeredForceIconLogoFilename>Free Worlds League.png</layeredForceIconLogoFilename>
-        <tags>is,major,playable</tags>
-        <start>2271</start>
-    </faction>
-    <faction>
-        <shortname>LA</shortname>
-        <fullname>Lyran Commonwealth</fullname>
-        <altNamesByYear year='3058'>Lyran Alliance</altNamesByYear>
-        <altNamesByYear year='3085'>Lyran Commonwealth</altNamesByYear>
-        <startingPlanet>Tharkad</startingPlanet>
-        <eraMods>1,0,0,1,2,3,2,1,0</eraMods>
-        <nameGenerator>LA</nameGenerator>
-        <colorRGB>0,124,186</colorRGB>
-        <layeredForceIconBackgroundCategory>Inner Sphere/</layeredForceIconBackgroundCategory>
-        <layeredForceIconBackgroundFilename>Lyran Commonwealth.png</layeredForceIconBackgroundFilename>
-        <layeredForceIconLogoCategory>Inner Sphere/</layeredForceIconLogoCategory>
-        <layeredForceIconLogoFilename>Lyran Commonwealth.png</layeredForceIconLogoFilename>
-        <tags>is,major,playable</tags>
-        <start>2340</start>
-    </faction>
-    <!-- Star League Era factions -->
-    <faction>
-        <shortname>CRep</shortname>
-        <fullname>Capellan Republic</fullname>
-        <eraMods>1,0,0,0,0,0,0,0,0</eraMods>
-        <nameGenerator>CC</nameGenerator>
-        <colorRGB>2,166,79</colorRGB>
-        <tags>is,minor</tags>
-        <start>2194</start>
-        <end>2269</end>
-        <successor>CH</successor>
-    </faction>
-    <faction>
-        <shortname>CH</shortname>
-        <fullname>Capellan Hegemony</fullname>
-        <!-- Formed as a union of Capellan Republic and Capellan Co-Prosperity Sphere -->
-        <eraMods>1,0,0,1,2,3,2,1,0</eraMods>
-        <nameGenerator>CC</nameGenerator>
-        <colorRGB>2,166,79</colorRGB>
-        <tags>is,minor</tags>
-        <start>2270</start>
-        <end>2310</end>
-        <successor>CCom</successor>
-    </faction>
-    <faction>
-        <shortname>CCom</shortname>
-        <fullname>Capellan Commonality</fullname>
-        <eraMods>1,0,0,1,2,3,2,1,0</eraMods>
-        <nameGenerator>CC</nameGenerator>
-        <colorRGB>242,145,197</colorRGB>
-        <tags>is,minor</tags>
-        <start>2310</start>
-        <end>2366</end>
-        <successor>CC</successor>
-    </faction>
-    <faction>
-        <shortname>TU</shortname>
-        <fullname>Tikonov Union</fullname>
-        <nameGenerator>CC</nameGenerator>
-        <colorRGB>255,160,122</colorRGB>
-        <tags>is,minor</tags>
-        <start>2177</start>
-        <end>2242</end>
-        <successor>TGU</successor>
-    </faction>
-    <faction>
-        <shortname>TGU</shortname>
-        <fullname>Tikonov Grand Union</fullname>
-        <nameGenerator>CC</nameGenerator>
-        <colorRGB>255,160,122</colorRGB>
-        <tags>is,minor</tags>
-        <start>2243</start>
-        <end>2366</end>
-        <successor>CC</successor>
-    </faction>
-    <faction>
-        <shortname>CTL</shortname>
-        <fullname>Chesterton Trade Federation</fullname>
-        <nameGenerator>CC</nameGenerator>
-        <colorRGB>184,134,22</colorRGB>
-        <tags>is,minor</tags>
-        <start>2220</start>
-        <end>2357</end>
-        <successor>CC</successor>
-    </faction>
-    <faction>
-        <shortname>ChP</shortname>
-        <fullname>Chisholm Protectorate</fullname>
-        <startingPlanet>Elgin (Chisholm 2878-)</startingPlanet>
-        <nameGenerator>CC</nameGenerator>
-        <colorRGB>224,104,32</colorRGB>
-        <tags>is,minor</tags>
-        <start>2265</start>
-        <end>2335</end>
-        <successor>CC</successor>
-    </faction>
-    <faction>
-        <shortname>SSUP</shortname>
-        <fullname>Sarna Supremacy</fullname>
-        <startingPlanet>Sarna</startingPlanet>
-        <eraMods>1,1,1,1,2,3,2,2,1</eraMods>
-        <nameGenerator>CC</nameGenerator>
-        <colorRGB>184,134,11</colorRGB>
-        <tags>is,minor</tags>
-        <start>2175</start>
-        <end>2366</end>
-        <successor>CC</successor>
-    </faction>
-    <faction>
-        <shortname>SIMA</shortname>
-        <fullname>St. Ives Mercantile Association</fullname>
-        <eraMods>1,0,0,1,2,3,2,1,0</eraMods>
-        <nameGenerator>CC</nameGenerator>
-        <colorRGB>188,223,186</colorRGB>
-        <tags>is,minor</tags>
-        <start>2245</start>
-        <end>2366</end>
-        <successor>CC</successor>
-    </faction>
-    <faction>
-        <shortname>SCW</shortname>
-        <fullname>Sian Commonwealth</fullname>
-        <eraMods>1,0,0,1,2,3,2,1,0</eraMods>
-        <nameGenerator>CC</nameGenerator>
-        <colorRGB>2,166,79</colorRGB>
-        <tags>is,minor</tags>
-        <start>2260</start>
-        <end>2366</end>
-        <successor>CC</successor>
-    </faction>
-    <faction>
-        <shortname>DoL</shortname>
-        <fullname>Duchy of Liao</fullname>
-        <eraMods>1,0,0,1,2,3,2,1,0</eraMods>
-        <nameGenerator>CC</nameGenerator>
-        <colorRGB>2,166,79</colorRGB>
-        <tags>is,minor</tags>
-        <start>2315</start>
-        <end>2366</end>
-        <successor>CC</successor>
-    </faction>
-    <faction>
-        <shortname>AG</shortname>
-        <fullname>Alliance of Galedon</fullname>
-        <eraMods>0,0,0,1,2,2,1,0,0</eraMods>
-        <nameGenerator>DC</nameGenerator>
-        <colorRGB>128,66,244</colorRGB>
-        <tags>is,minor</tags>
-        <start>2302</start>
-        <end>2319</end>
-        <successor>DC</successor>
-    </faction>
-    <faction>
-        <shortname>AC</shortname>
-        <fullname>Azami Caliphate</fullname>
-        <startingPlanet>Algedi</startingPlanet>
-        <nameGenerator>DC</nameGenerator>
-        <colorRGB>66,244,66</colorRGB>
-        <tags>is,minor</tags>
-        <start>2450</start>
-        <end>2516</end>
-        <successor>DC</successor>
-    </faction>
-    <faction>
-        <shortname>PoR</shortname>
-        <fullname>Principality of Rasalhague</fullname>
-        <startingPlanet>Rasalhague</startingPlanet>
-        <eraMods>0,0,0,0,0,0,2,1,0</eraMods>
-        <nameGenerator>FRR</nameGenerator>
-        <colorRGB>116,171,206</colorRGB>
-        <tags>is,minor</tags>
-        <start>2260</start>
-        <end>2510</end>
-        <successor>DC</successor>
-    </faction>
-    <faction>
-        <shortname>Mara</shortname>
-        <fullname>Marlette Association</fullname>
-        <eraMods>0,0,0,1,2,2,1,0,0</eraMods>
-        <nameGenerator>FS</nameGenerator>
-        <colorRGB>27,98,229</colorRGB>
-        <tags>is,minor</tags>
-        <start>2278</start>
-        <end>2324</end>
-        <successor>FS</successor>
-    </faction>
-    <faction>
-        <shortname>ME</shortname>
-        <fullname>Muskegon Coalition</fullname>
-        <startingPlanet>Muskegon</startingPlanet>
-        <colorRGB>27,229,195</colorRGB>
-        <tags>is,minor</tags>
-        <start>2163</start>
-        <end>2317</end>
-        <successor>FS</successor>
-    </faction>
-    <faction>
-        <shortname>UHC</shortname>
-        <fullname>United Hindu Collective</fullname>
-        <alternativeFactionCodes>FS</alternativeFactionCodes>
-        <startingPlanet>Basantapur</startingPlanet>
-        <eraMods>0,0,0,1,2,2,1,0,0</eraMods>
-        <nameGenerator>FS</nameGenerator>
-        <colorRGB>171,148,118</colorRGB>
-        <tags>is,minor</tags>
-        <start>2240</start>
-        <end>2540</end>
-        <successor>FS</successor>
-    </faction>
-    <faction>
-        <shortname>MRep</shortname>
-        <fullname>Marik Republic</fullname>
-        <startingPlanet>Marik</startingPlanet>
-        <nameGenerator>FWL</nameGenerator>
-        <colorRGB>143,190,192</colorRGB>
-        <tags>is,minor</tags>
-        <start>2238</start>
-        <end>2271</end>
-        <successor>FWL</successor>
-    </faction>
-    <faction>
-        <shortname>FoO</shortname>
-        <fullname>Federation of Oriente</fullname>
-        <startingPlanet>Oriente</startingPlanet>
-        <nameGenerator>FWL</nameGenerator>
-        <colorRGB>163,112,120</colorRGB>
-        <tags>is,minor</tags>
-        <start>2241</start>
-        <end>2271</end>
-        <successor>FWL</successor>
-    </faction>
-    <faction>
-        <shortname>RP</shortname>
-        <fullname>Regulan Principality</fullname>
-        <startingPlanet>Regulus</startingPlanet>
-        <nameGenerator>FWL</nameGenerator>
-        <colorRGB>255,51,51</colorRGB>
-        <tags>is,minor</tags>
-        <start>2243</start>
-        <end>2271</end>
-        <successor>FWL</successor>
-    </faction>
-    <faction>
-        <shortname>SCon</shortname>
-        <fullname>Stewart Confederation</fullname>
-        <altNames>Stewart Confederation,Stewart Confederacy,Stewart Commonality</altNames>
-        <startingPlanet>Stewart</startingPlanet>
-        <nameGenerator>FWL</nameGenerator>
-        <colorRGB>76,0,153</colorRGB>
-        <tags>is,minor</tags>
-        <start>2259</start>
-        <end>2295</end>
-        <successor>FWL</successor>
-    </faction>
-    <faction>
-        <shortname>PD</shortname>
-        <fullname>Protectorate of Donegal</fullname>
-        <eraMods>1,0,0,1,2,3,2,1,0</eraMods>
-        <nameGenerator>LA</nameGenerator>
-        <colorRGB>66,244,143</colorRGB>
-        <tags>is,minor</tags>
-        <start>2313</start>
-        <end>2341</end>
-        <successor>LA</successor>
-    </faction>
-    <faction>
-        <shortname>FoS</shortname>
-        <fullname>Federation of Skye</fullname>
-        <eraMods>1,0,0,1,2,3,2,1,0</eraMods>
-        <nameGenerator>LA</nameGenerator>
-        <colorRGB>66,217,244</colorRGB>
-        <tags>is,minor</tags>
-        <start>2299</start>
-        <end>2341</end>
-        <successor>LA</successor>
-    </faction>
-    <faction>
-        <shortname>TamP</shortname>
-        <fullname>Tamar Pact</fullname>
-        <eraMods>1,0,0,1,2,3,2,1,0</eraMods>
-        <nameGenerator>LA</nameGenerator>
-        <colorRGB>244,161,66</colorRGB>
-        <tags>is,minor</tags>
-        <start>2235</start>
-        <end>2341</end>
-        <successor>LA</successor>
-    </faction>
-    <faction>
-        <shortname>RWR</shortname>
-        <fullname>Rim Worlds Republic</fullname>
-        <altNamesByYear year='2767'>Amaris Empire</altNamesByYear>
-        <startingPlanet>Apollo</startingPlanet>
-        <eraMods>1,1,1,0,0,0,0,0,0</eraMods>
-        <colorRGB>232,202,173</colorRGB>
-        <layeredForceIconBackgroundCategory>Periphery/</layeredForceIconBackgroundCategory>
-        <layeredForceIconBackgroundFilename>Rim Worlds Republic.png</layeredForceIconBackgroundFilename>
-        <layeredForceIconLogoCategory>Periphery/</layeredForceIconLogoCategory>
-        <layeredForceIconLogoFilename>Rim Worlds Republic.png</layeredForceIconLogoFilename>
-        <tags>periphery,playable</tags>
-        <start>2250</start>
-        <end>2779</end>
-    </faction>
-    <faction>
-        <shortname>RPG</shortname>
-        <fullname>Rim Provisional Government</fullname>
-        <startingPlanet>Apollo</startingPlanet>
-        <eraMods>1,1,1,0,0,0,0,0,0</eraMods>
-        <colorRGB>164,113,215</colorRGB>
-        <tags>periphery,small</tags>
-        <start>2575</start>
-        <end>2597</end>
-    </faction>
-    <faction>
-        <shortname>THW</shortname>
-        <fullname>Taurian Homeworlds</fullname>
-        <startingPlanet>Taurus</startingPlanet>
-        <eraMods>1,1,1,1,2,3,2,2,1</eraMods>
-        <colorRGB>179,62,38</colorRGB>
-        <tags>periphery</tags>
-        <start>2253</start>
-        <end>2235</end>
-        <successor>TC</successor>
-    </faction>
-    <faction>
-        <shortname>TC</shortname>
-        <fullname>Taurian Concordat</fullname>
-        <startingPlanet>Taurus</startingPlanet>
-        <eraMods>1,1,1,1,2,3,2,1,0</eraMods>
-        <colorRGB>179,62,38</colorRGB>
-        <layeredForceIconBackgroundCategory>Periphery/</layeredForceIconBackgroundCategory>
-        <layeredForceIconBackgroundFilename>Taurian Concordat.png</layeredForceIconBackgroundFilename>
-        <layeredForceIconLogoCategory>Periphery/</layeredForceIconLogoCategory>
-        <layeredForceIconLogoFilename>Taurian Concordat.png</layeredForceIconLogoFilename>
-        <tags>periphery,playable</tags>
-        <start>2335</start>
-    </faction>
-    <faction>
-        <shortname>MOC</shortname>
-        <fullname>Magistracy of Canopus</fullname>
-        <startingPlanet>Canopus IV</startingPlanet>
-        <eraMods>1,1,1,1,2,3,2,1,1</eraMods>
-        <colorRGB>57,158,145</colorRGB>
-        <layeredForceIconBackgroundCategory>Periphery/</layeredForceIconBackgroundCategory>
-        <layeredForceIconBackgroundFilename>Magistracy of Canopus.png</layeredForceIconBackgroundFilename>
-        <layeredForceIconLogoCategory>Periphery/</layeredForceIconLogoCategory>
-        <layeredForceIconLogoFilename>Magistracy of Canopus.png</layeredForceIconLogoFilename>
-        <tags>periphery,playable</tags>
-        <start>2530</start>
-    </faction>
-    <faction>
-        <shortname>OA</shortname>
-        <fullname>Outworlds Alliance</fullname>
-        <altNamesByYear year='3083'>Raven Alliance</altNamesByYear>
-        <startingPlanet>Alpheratz</startingPlanet>
-        <eraMods>1,1,1,1,2,3,2,1,0</eraMods>
-        <colorRGB>210,190,153</colorRGB>
-        <layeredForceIconBackgroundCategory>Periphery/</layeredForceIconBackgroundCategory>
-        <layeredForceIconBackgroundFilename>Outworlds Alliance.png</layeredForceIconBackgroundFilename>
-        <layeredForceIconLogoCategory>Periphery/</layeredForceIconLogoCategory>
-        <layeredForceIconLogoFilename>Outworlds Alliance.png</layeredForceIconLogoFilename>
-        <tags>periphery,playable</tags>
-        <start>2413</start>
-        <end>3083</end>
-    </faction>
-    <faction>
-        <shortname>ABN</shortname>
-        <fullname>Abandoned</fullname>
-        <eraMods>1,1,1,1,2,3,2,2,1</eraMods>
-        <colorRGB>0,0,0</colorRGB>
-        <tags>abandoned,inactive,chaos,special</tags>
-    </faction>
-    <faction>
-        <shortname>DIS</shortname>
-        <fullname>Disputed</fullname>
-        <tags>chaos,special</tags>
-    </faction>
-    <faction>
-        <shortname>ARDC</shortname>
-        <fullname>Arc-Royal Defense Cordon</fullname>
-        <alternativeFactionCodes>MERC,LA</alternativeFactionCodes>
-        <startingPlanet>Arc-Royal</startingPlanet>
-        <eraMods>0,0,0,1,2,3,2,0,0</eraMods>
-        <nameGenerator>LA</nameGenerator>
-        <colorRGB>218,165,32</colorRGB>
-        <tags>is,minor</tags>
-        <start>3057</start>
-        <end>3067</end>
-    </faction>
-    <faction>
-        <shortname>AB</shortname>
-        <fullname>Azami Brotherhood</fullname>
-        <alternativeFactionCodes>DC</alternativeFactionCodes>
-        <startingPlanet>Algedi</startingPlanet>
-        <eraMods>0,0,0,1,2,2,1,0,0</eraMods>
-        <nameGenerator>DC</nameGenerator>
-        <colorRGB>238,66,244</colorRGB>
-        <tags>is,minor</tags>
-        <start>3071</start>
-        <end>3081</end>
-    </faction>
-    <faction>
-        <shortname>OMA</shortname>
-        <fullname>Ozawa Mercantile Association</fullname>
-        <eraMods>0,0,0,1,2,2,1,0,0</eraMods>
-        <nameGenerator>DC</nameGenerator>
-        <colorRGB>206,244,66</colorRGB>
-        <tags>trader</tags>
-    </faction>
-    <faction>
-        <shortname>CDP</shortname>
-        <fullname>Calderon Protectorate</fullname>
-        <alternativeFactionCodes>TC</alternativeFactionCodes>
-        <startingPlanet>Erod's Escape</startingPlanet>
-        <eraMods>1,1,1,1,2,3,2,2,1</eraMods>
-        <colorRGB>0,128,128</colorRGB>
-        <layeredForceIconBackgroundCategory>Periphery/</layeredForceIconBackgroundCategory>
-        <layeredForceIconBackgroundFilename>Taurian Concordat.png</layeredForceIconBackgroundFilename>
-        <layeredForceIconLogoCategory>Periphery/</layeredForceIconLogoCategory>
-        <layeredForceIconLogoFilename>Calderon Protectorate.png</layeredForceIconLogoFilename>
-        <tags>periphery,playable</tags>
-        <start>2253</start>
-        <!-- Per Reunification War PDF, Protectorate existed prior to the Concordat, changing start from 3066 to 2253 per that source -->
-    </faction>
-    <faction>
-        <shortname>CI</shortname>
-        <fullname>Chainelane Isles</fullname>
-        <eraMods>1,1,1,1,2,3,2,1,0</eraMods>
-        <colorRGB>255,80,93</colorRGB>
-        <layeredForceIconLogoCategory>Periphery/</layeredForceIconLogoCategory>
-        <layeredForceIconLogoFilename>Chainelane Isles.png</layeredForceIconLogoFilename>
-        <tags>deep_periphery,minor</tags>
-    </faction>
-    <faction>
-        <shortname>CM</shortname>
-        <fullname>Chaos March</fullname>
-        <eraMods>0,0,0,0,0,0,0,0,0</eraMods>
-        <colorRGB>169,169,169</colorRGB>
-        <tags>is,chaos,small</tags>
-        <start>3058</start>
-        <end>3069</end>
-    </faction>
-    <faction>
-        <shortname>CIR</shortname>
-        <fullname>Circinus Federation</fullname>
-        <startingPlanet>Circinus</startingPlanet>
-        <eraMods>1,1,1,1,2,3,2,2,1</eraMods>
-        <colorRGB>198,36,58</colorRGB>
-        <layeredForceIconBackgroundCategory>Periphery/</layeredForceIconBackgroundCategory>
-        <layeredForceIconBackgroundFilename>Circinus Federation.png</layeredForceIconBackgroundFilename>
-        <layeredForceIconLogoCategory>Periphery/</layeredForceIconLogoCategory>
-        <layeredForceIconLogoFilename>Circinus Federation.png</layeredForceIconLogoFilename>
-        <tags>periphery</tags>
-        <start>2785</start>
-        <end>3081</end>
-    </faction>
-    <faction>
-        <shortname>CBS</shortname>
-        <fullname>Clan Blood Spirit</fullname>
-        <startingPlanet>York (Clan)</startingPlanet>
-        <eraMods>0,0,0,0,0,0,0,0,0</eraMods>
-        <nameGenerator>Clan</nameGenerator>
-        <colorRGB>255,99,71</colorRGB>
-        <layeredForceIconBackgroundCategory>Clan/</layeredForceIconBackgroundCategory>
-        <layeredForceIconBackgroundFilename>Clan Blood Spirit.png</layeredForceIconBackgroundFilename>
-        <layeredForceIconLogoCategory>Clan/</layeredForceIconLogoCategory>
-        <layeredForceIconLogoFilename>Clan Blood Spirit.png</layeredForceIconLogoFilename>
-        <tags>clan,minor,playable</tags>
-        <start>2807</start>
-        <end>3085</end>
-    </faction>
-    <faction>
-        <shortname>CB</shortname>
-        <fullname>Clan Burrock</fullname>
-        <eraMods>0,0,0,0,0,0,0,0,0</eraMods>
-        <nameGenerator>Clan</nameGenerator>
-        <colorRGB>255,165,0</colorRGB>
-        <layeredForceIconBackgroundCategory>Clan/</layeredForceIconBackgroundCategory>
-        <layeredForceIconBackgroundFilename>Clan Burrock.png</layeredForceIconBackgroundFilename>
-        <layeredForceIconLogoCategory>Clan/</layeredForceIconLogoCategory>
-        <layeredForceIconLogoFilename>Clan Burrock.png</layeredForceIconLogoFilename>
-        <tags>clan,minor</tags>
-        <start>2807</start>
-        <end>3059</end>
-    </faction>
-    <faction>
-        <shortname>CCC</shortname>
-        <fullname>Clan Cloud Cobra</fullname>
-        <startingPlanet>Homer</startingPlanet>
-        <eraMods>0,0,0,0,0,0,0,0,0</eraMods>
-        <nameGenerator>Clan</nameGenerator>
-        <colorRGB>147,112,219</colorRGB>
-        <layeredForceIconBackgroundCategory>Clan/</layeredForceIconBackgroundCategory>
-        <layeredForceIconBackgroundFilename>Clan Cloud Cobra.png</layeredForceIconBackgroundFilename>
-        <layeredForceIconLogoCategory>Clan/</layeredForceIconLogoCategory>
-        <layeredForceIconLogoFilename>Clan Cloud Cobra.png</layeredForceIconLogoFilename>
-        <tags>clan,minor,playable</tags>
-        <start>2807</start>
-    </faction>
-    <faction>
-        <shortname>CCO</shortname>
-        <fullname>Clan Coyote</fullname>
-        <startingPlanet>Babylon</startingPlanet>
-        <eraMods>0,0,0,0,0,0,0,0,0</eraMods>
-        <nameGenerator>Clan</nameGenerator>
-        <colorRGB>0,0,205</colorRGB>
-        <layeredForceIconBackgroundCategory>Clan/</layeredForceIconBackgroundCategory>
-        <layeredForceIconBackgroundFilename>Clan Coyote.png</layeredForceIconBackgroundFilename>
-        <layeredForceIconLogoCategory>Clan/</layeredForceIconLogoCategory>
-        <layeredForceIconLogoFilename>Clan Coyote.png</layeredForceIconLogoFilename>
-        <tags>clan,minor,playable</tags>
-        <start>2807</start>
-    </faction>
-    <faction>
-        <shortname>SOC</shortname>
-        <fullname>The Society</fullname>
-        <eraMods>0,0,0,0,0,0,0,0,0</eraMods>
-        <nameGenerator>Clan</nameGenerator>
-        <colorRGB>147,112,219</colorRGB>
-        <layeredForceIconBackgroundCategory>Clan/</layeredForceIconBackgroundCategory>
-        <layeredForceIconBackgroundFilename>The Society.png</layeredForceIconBackgroundFilename>
-        <layeredForceIconLogoCategory>Clan/</layeredForceIconLogoCategory>
-        <layeredForceIconLogoFilename>The Society.png</layeredForceIconLogoFilename>
-        <tags>clan</tags>
-    </faction>
-    <faction>
-        <shortname>CDS</shortname>
-        <fullname>Clan Sea Fox</fullname>
-        <altNamesByYear year='2984'>Clan Diamond Shark</altNamesByYear>
-        <altNamesByYear year='3100'>Clan Sea Fox</altNamesByYear>
-        <startingPlanet>Babylon</startingPlanet>
-        <changePlanet year='3065'>Twycross</changePlanet>
-        <eraMods>0,0,0,0,0,0,0,0,0</eraMods>
-        <nameGenerator>Clan</nameGenerator>
-        <colorRGB>0,255,255</colorRGB>
-        <layeredForceIconBackgroundCategory>Clan/</layeredForceIconBackgroundCategory>
-        <layeredForceIconBackgroundFilename>Clan Diamond Shark.png</layeredForceIconBackgroundFilename>
-        <layeredForceIconLogoCategory>Clan/</layeredForceIconLogoCategory>
-        <layeredForceIconLogoFilename>Clan Diamond Shark.png</layeredForceIconLogoFilename>
-        <tags>clan,minor,playable</tags>
-        <start>2807</start>
-    </faction>
-    <faction>
-        <shortname>CFM</shortname>
-        <fullname>Clan Fire Mandrill</fullname>
-        <startingPlanet>Shadow</startingPlanet>
-        <eraMods>0,0,0,0,0,0,0,0,0</eraMods>
-        <nameGenerator>Clan</nameGenerator>
-        <colorRGB>165,42,42</colorRGB>
-        <layeredForceIconBackgroundCategory>Clan/</layeredForceIconBackgroundCategory>
-        <layeredForceIconBackgroundFilename>Clan Fire Mandrill.png</layeredForceIconBackgroundFilename>
-        <layeredForceIconLogoCategory>Clan/</layeredForceIconLogoCategory>
-        <layeredForceIconLogoFilename>Clan Fire Mandrill.png</layeredForceIconLogoFilename>
-        <tags>clan,minor,playable</tags>
-        <start>2807</start>
-        <end>3073</end>
-    </faction>
-    <faction>
-        <shortname>CGB</shortname>
-        <fullname>Clan Ghost Bear</fullname>
-        <altNamesByYear year='3060'>Ghost Bear Dominion</altNamesByYear>
-        <startingPlanet>Arcadia (Clan)</startingPlanet>
-        <changePlanet year='3060'>Alshain</changePlanet>
-        <eraMods>0,0,0,0,0,0,0,0,0</eraMods>
-        <nameGenerator>Clan</nameGenerator>
-        <colorRGB>188,222,235</colorRGB>
-        <layeredForceIconBackgroundCategory>Clan/</layeredForceIconBackgroundCategory>
-        <layeredForceIconBackgroundFilename>Clan Ghost Bear.png</layeredForceIconBackgroundFilename>
-        <layeredForceIconLogoCategory>Clan/</layeredForceIconLogoCategory>
-        <layeredForceIconLogoFilename>Clan Ghost Bear.png</layeredForceIconLogoFilename>
-        <tags>clan,major,playable</tags>
-        <start>2807</start>
-        <end>3103</end>
-    </faction>
-    <faction>
-        <shortname>CGS</shortname>
-        <fullname>Clan Goliath Scorpion</fullname>
-        <altNamesByYear year='3080'>Escorpión Imperio</altNamesByYear>
-        <startingPlanet>Roche</startingPlanet>
-        <eraMods>0,0,0,0,0,0,0,0,0</eraMods>
-        <nameGenerator>Clan</nameGenerator>
-        <colorRGB>238,232,170</colorRGB>
-        <layeredForceIconBackgroundCategory>Clan/</layeredForceIconBackgroundCategory>
-        <layeredForceIconBackgroundFilename>Clan Goliath Scorpion.png</layeredForceIconBackgroundFilename>
-        <layeredForceIconLogoCategory>Clan/</layeredForceIconLogoCategory>
-        <layeredForceIconLogoFilename>Clan Goliath Scorpion.png</layeredForceIconLogoFilename>
-        <tags>clan,minor,playable</tags>
-        <start>2807</start>
-        <end>3080</end>
-    </faction>
-    <faction>
-        <shortname>CHH</shortname>
-        <fullname>Clan Hell's Horses</fullname>
-        <!--Original data shows CHH back on Niles during the Jihad, but I am unable to find data for that -->
-        <startingPlanet>Niles (Clan)</startingPlanet>
-        <changePlanet year='3074'>Csesztreg</changePlanet>
-        <eraMods>0,0,0,0,0,0,0,0,0</eraMods>
-        <nameGenerator>Clan</nameGenerator>
-        <colorRGB>241,168,110</colorRGB>
-        <layeredForceIconBackgroundCategory>Clan/</layeredForceIconBackgroundCategory>
-        <layeredForceIconBackgroundFilename>Clan Hell's Horses.png</layeredForceIconBackgroundFilename>
-        <layeredForceIconLogoCategory>Clan/</layeredForceIconLogoCategory>
-        <layeredForceIconLogoFilename>Clan Hell's Horses.png</layeredForceIconLogoFilename>
-        <tags>clan,minor,playable</tags>
-        <start>2807</start>
-    </faction>
-    <faction>
-        <shortname>CIH</shortname>
-        <fullname>Clan Ice Hellion</fullname>
-        <startingPlanet>Hector</startingPlanet>
-        <eraMods>0,0,0,0,0,0,0,0,0</eraMods>
-        <nameGenerator>Clan</nameGenerator>
-        <colorRGB>248,248,255</colorRGB>
-        <layeredForceIconBackgroundCategory>Clan/</layeredForceIconBackgroundCategory>
-        <layeredForceIconBackgroundFilename>Clan Ice Hellion.png</layeredForceIconBackgroundFilename>
-        <layeredForceIconLogoCategory>Clan/</layeredForceIconLogoCategory>
-        <layeredForceIconLogoFilename>Clan Ice Hellion.png</layeredForceIconLogoFilename>
-        <tags>clan,minor,playable</tags>
-        <start>2807</start>
-        <end>3074</end>
-    </faction>
-    <faction>
-        <shortname>CJF</shortname>
-        <fullname>Clan Jade Falcon</fullname>
-        <startingPlanet>Ironhold</startingPlanet>
-        <changePlanet year='3052'>Sudeten</changePlanet>
-        <eraMods>0,0,0,0,0,0,0,0,0</eraMods>
-        <nameGenerator>Clan</nameGenerator>
-        <colorRGB>172,208,115</colorRGB>
-        <layeredForceIconBackgroundCategory>Clan/</layeredForceIconBackgroundCategory>
-        <layeredForceIconBackgroundFilename>Clan Jade Falcon.png</layeredForceIconBackgroundFilename>
-        <layeredForceIconLogoCategory>Clan/</layeredForceIconLogoCategory>
-        <layeredForceIconLogoFilename>Clan Jade Falcon.png</layeredForceIconLogoFilename>
-        <tags>clan,major,playable</tags>
-        <start>2807</start>
-    </faction>
-    <faction>
-        <shortname>CMG</shortname>
-        <fullname>Clan Mongoose</fullname>
-        <eraMods>0,0,0,0,0,0,0,0,0</eraMods>
-        <nameGenerator>Clan</nameGenerator>
-        <colorRGB>100,149,237</colorRGB>
-        <layeredForceIconBackgroundCategory>Clan/</layeredForceIconBackgroundCategory>
-        <layeredForceIconBackgroundFilename>Clan Mongoose.png</layeredForceIconBackgroundFilename>
-        <layeredForceIconLogoCategory>Clan/</layeredForceIconLogoCategory>
-        <layeredForceIconLogoFilename>Clan Mongoose.png</layeredForceIconLogoFilename>
-        <tags>clan,minor</tags>
-        <start>2807</start>
-        <end>2868</end>
-    </faction>
-    <faction>
-        <shortname>CNC</shortname>
-        <fullname>Clan Nova Cat</fullname>
-        <startingPlanet>Barcella</startingPlanet>
-        <changePlanet year='3057'>Irece</changePlanet>
-        <eraMods>0,0,0,0,0,0,0,0,0</eraMods>
-        <nameGenerator>Clan</nameGenerator>
-        <colorRGB>245,255,250</colorRGB>
-        <layeredForceIconBackgroundCategory>Clan/</layeredForceIconBackgroundCategory>
-        <layeredForceIconBackgroundFilename>Clan Nova Cat.png</layeredForceIconBackgroundFilename>
-        <layeredForceIconLogoCategory>Clan/</layeredForceIconLogoCategory>
-        <layeredForceIconLogoFilename>Clan Nova Cat.png</layeredForceIconLogoFilename>
-        <tags>clan,minor,playable</tags>
-        <start>2807</start>
-        <end>3143</end>
-    </faction>
-    <faction>
-        <shortname>CSJ</shortname>
-        <fullname>Clan Smoke Jaguar</fullname>
-        <startingPlanet>Huntress</startingPlanet>
-        <changePlanet year='3052'>Luzerne</changePlanet>
-        <eraMods>0,0,0,0,0,0,0,0,0</eraMods>
-        <nameGenerator>Clan</nameGenerator>
-        <colorRGB>152,164,129</colorRGB>
-        <layeredForceIconBackgroundCategory>Clan/</layeredForceIconBackgroundCategory>
-        <layeredForceIconBackgroundFilename>Clan Smoke Jaguar.png</layeredForceIconBackgroundFilename>
-        <layeredForceIconLogoCategory>Clan/</layeredForceIconLogoCategory>
-        <layeredForceIconLogoFilename>Clan Smoke Jaguar.png</layeredForceIconLogoFilename>
-        <tags>clan,minor,playable</tags>
-        <start>2807</start>
-        <end>3060</end>
-    </faction>
-    <faction>
-        <shortname>CSR</shortname>
-        <fullname>Clan Snow Raven</fullname>
-        <altNamesByYear year='3083'>Raven Alliance</altNamesByYear>
-        <startingPlanet>Circe</startingPlanet>
-        <eraMods>0,0,0,0,0,0,0,0,0</eraMods>
-        <nameGenerator>Clan</nameGenerator>
-        <colorRGB>135,206,235</colorRGB>
-        <layeredForceIconBackgroundCategory>Clan/</layeredForceIconBackgroundCategory>
-        <layeredForceIconBackgroundFilename>Clan Snow Raven.png</layeredForceIconBackgroundFilename>
-        <layeredForceIconLogoCategory>Clan/</layeredForceIconLogoCategory>
-        <layeredForceIconLogoFilename>Clan Snow Raven.png</layeredForceIconLogoFilename>
-        <tags>clan,minor,playable</tags>
-        <start>2807</start>
-        <end>3083</end>
-    </faction>
-    <faction>
-        <shortname>CSA</shortname>
-        <fullname>Clan Star Adder</fullname>
-        <startingPlanet>Sheridan (Clan)</startingPlanet>
-        <eraMods>0,0,0,0,0,0,0,0,0</eraMods>
-        <nameGenerator>Clan</nameGenerator>
-        <colorRGB>218,165,32</colorRGB>
-        <layeredForceIconBackgroundCategory>Clan/</layeredForceIconBackgroundCategory>
-        <layeredForceIconBackgroundFilename>Clan Star Adder.png</layeredForceIconBackgroundFilename>
-        <layeredForceIconLogoCategory>Clan/</layeredForceIconLogoCategory>
-        <layeredForceIconLogoFilename>Clan Star Adder.png</layeredForceIconLogoFilename>
-        <tags>clan,minor,playable</tags>
-        <start>2807</start>
-    </faction>
-    <faction>
-        <shortname>CSV</shortname>
-        <fullname>Clan Steel Viper</fullname>
-        <startingPlanet>Homer</startingPlanet>
-        <eraMods>0,0,0,0,0,0,0,0,0</eraMods>
-        <nameGenerator>Clan</nameGenerator>
-        <colorRGB>127,255,0</colorRGB>
-        <layeredForceIconBackgroundCategory>Clan/</layeredForceIconBackgroundCategory>
-        <layeredForceIconBackgroundFilename>Clan Steel Viper.png</layeredForceIconBackgroundFilename>
-        <layeredForceIconLogoCategory>Clan/</layeredForceIconLogoCategory>
-        <layeredForceIconLogoFilename>Clan Steel Viper.png</layeredForceIconLogoFilename>
-        <tags>clan,minor,playable</tags>
-        <start>2807</start>
-        <end>3075</end>
-    </faction>
-    <faction>
-        <shortname>CSL</shortname>
-        <fullname>Clan Stone Lion</fullname>
-        <alternativeFactionCodes>CHH</alternativeFactionCodes>
-        <startingPlanet>Tokasha</startingPlanet>
-        <eraMods>0,0,0,0,0,0,0,0,0</eraMods>
-        <nameGenerator>Clan</nameGenerator>
-        <colorRGB>241,168,110</colorRGB>
-        <layeredForceIconBackgroundCategory>Clan/</layeredForceIconBackgroundCategory>
-        <layeredForceIconBackgroundFilename>Clan Stone Lion.png</layeredForceIconBackgroundFilename>
-        <layeredForceIconLogoCategory>Clan/</layeredForceIconLogoCategory>
-        <layeredForceIconLogoFilename>Clan Stone Lion.png</layeredForceIconLogoFilename>
-        <tags>clan,minor</tags>
-        <start>3075</start>
-    </faction>
-    <faction>
-        <shortname>CWI</shortname>
-        <fullname>Clan Widowmaker</fullname>
-        <eraMods>0,0,0,0,0,0,0,0,0</eraMods>
-        <nameGenerator>Clan</nameGenerator>
-        <colorRGB>222,184,135</colorRGB>
-        <layeredForceIconBackgroundCategory>Clan/</layeredForceIconBackgroundCategory>
-        <layeredForceIconBackgroundFilename>Clan Widowmaker.png</layeredForceIconBackgroundFilename>
-        <layeredForceIconLogoCategory>Clan/</layeredForceIconLogoCategory>
-        <layeredForceIconLogoFilename>Clan Widowmaker.png</layeredForceIconLogoFilename>
-        <tags>clan,minor</tags>
-        <start>2807</start>
-        <end>2834</end>
-    </faction>
-    <faction>
-        <shortname>CW</shortname>
-        <fullname>Clan Wolf</fullname>
-        <startingPlanet>Tranquil</startingPlanet>
-        <changePlanet year='3052'>Tamar</changePlanet>
-        <eraMods>0,0,0,0,0,0,0,0,0</eraMods>
-        <nameGenerator>Clan</nameGenerator>
-        <colorRGB>207,114,58</colorRGB>
-        <layeredForceIconBackgroundCategory>Clan/</layeredForceIconBackgroundCategory>
-        <layeredForceIconBackgroundFilename>Clan Wolf.png</layeredForceIconBackgroundFilename>
-        <layeredForceIconLogoCategory>Clan/</layeredForceIconLogoCategory>
-        <layeredForceIconLogoFilename>Clan Wolf.png</layeredForceIconLogoFilename>
-        <tags>clan,major,playable</tags>
-        <start>2807</start>
-        <end>3142</end>
-    </faction>
-    <faction>
-        <shortname>CWE</shortname>
-        <fullname>Wolf Empire</fullname>
-        <alternativeFactionCodes>CW</alternativeFactionCodes>
-        <startingPlanet>Gienah</startingPlanet>
-        <eraMods>0,0,0,0,0,0,0,0,0</eraMods>
-        <nameGenerator>Clan</nameGenerator>
-        <colorRGB>207,114,58</colorRGB>
-        <layeredForceIconBackgroundCategory>Clan/</layeredForceIconBackgroundCategory>
-        <layeredForceIconBackgroundFilename>Wolf Empire.png</layeredForceIconBackgroundFilename>
-        <tags>clan,minor</tags>
-        <start>3142</start>
-    </faction>
-    <faction>
-        <shortname>CWIE</shortname>
-        <fullname>Clan Wolf-in-Exile</fullname>
-        <startingPlanet>Arc-Royal</startingPlanet>
-        <eraMods>0,0,0,0,0,0,0,0,0</eraMods>
-        <nameGenerator>Clan</nameGenerator>
-        <colorRGB>160,82,45</colorRGB>
-        <layeredForceIconBackgroundCategory>Clan/</layeredForceIconBackgroundCategory>
-        <layeredForceIconBackgroundFilename>Clan Wolf-in-Exile.png</layeredForceIconBackgroundFilename>
-        <layeredForceIconLogoCategory>Clan/</layeredForceIconLogoCategory>
-        <layeredForceIconLogoFilename>Clan Wolf-in-Exile.png</layeredForceIconLogoFilename>
-        <tags>clan,small</tags>
-        <start>3057</start>
-    </faction>
-    <faction>
-        <shortname>CWOV</shortname>
-        <fullname>Clan Wolverine</fullname>
-        <eraMods>0,0,0,0,0,0,0,0,0</eraMods>
-        <nameGenerator>Clan</nameGenerator>
-        <colorRGB>143,188,143</colorRGB>
-        <layeredForceIconBackgroundCategory>Clan/</layeredForceIconBackgroundCategory>
-        <layeredForceIconBackgroundFilename>Clan Wolverine.png</layeredForceIconBackgroundFilename>
-        <layeredForceIconLogoCategory>Clan/</layeredForceIconLogoCategory>
-        <layeredForceIconLogoFilename>Clan Wolverine.png</layeredForceIconLogoFilename>
-        <tags>clan,minor</tags>
-        <start>2807</start>
-        <end>2823</end>
-    </faction>
-    <faction>
-        <shortname>CS</shortname>
-        <fullname>ComStar</fullname>
-        <startingPlanet>Terra</startingPlanet>
-        <changePlanet year='3059'>Tukayyid</changePlanet>
-        <eraMods>0,0,0,0,0,0,0,0,0</eraMods>
-        <colorRGB>255,250,240</colorRGB>
-        <layeredForceIconBackgroundCategory>Inner Sphere/</layeredForceIconBackgroundCategory>
-        <layeredForceIconBackgroundFilename>ComStar.png</layeredForceIconBackgroundFilename>
-        <layeredForceIconLogoCategory>Inner Sphere/</layeredForceIconLogoCategory>
-        <layeredForceIconLogoFilename>ComStar.png</layeredForceIconLogoFilename>
-        <tags>is,inactive,major,playable</tags>
-        <start>2788</start>
-    </faction>
-    <faction>
-        <shortname>DA</shortname>
-        <fullname>Duchy of Andurien</fullname>
-        <alternativeFactionCodes>FWL</alternativeFactionCodes>
-        <startingPlanet>Andurien</startingPlanet>
-        <eraMods>0,0,0,1,2,3,1,1,0</eraMods>
-        <nameGenerator>FWL</nameGenerator>
-        <colorRGB>148,148,255</colorRGB>
-        <layeredForceIconBackgroundCategory>Inner Sphere/</layeredForceIconBackgroundCategory>
-        <layeredForceIconBackgroundFilename>Free Worlds League.png</layeredForceIconBackgroundFilename>
-        <layeredForceIconLogoCategory>Inner Sphere/</layeredForceIconLogoCategory>
-        <layeredForceIconLogoFilename>Duchy of Andurien.png</layeredForceIconLogoFilename>
-        <tags>is,minor</tags>
-        <start>3030</start>
-    </faction>
-    <faction>
-        <shortname>DGM</shortname>
-        <fullname>Duchy of Graham-Marik</fullname>
-        <alternativeFactionCodes>MSC,FWL</alternativeFactionCodes>
-        <startingPlanet>Loyalty</startingPlanet>
-        <eraMods>0,0,0,1,2,3,1,1,0</eraMods>
-        <nameGenerator>FWL</nameGenerator>
-        <colorRGB>143,190,192</colorRGB>
-        <tags>is,minor</tags>
-        <start>3079</start>
-        <end>3082</end>
-    </faction>
-    <faction>
-        <shortname>DO</shortname>
-        <fullname>Duchy of Oriente</fullname>
-        <alternativeFactionCodes>OP,FWL</alternativeFactionCodes>
-        <startingPlanet>Oriente</startingPlanet>
-        <eraMods>0,0,0,1,2,3,1,1,0</eraMods>
-        <nameGenerator>FWL</nameGenerator>
-        <colorRGB>163,112,120</colorRGB>
-        <tags>is,minor</tags>
-        <start>3079</start>
-        <end>3086</end>
-    </faction>
-    <faction>
-        <shortname>DoO</shortname>
-        <fullname>Duchy of Orloff</fullname>
-        <alternativeFactionCodes>OP,FWL</alternativeFactionCodes>
-        <startingPlanet>Vanra</startingPlanet>
-        <eraMods>0,0,0,1,2,3,1,1,0</eraMods>
-        <nameGenerator>FWL</nameGenerator>
-        <colorRGB>164,94,126</colorRGB>
-        <tags>is,minor</tags>
-        <start>3079</start>
-        <end>3086</end>
-    </faction>
-    <faction>
-        <shortname>DS</shortname>
-        <fullname>Duchy of Small</fullname>
-        <alternativeFactionCodes>CM</alternativeFactionCodes>
-        <startingPlanet>Small World</startingPlanet>
-        <eraMods>1,0,0,1,2,3,2,1,0</eraMods>
-        <nameGenerator>CC</nameGenerator>
-        <colorRGB>107,142,35</colorRGB>
-        <tags>is,minor</tags>
-        <start>3058</start>
-        <end>3066</end>
-    </faction>
-    <faction>
-        <shortname>DTA</shortname>
-        <fullname>Duchy of Tamarind-Abbey</fullname>
-        <alternativeFactionCodes>FWL</alternativeFactionCodes>
-        <startingPlanet>Tamarind</startingPlanet>
-        <eraMods>0,0,0,1,2,3,1,1,0</eraMods>
-        <nameGenerator>FWL</nameGenerator>
-        <colorRGB>99,94,165</colorRGB>
-        <layeredForceIconBackgroundCategory>Inner Sphere/</layeredForceIconBackgroundCategory>
-        <layeredForceIconBackgroundFilename>Free Worlds League.png</layeredForceIconBackgroundFilename>
-        <layeredForceIconLogoCategory>Inner Sphere/</layeredForceIconLogoCategory>
-        <layeredForceIconLogoFilename>Duchy of Tamarind-Abbey.png</layeredForceIconLogoFilename>
-        <tags>is,minor</tags>
-        <start>3078</start>
-        <end>3139</end>
-    </faction>
-        <faction>
-        <shortname>DT</shortname>
-        <fullname>Duchy of Tamarind</fullname>
-        <startingPlanet>Tamarind</startingPlanet>
-        <eraMods>0,0,0,1,2,3,1,1,0</eraMods>
-        <nameGenerator>FWL</nameGenerator>
-        <colorRGB>158,60,147</colorRGB>
-        <tags>is,minor</tags>
-        <start>3071</start>
-        <end>3078</end>
-    </faction>
-    <faction>
-        <shortname>EF</shortname>
-        <fullname>Elysian Fields</fullname>
-        <startingPlanet>Nyserta</startingPlanet>
-        <eraMods>1,1,1,1,2,3,2,2,1</eraMods>
-        <layeredForceIconLogoCategory>Periphery/</layeredForceIconLogoCategory>
-        <layeredForceIconLogoFilename>Elysian Fields.png</layeredForceIconLogoFilename>
-        <colorRGB>255,0,255</colorRGB>
-        <tags>periphery</tags>
-    </faction>
-    <faction>
-        <shortname>CEI</shortname>
-        <fullname>Escorpión Imperio</fullname>
-        <alternativeFactionCodes>CGS,NC,UC</alternativeFactionCodes>
-        <startingPlanet>Granada</startingPlanet>
-        <eraMods>1,1,1,1,2,3,2,2,1</eraMods>
-        <colorRGB>238,232,170</colorRGB>
-        <layeredForceIconBackgroundCategory>Clan/</layeredForceIconBackgroundCategory>
-        <layeredForceIconBackgroundFilename>Escorpion Imperio.png</layeredForceIconBackgroundFilename>
-        <layeredForceIconLogoCategory>Clan/</layeredForceIconLogoCategory>
-        <layeredForceIconLogoFilename>Escorpion Imperio.png</layeredForceIconLogoFilename>
-        <tags>clan,deep_periphery</tags>
-        <start>3080</start>
-    </faction>
-    <faction>
-        <shortname>FC</shortname>
-        <fullname>Federated Commonwealth</fullname>
-        <alternativeFactionCodes>FS,LA</alternativeFactionCodes>
-        <startingPlanet>New Avalon</startingPlanet>
-        <eraMods>0,0,0,1,2,2,1,0,0</eraMods>
-        <layeredForceIconBackgroundCategory>Inner Sphere/</layeredForceIconBackgroundCategory>
-        <layeredForceIconBackgroundFilename>Federated Commonwealth.png</layeredForceIconBackgroundFilename>
-        <layeredForceIconLogoCategory>Inner Sphere/</layeredForceIconLogoCategory>
-        <layeredForceIconLogoFilename>Federated Commonwealth.png</layeredForceIconLogoFilename>
-        <colorRGB>248,212,44</colorRGB>
-        <tags>is,super,playable</tags>
-    </faction>
-    <faction>
-        <shortname>FVC</shortname>
-        <fullname>Filtvelt Coalition</fullname>
-        <alternativeFactionCodes>FS</alternativeFactionCodes>
-        <startingPlanet>Filtvelt</startingPlanet>
-        <eraMods>0,0,0,1,2,2,1,0,0</eraMods>
-        <nameGenerator>FS</nameGenerator>
-        <colorRGB>255,228,181</colorRGB>
-        <layeredForceIconBackgroundCategory>Inner Sphere/</layeredForceIconBackgroundCategory>
-        <layeredForceIconBackgroundFilename>Federated Suns.png</layeredForceIconBackgroundFilename>
-        <layeredForceIconLogoCategory>Periphery/</layeredForceIconLogoCategory>
-        <layeredForceIconLogoFilename>Filtvelt Coalition.png</layeredForceIconLogoFilename>
-        <tags>periphery</tags>
-        <start>3072</start>
-    </faction>
-    <faction>
-        <shortname>FRR</shortname>
-        <fullname>Free Rasalhague Republic</fullname>
-        <startingPlanet>Rasalhague</startingPlanet>
-        <changePlanet year='3052'>Orestes</changePlanet>
-        <eraMods>0,0,0,0,0,0,2,1,0</eraMods>
-        <nameGenerator>FRR</nameGenerator>
-        <colorRGB>116,171,206</colorRGB>
-        <layeredForceIconBackgroundCategory>Inner Sphere/</layeredForceIconBackgroundCategory>
-        <layeredForceIconBackgroundFilename>Free Rasalhague Republic.png</layeredForceIconBackgroundFilename>
-        <layeredForceIconLogoCategory>Inner Sphere/</layeredForceIconLogoCategory>
-        <layeredForceIconLogoFilename>Free Rasalhague Republic.png</layeredForceIconLogoFilename>
-        <tags>is,minor,playable</tags>
-        <start>3034</start>
-        <end>3103</end>
-    </faction>
-    <faction>
-        <shortname>FWLR</shortname>
-        <fullname>Free Worlds League Rebels</fullname>
-        <alternativeFactionCodes>FWL</alternativeFactionCodes>
-        <startingPlanet>New Delos</startingPlanet>
-        <eraMods>0,0,0,1,2,3,1,1,0</eraMods>
-        <nameGenerator>FWL</nameGenerator>
-        <colorRGB>68,212,228</colorRGB>
-        <tags>is,rebel</tags>
-    </faction>
-    <faction>
-        <shortname>FR</shortname>
-        <fullname>Fronc Reaches</fullname>
-        <alternativeFactionCodes>NCR</alternativeFactionCodes>
-        <startingPlanet>Fronc</startingPlanet>
-        <eraMods>1,1,1,1,2,3,2,2,1</eraMods>
-        <colorRGB>128,169,127</colorRGB>
-        <layeredForceIconLogoCategory>Periphery/</layeredForceIconLogoCategory>
-        <layeredForceIconLogoFilename>Fronc Reaches.png</layeredForceIconLogoFilename>
-        <tags>periphery</tags>
-        <start>3066</start>
-    </faction>
-    <faction>
-        <shortname>GV</shortname>
-        <fullname>Greater Valkyrate</fullname>
-        <startingPlanet>Gotterdammerung</startingPlanet>
-        <eraMods>1,1,1,1,2,3,2,2,1</eraMods>
-        <colorRGB>255,105,180</colorRGB>
-        <layeredForceIconLogoCategory>Periphery/</layeredForceIconLogoCategory>
-        <layeredForceIconLogoFilename>Greater Valkyrate.png</layeredForceIconLogoFilename>
-        <tags>periphery</tags>
-        <start>3028</start>
-        <end>3049</end>
-    </faction>
-    <faction>
-        <shortname>HL</shortname>
-        <fullname>Hanseatic League</fullname>
-        <startingPlanet>Bremen (HL)</startingPlanet>
-        <eraMods>1,1,1,1,2,3,2,2,1</eraMods>
-        <colorRGB>219,112,147</colorRGB>
-        <layeredForceIconBackgroundCategory>Periphery/</layeredForceIconBackgroundCategory>
-        <layeredForceIconBackgroundFilename>Hanseatic League.png</layeredForceIconBackgroundFilename>
-        <layeredForceIconLogoCategory>Periphery/</layeredForceIconLogoCategory>
-        <layeredForceIconLogoFilename>Hanseatic League.png</layeredForceIconLogoFilename>
-        <tags>deep_periphery,playable</tags>
-        <start>2891</start>
-    </faction>
-    <faction>
-        <shortname>IP</shortname>
-        <fullname>Illyrian Palatinate</fullname>
-        <startingPlanet>Illyria</startingPlanet>
-        <eraMods>1,1,1,1,2,3,2,2,1</eraMods>
-        <colorRGB>0,255,255</colorRGB>
-        <layeredForceIconBackgroundCategory>Periphery/</layeredForceIconBackgroundCategory>
-        <layeredForceIconBackgroundFilename>Illyrian Palatinate.png</layeredForceIconBackgroundFilename>
-        <layeredForceIconLogoCategory>Periphery/</layeredForceIconLogoCategory>
-        <layeredForceIconLogoFilename>Illyrian Palatinate.png</layeredForceIconLogoFilename>
-        <tags>periphery</tags>
-        <start>2350</start>
-        <end>3063</end>
-    </faction>
-    <faction>
-        <shortname>PIND</shortname>
-        <fullname>Independent (Periphery)</fullname>
-        <eraMods>1,1,1,1,2,3,2,2,1</eraMods>
-        <colorRGB>190,190,190</colorRGB>
-        <layeredForceIconBackgroundCategory></layeredForceIconBackgroundCategory>
-        <layeredForceIconBackgroundFilename>Independent.png</layeredForceIconBackgroundFilename>
-        <tags>periphery,chaos,small</tags>
-    </faction>
-    <faction>
-        <shortname>IND</shortname>
-        <fullname>Independent</fullname>
-        <eraMods>1,1,1,1,2,3,2,2,1</eraMods>
-        <colorRGB>210,210,210</colorRGB>
-        <layeredForceIconBackgroundCategory></layeredForceIconBackgroundCategory>
-        <layeredForceIconBackgroundFilename>Independent.png</layeredForceIconBackgroundFilename>
-        <tags>is,chaos,small</tags>
-    </faction>
-    <faction>
-        <shortname>JF</shortname>
-        <fullname>JàrnFòlk</fullname>
-        <startingPlanet>Trondheim (JF)</startingPlanet>
-        <eraMods>1,1,1,1,2,3,2,2,1</eraMods>
-        <nameGenerator>FRR</nameGenerator>
-        <colorRGB>153,50,204</colorRGB>
-        <layeredForceIconLogoCategory>Periphery/</layeredForceIconLogoCategory>
-        <layeredForceIconLogoFilename>JarnFolk.png</layeredForceIconLogoFilename>
-        <tags>deep_periphery,minor</tags>
-    </faction>
-    <faction>
-        <shortname>KE</shortname>
-        <fullname>Khwarazm Empire</fullname>
-        <eraMods>1,1,1,1,2,3,2,2,1</eraMods>
-        <colorRGB>80,80,80</colorRGB>
-        <tags>deep_periphery</tags>
-    </faction>
-    <faction>
-        <shortname>KP</shortname>
-        <fullname>Kittery Prefecture</fullname>
-        <eraMods>0,0,0,0,0,0,0,0,0</eraMods>
-        <nameGenerator>FS</nameGenerator>
-        <colorRGB>224,126,39</colorRGB>
-        <tags>is,minor</tags>
-        <start>3073</start>
-        <end>3080</end>
-    </faction>
-    <faction>
-        <shortname>LR</shortname>
-        <fullname>Liao Republic</fullname>
-        <eraMods>1,0,0,1,2,3,2,1,0</eraMods>
-        <nameGenerator>CC</nameGenerator>
-        <colorRGB>2,166,79</colorRGB>
-        <tags>is</tags>
-        <start>2189</start>
-        <end>2315</end>
-    </faction>
-    <faction>
-        <shortname>LL</shortname>
-        <fullname>Lothian League</fullname>
-        <startingPlanet>Lothario</startingPlanet>
-        <eraMods>1,1,1,1,2,3,2,2,1</eraMods>
-        <colorRGB>255,140,0</colorRGB>
-        <layeredForceIconLogoCategory>Periphery/</layeredForceIconLogoCategory>
-        <layeredForceIconLogoFilename>Lothian League.png</layeredForceIconLogoFilename>
-        <tags>periphery</tags>
-        <start>2691</start>
-    </faction>
-    <faction>
-        <shortname>MC</shortname>
-        <fullname>Malagrotta Cooperative</fullname>
-        <alternativeFactionCodes>FS</alternativeFactionCodes>
-        <startingPlanet>Malagrotta</startingPlanet>
-        <eraMods>0,0,0,1,2,2,1,0,0</eraMods>
-        <nameGenerator>FS</nameGenerator>
-        <colorRGB>218,112,214</colorRGB>
-        <tags>periphery</tags>
-        <start>3073</start>
-        <end>3079</end>
-    </faction>
-    <faction>
-        <shortname>MH</shortname>
-        <fullname>Marian Hegemony</fullname>
-        <startingPlanet>Alphard (MH)</startingPlanet>
-        <eraMods>1,1,1,1,2,3,2,2,1</eraMods>
-        <colorRGB>236,136,65</colorRGB>
-        <layeredForceIconBackgroundCategory>Periphery/</layeredForceIconBackgroundCategory>
-        <layeredForceIconBackgroundFilename>Marian Hegemony.png</layeredForceIconBackgroundFilename>
-        <layeredForceIconLogoCategory>Periphery/</layeredForceIconLogoCategory>
-        <layeredForceIconLogoFilename>Marian Hegemony.png</layeredForceIconLogoFilename>
-        <tags>periphery,playable</tags>
-        <start>2920</start>
-    </faction>
-    <faction>
-        <shortname>MCM</shortname>
-        <fullname>Marik Commonwealth</fullname>
-        <alternativeFactionCodes>MSC,FWL</alternativeFactionCodes>
-        <startingPlanet>Marik</startingPlanet>
-        <eraMods>0,0,0,1,2,3,1,1,0</eraMods>
-        <nameGenerator>FWL</nameGenerator>
-        <colorRGB>165,94,160</colorRGB>
-        <tags>is</tags>
-        <start>2241</start>
-        <end>3082</end>
-    </faction>
-    <faction>
-        <shortname>MSC</shortname>
-        <fullname>Marik-Stewart Commonwealth</fullname>
-        <startingPlanet>Marik</startingPlanet>
-        <eraMods>0,0,0,1,2,3,1,1,0</eraMods>
-        <nameGenerator>FWL</nameGenerator>
-        <colorRGB>117,65,113</colorRGB>
-        <layeredForceIconBackgroundCategory>Inner Sphere/</layeredForceIconBackgroundCategory>
-        <layeredForceIconBackgroundFilename>Free Worlds League.png</layeredForceIconBackgroundFilename>
-        <layeredForceIconLogoCategory>Inner Sphere/</layeredForceIconLogoCategory>
-        <layeredForceIconLogoFilename>Marik-Stewart Commonwealth.png</layeredForceIconLogoFilename>
-        <tags>is</tags>
-        <start>3082</start>
-        <end>3139</end>
-    </faction>
-    <faction>
-        <shortname>MERC</shortname>
-        <fullname>Mercenary</fullname>
-        <startingPlanet>Solaris</startingPlanet>
-        <changePlanet year='2789'>Galatea</changePlanet>
-        <changePlanet year='3052'>Outreach</changePlanet>
-        <changePlanet year='3067'>Galatea</changePlanet>
-        <eraMods>1,1,1,1,2,3,2,1,0</eraMods>
-        <colorRGB>169,169,169</colorRGB>
-        <layeredForceIconBackgroundCategory></layeredForceIconBackgroundCategory>
-        <layeredForceIconBackgroundFilename>Mercenary.png</layeredForceIconBackgroundFilename>
-        <tags>merc,playable</tags>
-    </faction>
-    <faction>
-        <shortname>MV</shortname>
-        <fullname>Morgraine's Valkyrate</fullname>
-        <startingPlanet>Gotterdammerung</startingPlanet>
-        <eraMods>1,1,1,1,2,3,2,2,1</eraMods>
-        <colorRGB>255,105,180</colorRGB>
-        <tags>periphery</tags>
-        <start>3021</start>
-        <end>3028</end>
-    </faction>
-    <faction>
-        <shortname>BoS</shortname>
-        <fullname>Barony of Strang</fullname>
-        <startingPlanet>Von Strang's World</startingPlanet>
-        <eraMods>1,1,1,1,2,3,2,2,1</eraMods>
-        <colorRGB>165,94,160</colorRGB>
-        <tags>periphery,minor</tags>
-    </faction>
-    <faction>
-        <shortname>MA</shortname>
-        <fullname>Mosiro Archipelago</fullname>
-        <startingPlanet>Mosiro</startingPlanet>
-        <eraMods>0,0,0,1,2,3,1,1,0</eraMods>
-        <nameGenerator>FWL</nameGenerator>
-        <colorRGB>165,94,160</colorRGB>
-        <tags>is,minor</tags>
-        <start>3079</start>
-        <end>3081</end>
-    </faction>
-    <faction>
-        <shortname>NCR</shortname>
-        <fullname>New Colony Region</fullname>
-        <alternativeFactionCodes>MOC,TC</alternativeFactionCodes>
-        <startingPlanet>Fronc</startingPlanet>
-        <eraMods>1,1,1,1,2,3,2,1,0</eraMods>
-        <colorRGB>32,178,170</colorRGB>
-        <tags>periphery</tags>
-        <start>3057</start>
-        <end>3066</end>
-    </faction>
-    <faction>
-        <shortname>NC</shortname>
-        <fullname>Nueva Castile</fullname>
-        <startingPlanet>Asturias</startingPlanet>
-        <eraMods>1,1,1,1,2,3,2,2,1</eraMods>
-        <colorRGB>0,255,0</colorRGB>
-        <layeredForceIconBackgroundCategory>Periphery/</layeredForceIconBackgroundCategory>
-        <layeredForceIconBackgroundFilename>Nueva Castile.png</layeredForceIconBackgroundFilename>
-        <layeredForceIconLogoCategory>Periphery/</layeredForceIconLogoCategory>
-        <layeredForceIconLogoFilename>Nueva Castile.png</layeredForceIconLogoFilename>
-        <tags>deep_periphery,playable</tags>
-        <start>2392</start>
-        <end>3080</end>
-    </faction>
-    <faction>
-        <shortname>OC</shortname>
-        <fullname>Oberon Confederation</fullname>
-        <startingPlanet>Oberon VI</startingPlanet>
-        <eraMods>1,1,1,1,2,3,2,2,1</eraMods>
-        <colorRGB>50,205,50</colorRGB>
-        <layeredForceIconBackgroundCategory>Periphery/</layeredForceIconBackgroundCategory>
-        <layeredForceIconBackgroundFilename>Oberon Confederation.png</layeredForceIconBackgroundFilename>
-        <layeredForceIconLogoCategory>Periphery/</layeredForceIconLogoCategory>
-        <layeredForceIconLogoFilename>Oberon Confederation.png</layeredForceIconLogoFilename>
-        <tags>periphery</tags>
-        <start>2775</start>
-        <end>3049</end>
-    </faction>
-    <faction>
-        <shortname>NOC</shortname>
-        <fullname>New Oberon Confederation</fullname>
-        <startingPlanet>Oberon VI</startingPlanet>
-        <colorRGB>231,178,50</colorRGB>
-        <tags>periphery</tags>
-        <start>3086</start>
-    </faction>
-    <faction>
-        <shortname>OZP</shortname>
-        <fullname>Ohrensen-Zion Province</fullname>
-        <alternativeFactionCodes>FWL</alternativeFactionCodes>
-        <startingPlanet>Ohrensen</startingPlanet>
-        <eraMods>1,0,0,1,2,3,2,1,0</eraMods>
-        <nameGenerator>CC</nameGenerator>
-        <colorRGB>160,165,94</colorRGB>
-        <tags>is,minor</tags>
-        <start>3079</start>
-        <end>3081</end>
-    </faction>
-    <faction>
-        <shortname>OP</shortname>
-        <fullname>Oriente Protectorate</fullname>
-        <alternativeFactionCodes>FWL</alternativeFactionCodes>
-        <startingPlanet>Oriente</startingPlanet>
-        <eraMods>0,0,0,1,2,3,1,1,0</eraMods>
-        <nameGenerator>FWL</nameGenerator>
-        <colorRGB>163,112,120</colorRGB>
-        <layeredForceIconBackgroundCategory>Inner Sphere/</layeredForceIconBackgroundCategory>
-        <layeredForceIconBackgroundFilename>Free Worlds League.png</layeredForceIconBackgroundFilename>
-        <layeredForceIconLogoCategory>Inner Sphere/</layeredForceIconLogoCategory>
-        <layeredForceIconLogoFilename>Oriente Protectorate.png</layeredForceIconLogoFilename>
-        <tags>is,minor</tags>
-        <start>3086</start>
-        <end>3139</end>
-    </faction>
-    <faction>
-        <shortname>PG</shortname>
-        <fullname>Principality of Gibson</fullname>
-        <alternativeFactionCodes>RF,FWL</alternativeFactionCodes>
-        <startingPlanet>Gibson</startingPlanet>
-        <eraMods>0,0,0,1,2,3,1,1,0</eraMods>
-        <nameGenerator>FWL</nameGenerator>
-        <colorRGB>250,250,250</colorRGB>
-        <tags>is,minor</tags>
-        <start>3079</start>
-    </faction>
-    <faction>
-        <shortname>PR</shortname>
-        <fullname>Principality of Regulus</fullname>
-        <alternativeFactionCodes>RF,FWL</alternativeFactionCodes>
-        <startingPlanet>Regulus</startingPlanet>
-        <eraMods>0,0,0,1,2,3,1,1,0</eraMods>
-        <nameGenerator>FWL</nameGenerator>
-        <colorRGB>192,143,189</colorRGB>
-        <tags>is,minor</tags>
-        <start>2247</start>
-        <end>3086</end>
-    </faction>
-    <faction>
-        <shortname>RD</shortname>
-        <fullname>Rasalhague Dominion</fullname>
-        <alternativeFactionCodes>CGB</alternativeFactionCodes>
-        <startingPlanet>Rasalhague</startingPlanet>
-        <eraMods>0,0,0,0,0,0,2,1,0</eraMods>
-        <nameGenerator>FRR</nameGenerator>
-        <colorRGB>188,222,235</colorRGB>
-        <layeredForceIconBackgroundCategory>Clan/</layeredForceIconBackgroundCategory>
-        <layeredForceIconBackgroundFilename>Ghost Bear Dominion.png</layeredForceIconBackgroundFilename>
-        <layeredForceIconLogoCategory>Clan/</layeredForceIconLogoCategory>
-        <layeredForceIconLogoFilename>Rasalhague Dominion.png</layeredForceIconLogoFilename>
-        <tags>clan,is,minor,playable</tags>
-        <start>3103</start>
-    </faction>
-    <faction>
-        <shortname>RA</shortname>
-        <fullname>Raven Alliance</fullname>
-        <alternativeFactionCodes>CSR</alternativeFactionCodes>
-        <startingPlanet>Alpheratz</startingPlanet>
-        <eraMods>1,1,1,1,2,3,2,1,0</eraMods>
-        <colorRGB>25,120,110</colorRGB>
-        <layeredForceIconBackgroundCategory>Clan/</layeredForceIconBackgroundCategory>
-        <layeredForceIconBackgroundFilename>Raven Alliance.png</layeredForceIconBackgroundFilename>
-        <layeredForceIconLogoCategory>Clan/</layeredForceIconLogoCategory>
-        <layeredForceIconLogoFilename>Raven Alliance.png</layeredForceIconLogoFilename>
-        <tags>clan,periphery,playable</tags>
-        <start>3083</start>
-    </faction>
-    <faction>
-        <shortname>RF</shortname>
-        <fullname>Regulan Fiefs</fullname>
-        <alternativeFactionCodes>FWL</alternativeFactionCodes>
-        <startingPlanet>Regulus</startingPlanet>
-        <eraMods>0,0,0,1,2,3,1,1,0</eraMods>
-        <nameGenerator>FWL</nameGenerator>
-        <colorRGB>255,51,51</colorRGB>
-        <layeredForceIconBackgroundCategory>Inner Sphere/</layeredForceIconBackgroundCategory>
-        <layeredForceIconBackgroundFilename>Free Worlds League.png</layeredForceIconBackgroundFilename>
-        <layeredForceIconLogoCategory>Inner Sphere/</layeredForceIconLogoCategory>
-        <layeredForceIconLogoFilename>Regulan Fiefs.png</layeredForceIconLogoFilename>
-        <tags>is,minor</tags>
-        <start>3086</start>
-    </faction>
-    <faction>
-        <shortname>RFS</shortname>
-        <fullname>Regulan Free States</fullname>
-        <alternativeFactionCodes>RF,FWL</alternativeFactionCodes>
-        <startingPlanet>Regulus</startingPlanet>
-        <eraMods>0,0,0,1,2,3,1,1,0</eraMods>
-        <nameGenerator>FWL</nameGenerator>
-        <colorRGB>165,94,160</colorRGB>
-        <tags>is,minor</tags>
-        <start>3079</start>
-        <end>3086</end>
-    </faction>
-    <faction>
-        <shortname>ROS</shortname>
-        <fullname>Republic of the Sphere</fullname>
-        <startingPlanet>Terra</startingPlanet>
-        <eraMods>0,0,0,0,0,0,0,0,0</eraMods>
-        <colorRGB>207,119,57</colorRGB>
-        <layeredForceIconBackgroundCategory>Inner Sphere/</layeredForceIconBackgroundCategory>
-        <layeredForceIconBackgroundFilename>Republic of the Sphere.png</layeredForceIconBackgroundFilename>
-        <layeredForceIconLogoCategory>Inner Sphere/</layeredForceIconLogoCategory>
-        <layeredForceIconLogoFilename>Republic of the Sphere.png</layeredForceIconLogoFilename>
-        <tags>is,major,playable</tags>
-        <start>3081</start>
-    </faction>
-    <faction>
-        <shortname>Stone</shortname>
-        <fullname>Stone's Coalition</fullname>
-        <altNames>Coalition Forces</altNames>
-        <eraMods>0,0,0,0,0,0,0,0,0</eraMods>
-        <colorRGB>207,119,57</colorRGB>
-        <tags>is,minor</tags>
-        <start>3073</start>
-        <end>3081</end>
-    </faction>
-    <faction>
-        <shortname>RTR</shortname>
-        <fullname>Republic Territories</fullname>
-        <eraMods>0,0,0,0,0,0,0,0,0</eraMods>
-        <colorRGB>207,119,57</colorRGB>
-        <tags>is</tags>
-    </faction>
-    <faction>
-        <shortname>RIM</shortname>
-        <fullname>Rim Collection</fullname>
-        <startingPlanet>Gillfillan's Gold</startingPlanet>
-        <eraMods>1,1,1,1,2,3,2,2,1</eraMods>
-        <colorRGB>95,158,160</colorRGB>
-        <tags>periphery,small</tags>
-        <start>3048</start>
-    </faction>
-    <faction>
-        <shortname>RCM</shortname>
-        <fullname>Rim Commonality</fullname>
-        <alternativeFactionCodes>FWL</alternativeFactionCodes>
-        <startingPlanet>Lesnovo</startingPlanet>
-        <eraMods>1,1,1,1,2,3,2,2,1</eraMods>
-        <colorRGB>95,158,160</colorRGB>
-        <layeredForceIconBackgroundCategory>Inner Sphere/</layeredForceIconBackgroundCategory>
-        <layeredForceIconBackgroundFilename>Free Worlds League.png</layeredForceIconBackgroundFilename>
-        <layeredForceIconLogoCategory>Inner Sphere/</layeredForceIconLogoCategory>
-        <layeredForceIconLogoFilename>Rim Commonality.png</layeredForceIconLogoFilename>
-        <tags>periphery</tags>
-        <start>3075</start>
-        <end>3139</end>
-    </faction>
-    <faction>
-        <shortname>RT</shortname>
-        <fullname>Rim Territories</fullname>
-        <startingPlanet>Pain</startingPlanet>
-        <eraMods>1,1,1,1,2,3,2,2,1</eraMods>
-        <colorRGB>175,238,238</colorRGB>
-        <tags>periphery</tags>
-        <start>3087</start>
-    </faction>
-    <faction>
-        <shortname>ST</shortname>
-        <fullname>Saiph Triumvirate</fullname>
-        <alternativeFactionCodes>CM</alternativeFactionCodes>
-        <startingPlanet>Saiph</startingPlanet>
-        <eraMods>0,0,0,0,0,0,0,0,0</eraMods>
-        <nameGenerator>CC</nameGenerator>
-        <colorRGB>128,128,0</colorRGB>
-        <tags>is,minor</tags>
-        <start>3057</start>
-        <end>3068</end>
-    </faction>
-    <faction>
-        <shortname>SP</shortname>
-        <fullname>Sarna Protectorate</fullname>
-        <eraMods>1,0,0,1,2,3,2,1,0</eraMods>
-        <nameGenerator>CC</nameGenerator>
-        <colorRGB>184,134,11</colorRGB>
-        <tags>is,minor</tags>
-    </faction>
-    <faction>
-        <shortname>SIS</shortname>
-        <fullname>Sian Supremacy</fullname>
-        <eraMods>1,0,0,1,2,3,2,1,0</eraMods>
-        <nameGenerator>CC</nameGenerator>
-        <colorRGB>145,166,242</colorRGB>
-        <tags>is,minor</tags>
-    </faction>
-    <faction>
-        <shortname>SHC</shortname>
-        <fullname>Silver Hawk Coalition</fullname>
-        <alternativeFactionCodes>FWL</alternativeFactionCodes>
-        <startingPlanet>Amity</startingPlanet>
-        <eraMods>0,0,0,1,2,3,1,1,0</eraMods>
-        <nameGenerator>FWL</nameGenerator>
-        <colorRGB>255,0,127</colorRGB>
-        <tags>is,minor</tags>
-        <start>3079</start>
-    </faction>
-    <faction>
-        <shortname>SIC</shortname>
-        <fullname>St. Ives Compact</fullname>
-        <alternativeFactionCodes>CC</alternativeFactionCodes>
-        <startingPlanet>St. Ives</startingPlanet>
-        <eraMods>1,0,0,1,2,3,2,1,0</eraMods>
-        <nameGenerator>CC</nameGenerator>
-        <colorRGB>188,223,186</colorRGB>
-        <layeredForceIconLogoCategory>Periphery/</layeredForceIconLogoCategory>
-        <layeredForceIconLogoFilename>St. Ives Compact.png</layeredForceIconLogoFilename>
-        <tags>is,minor,playable</tags>
-        <start>3029</start>
-        <end>3063</end>
-    </faction>
-    <faction>
-        <shortname>SL</shortname>
-        <fullname>Star League</fullname>
-        <startingPlanet>Terra</startingPlanet>
-        <eraMods>-1,-1,-1,0,0,0,0,0,0</eraMods>
-        <colorRGB>176,196,222</colorRGB>
-        <layeredForceIconBackgroundCategory>Inner Sphere/</layeredForceIconBackgroundCategory>
-        <layeredForceIconBackgroundFilename>Star League.png</layeredForceIconBackgroundFilename>
-        <layeredForceIconLogoCategory>Inner Sphere/</layeredForceIconLogoCategory>
-        <layeredForceIconLogoFilename>Star League.png</layeredForceIconLogoFilename>
-        <tags>is,super,playable</tags>
-        <start>2570</start>
-        <end>2781</end>
-    </faction>
-    <faction>
-        <shortname>SLIE</shortname>
-        <fullname>Star League-in-Exile</fullname>
-        <startingPlanet>Strana Mechty</startingPlanet>
-        <eraMods>-1,-1,-1,0,0,0,0,0,0</eraMods>
-        <colorRGB>176,196,222</colorRGB>
-        <tags>is</tags>
-        <start>2786</start>
-        <end>2801</end>
-    </faction>
-    <faction>
-        <shortname>SC</shortname>
-        <fullname>Stewart Commonality</fullname>
-        <alternativeFactionCodes>MSC,FWL</alternativeFactionCodes>
-        <startingPlanet>Stewart</startingPlanet>
-        <eraMods>0,0,0,1,2,3,1,1,0</eraMods>
-        <nameGenerator>FWL</nameGenerator>
-        <colorRGB>76,0,153</colorRGB>
-        <tags>is,minor</tags>
-        <start>2259</start>
-        <end>3082</end>
-    </faction>
-    <faction>
-        <shortname>SKC</shortname>
-        <fullname>Styk Commonality</fullname>
-        <alternativeFactionCodes>CM</alternativeFactionCodes>
-        <startingPlanet>Styk</startingPlanet>
-        <eraMods>1,0,0,1,2,3,2,1,0</eraMods>
-        <nameGenerator>CC</nameGenerator>
-        <colorRGB>0,139,139</colorRGB>
-        <tags>is,minor</tags>
-        <start>3058</start>
-        <end>3067</end>
-    </faction>
-    <faction>
-        <shortname>SKP</shortname>
-        <fullname>Styk Protectorate</fullname>
-        <startingPlanet>Styk</startingPlanet>
-        <eraMods>1,0,0,1,2,3,2,1,0</eraMods>
-        <nameGenerator>CC</nameGenerator>
-        <colorRGB>0,139,139</colorRGB>
-        <tags>is,minor</tags>
-        <start>3067</start>
-    </faction>
-    <faction>
-        <shortname>TCC</shortname>
-        <fullname>Terracap Confederation</fullname>
-        <startingPlanet>Terra Firma</startingPlanet>
-        <eraMods>1,0,0,1,2,3,2,1,0</eraMods>
-        <nameGenerator>CC</nameGenerator>
-        <colorRGB>233,150,122</colorRGB>
-        <tags>is,minor</tags>
-        <start>3058</start>
-        <end>3067</end>
-    </faction>
-    <faction>
-        <shortname>TB</shortname>
-        <fullname>The Barrens</fullname>
-        <eraMods>1,1,1,1,2,3,2,2,1</eraMods>
-        <colorRGB>255,255,224</colorRGB>
-        <tags>periphery,chaos</tags>
-        <start>3087</start>
-    </faction>
-    <faction>
-        <shortname>TP</shortname>
-        <fullname>The Protectorate</fullname>
-        <alternativeFactionCodes>OP,FWL</alternativeFactionCodes>
-        <startingPlanet>New Delos</startingPlanet>
-        <eraMods>0,0,0,1,2,3,1,1,0</eraMods>
-        <nameGenerator>FWL</nameGenerator>
-        <colorRGB>255,51,51</colorRGB>
-        <tags>is,minor</tags>
-        <start>3079</start>
-    </faction>
-    <faction>
-        <shortname>TFR</shortname>
-        <fullname>Tikonov Free Republic</fullname>
-        <alternativeFactionCodes>CC</alternativeFactionCodes>
-        <startingPlanet>Tikonov</startingPlanet>
-        <eraMods>1,1,1,1,2,3,2,2,1</eraMods>
-        <nameGenerator>CC</nameGenerator>
-        <colorRGB>255,160,122</colorRGB>
-        <tags>is,minor</tags>
-        <start>3029</start>
-        <end>3031</end>
-    </faction>
-    <faction>
-        <shortname>TD</shortname>
-        <fullname>Tortuga Dominions</fullname>
-        <alternativeFactionCodes>PIR</alternativeFactionCodes>
-        <startingPlanet>Tortuga Prime</startingPlanet>
-        <eraMods>1,1,1,1,2,3,2,2,1</eraMods>
-        <colorRGB>34,139,34</colorRGB>
-        <layeredForceIconBackgroundCategory>Tortuga Dominions/</layeredForceIconBackgroundCategory>
-        <layeredForceIconBackgroundFilename>Tortuga Dominions.png</layeredForceIconBackgroundFilename>
-        <layeredForceIconLogoCategory>Periphery/</layeredForceIconLogoCategory>
-        <layeredForceIconLogoFilename>Tortuga Dominions.png</layeredForceIconLogoFilename>
-        <tags>periphery,pirate</tags>
-        <start>2577</start>
-    </faction>
-    <faction>
-        <shortname>UND</shortname>
-        <fullname>Undiscovered</fullname>
-        <eraMods>1,1,1,1,2,3,2,2,1</eraMods>
-        <colorRGB>0,0,0</colorRGB>
-        <tags>abandoned,inactive,chaos,special</tags>
-    </faction>
-    <faction>
-        <shortname>WOB</shortname>
-        <fullname>Word of Blake</fullname>
-        <alternativeFactionCodes>CS</alternativeFactionCodes>
-        <startingPlanet>Terra</startingPlanet>
-        <eraMods>0,0,0,0,0,0,0,1,1</eraMods>
-        <colorRGB>205,192,176</colorRGB>
-        <layeredForceIconBackgroundCategory>Inner Sphere/</layeredForceIconBackgroundCategory>
-        <layeredForceIconBackgroundFilename>Word of Blake.png</layeredForceIconBackgroundFilename>
-        <layeredForceIconLogoCategory>Inner Sphere/</layeredForceIconLogoCategory>
-        <layeredForceIconLogoFilename>Word of Blake.png</layeredForceIconLogoFilename>
-        <tags>is,minor,playable</tags>
-        <start>3052</start>
-    </faction>
-    <faction>
-        <shortname>CLAN</shortname>
-        <fullname>All Clans</fullname>
-        <startingPlanet>Strana Mechty</startingPlanet>
-        <nameGenerator>Clan</nameGenerator>
-        <colorRGB>139,69,19</colorRGB>
-        <tags>clan,special</tags>
-        <start>2807</start>
-    </faction>
-    <faction>
-        <shortname>NIOPS</shortname>
-        <fullname>Niops Association</fullname>
-        <startingPlanet>Niops (Niops V, VI, VII)</startingPlanet>
-        <colorRGB>205,173,0</colorRGB>
-        <layeredForceIconLogoCategory>Periphery/</layeredForceIconLogoCategory>
-        <layeredForceIconLogoFilename>Niops Association.png</layeredForceIconLogoFilename>
-        <tags>periphery,minor</tags>
-    </faction>
-    <faction>
-        <shortname>NONE</shortname>
-        <fullname>Unexplored</fullname>
-        <colorRGB>0,0,0</colorRGB>
-        <tags>periphery,abandoned,inactive,chaos,special</tags>
-    </faction>
-    <faction>
-        <shortname>FOR</shortname>
-        <fullname>Fiefdom of Randis</fullname>
-        <startingPlanet>Randis IV (Hope IV 2988-)</startingPlanet>
-        <colorRGB>30,144,255</colorRGB>
-        <layeredForceIconBackgroundCategory>Periphery/</layeredForceIconBackgroundCategory>
-        <layeredForceIconBackgroundFilename>Fiefdom of Randis.png</layeredForceIconBackgroundFilename>
-        <layeredForceIconLogoCategory>Periphery/</layeredForceIconLogoCategory>
-        <layeredForceIconLogoFilename>Fiefdom of Randis.png</layeredForceIconLogoFilename>
-        <tags>periphery,minor</tags>
-        <start>2988</start>
-    </faction>
-    <faction>
-        <shortname>MM</shortname>
-        <fullname>Mica Majority</fullname>
-        <startingPlanet>Mica II</startingPlanet>
-        <colorRGB>240,230,140</colorRGB>
-        <tags>periphery,minor</tags>
-    </faction>
-    <faction>
-        <shortname>SA</shortname>
-        <fullname>Senatorial Alliance</fullname>
-        <altNames>Senate Alliance</altNames>
-        <alternativeFactionCodes>ROS</alternativeFactionCodes>
-        <startingPlanet>Augustine</startingPlanet>
-        <eraMods>0,0,0,0,0,0,0,0,0</eraMods>
-        <colorRGB>255,102,153</colorRGB>
-        <tags>is,minor</tags>
-        <start>3135</start>
-        <end>3142</end>
-    </faction>
-    <faction>
-        <shortname>AA</shortname>
-        <fullname>Augustine Alliance</fullname>
-        <alternativeFactionCodes>ROS</alternativeFactionCodes>
-        <startingPlanet>Augustine</startingPlanet>
-        <eraMods>0,0,0,0,0,0,0,0,0</eraMods>
-        <colorRGB>255,102,153</colorRGB>
-        <tags>is,minor</tags>
-        <start>3142</start>
-    </faction>
-    <faction>
-        <shortname>TTU</shortname>
-        <fullname>Tall Trees Union</fullname>
-        <alternativeFactionCodes>ROS</alternativeFactionCodes>
-        <startingPlanet>Tall Trees</startingPlanet>
-        <eraMods>1,0,0,1,2,3,2,1,0</eraMods>
-        <nameGenerator>CC</nameGenerator>
-        <colorRGB>153,153,51</colorRGB>
-        <tags>is,minor</tags>
-        <start>3136</start>
-    </faction>
-    <faction>
-        <shortname>ShA</shortname>
-        <fullname>Shiloh Alliance</fullname>
-        <alternativeFactionCodes>ROS</alternativeFactionCodes>
-        <startingPlanet>Shiloh</startingPlanet>
-        <eraMods>0,0,0,1,2,3,1,1,0</eraMods>
-        <nameGenerator>FWL</nameGenerator>
-        <colorRGB>97,26,92</colorRGB>
-        <tags>is,minor</tags>
-        <start>3135</start>
-    </faction>
-    <faction>
-        <shortname>CvW</shortname>
-        <fullname>Covenant Worlds</fullname>
-        <alternativeFactionCodes>ROS</alternativeFactionCodes>
-        <startingPlanet>Bordon</startingPlanet>
-        <eraMods>0,0,0,1,2,3,1,1,0</eraMods>
-        <nameGenerator>FWL</nameGenerator>
-        <colorRGB>102,51,51</colorRGB>
-        <tags>is,minor</tags>
-        <start>3137</start>
-    </faction>
-    <faction>
-        <shortname>PC</shortname>
-        <fullname>Protectorate Coalition</fullname>
-        <startingPlanet>Rochelle</startingPlanet>
-        <eraMods>0,0,0,1,2,3,1,1,0</eraMods>
-        <nameGenerator>FWL</nameGenerator>
-        <colorRGB>51,51,102</colorRGB>
-        <tags>is,minor</tags>
-        <start>3136</start>
-    </faction>
-    <faction>
-        <shortname>MiC</shortname>
-        <fullname>Milton Combine</fullname>
-        <alternativeFactionCodes>ROS</alternativeFactionCodes>
-        <startingPlanet>Milton</startingPlanet>
-        <eraMods>0,0,0,1,2,3,1,1,0</eraMods>
-        <nameGenerator>FWL</nameGenerator>
-        <colorRGB>255,0,51</colorRGB>
-        <tags>is,minor</tags>
-    </faction>
-    <faction>
-        <shortname>CP</shortname>
-        <fullname>Clan Protectorate</fullname>
-        <alternativeFactionCodes>CNC,CDS,FWL</alternativeFactionCodes>
-        <startingPlanet>Marik</startingPlanet>
-        <eraMods>0,0,0,1,2,3,1,1,0</eraMods>
-        <nameGenerator>Clan</nameGenerator>
-        <colorRGB>153,255,51</colorRGB>
-        <tags>clan,minor</tags>
-        <start>3138</start>
-    </faction>
-    <faction>
-        <shortname>RR</shortname>
-        <fullname>Republic Remnant</fullname>
-        <alternativeFactionCodes>ROS</alternativeFactionCodes>
-        <startingPlanet>Callison</startingPlanet>
-        <eraMods>0,0,0,0,0,0,0,0,0</eraMods>
-        <colorRGB>128,40,0</colorRGB>
-        <tags>is,minor</tags>
-        <start>3135</start>
-    </faction>
-    <faction>
-        <shortname>PIR</shortname>
-        <fullname>Pirate</fullname>
-        <eraMods>2,2,2,2,2,2,2,2,2</eraMods>
-        <colorRGB>128,40,0</colorRGB>
-        <layeredForceIconBackgroundCategory></layeredForceIconBackgroundCategory>
-        <layeredForceIconBackgroundFilename>Pirate.png</layeredForceIconBackgroundFilename>
-        <tags>pirate,playable</tags>
-    </faction>
-    <faction>
-        <shortname>UC</shortname>
-        <fullname>Umayyad Caliphate</fullname>
-        <alternativeFactionCodes>NC</alternativeFactionCodes>
-        <startingPlanet>Granada</startingPlanet>
-        <eraMods>1,1,1,1,2,3,2,2,1</eraMods>
-        <colorRGB>0,255,0</colorRGB>
-        <layeredForceIconBackgroundCategory>Periphery/</layeredForceIconBackgroundCategory>
-        <layeredForceIconBackgroundFilename>Umayyad Caliphate.png</layeredForceIconBackgroundFilename>
-        <layeredForceIconLogoCategory>Periphery/</layeredForceIconLogoCategory>
-        <layeredForceIconLogoFilename>Umayyad Caliphate.png</layeredForceIconLogoFilename>
-        <tags>deep_periphery</tags>
-        <start>2830</start>
-    </faction>
-    <faction>
-        <shortname>REB</shortname>
-        <fullname>Rebels</fullname>
-        <eraMods>2,2,2,2,2,2,2,2,2</eraMods>
-        <tags>rebel</tags>
-    </faction>
-    <faction>
-        <shortname>RON</shortname>
-        <fullname>Ronin</fullname>
-        <alternativeFactionCodes>DC</alternativeFactionCodes>
-        <startingPlanet>Predlitz</startingPlanet>
-        <eraMods>0,0,0,1,2,2,1,0,0</eraMods>
-        <nameGenerator>DC</nameGenerator>
-        <colorRGB>234,45,46</colorRGB>
-        <tags>is,minor</tags>
-        <start>3034</start>
-        <end>3035</end>
-    </faction>
-    <faction>
-        <shortname>AXP</shortname>
-        <fullname>Axumite Providence</fullname>
-        <startingPlanet>Thala</startingPlanet>
-        <eraMods>1,1,1,1,2,3,2,2,1</eraMods>
-        <colorRGB>153,50,204</colorRGB>
-        <layeredForceIconBackgroundCategory>Periphery/</layeredForceIconBackgroundCategory>
-        <layeredForceIconBackgroundFilename>Axumite Providence.png</layeredForceIconBackgroundFilename>
-        <layeredForceIconLogoCategory>Periphery/</layeredForceIconLogoCategory>
-        <layeredForceIconLogoFilename>Axumite Providence.png</layeredForceIconLogoFilename>
-        <tags>deep_periphery</tags>
-        <start>2245</start>
-    </faction>
-    <faction>
-        <shortname>CCon</shortname>
-        <fullname>Coreward Confederacy</fullname>
-        <altNamesByYear year='2371'>Autocracy of New Virginia</altNamesByYear>
-        <altNamesByYear year='2400'>Virginian Union</altNamesByYear>
-        <altNamesByYear year='2700'>Rim Worlds Republic Outpost #27</altNamesByYear>
-        <altNamesByYear year='2798'>Virginian Union</altNamesByYear>
-        <altNamesByYear year='2816'>Coreward Confederacy</altNamesByYear>
-        <startingPlanet>RWR Outpost #27</startingPlanet>
-        <eraMods>3,3,1,3,3,3,3,3,3</eraMods>
-        <colorRGB>255,0,0</colorRGB>
-        <tags>deep_periphery</tags>
-        <start>2371</start>
-        <end>3075</end>
-    </faction>
-    <faction>
-        <shortname>GDL</shortname>
-        <fullname>Galatean Defense League</fullname>
-        <startingPlanet>Galatea</startingPlanet>
-        <colorRGB>102,255,255</colorRGB>
-        <tags>is,minor</tags>
-        <start>3144</start>
-    </faction>
-    <faction>
-        <shortname>GL</shortname>
-        <fullname>Galatean League</fullname>
-        <startingPlanet>Galatea</startingPlanet>
-        <colorRGB>102,255,255</colorRGB>
-        <tags>is,minor</tags>
-        <start>3144</start>
-    </faction>
-    <faction>
-        <shortname>IE</shortname>
-        <fullname>Interstellar Expeditions</fullname>
-        <colorRGB>255,255,102</colorRGB>
-        <tags>periphery,chaos</tags>
-    </faction>
-    <faction>
-        <shortname>NDC</shortname>
-        <fullname>New Delphi Compact</fullname>
-        <startingPlanet>New Delphi</startingPlanet>
-        <colorRGB>127,151,139</colorRGB>
-        <layeredForceIconLogoCategory>Periphery/</layeredForceIconLogoCategory>
-        <layeredForceIconLogoFilename>New Delphi Compact.png</layeredForceIconLogoFilename>
-        <tags>deep_periphery</tags>
-        <start>2602</start>
-    </faction>
-    <faction>
-        <shortname>FCo</shortname>
-        <fullname>Ferris Collective</fullname>
-        <colorRGB>191,171,120</colorRGB>
-        <tags>minor</tags>
-        <start>3087</start>
-    </faction>
-    <faction>
-        <shortname>FFR</shortname>
-        <fullname>Finmark Free Republic</fullname>
-        <colorRGB>191,171,120</colorRGB>
-        <tags>periphery,minor</tags>
-        <start>2779</start>
-        <!-- May be sooner than that, but no later -->
-        <end>2822</end>
-    </faction>
-    <faction>
-        <shortname>RU</shortname>
-        <fullname>Ragnarok Union</fullname>
-        <colorRGB>211,189,72</colorRGB>
-        <tags>periphery,minor</tags>
-        <start>3084</start>
-    </faction>
-    <faction>
-        <shortname>THa</shortname>
-        <fullname>The Havens</fullname>
-        <colorRGB>147,173,172</colorRGB>
-        <tags>periphery,minor</tags>
-        <start>3084</start>
-    </faction>
-    <faction>
-        <shortname>ARC</shortname>
-        <fullname>Aurigan Coalition</fullname>
-        <altNamesByYear year='3022'>Arano Restoration</altNamesByYear>
-        <altNamesByYear year='3026'>Aurigan Coalition</altNamesByYear>
-        <startingPlanet>Coromodir</startingPlanet>
-        <changePlanet year="3022">New Abilene</changePlanet>
-        <changePlanet year="3026">Coromodir</changePlanet>
-        <colorRGB>255,36,0</colorRGB>
-        <layeredForceIconBackgroundCategory>Periphery/</layeredForceIconBackgroundCategory>
-        <layeredForceIconBackgroundFilename>Aurigan Coalition.png</layeredForceIconBackgroundFilename>
-        <layeredForceIconLogoCategory>Periphery/</layeredForceIconLogoCategory>
-        <layeredForceIconLogoFilename>Aurigan Coalition.png</layeredForceIconLogoFilename>
-        <tags>periphery,minor,playable</tags>
-        <start>2910</start>
-    </faction>
-    <faction>
-        <shortname>ARD</shortname>
-        <fullname>Aurigan Directorate</fullname>
-        <startingPlanet>Coromodir</startingPlanet>
-        <colorRGB>103,140,73</colorRGB>
-        <layeredForceIconBackgroundCategory>Periphery/</layeredForceIconBackgroundCategory>
-        <layeredForceIconBackgroundFilename>Aurigan Directorate.png</layeredForceIconBackgroundFilename>
-        <layeredForceIconLogoCategory>Periphery/</layeredForceIconLogoCategory>
-        <layeredForceIconLogoFilename>Aurigan Directorate.png</layeredForceIconLogoFilename>
-        <tags>periphery,minor</tags>
-        <start>3022</start>
-        <end>3025</end>
-    </faction>
-</factions>
-=======
-<?xml version="1.0" encoding="UTF-8"?>
-<!--
-factions.xml
-1/19/2012
-Jay Lawson
-
-Modified Sept 2017
-Joshua Bartz (Bonepart)
-
-Modified 21-MAR-2021
-Justin 'Windchild' Bowen
-
-This file defines the factions used by MekHQ. Keep in mind that the faction shortnames are used by the planets.xml file, so if you remove a faction here, you need to remove all references to it in that file. Not all of the factions listed here are available to play by default. To add a faction as playable, just add the playable tag.
-
-Here is a description of what goes in each faction tag
-shortname - this is the abbreviation that is used to identify each faction in planets.xml and within MekHQ itself. This code must be unique.
-fullname  - the full display name for the faction.
-altNamesByYear - Identifies alternate names for a given year. Format: <altNamesByYear year='XXXX'>Faction name</altNamesByYear>
-altNames - A list of alternate names for a faction, 'also known as' type of names, not official designations.
-alternativeFactionCodes - A list of alternativeFactionCodes used as a fallback when using RATs.
-startingPlanet - Identifies the starting planet if you begin a new campaign with this faction. The name of the planet must be the name as it is recognized in MekHQ. If left out, then this defaults to Terra.
-changePlanet - Identifies the starting planet after the given year. Format: <changePlanet year='XXXX'>Planet name</changePlanet>. Years given in this first revision are best guesses.
-eraMods - A comma-separated 9-item list of optional modifiers to repair/replacement rolls as per Strat Ops. If left out, then this defaults to 0 for all eras.
-nameGenerator - The name of the faction name generator that should be used for this faction. If left out, then this defaults to "General."
-colorRGB - a comma-separated 3-item list defining the RGB codes for the color used on the map for this faction. Defaults to light gray if missing.
-currencyCode - partially implemented (likely buggy) currency code value used by the faction.
-tags - a comma-separated list of tags. Currently recognised tags: "is", "periphery", "deep_periphery", "clan", "pirate", "merc", "trader", "minor", "rebel", "inactive", "hidden", "abandoned", "chaos", "playable"
-start - the founding date of the faction
-end - the date the faction ceases to exist
-successor - unimplemented tag describing another faction code as the specified faction's successor
- -->
-<factions>
-    <!-- Early spaceflight factions -->
-    <faction>
-        <shortname>WA</shortname>
-        <fullname>Western Alliance</fullname>
-        <colorRGB>0,20,220</colorRGB>
-        <tags>is,minor</tags>
-        <start>2014</start>
-        <end>2085</end>
-        <successor>TA</successor>
-    </faction>
-    <faction>
-        <shortname>ACPS</shortname>
-        <fullname>Asian Co-Prosperity Sphere</fullname>
-        <namegenerator>CC</namegenerator>
-        <colorRGB>0,20,220</colorRGB>
-        <tags>is,minor</tags>
-        <start>2022</start>
-        <end>2024</end>
-        <successor>WA</successor>
-    </faction>
-    <!-- First exodus factions -->
-    <faction>
-        <shortname>TA</shortname>
-        <fullname>Terran Alliance</fullname>
-        <eraMods>-1,-1,-1,0,0,0,0,0,0</eraMods>
-        <colorRGB>207,119,57</colorRGB>
-        <tags>is,major</tags>
-        <start>2086</start>
-        <end>2315</end>
-        <successor>TH</successor>
-    </faction>
-    <faction>
-        <shortname>TH</shortname>
-        <fullname>Terran Hegemony</fullname>
-        <alternativeFactionCodes>SL</alternativeFactionCodes>
-        <startingPlanet>Terra</startingPlanet>
-        <eraMods>-1,-1,-1,0,0,0,0,0,0</eraMods>
-        <colorRGB>255,255,255</colorRGB>
-        <tags>is,super,playable</tags>
-        <start>2315</start>
-        <end>2790</end>
-    </faction>
-    <faction>
-        <shortname>AE</shortname>
-        <fullname>Amaris Empire</fullname>
-        <startingPlanet>Terra</startingPlanet>
-        <eraMods>-1,-1,-1,0,0,0,0,0,0</eraMods>
-        <colorRGB>142,74,123</colorRGB>
-        <tags>is,minor</tags>
-        <start>2767</start>
-        <end>2779</end>
-    </faction>
-    <faction>
-        <shortname>Alf</shortname>
-        <fullname>Alfrik</fullname>
-        <colorRGB>103,169,57</colorRGB>
-        <tags>is,minor</tags>
-        <start>2200</start> <!-- estimated -->
-    </faction>
-    <!-- Major Inner Sphere Factions -->
-    <faction>
-        <shortname>CC</shortname>
-        <fullname>Capellan Confederation</fullname>
-        <startingPlanet>Sian</startingPlanet>
-        <eraMods>1,0,0,1,2,3,2,1,0</eraMods>
-        <nameGenerator>CC</nameGenerator>
-        <colorRGB>0,156,85</colorRGB>
-        <tags>is,major,playable</tags>
-        <start>2367</start>
-    </faction>
-    <faction>
-        <shortname>DC</shortname>
-        <fullname>Draconis Combine</fullname>
-        <startingPlanet>New Samarkand</startingPlanet>
-        <changePlanet year='2619'>Luthien</changePlanet>>
-        <eraMods>0,0,0,1,2,2,1,0,0</eraMods>
-        <nameGenerator>DC</nameGenerator>
-        <colorRGB>234,45,46</colorRGB>
-        <tags>is,major,playable</tags>
-        <start>2319</start>
-    </faction>
-    <faction>
-        <shortname>FS</shortname>
-        <fullname>Federated Suns</fullname>
-        <startingPlanet>New Avalon</startingPlanet>
-        <eraMods>0,0,0,1,2,2,1,0,0</eraMods>
-        <nameGenerator>FS</nameGenerator>
-        <colorRGB>248,212,44</colorRGB>
-        <tags>is,major,playable</tags>
-        <start>2317</start>
-    </faction>
-    <faction>
-        <shortname>FWL</shortname>
-        <fullname>Free Worlds League</fullname>
-        <startingPlanet>Atreus (FWL)</startingPlanet>
-        <eraMods>0,0,0,1,2,3,1,1,0</eraMods>
-        <nameGenerator>FWL</nameGenerator>
-        <colorRGB>165,94,160</colorRGB>
-        <tags>is,major,playable</tags>
-        <start>2271</start>
-    </faction>
-    <faction>
-        <shortname>LA</shortname>
-        <fullname>Lyran Commonwealth</fullname>
-        <altNamesByYear year='3058'>Lyran Alliance</altNamesByYear>
-        <altNamesByYear year='3085'>Lyran Commonwealth</altNamesByYear>
-        <startingPlanet>Tharkad</startingPlanet>
-        <eraMods>1,0,0,1,2,3,2,1,0</eraMods>
-        <nameGenerator>LA</nameGenerator>
-        <colorRGB>0,124,186</colorRGB>
-        <tags>is,major,playable</tags>
-        <start>2340</start>
-    </faction>
-    <!-- Star League Era factions -->
-    <faction>
-        <shortname>CRep</shortname>
-        <fullname>Capellan Republic</fullname>
-        <eraMods>1,0,0,0,0,0,0,0,0</eraMods>
-        <nameGenerator>CC</nameGenerator>
-        <colorRGB>2,166,79</colorRGB>
-        <tags>is,minor</tags>
-        <start>2194</start>
-        <end>2269</end>
-        <successor>CH</successor>
-    </faction>
-    <faction>
-        <shortname>CH</shortname>
-        <fullname>Capellan Hegemony</fullname>
-        <!-- Formed as a union of Capellan Republic and Capellan Co-Prosperity Sphere -->
-        <eraMods>1,0,0,1,2,3,2,1,0</eraMods>
-        <nameGenerator>CC</nameGenerator>
-        <colorRGB>2,166,79</colorRGB>
-        <tags>is,minor</tags>
-        <start>2270</start>
-        <end>2310</end>
-        <successor>CCom</successor>
-    </faction>
-    <faction>
-        <shortname>CCom</shortname>
-        <fullname>Capellan Commonality</fullname>
-        <eraMods>1,0,0,1,2,3,2,1,0</eraMods>
-        <nameGenerator>CC</nameGenerator>
-        <colorRGB>242,145,197</colorRGB>
-        <tags>is,minor</tags>
-        <start>2310</start>
-        <end>2366</end>
-        <successor>CC</successor>
-    </faction>
-    <faction>
-        <shortname>TU</shortname>
-        <fullname>Tikonov Union</fullname>
-        <nameGenerator>CC</nameGenerator>
-        <colorRGB>255,160,122</colorRGB>
-        <tags>is,minor</tags>
-        <start>2177</start>
-        <end>2242</end>
-        <successor>TGU</successor>
-    </faction>
-    <faction>
-        <shortname>TGU</shortname>
-        <fullname>Tikonov Grand Union</fullname>
-        <nameGenerator>CC</nameGenerator>
-        <colorRGB>255,160,122</colorRGB>
-        <tags>is,minor</tags>
-        <start>2243</start>
-        <end>2366</end>
-        <successor>CC</successor>
-    </faction>
-    <faction>
-        <shortname>CTL</shortname>
-        <fullname>Chesterton Trade Federation</fullname>
-        <nameGenerator>CC</nameGenerator>
-        <colorRGB>184,134,22</colorRGB>
-        <tags>is,minor</tags>
-        <start>2220</start>
-        <end>2357</end>
-        <successor>CC</successor>
-    </faction>
-    <faction>
-        <shortname>ChP</shortname>
-        <fullname>Chisholm Protectorate</fullname>
-        <startingPlanet>Elgin (Chisholm 2878-)</startingPlanet>
-        <nameGenerator>CC</nameGenerator>
-        <colorRGB>224,104,32</colorRGB>
-        <tags>is,minor</tags>
-        <start>2265</start>
-        <end>2335</end>
-        <successor>CC</successor>
-    </faction>
-    <faction>
-        <shortname>SSUP</shortname>
-        <fullname>Sarna Supremacy</fullname>
-        <startingPlanet>Sarna</startingPlanet>
-        <eraMods>1,1,1,1,2,3,2,2,1</eraMods>
-        <nameGenerator>CC</nameGenerator>
-        <colorRGB>184,134,11</colorRGB>
-        <tags>is,minor</tags>
-        <start>2175</start>
-        <end>2366</end>
-        <successor>CC</successor>
-    </faction>
-    <faction>
-        <shortname>SIMA</shortname>
-        <fullname>St. Ives Mercantile Association</fullname>
-        <eraMods>1,0,0,1,2,3,2,1,0</eraMods>
-        <nameGenerator>CC</nameGenerator>
-        <colorRGB>188,223,186</colorRGB>
-        <tags>is,minor</tags>
-        <start>2245</start>
-        <end>2366</end>
-        <successor>CC</successor>
-    </faction>
-    <faction>
-        <shortname>SCW</shortname>
-        <fullname>Sian Commonwealth</fullname>
-        <eraMods>1,0,0,1,2,3,2,1,0</eraMods>
-        <nameGenerator>CC</nameGenerator>
-        <colorRGB>2,166,79</colorRGB>
-        <tags>is,minor</tags>
-        <start>2260</start>
-        <end>2366</end>
-        <successor>CC</successor>
-    </faction>
-    <faction>
-        <shortname>DoL</shortname>
-        <fullname>Duchy of Liao</fullname>
-        <eraMods>1,0,0,1,2,3,2,1,0</eraMods>
-        <nameGenerator>CC</nameGenerator>
-        <colorRGB>2,166,79</colorRGB>
-        <tags>is,minor</tags>
-        <start>2315</start>
-        <end>2366</end>
-        <successor>CC</successor>
-    </faction>
-    <faction>
-        <shortname>AG</shortname>
-        <fullname>Alliance of Galedon</fullname>
-        <eraMods>0,0,0,1,2,2,1,0,0</eraMods>
-        <nameGenerator>DC</nameGenerator>
-        <colorRGB>128,66,244</colorRGB>
-        <tags>is,minor</tags>
-        <start>2302</start>
-        <end>2319</end>
-        <successor>DC</successor>
-    </faction>
-    <faction>
-        <shortname>AC</shortname>
-        <fullname>Azami Caliphate</fullname>
-        <startingPlanet>Algedi</startingPlanet>
-        <nameGenerator>DC</nameGenerator>
-        <colorRGB>66,244,66</colorRGB>
-        <tags>is,minor</tags>
-        <start>2450</start>
-        <end>2516</end>
-        <successor>DC</successor>
-    </faction>
-    <faction>
-        <shortname>PoR</shortname>
-        <fullname>Principality of Rasalhague</fullname>
-        <startingPlanet>Rasalhague</startingPlanet>
-        <eraMods>0,0,0,0,0,0,2,1,0</eraMods>
-        <nameGenerator>FRR</nameGenerator>
-        <colorRGB>116,171,206</colorRGB>
-        <tags>is,minor</tags>
-        <start>2260</start>
-        <end>2510</end>
-        <successor>DC</successor>
-    </faction>
-    <faction>
-        <shortname>Mara</shortname>
-        <fullname>Marlette Association</fullname>
-        <eraMods>0,0,0,1,2,2,1,0,0</eraMods>
-        <nameGenerator>FS</nameGenerator>
-        <colorRGB>27,98,229</colorRGB>
-        <tags>is,minor</tags>
-        <start>2278</start>
-        <end>2324</end>
-        <successor>FS</successor>
-    </faction>
-    <faction>
-        <shortname>ME</shortname>
-        <fullname>Muskegon Coalition</fullname>
-        <startingPlanet>Muskegon</startingPlanet>
-        <colorRGB>27,229,195</colorRGB>
-        <tags>is,minor</tags>
-        <start>2163</start>
-        <end>2317</end>
-        <successor>FS</successor>
-    </faction>
-    <faction>
-        <shortname>UHC</shortname>
-        <fullname>United Hindu Collective</fullname>
-        <alternativeFactionCodes>FS</alternativeFactionCodes>
-        <startingPlanet>Basantapur</startingPlanet>
-        <eraMods>0,0,0,1,2,2,1,0,0</eraMods>
-        <nameGenerator>FS</nameGenerator>
-        <colorRGB>171,148,118</colorRGB>
-        <tags>is,minor</tags>
-        <start>2240</start>
-        <end>2540</end>
-        <successor>FS</successor>
-    </faction>
-    <faction>
-        <shortname>MRep</shortname>
-        <fullname>Marik Republic</fullname>
-        <startingPlanet>Marik</startingPlanet>
-        <nameGenerator>FWL</nameGenerator>
-        <colorRGB>143,190,192</colorRGB>
-        <tags>is,minor</tags>
-        <start>2238</start>
-        <end>2271</end>
-        <successor>FWL</successor>
-    </faction>
-    <faction>
-        <shortname>FoO</shortname>
-        <fullname>Federation of Oriente</fullname>
-        <startingPlanet>Oriente</startingPlanet>
-        <nameGenerator>FWL</nameGenerator>
-        <colorRGB>163,112,120</colorRGB>
-        <tags>is,minor</tags>
-        <start>2241</start>
-        <end>2271</end>
-        <successor>FWL</successor>
-    </faction>
-    <faction>
-        <shortname>RP</shortname>
-        <fullname>Regulan Principality</fullname>
-        <startingPlanet>Regulus</startingPlanet>
-        <nameGenerator>FWL</nameGenerator>
-        <colorRGB>255,51,51</colorRGB>
-        <tags>is,minor</tags>
-        <start>2243</start>
-        <end>2271</end>
-        <successor>FWL</successor>
-    </faction>
-    <faction>
-        <shortname>SCon</shortname>
-        <fullname>Stewart Confederation</fullname>
-        <altNames>Stewart Confederation,Stewart Confederacy,Stewart Commonality</altNames>
-        <startingPlanet>Stewart</startingPlanet>
-        <nameGenerator>FWL</nameGenerator>
-        <colorRGB>76,0,153</colorRGB>
-        <tags>is,minor</tags>
-        <start>2259</start>
-        <end>2295</end>
-        <successor>FWL</successor>
-    </faction>
-    <faction>
-        <shortname>PD</shortname>
-        <fullname>Protectorate of Donegal</fullname>
-        <eraMods>1,0,0,1,2,3,2,1,0</eraMods>
-        <nameGenerator>LA</nameGenerator>
-        <colorRGB>66,244,143</colorRGB>
-        <tags>is,minor</tags>
-        <start>2313</start>
-        <end>2341</end>
-        <successor>LA</successor>
-    </faction>
-    <faction>
-        <shortname>FoS</shortname>
-        <fullname>Federation of Skye</fullname>
-        <eraMods>1,0,0,1,2,3,2,1,0</eraMods>
-        <nameGenerator>LA</nameGenerator>
-        <colorRGB>66,217,244</colorRGB>
-        <tags>is,minor</tags>
-        <start>2299</start>
-        <end>2341</end>
-        <successor>LA</successor>
-    </faction>
-    <faction>
-        <shortname>TamP</shortname>
-        <fullname>Tamar Pact</fullname>
-        <eraMods>1,0,0,1,2,3,2,1,0</eraMods>
-        <nameGenerator>LA</nameGenerator>
-        <colorRGB>244,161,66</colorRGB>
-        <tags>is,minor</tags>
-        <start>2235</start>
-        <end>2341</end>
-        <successor>LA</successor>
-    </faction>
-    <faction>
-        <shortname>RWR</shortname>
-        <fullname>Rim Worlds Republic</fullname>
-        <altNamesByYear year='2767'>Amaris Empire</altNamesByYear>
-        <startingPlanet>Apollo</startingPlanet>
-        <eraMods>1,1,1,0,0,0,0,0,0</eraMods>
-        <colorRGB>232,202,173</colorRGB>
-        <tags>periphery,playable</tags>
-        <start>2250</start>
-        <end>2779</end>
-    </faction>
-    <faction>
-        <shortname>RPG</shortname>
-        <fullname>Rim Provisional Government</fullname>
-        <startingPlanet>Apollo</startingPlanet>
-        <eraMods>1,1,1,0,0,0,0,0,0</eraMods>
-        <colorRGB>164,113,215</colorRGB>
-        <tags>periphery,small</tags>
-        <start>2575</start>
-        <end>2597</end>
-    </faction>
-    <faction>
-        <shortname>THW</shortname>
-        <fullname>Taurian Homeworlds</fullname>
-        <startingPlanet>Taurus</startingPlanet>
-        <eraMods>1,1,1,1,2,3,2,2,1</eraMods>
-        <colorRGB>179,62,38</colorRGB>
-        <tags>periphery</tags>
-        <start>2253</start>
-        <end>2235</end>
-        <successor>TC</successor>
-    </faction>
-    <faction>
-        <shortname>TC</shortname>
-        <fullname>Taurian Concordat</fullname>
-        <startingPlanet>Taurus</startingPlanet>
-        <eraMods>1,1,1,1,2,3,2,1,0</eraMods>
-        <colorRGB>179,62,38</colorRGB>
-        <tags>periphery,playable</tags>
-        <start>2335</start>
-    </faction>
-    <faction>
-        <shortname>MOC</shortname>
-        <fullname>Magistracy of Canopus</fullname>
-        <startingPlanet>Canopus IV</startingPlanet>
-        <eraMods>1,1,1,1,2,3,2,1,1</eraMods>
-        <colorRGB>57,158,145</colorRGB>
-        <tags>periphery,playable</tags>
-        <start>2530</start>
-    </faction>
-    <faction>
-        <shortname>OA</shortname>
-        <fullname>Outworlds Alliance</fullname>
-        <altNamesByYear year='3083'>Raven Alliance</altNamesByYear>
-        <startingPlanet>Alpheratz</startingPlanet>
-        <eraMods>1,1,1,1,2,3,2,1,0</eraMods>
-        <colorRGB>210,190,153</colorRGB>
-        <tags>periphery,playable</tags>
-        <start>2413</start>
-        <end>3083</end>
-    </faction>
-    <faction>
-        <shortname>ABN</shortname>
-        <fullname>Abandoned</fullname>
-        <eraMods>1,1,1,1,2,3,2,2,1</eraMods>
-        <colorRGB>0,0,0</colorRGB>
-        <tags>abandoned,inactive,chaos,special</tags>
-    </faction>
-    <faction>
-        <shortname>DIS</shortname>
-        <fullname>Disputed</fullname>
-        <tags>chaos,special</tags>
-    </faction>
-    <faction>
-        <shortname>ARDC</shortname>
-        <fullname>Arc-Royal Defense Cordon</fullname>
-        <alternativeFactionCodes>MERC,LA</alternativeFactionCodes>
-        <startingPlanet>Arc-Royal</startingPlanet>
-        <eraMods>0,0,0,1,2,3,2,0,0</eraMods>
-        <nameGenerator>LA</nameGenerator>
-        <colorRGB>218,165,32</colorRGB>
-        <tags>is,minor</tags>
-        <start>3057</start>
-        <end>3067</end>
-    </faction>
-    <faction>
-        <shortname>AB</shortname>
-        <fullname>Azami Brotherhood</fullname>
-        <alternativeFactionCodes>DC</alternativeFactionCodes>
-        <startingPlanet>Algedi</startingPlanet>
-        <eraMods>0,0,0,1,2,2,1,0,0</eraMods>
-        <nameGenerator>DC</nameGenerator>
-        <colorRGB>238,66,244</colorRGB>
-        <tags>is,minor</tags>
-        <start>3071</start>
-        <end>3081</end>
-    </faction>
-    <faction>
-        <shortname>OMA</shortname>
-        <fullname>Ozawa Mercantile Association</fullname>
-        <eraMods>0,0,0,1,2,2,1,0,0</eraMods>
-        <nameGenerator>DC</nameGenerator>
-        <colorRGB>206,244,66</colorRGB>
-        <tags>trader</tags>
-    </faction>
-    <faction>
-        <shortname>CDP</shortname>
-        <fullname>Calderon Protectorate</fullname>
-        <alternativeFactionCodes>TC</alternativeFactionCodes>
-        <startingPlanet>Erod's Escape</startingPlanet>
-        <eraMods>1,1,1,1,2,3,2,2,1</eraMods>
-        <colorRGB>0,128,128</colorRGB>
-        <tags>periphery,playable</tags>
-        <start>2253</start>
-        <!-- Per Reunification War PDF, Protectorate existed prior to the Concordat, changing start from 3066 to 2253 per that source -->
-    </faction>
-    <faction>
-        <shortname>CI</shortname>
-        <fullname>Chainelane Isles</fullname>
-        <eraMods>1,1,1,1,2,3,2,1,0</eraMods>
-        <colorRGB>255,80,93</colorRGB>
-        <tags>deep_periphery,minor</tags>
-    </faction>
-    <faction>
-        <shortname>CM</shortname>
-        <fullname>Chaos March</fullname>
-        <eraMods>0,0,0,0,0,0,0,0,0</eraMods>
-        <colorRGB>169,169,169</colorRGB>
-        <tags>is,chaos,small</tags>
-        <start>3058</start>
-        <end>3069</end>
-    </faction>
-    <faction>
-        <shortname>CIR</shortname>
-        <fullname>Circinus Federation</fullname>
-        <startingPlanet>Circinus</startingPlanet>
-        <eraMods>1,1,1,1,2,3,2,2,1</eraMods>
-        <colorRGB>198,36,58</colorRGB>
-        <tags>periphery</tags>
-        <start>2785</start>
-        <end>3081</end>
-    </faction>
-    <faction>
-        <shortname>CBS</shortname>
-        <fullname>Clan Blood Spirit</fullname>
-        <startingPlanet>York (Clan)</startingPlanet>
-        <eraMods>0,0,0,0,0,0,0,0,0</eraMods>
-        <nameGenerator>Clan</nameGenerator>
-        <colorRGB>255,99,71</colorRGB>
-        <tags>clan,minor,playable</tags>
-        <start>2807</start>
-        <end>3085</end>
-    </faction>
-    <faction>
-        <shortname>CB</shortname>
-        <fullname>Clan Burrock</fullname>
-        <eraMods>0,0,0,0,0,0,0,0,0</eraMods>
-        <nameGenerator>Clan</nameGenerator>
-        <colorRGB>255,165,0</colorRGB>
-        <tags>clan,minor</tags>
-        <start>2807</start>
-        <end>3059</end>
-    </faction>
-    <faction>
-        <shortname>CCC</shortname>
-        <fullname>Clan Cloud Cobra</fullname>
-        <startingPlanet>Homer</startingPlanet>
-        <eraMods>0,0,0,0,0,0,0,0,0</eraMods>
-        <nameGenerator>Clan</nameGenerator>
-        <colorRGB>147,112,219</colorRGB>
-        <tags>clan,minor,playable</tags>
-        <start>2807</start>
-    </faction>
-    <faction>
-        <shortname>CCO</shortname>
-        <fullname>Clan Coyote</fullname>
-        <startingPlanet>Babylon</startingPlanet>
-        <eraMods>0,0,0,0,0,0,0,0,0</eraMods>
-        <nameGenerator>Clan</nameGenerator>
-        <colorRGB>0,0,205</colorRGB>
-        <tags>clan,minor,playable</tags>
-        <start>2807</start>
-    </faction>
-    <faction>
-        <shortname>SOC</shortname>
-        <fullname>The Society</fullname>
-        <eraMods>0,0,0,0,0,0,0,0,0</eraMods>
-        <nameGenerator>Clan</nameGenerator>
-        <colorRGB>147,112,219</colorRGB>
-        <tags>clan</tags>
-    </faction>
-    <faction>
-        <shortname>CDS</shortname>
-        <fullname>Clan Sea Fox</fullname>
-        <altNamesByYear year='2984'>Clan Diamond Shark</altNamesByYear>
-        <altNamesByYear year='3100'>Clan Sea Fox</altNamesByYear>
-        <startingPlanet>Babylon</startingPlanet>
-        <changePlanet year='3065'>Twycross</changePlanet>
-        <eraMods>0,0,0,0,0,0,0,0,0</eraMods>
-        <nameGenerator>Clan</nameGenerator>
-        <colorRGB>0,255,255</colorRGB>
-        <tags>clan,minor,playable</tags>
-        <start>2807</start>
-    </faction>
-    <faction>
-        <shortname>CFM</shortname>
-        <fullname>Clan Fire Mandrill</fullname>
-        <startingPlanet>Shadow</startingPlanet>
-        <eraMods>0,0,0,0,0,0,0,0,0</eraMods>
-        <nameGenerator>Clan</nameGenerator>
-        <colorRGB>165,42,42</colorRGB>
-        <tags>clan,minor,playable</tags>
-        <start>2807</start>
-        <end>3073</end>
-    </faction>
-    <faction>
-        <shortname>CGB</shortname>
-        <fullname>Clan Ghost Bear</fullname>
-        <altNamesByYear year='3060'>Ghost Bear Dominion</altNamesByYear>
-        <startingPlanet>Arcadia (Clan)</startingPlanet>
-        <changePlanet year='3060'>Alshain</changePlanet>
-        <eraMods>0,0,0,0,0,0,0,0,0</eraMods>
-        <nameGenerator>Clan</nameGenerator>
-        <colorRGB>188,222,235</colorRGB>
-        <tags>clan,major,playable</tags>
-        <start>2807</start>
-        <end>3103</end>
-    </faction>
-    <faction>
-        <shortname>CGS</shortname>
-        <fullname>Clan Goliath Scorpion</fullname>
-        <altNamesByYear year='3080'>Escorpión Imperio</altNamesByYear>
-        <startingPlanet>Roche</startingPlanet>
-        <eraMods>0,0,0,0,0,0,0,0,0</eraMods>
-        <nameGenerator>Clan</nameGenerator>
-        <colorRGB>238,232,170</colorRGB>
-        <tags>clan,minor,playable</tags>
-        <start>2807</start>
-        <end>3080</end>
-    </faction>
-    <faction>
-        <shortname>CHH</shortname>
-        <fullname>Clan Hell's Horses</fullname>
-        <!--Original data shows CHH back on Niles during the Jihad, but I am unable to find data for that -->
-        <startingPlanet>Niles (Clan)</startingPlanet>
-        <changePlanet year='3074'>Csesztreg</changePlanet>
-        <eraMods>0,0,0,0,0,0,0,0,0</eraMods>
-        <nameGenerator>Clan</nameGenerator>
-        <colorRGB>241,168,110</colorRGB>
-        <tags>clan,minor,playable</tags>
-        <start>2807</start>
-    </faction>
-    <faction>
-        <shortname>CIH</shortname>
-        <fullname>Clan Ice Hellion</fullname>
-        <startingPlanet>Hector</startingPlanet>
-        <eraMods>0,0,0,0,0,0,0,0,0</eraMods>
-        <nameGenerator>Clan</nameGenerator>
-        <colorRGB>248,248,255</colorRGB>
-        <tags>clan,minor,playable</tags>
-        <start>2807</start>
-        <end>3074</end>
-    </faction>
-    <faction>
-        <shortname>CJF</shortname>
-        <fullname>Clan Jade Falcon</fullname>
-        <startingPlanet>Ironhold</startingPlanet>
-        <changePlanet year='3052'>Sudeten</changePlanet>
-        <eraMods>0,0,0,0,0,0,0,0,0</eraMods>
-        <nameGenerator>Clan</nameGenerator>
-        <colorRGB>172,208,115</colorRGB>
-        <tags>clan,major,playable</tags>
-        <start>2807</start>
-    </faction>
-    <faction>
-        <shortname>CMG</shortname>
-        <fullname>Clan Mongoose</fullname>
-        <eraMods>0,0,0,0,0,0,0,0,0</eraMods>
-        <nameGenerator>Clan</nameGenerator>
-        <colorRGB>100,149,237</colorRGB>
-        <tags>clan,minor</tags>
-        <start>2807</start>
-        <end>2868</end>
-    </faction>
-    <faction>
-        <shortname>CNC</shortname>
-        <fullname>Clan Nova Cat</fullname>
-        <startingPlanet>Barcella</startingPlanet>
-        <changePlanet year='3057'>Irece</changePlanet>
-        <eraMods>0,0,0,0,0,0,0,0,0</eraMods>
-        <nameGenerator>Clan</nameGenerator>
-        <colorRGB>245,255,250</colorRGB>
-        <tags>clan,minor,playable</tags>
-        <start>2807</start>
-        <end>3143</end>
-    </faction>
-    <faction>
-        <shortname>CSJ</shortname>
-        <fullname>Clan Smoke Jaguar</fullname>
-        <startingPlanet>Huntress</startingPlanet>
-        <changePlanet year='3052'>Luzerne</changePlanet>
-        <eraMods>0,0,0,0,0,0,0,0,0</eraMods>
-        <nameGenerator>Clan</nameGenerator>
-        <colorRGB>152,164,129</colorRGB>
-        <tags>clan,minor,playable</tags>
-        <start>2807</start>
-        <end>3060</end>
-    </faction>
-    <faction>
-        <shortname>CSR</shortname>
-        <fullname>Clan Snow Raven</fullname>
-        <altNamesByYear year='3083'>Raven Alliance</altNamesByYear>
-        <startingPlanet>Circe</startingPlanet>
-        <eraMods>0,0,0,0,0,0,0,0,0</eraMods>
-        <nameGenerator>Clan</nameGenerator>
-        <colorRGB>135,206,235</colorRGB>
-        <tags>clan,minor,playable</tags>
-        <start>2807</start>
-        <end>3083</end>
-    </faction>
-    <faction>
-        <shortname>CSA</shortname>
-        <fullname>Clan Star Adder</fullname>
-        <startingPlanet>Sheridan (Clan)</startingPlanet>
-        <eraMods>0,0,0,0,0,0,0,0,0</eraMods>
-        <nameGenerator>Clan</nameGenerator>
-        <colorRGB>218,165,32</colorRGB>
-        <tags>clan,minor,playable</tags>
-        <start>2807</start>
-    </faction>
-    <faction>
-        <shortname>CSV</shortname>
-        <fullname>Clan Steel Viper</fullname>
-        <startingPlanet>Homer</startingPlanet>
-        <eraMods>0,0,0,0,0,0,0,0,0</eraMods>
-        <nameGenerator>Clan</nameGenerator>
-        <colorRGB>127,255,0</colorRGB>
-        <tags>clan,minor,playable</tags>
-        <start>2807</start>
-        <end>3075</end>
-    </faction>
-    <faction>
-        <shortname>CSL</shortname>
-        <fullname>Clan Stone Lion</fullname>
-        <alternativeFactionCodes>CHH</alternativeFactionCodes>
-        <startingPlanet>Tokasha</startingPlanet>
-        <eraMods>0,0,0,0,0,0,0,0,0</eraMods>
-        <nameGenerator>Clan</nameGenerator>
-        <colorRGB>241,168,110</colorRGB>
-        <tags>clan,minor</tags>
-        <start>3075</start>
-    </faction>
-    <faction>
-        <shortname>CWI</shortname>
-        <fullname>Clan Widowmaker</fullname>
-        <eraMods>0,0,0,0,0,0,0,0,0</eraMods>
-        <nameGenerator>Clan</nameGenerator>
-        <colorRGB>222,184,135</colorRGB>
-        <tags>clan,minor</tags>
-        <start>2807</start>
-        <end>2834</end>
-    </faction>
-    <faction>
-        <shortname>CW</shortname>
-        <fullname>Clan Wolf</fullname>
-        <startingPlanet>Tranquil</startingPlanet>
-        <changePlanet year='3052'>Tamar</changePlanet>
-        <eraMods>0,0,0,0,0,0,0,0,0</eraMods>
-        <nameGenerator>Clan</nameGenerator>
-        <colorRGB>207,114,58</colorRGB>
-        <tags>clan,major,playable</tags>
-        <start>2807</start>
-        <end>3142</end>
-    </faction>
-    <faction>
-        <shortname>CWE</shortname>
-        <fullname>Wolf Empire</fullname>
-        <alternativeFactionCodes>CW</alternativeFactionCodes>
-        <startingPlanet>Gienah</startingPlanet>
-        <eraMods>0,0,0,0,0,0,0,0,0</eraMods>
-        <nameGenerator>Clan</nameGenerator>
-        <colorRGB>207,114,58</colorRGB>
-        <tags>clan,minor</tags>
-        <start>3142</start>
-    </faction>
-    <faction>
-        <shortname>CWIE</shortname>
-        <fullname>Clan Wolf-in-Exile</fullname>
-        <startingPlanet>Arc-Royal</startingPlanet>
-        <eraMods>0,0,0,0,0,0,0,0,0</eraMods>
-        <nameGenerator>Clan</nameGenerator>
-        <colorRGB>160,82,45</colorRGB>
-        <tags>clan,small</tags>
-        <start>3057</start>
-    </faction>
-    <faction>
-        <shortname>CWOV</shortname>
-        <fullname>Clan Wolverine</fullname>
-        <eraMods>0,0,0,0,0,0,0,0,0</eraMods>
-        <nameGenerator>Clan</nameGenerator>
-        <colorRGB>143,188,143</colorRGB>
-        <tags>clan,minor</tags>
-        <start>2807</start>
-        <end>2823</end>
-    </faction>
-    <faction>
-        <shortname>CS</shortname>
-        <fullname>ComStar</fullname>
-        <startingPlanet>Terra</startingPlanet>
-        <changePlanet year='3059'>Tukayyid</changePlanet>
-        <eraMods>0,0,0,0,0,0,0,0,0</eraMods>
-        <colorRGB>255,250,240</colorRGB>
-        <tags>is,inactive,major,playable</tags>
-        <start>2788</start>
-    </faction>
-    <faction>
-        <shortname>DA</shortname>
-        <fullname>Duchy of Andurien</fullname>
-        <alternativeFactionCodes>FWL</alternativeFactionCodes>
-        <startingPlanet>Andurien</startingPlanet>
-        <eraMods>0,0,0,1,2,3,1,1,0</eraMods>
-        <nameGenerator>FWL</nameGenerator>
-        <colorRGB>148,148,255</colorRGB>
-        <tags>is,minor</tags>
-        <start>3030</start>
-    </faction>
-    <faction>
-        <shortname>DGM</shortname>
-        <fullname>Duchy of Graham-Marik</fullname>
-        <alternativeFactionCodes>MSC,FWL</alternativeFactionCodes>
-        <startingPlanet>Loyalty</startingPlanet>
-        <eraMods>0,0,0,1,2,3,1,1,0</eraMods>
-        <nameGenerator>FWL</nameGenerator>
-        <colorRGB>143,190,192</colorRGB>
-        <tags>is,minor</tags>
-        <start>3079</start>
-        <end>3082</end>
-    </faction>
-    <faction>
-        <shortname>DO</shortname>
-        <fullname>Duchy of Oriente</fullname>
-        <alternativeFactionCodes>OP,FWL</alternativeFactionCodes>
-        <startingPlanet>Oriente</startingPlanet>
-        <eraMods>0,0,0,1,2,3,1,1,0</eraMods>
-        <nameGenerator>FWL</nameGenerator>
-        <colorRGB>163,112,120</colorRGB>
-        <tags>is,minor</tags>
-        <start>3079</start>
-        <end>3086</end>
-    </faction>
-    <faction>
-        <shortname>DoO</shortname>
-        <fullname>Duchy of Orloff</fullname>
-        <alternativeFactionCodes>OP,FWL</alternativeFactionCodes>
-        <startingPlanet>Vanra</startingPlanet>
-        <eraMods>0,0,0,1,2,3,1,1,0</eraMods>
-        <nameGenerator>FWL</nameGenerator>
-        <colorRGB>164,94,126</colorRGB>
-        <tags>is,minor</tags>
-        <start>3079</start>
-        <end>3086</end>
-    </faction>
-    <faction>
-        <shortname>DS</shortname>
-        <fullname>Duchy of Small</fullname>
-        <alternativeFactionCodes>CM</alternativeFactionCodes>
-        <startingPlanet>Small World</startingPlanet>
-        <eraMods>1,0,0,1,2,3,2,1,0</eraMods>
-        <nameGenerator>CC</nameGenerator>
-        <colorRGB>107,142,35</colorRGB>
-        <tags>is,minor</tags>
-        <start>3058</start>
-        <end>3066</end>
-    </faction>
-    <faction>
-        <shortname>DTA</shortname>
-        <fullname>Duchy of Tamarind-Abbey</fullname>
-        <alternativeFactionCodes>FWL</alternativeFactionCodes>
-        <startingPlanet>Tamarind</startingPlanet>
-        <eraMods>0,0,0,1,2,3,1,1,0</eraMods>
-        <nameGenerator>FWL</nameGenerator>
-        <colorRGB>99,94,165</colorRGB>
-        <tags>is,minor</tags>
-        <start>3078</start>
-        <end>3139</end>
-    </faction>
-        <faction>
-        <shortname>DT</shortname>
-        <fullname>Duchy of Tamarind</fullname>
-        <startingPlanet>Tamarind</startingPlanet>
-        <eraMods>0,0,0,1,2,3,1,1,0</eraMods>
-        <nameGenerator>FWL</nameGenerator>
-        <colorRGB>158,60,147</colorRGB>
-        <tags>is,minor</tags>
-        <start>3071</start>
-        <end>3078</end>
-    </faction>
-    <faction>
-        <shortname>EF</shortname>
-        <fullname>Elysian Fields</fullname>
-        <startingPlanet>Nyserta</startingPlanet>
-        <eraMods>1,1,1,1,2,3,2,2,1</eraMods>
-        <colorRGB>255,0,255</colorRGB>
-        <tags>periphery</tags>
-    </faction>
-    <faction>
-        <shortname>CEI</shortname>
-        <fullname>Escorpión Imperio</fullname>
-        <altNamesByYear year='3142'>Scorpion Empire</altNamesByYear>
-        <alternativeFactionCodes>CGS,NC,UC</alternativeFactionCodes>
-        <startingPlanet>Granada</startingPlanet>
-        <eraMods>1,1,1,1,2,3,2,2,1</eraMods>
-        <colorRGB>238,232,170</colorRGB>
-        <tags>clan,deep_periphery,playable</tags>
-        <start>3080</start>
-    </faction>
-    <faction>
-        <shortname>FC</shortname>
-        <fullname>Federated Commonwealth</fullname>
-        <alternativeFactionCodes>FS,LA</alternativeFactionCodes>
-        <startingPlanet>New Avalon</startingPlanet>
-        <eraMods>0,0,0,1,2,2,1,0,0</eraMods>
-        <colorRGB>248,212,44</colorRGB>
-        <tags>is,super,playable</tags>
-    </faction>
-    <faction>
-        <shortname>FVC</shortname>
-        <fullname>Filtvelt Coalition</fullname>
-        <alternativeFactionCodes>FS</alternativeFactionCodes>
-        <startingPlanet>Filtvelt</startingPlanet>
-        <eraMods>0,0,0,1,2,2,1,0,0</eraMods>
-        <nameGenerator>FS</nameGenerator>
-        <colorRGB>255,228,181</colorRGB>
-        <tags>periphery</tags>
-        <start>3072</start>
-    </faction>
-    <faction>
-        <shortname>FRR</shortname>
-        <fullname>Free Rasalhague Republic</fullname>
-        <startingPlanet>Rasalhague</startingPlanet>
-        <changePlanet year='3052'>Orestes</changePlanet>
-        <eraMods>0,0,0,0,0,0,2,1,0</eraMods>
-        <nameGenerator>FRR</nameGenerator>
-        <colorRGB>116,171,206</colorRGB>
-        <tags>is,minor,playable</tags>
-        <start>3034</start>
-        <end>3103</end>
-    </faction>
-    <faction>
-        <shortname>FWLR</shortname>
-        <fullname>Free Worlds League Rebels</fullname>
-        <alternativeFactionCodes>FWL</alternativeFactionCodes>
-        <startingPlanet>New Delos</startingPlanet>
-        <eraMods>0,0,0,1,2,3,1,1,0</eraMods>
-        <nameGenerator>FWL</nameGenerator>
-        <colorRGB>68,212,228</colorRGB>
-        <tags>is,rebel</tags>
-    </faction>
-    <faction>
-        <shortname>FR</shortname>
-        <fullname>Fronc Reaches</fullname>
-        <alternativeFactionCodes>NCR</alternativeFactionCodes>
-        <startingPlanet>Fronc</startingPlanet>
-        <eraMods>1,1,1,1,2,3,2,2,1</eraMods>
-        <colorRGB>128,169,127</colorRGB>
-        <tags>periphery</tags>
-        <start>3066</start>
-    </faction>
-    <faction>
-        <shortname>GV</shortname>
-        <fullname>Greater Valkyrate</fullname>
-        <startingPlanet>Gotterdammerung</startingPlanet>
-        <eraMods>1,1,1,1,2,3,2,2,1</eraMods>
-        <colorRGB>255,105,180</colorRGB>
-        <tags>periphery</tags>
-        <start>3028</start>
-        <end>3049</end>
-    </faction>
-    <faction>
-        <shortname>HL</shortname>
-        <fullname>Hanseatic League</fullname>
-        <startingPlanet>Bremen (HL)</startingPlanet>
-        <eraMods>1,1,1,1,2,3,2,2,1</eraMods>
-        <colorRGB>219,112,147</colorRGB>
-        <tags>deep_periphery,playable</tags>
-        <start>2891</start>
-    </faction>
-    <faction>
-        <shortname>IP</shortname>
-        <fullname>Illyrian Palatinate</fullname>
-        <startingPlanet>Illyria</startingPlanet>
-        <eraMods>1,1,1,1,2,3,2,2,1</eraMods>
-        <colorRGB>0,255,255</colorRGB>
-        <tags>periphery</tags>
-        <start>2350</start>
-        <end>3063</end>
-    </faction>
-    <faction>
-        <shortname>PIND</shortname>
-        <fullname>Independent (Periphery)</fullname>
-        <eraMods>1,1,1,1,2,3,2,2,1</eraMods>
-        <colorRGB>190,190,190</colorRGB>
-        <tags>periphery,chaos,small</tags>
-    </faction>
-    <faction>
-        <shortname>IND</shortname>
-        <fullname>Independent</fullname>
-        <eraMods>1,1,1,1,2,3,2,2,1</eraMods>
-        <colorRGB>210,210,210</colorRGB>
-        <tags>is,chaos,small</tags>
-    </faction>
-    <faction>
-        <shortname>JF</shortname>
-        <fullname>Jarnfolk</fullname>
-        <startingPlanet>Trondheim (JF)</startingPlanet>
-        <eraMods>1,1,1,1,2,3,2,2,1</eraMods>
-        <nameGenerator>FRR</nameGenerator>
-        <colorRGB>153,50,204</colorRGB>
-        <tags>deep_periphery,minor</tags>
-    </faction>
-    <faction>
-        <shortname>KE</shortname>
-        <fullname>Khwarazm Empire</fullname>
-        <eraMods>1,1,1,1,2,3,2,2,1</eraMods>
-        <colorRGB>80,80,80</colorRGB>
-        <tags>deep_periphery</tags>
-    </faction>
-    <faction>
-        <shortname>KP</shortname>
-        <fullname>Kittery Prefecture</fullname>
-        <eraMods>0,0,0,0,0,0,0,0,0</eraMods>
-        <nameGenerator>FS</nameGenerator>
-        <colorRGB>224,126,39</colorRGB>
-        <tags>is,minor</tags>
-        <start>3073</start>
-        <end>3080</end>
-    </faction>
-    <faction>
-        <shortname>LR</shortname>
-        <fullname>Liao Republic</fullname>
-        <eraMods>1,0,0,1,2,3,2,1,0</eraMods>
-        <nameGenerator>CC</nameGenerator>
-        <colorRGB>2,166,79</colorRGB>
-        <tags>is</tags>
-        <start>2189</start>
-        <end>2315</end>
-    </faction>
-    <faction>
-        <shortname>LL</shortname>
-        <fullname>Lothian League</fullname>
-        <startingPlanet>Lothario</startingPlanet>
-        <eraMods>1,1,1,1,2,3,2,2,1</eraMods>
-        <colorRGB>255,140,0</colorRGB>
-        <tags>periphery</tags>
-        <start>2691</start>
-    </faction>
-    <faction>
-        <shortname>MC</shortname>
-        <fullname>Malagrotta Cooperative</fullname>
-        <alternativeFactionCodes>FS</alternativeFactionCodes>
-        <startingPlanet>Malagrotta</startingPlanet>
-        <eraMods>0,0,0,1,2,2,1,0,0</eraMods>
-        <nameGenerator>FS</nameGenerator>
-        <colorRGB>218,112,214</colorRGB>
-        <tags>periphery</tags>
-        <start>3073</start>
-        <end>3079</end>
-    </faction>
-    <faction>
-        <shortname>MH</shortname>
-        <fullname>Marian Hegemony</fullname>
-        <startingPlanet>Alphard (MH)</startingPlanet>
-        <eraMods>1,1,1,1,2,3,2,2,1</eraMods>
-        <colorRGB>236,136,65</colorRGB>
-        <tags>periphery,playable</tags>
-        <start>2920</start>
-    </faction>
-    <faction>
-        <shortname>MCM</shortname>
-        <fullname>Marik Commonwealth</fullname>
-        <alternativeFactionCodes>MSC,FWL</alternativeFactionCodes>
-        <startingPlanet>Marik</startingPlanet>
-        <eraMods>0,0,0,1,2,3,1,1,0</eraMods>
-        <nameGenerator>FWL</nameGenerator>
-        <colorRGB>165,94,160</colorRGB>
-        <tags>is</tags>
-        <start>2241</start>
-        <end>3082</end>
-    </faction>
-    <faction>
-        <shortname>MSC</shortname>
-        <fullname>Marik-Stewart Commonwealth</fullname>
-        <startingPlanet>Marik</startingPlanet>
-        <eraMods>0,0,0,1,2,3,1,1,0</eraMods>
-        <nameGenerator>FWL</nameGenerator>
-        <colorRGB>117,65,113</colorRGB>
-        <tags>is</tags>
-        <start>3082</start>
-        <end>3139</end>
-    </faction>
-    <faction>
-        <shortname>MERC</shortname>
-        <fullname>Mercenary</fullname>
-        <startingPlanet>Solaris</startingPlanet>
-        <changePlanet year='2789'>Galatea</changePlanet>
-        <changePlanet year='3052'>Outreach</changePlanet>
-        <changePlanet year='3067'>Galatea</changePlanet>
-        <eraMods>1,1,1,1,2,3,2,1,0</eraMods>
-        <colorRGB>169,169,169</colorRGB>
-        <tags>merc,playable</tags>
-    </faction>
-    <faction>
-        <shortname>MV</shortname>
-        <fullname>Morgraine's Valkyrate</fullname>
-        <startingPlanet>Gotterdammerung</startingPlanet>
-        <eraMods>1,1,1,1,2,3,2,2,1</eraMods>
-        <colorRGB>255,105,180</colorRGB>
-        <tags>periphery</tags>
-        <start>3021</start>
-        <end>3028</end>
-    </faction>
-    <faction>
-        <shortname>BoS</shortname>
-        <fullname>Barony of Strang</fullname>
-        <startingPlanet>Von Strang's World</startingPlanet>
-        <eraMods>1,1,1,1,2,3,2,2,1</eraMods>
-        <colorRGB>165,94,160</colorRGB>
-        <tags>periphery,minor</tags>
-    </faction>
-    <faction>
-        <shortname>MA</shortname>
-        <fullname>Mosiro Archipelago</fullname>
-        <startingPlanet>Mosiro</startingPlanet>
-        <eraMods>0,0,0,1,2,3,1,1,0</eraMods>
-        <nameGenerator>FWL</nameGenerator>
-        <colorRGB>165,94,160</colorRGB>
-        <tags>is,minor</tags>
-        <start>3079</start>
-        <end>3081</end>
-    </faction>
-    <faction>
-        <shortname>NCR</shortname>
-        <fullname>New Colony Region</fullname>
-        <alternativeFactionCodes>MOC,TC</alternativeFactionCodes>
-        <startingPlanet>Fronc</startingPlanet>
-        <eraMods>1,1,1,1,2,3,2,1,0</eraMods>
-        <colorRGB>32,178,170</colorRGB>
-        <tags>periphery</tags>
-        <start>3057</start>
-        <end>3066</end>
-    </faction>
-    <faction>
-        <shortname>NC</shortname>
-        <fullname>Nueva Castile</fullname>
-        <startingPlanet>Asturias</startingPlanet>
-        <eraMods>1,1,1,1,2,3,2,2,1</eraMods>
-        <colorRGB>0,255,0</colorRGB>
-        <tags>deep_periphery,playable</tags>
-        <start>2392</start>
-        <end>3080</end>
-    </faction>
-    <faction>
-        <shortname>OC</shortname>
-        <fullname>Oberon Confederation</fullname>
-        <startingPlanet>Oberon VI</startingPlanet>
-        <eraMods>1,1,1,1,2,3,2,2,1</eraMods>
-        <colorRGB>50,205,50</colorRGB>
-        <tags>periphery</tags>
-        <start>2775</start>
-        <end>3049</end>
-    </faction>
-    <faction>
-        <shortname>NOC</shortname>
-        <fullname>New Oberon Confederation</fullname>
-        <startingPlanet>Oberon VI</startingPlanet>
-        <colorRGB>231,178,50</colorRGB>
-        <tags>periphery</tags>
-        <start>3086</start>
-    </faction>
-    <faction>
-        <shortname>OZP</shortname>
-        <fullname>Ohrensen-Zion Province</fullname>
-        <alternativeFactionCodes>FWL</alternativeFactionCodes>
-        <startingPlanet>Ohrensen</startingPlanet>
-        <eraMods>1,0,0,1,2,3,2,1,0</eraMods>
-        <nameGenerator>CC</nameGenerator>
-        <colorRGB>160,165,94</colorRGB>
-        <tags>is,minor</tags>
-        <start>3079</start>
-        <end>3081</end>
-    </faction>
-    <faction>
-        <shortname>OP</shortname>
-        <fullname>Oriente Protectorate</fullname>
-        <alternativeFactionCodes>FWL</alternativeFactionCodes>
-        <startingPlanet>Oriente</startingPlanet>
-        <eraMods>0,0,0,1,2,3,1,1,0</eraMods>
-        <nameGenerator>FWL</nameGenerator>
-        <colorRGB>163,112,120</colorRGB>
-        <tags>is,minor</tags>
-        <start>3086</start>
-        <end>3139</end>
-    </faction>
-    <faction>
-        <shortname>PG</shortname>
-        <fullname>Principality of Gibson</fullname>
-        <alternativeFactionCodes>RF,FWL</alternativeFactionCodes>
-        <startingPlanet>Gibson</startingPlanet>
-        <eraMods>0,0,0,1,2,3,1,1,0</eraMods>
-        <nameGenerator>FWL</nameGenerator>
-        <colorRGB>250,250,250</colorRGB>
-        <tags>is,minor</tags>
-        <start>3079</start>
-    </faction>
-    <faction>
-        <shortname>PR</shortname>
-        <fullname>Principality of Regulus</fullname>
-        <alternativeFactionCodes>RF,FWL</alternativeFactionCodes>
-        <startingPlanet>Regulus</startingPlanet>
-        <eraMods>0,0,0,1,2,3,1,1,0</eraMods>
-        <nameGenerator>FWL</nameGenerator>
-        <colorRGB>192,143,189</colorRGB>
-        <tags>is,minor</tags>
-        <start>2247</start>
-        <end>3086</end>
-    </faction>
-    <faction>
-        <shortname>RD</shortname>
-        <fullname>Rasalhague Dominion</fullname>
-        <alternativeFactionCodes>CGB</alternativeFactionCodes>
-        <startingPlanet>Rasalhague</startingPlanet>
-        <eraMods>0,0,0,0,0,0,2,1,0</eraMods>
-        <nameGenerator>FRR</nameGenerator>
-        <colorRGB>188,222,235</colorRGB>
-        <tags>clan,is,minor,playable</tags>
-        <start>3103</start>
-    </faction>
-    <faction>
-        <shortname>RA</shortname>
-        <fullname>Raven Alliance</fullname>
-        <alternativeFactionCodes>CSR</alternativeFactionCodes>
-        <startingPlanet>Alpheratz</startingPlanet>
-        <eraMods>1,1,1,1,2,3,2,1,0</eraMods>
-        <colorRGB>25,120,110</colorRGB>
-        <tags>clan,periphery,playable</tags>
-        <start>3083</start>
-    </faction>
-    <faction>
-        <shortname>RF</shortname>
-        <fullname>Regulan Fiefs</fullname>
-        <alternativeFactionCodes>FWL</alternativeFactionCodes>
-        <startingPlanet>Regulus</startingPlanet>
-        <eraMods>0,0,0,1,2,3,1,1,0</eraMods>
-        <nameGenerator>FWL</nameGenerator>
-        <colorRGB>255,51,51</colorRGB>
-        <tags>is,minor</tags>
-        <start>3086</start>
-    </faction>
-    <faction>
-        <shortname>RFS</shortname>
-        <fullname>Regulan Free States</fullname>
-        <alternativeFactionCodes>RF,FWL</alternativeFactionCodes>
-        <startingPlanet>Regulus</startingPlanet>
-        <eraMods>0,0,0,1,2,3,1,1,0</eraMods>
-        <nameGenerator>FWL</nameGenerator>
-        <colorRGB>165,94,160</colorRGB>
-        <tags>is,minor</tags>
-        <start>3079</start>
-        <end>3086</end>
-    </faction>
-    <faction>
-        <shortname>ROS</shortname>
-        <fullname>Republic of the Sphere</fullname>
-        <startingPlanet>Terra</startingPlanet>
-        <eraMods>0,0,0,0,0,0,0,0,0</eraMods>
-        <colorRGB>207,119,57</colorRGB>
-        <tags>is,major,playable</tags>
-        <start>3081</start>
-    </faction>
-    <faction>
-        <shortname>Stone</shortname>
-        <fullname>Stone's Coalition</fullname>
-        <altNames>Coalition Forces</altNames>
-        <eraMods>0,0,0,0,0,0,0,0,0</eraMods>
-        <colorRGB>207,119,57</colorRGB>
-        <tags>is,minor</tags>
-        <start>3073</start>
-        <end>3081</end>
-    </faction>
-    <faction>
-        <shortname>RTR</shortname>
-        <fullname>Republic Territories</fullname>
-        <eraMods>0,0,0,0,0,0,0,0,0</eraMods>
-        <colorRGB>207,119,57</colorRGB>
-        <tags>is</tags>
-    </faction>
-    <faction>
-        <shortname>RIM</shortname>
-        <fullname>Rim Collection</fullname>
-        <startingPlanet>Gillfillan's Gold</startingPlanet>
-        <eraMods>1,1,1,1,2,3,2,2,1</eraMods>
-        <colorRGB>95,158,160</colorRGB>
-        <tags>periphery,small</tags>
-        <start>3048</start>
-    </faction>
-    <faction>
-        <shortname>RCM</shortname>
-        <fullname>Rim Commonality</fullname>
-        <alternativeFactionCodes>FWL</alternativeFactionCodes>
-        <startingPlanet>Lesnovo</startingPlanet>
-        <eraMods>1,1,1,1,2,3,2,2,1</eraMods>
-        <colorRGB>95,158,160</colorRGB>
-        <tags>periphery</tags>
-        <start>3075</start>
-        <end>3139</end>
-    </faction>
-    <faction>
-        <shortname>RT</shortname>
-        <fullname>Rim Territories</fullname>
-        <startingPlanet>Pain</startingPlanet>
-        <eraMods>1,1,1,1,2,3,2,2,1</eraMods>
-        <colorRGB>175,238,238</colorRGB>
-        <tags>periphery</tags>
-        <start>3087</start>
-    </faction>
-    <faction>
-        <shortname>ST</shortname>
-        <fullname>Saiph Triumvirate</fullname>
-        <alternativeFactionCodes>CM</alternativeFactionCodes>
-        <startingPlanet>Saiph</startingPlanet>
-        <eraMods>0,0,0,0,0,0,0,0,0</eraMods>
-        <nameGenerator>CC</nameGenerator>
-        <colorRGB>128,128,0</colorRGB>
-        <tags>is,minor</tags>
-        <start>3057</start>
-        <end>3068</end>
-    </faction>
-    <faction>
-        <shortname>SP</shortname>
-        <fullname>Sarna Protectorate</fullname>
-        <eraMods>1,0,0,1,2,3,2,1,0</eraMods>
-        <nameGenerator>CC</nameGenerator>
-        <colorRGB>184,134,11</colorRGB>
-        <tags>is,minor</tags>
-    </faction>
-    <faction>
-        <shortname>SIS</shortname>
-        <fullname>Sian Supremacy</fullname>
-        <eraMods>1,0,0,1,2,3,2,1,0</eraMods>
-        <nameGenerator>CC</nameGenerator>
-        <colorRGB>145,166,242</colorRGB>
-        <tags>is,minor</tags>
-    </faction>
-    <faction>
-        <shortname>SHC</shortname>
-        <fullname>Silver Hawk Coalition</fullname>
-        <alternativeFactionCodes>FWL</alternativeFactionCodes>
-        <startingPlanet>Amity</startingPlanet>
-        <eraMods>0,0,0,1,2,3,1,1,0</eraMods>
-        <nameGenerator>FWL</nameGenerator>
-        <colorRGB>255,0,127</colorRGB>
-        <tags>is,minor</tags>
-        <start>3079</start>
-    </faction>
-    <faction>
-        <shortname>SIC</shortname>
-        <fullname>St. Ives Compact</fullname>
-        <alternativeFactionCodes>CC</alternativeFactionCodes>
-        <startingPlanet>St. Ives</startingPlanet>
-        <eraMods>1,0,0,1,2,3,2,1,0</eraMods>
-        <nameGenerator>CC</nameGenerator>
-        <colorRGB>188,223,186</colorRGB>
-        <tags>is,minor,playable</tags>
-        <start>3029</start>
-        <end>3063</end>
-    </faction>
-    <faction>
-        <shortname>SL</shortname>
-        <fullname>Star League</fullname>
-        <startingPlanet>Terra</startingPlanet>
-        <eraMods>-1,-1,-1,0,0,0,0,0,0</eraMods>
-        <colorRGB>176,196,222</colorRGB>
-        <tags>is,super,playable</tags>
-        <start>2570</start>
-        <end>2781</end>
-    </faction>
-    <faction>
-        <shortname>SLIE</shortname>
-        <fullname>Star League-in-Exile</fullname>
-        <startingPlanet>Strana Mechty</startingPlanet>
-        <eraMods>-1,-1,-1,0,0,0,0,0,0</eraMods>
-        <colorRGB>176,196,222</colorRGB>
-        <tags>is</tags>
-        <start>2786</start>
-        <end>2801</end>
-    </faction>
-    <faction>
-        <shortname>SC</shortname>
-        <fullname>Stewart Commonality</fullname>
-        <alternativeFactionCodes>MSC,FWL</alternativeFactionCodes>
-        <startingPlanet>Stewart</startingPlanet>
-        <eraMods>0,0,0,1,2,3,1,1,0</eraMods>
-        <nameGenerator>FWL</nameGenerator>
-        <colorRGB>76,0,153</colorRGB>
-        <tags>is,minor</tags>
-        <start>2259</start>
-        <end>3082</end>
-    </faction>
-    <faction>
-        <shortname>SKC</shortname>
-        <fullname>Styk Commonality</fullname>
-        <alternativeFactionCodes>CM</alternativeFactionCodes>
-        <startingPlanet>Styk</startingPlanet>
-        <eraMods>1,0,0,1,2,3,2,1,0</eraMods>
-        <nameGenerator>CC</nameGenerator>
-        <colorRGB>0,139,139</colorRGB>
-        <tags>is,minor</tags>
-        <start>3058</start>
-        <end>3067</end>
-    </faction>
-    <faction>
-        <shortname>SKP</shortname>
-        <fullname>Styk Protectorate</fullname>
-        <startingPlanet>Styk</startingPlanet>
-        <eraMods>1,0,0,1,2,3,2,1,0</eraMods>
-        <nameGenerator>CC</nameGenerator>
-        <colorRGB>0,139,139</colorRGB>
-        <tags>is,minor</tags>
-        <start>3067</start>
-    </faction>
-    <faction>
-        <shortname>TCC</shortname>
-        <fullname>Terracap Confederation</fullname>
-        <startingPlanet>Terra Firma</startingPlanet>
-        <eraMods>1,0,0,1,2,3,2,1,0</eraMods>
-        <nameGenerator>CC</nameGenerator>
-        <colorRGB>233,150,122</colorRGB>
-        <tags>is,minor</tags>
-        <start>3058</start>
-        <end>3067</end>
-    </faction>
-    <faction>
-        <shortname>TB</shortname>
-        <fullname>The Barrens</fullname>
-        <eraMods>1,1,1,1,2,3,2,2,1</eraMods>
-        <colorRGB>255,255,224</colorRGB>
-        <tags>periphery,chaos</tags>
-        <start>3087</start>
-    </faction>
-    <faction>
-        <shortname>TP</shortname>
-        <fullname>The Protectorate</fullname>
-        <alternativeFactionCodes>OP,FWL</alternativeFactionCodes>
-        <startingPlanet>New Delos</startingPlanet>
-        <eraMods>0,0,0,1,2,3,1,1,0</eraMods>
-        <nameGenerator>FWL</nameGenerator>
-        <colorRGB>255,51,51</colorRGB>
-        <tags>is,minor</tags>
-        <start>3079</start>
-    </faction>
-    <faction>
-        <shortname>TFR</shortname>
-        <fullname>Tikonov Free Republic</fullname>
-        <alternativeFactionCodes>CC</alternativeFactionCodes>
-        <startingPlanet>Tikonov</startingPlanet>
-        <eraMods>1,1,1,1,2,3,2,2,1</eraMods>
-        <nameGenerator>CC</nameGenerator>
-        <colorRGB>255,160,122</colorRGB>
-        <tags>is,minor</tags>
-        <start>3029</start>
-        <end>3031</end>
-    </faction>
-    <faction>
-        <shortname>TD</shortname>
-        <fullname>Tortuga Dominions</fullname>
-        <alternativeFactionCodes>PIR</alternativeFactionCodes>
-        <startingPlanet>Tortuga Prime</startingPlanet>
-        <eraMods>1,1,1,1,2,3,2,2,1</eraMods>
-        <colorRGB>34,139,34</colorRGB>
-        <tags>periphery,pirate</tags>
-        <start>2577</start>
-    </faction>
-    <faction>
-        <shortname>UND</shortname>
-        <fullname>Undiscovered</fullname>
-        <eraMods>1,1,1,1,2,3,2,2,1</eraMods>
-        <colorRGB>0,0,0</colorRGB>
-        <tags>abandoned,inactive,chaos,special</tags>
-    </faction>
-    <faction>
-        <shortname>WOB</shortname>
-        <fullname>Word of Blake</fullname>
-        <alternativeFactionCodes>CS</alternativeFactionCodes>
-        <startingPlanet>Terra</startingPlanet>
-        <eraMods>0,0,0,0,0,0,0,1,1</eraMods>
-        <colorRGB>205,192,176</colorRGB>
-        <tags>is,minor,playable</tags>
-        <start>3052</start>
-    </faction>
-    <faction>
-        <shortname>CLAN</shortname>
-        <fullname>All Clans</fullname>
-        <startingPlanet>Strana Mechty</startingPlanet>
-        <nameGenerator>Clan</nameGenerator>
-        <colorRGB>139,69,19</colorRGB>
-        <tags>clan,special</tags>
-        <start>2807</start>
-    </faction>
-    <faction>
-        <shortname>NIOPS</shortname>
-        <fullname>Niops Association</fullname>
-        <startingPlanet>Niops (Niops V, VI, VII)</startingPlanet>
-        <colorRGB>205,173,0</colorRGB>
-        <tags>periphery,minor</tags>
-    </faction>
-    <faction>
-        <shortname>NONE</shortname>
-        <fullname>Unexplored</fullname>
-        <colorRGB>0,0,0</colorRGB>
-        <tags>periphery,abandoned,inactive,chaos,special</tags>
-    </faction>
-    <faction>
-        <shortname>FOR</shortname>
-        <fullname>Fiefdom Randis</fullname>
-        <startingPlanet>Randis IV (Hope IV 2988-)</startingPlanet>
-        <colorRGB>30,144,255</colorRGB>
-        <tags>periphery,minor</tags>
-        <start>2988</start>
-    </faction>
-    <faction>
-        <shortname>MM</shortname>
-        <fullname>Mica Majority</fullname>
-        <startingPlanet>Mica II</startingPlanet>
-        <colorRGB>240,230,140</colorRGB>
-        <tags>periphery,minor</tags>
-    </faction>
-    <faction>
-        <shortname>SA</shortname>
-        <fullname>Senatorial Alliance</fullname>
-        <altNames>Senate Alliance</altNames>
-        <alternativeFactionCodes>ROS</alternativeFactionCodes>
-        <startingPlanet>Augustine</startingPlanet>
-        <eraMods>0,0,0,0,0,0,0,0,0</eraMods>
-        <colorRGB>255,102,153</colorRGB>
-        <tags>is,minor</tags>
-        <start>3135</start>
-        <end>3142</end>
-    </faction>
-    <faction>
-        <shortname>AA</shortname>
-        <fullname>Augustine Alliance</fullname>
-        <alternativeFactionCodes>ROS</alternativeFactionCodes>
-        <startingPlanet>Augustine</startingPlanet>
-        <eraMods>0,0,0,0,0,0,0,0,0</eraMods>
-        <colorRGB>255,102,153</colorRGB>
-        <tags>is,minor</tags>
-        <start>3142</start>
-    </faction>
-    <faction>
-        <shortname>TTU</shortname>
-        <fullname>Tall Trees Union</fullname>
-        <alternativeFactionCodes>ROS</alternativeFactionCodes>
-        <startingPlanet>Tall Trees</startingPlanet>
-        <eraMods>1,0,0,1,2,3,2,1,0</eraMods>
-        <nameGenerator>CC</nameGenerator>
-        <colorRGB>153,153,51</colorRGB>
-        <tags>is,minor</tags>
-        <start>3136</start>
-    </faction>
-    <faction>
-        <shortname>ShA</shortname>
-        <fullname>Shiloh Alliance</fullname>
-        <alternativeFactionCodes>ROS</alternativeFactionCodes>
-        <startingPlanet>Shiloh</startingPlanet>
-        <eraMods>0,0,0,1,2,3,1,1,0</eraMods>
-        <nameGenerator>FWL</nameGenerator>
-        <colorRGB>97,26,92</colorRGB>
-        <tags>is,minor</tags>
-        <start>3135</start>
-    </faction>
-    <faction>
-        <shortname>CvW</shortname>
-        <fullname>Covenant Worlds</fullname>
-        <alternativeFactionCodes>ROS</alternativeFactionCodes>
-        <startingPlanet>Bordon</startingPlanet>
-        <eraMods>0,0,0,1,2,3,1,1,0</eraMods>
-        <nameGenerator>FWL</nameGenerator>
-        <colorRGB>102,51,51</colorRGB>
-        <tags>is,minor</tags>
-        <start>3137</start>
-    </faction>
-    <faction>
-        <shortname>PC</shortname>
-        <fullname>Protectorate Coalition</fullname>
-        <startingPlanet>Rochelle</startingPlanet>
-        <eraMods>0,0,0,1,2,3,1,1,0</eraMods>
-        <nameGenerator>FWL</nameGenerator>
-        <colorRGB>51,51,102</colorRGB>
-        <tags>is,minor</tags>
-        <start>3136</start>
-    </faction>
-    <faction>
-        <shortname>MiC</shortname>
-        <fullname>Milton Combine</fullname>
-        <alternativeFactionCodes>ROS</alternativeFactionCodes>
-        <startingPlanet>Milton</startingPlanet>
-        <eraMods>0,0,0,1,2,3,1,1,0</eraMods>
-        <nameGenerator>FWL</nameGenerator>
-        <colorRGB>255,0,51</colorRGB>
-        <tags>is,minor</tags>
-    </faction>
-    <faction>
-        <shortname>CP</shortname>
-        <fullname>Clan Protectorate</fullname>
-        <alternativeFactionCodes>CNC,CDS,FWL</alternativeFactionCodes>
-        <startingPlanet>Marik</startingPlanet>
-        <eraMods>0,0,0,1,2,3,1,1,0</eraMods>
-        <nameGenerator>Clan</nameGenerator>
-        <colorRGB>153,255,51</colorRGB>
-        <tags>clan,minor</tags>
-        <start>3138</start>
-    </faction>
-    <faction>
-        <shortname>RR</shortname>
-        <fullname>Republic Remnant</fullname>
-        <alternativeFactionCodes>ROS</alternativeFactionCodes>
-        <startingPlanet>Callison</startingPlanet>
-        <eraMods>0,0,0,0,0,0,0,0,0</eraMods>
-        <colorRGB>128,40,0</colorRGB>
-        <tags>is,minor</tags>
-        <start>3135</start>
-    </faction>
-    <faction>
-        <shortname>PIR</shortname>
-        <fullname>Pirate</fullname>
-        <eraMods>2,2,2,2,2,2,2,2,2</eraMods>
-        <colorRGB>128,40,0</colorRGB>
-        <tags>pirate,playable</tags>
-    </faction>
-    <faction>
-        <shortname>UC</shortname>
-        <fullname>Umayyad Caliphate</fullname>
-        <alternativeFactionCodes>NC</alternativeFactionCodes>
-        <startingPlanet>Granada</startingPlanet>
-        <eraMods>1,1,1,1,2,3,2,2,1</eraMods>
-        <colorRGB>0,255,0</colorRGB>
-        <tags>deep_periphery</tags>
-        <start>2830</start>
-    </faction>
-    <faction>
-        <shortname>REB</shortname>
-        <fullname>Rebels</fullname>
-        <eraMods>2,2,2,2,2,2,2,2,2</eraMods>
-        <tags>rebel</tags>
-    </faction>
-    <faction>
-        <shortname>RON</shortname>
-        <fullname>Ronin</fullname>
-        <alternativeFactionCodes>DC</alternativeFactionCodes>
-        <startingPlanet>Predlitz</startingPlanet>
-        <eraMods>0,0,0,1,2,2,1,0,0</eraMods>
-        <nameGenerator>DC</nameGenerator>
-        <colorRGB>234,45,46</colorRGB>
-        <tags>is,minor</tags>
-        <start>3034</start>
-        <end>3035</end>
-    </faction>
-    <faction>
-        <shortname>AXP</shortname>
-        <fullname>Axumite Providence</fullname>
-        <startingPlanet>Thala</startingPlanet>
-        <eraMods>1,1,1,1,2,3,2,2,1</eraMods>
-        <colorRGB>153,50,204</colorRGB>
-        <tags>deep_periphery</tags>
-        <start>2245</start>
-    </faction>
-    <faction>
-        <shortname>CCon</shortname>
-        <fullname>Coreward Confederacy</fullname>
-        <altNamesByYear year='2371'>Autocracy of New Virginia</altNamesByYear>
-        <altNamesByYear year='2400'>Virginian Union</altNamesByYear>
-        <altNamesByYear year='2700'>Rim Worlds Republic Outpost #27</altNamesByYear>
-        <altNamesByYear year='2798'>Virginian Union</altNamesByYear>
-        <altNamesByYear year='2816'>Coreward Confederacy</altNamesByYear>
-        <startingPlanet>RWR Outpost #27</startingPlanet>
-        <eraMods>3,3,1,3,3,3,3,3,3</eraMods>
-        <colorRGB>255,0,0</colorRGB>
-        <tags>deep_periphery</tags>
-        <start>2371</start>
-        <end>3075</end>
-    </faction>
-    <faction>
-        <shortname>GDL</shortname>
-        <fullname>Galatean Defense League</fullname>
-        <startingPlanet>Galatea</startingPlanet>
-        <colorRGB>102,255,255</colorRGB>
-        <tags>is,minor</tags>
-        <start>3144</start>
-    </faction>
-    <faction>
-        <shortname>GL</shortname>
-        <fullname>Galatean League</fullname>
-        <startingPlanet>Galatea</startingPlanet>
-        <colorRGB>102,255,255</colorRGB>
-        <tags>is,minor</tags>
-        <start>3144</start>
-    </faction>
-    <faction>
-        <shortname>IE</shortname>
-        <fullname>Interstellar Expeditions</fullname>
-        <colorRGB>255,255,102</colorRGB>
-        <tags>periphery,chaos</tags>
-    </faction>
-    <faction>
-        <shortname>NDC</shortname>
-        <fullname>New Delphi Compact</fullname>
-        <startingPlanet>New Delphi</startingPlanet>
-        <colorRGB>127,151,139</colorRGB>
-        <tags>deep_periphery</tags>
-        <start>2602</start>
-    </faction>
-    <faction>
-        <shortname>FCo</shortname>
-        <fullname>Ferris Collective</fullname>
-        <colorRGB>191,171,120</colorRGB>
-        <tags>minor</tags>
-        <start>3087</start>
-    </faction>
-    <faction>
-        <shortname>FFR</shortname>
-        <fullname>Finmark Free Republic</fullname>
-        <colorRGB>191,171,120</colorRGB>
-        <tags>periphery,minor</tags>
-        <start>2779</start>
-        <!-- May be sooner than that, but no later -->
-        <end>2822</end>
-    </faction>
-    <faction>
-        <shortname>RU</shortname>
-        <fullname>Ragnarok Union</fullname>
-        <colorRGB>211,189,72</colorRGB>
-        <tags>periphery,minor</tags>
-        <start>3084</start>
-    </faction>
-    <faction>
-        <shortname>THa</shortname>
-        <fullname>The Havens</fullname>
-        <colorRGB>147,173,172</colorRGB>
-        <tags>periphery,minor</tags>
-        <start>3084</start>
-    </faction>
-    <faction>
-        <shortname>ARC</shortname>
-        <fullname>Aurigan Coalition</fullname>
-        <altNamesByYear year='3022'>Arano Restoration</altNamesByYear>
-        <altNamesByYear year='3026'>Aurigan Coalition</altNamesByYear>
-        <startingPlanet>Coromodir</startingPlanet>
-        <changePlanet year="3022">New Abilene</changePlanet>
-        <changePlanet year="3026">Coromodir</changePlanet>
-        <colorRGB>255,36,0</colorRGB>
-        <tags>periphery,minor,playable</tags>
-        <start>2910</start>
-    </faction>
-    <faction>
-        <shortname>ARD</shortname>
-        <fullname>Aurigan Directorate</fullname>
-        <startingPlanet>Coromodir</startingPlanet>
-        <colorRGB>103,140,73</colorRGB>
-        <tags>periphery,minor</tags>
-        <start>3022</start>
-        <end>3025</end>
-    </faction>
-    <faction>
-        <shortname>TiC</shortname>
-        <fullname>Timbuktu Collective</fullname>
-        <startingPlanet>Timbuktu</startingPlanet>
-        <colorRGB>93,133,147</colorRGB>
-        <tags>periphery,minor</tags>
-        <start>3148</start>
-    </faction>
-</factions>
->>>>>>> fed8b753
+<?xml version="1.0" encoding="UTF-8"?>
+<!--
+factions.xml
+1/19/2012
+Jay Lawson
+
+Modified Sept 2017
+Joshua Bartz (Bonepart)
+
+Modified 21-MAR-2021
+Justin 'Windchild' Bowen
+
+This file defines the factions used by MekHQ. Keep in mind that the faction shortnames are used by the planets.xml file, so if you remove a faction here, you need to remove all references to it in that file. Not all of the factions listed here are available to play by default. To add a faction as playable, just add the playable tag.
+
+Here is a description of what goes in each faction tag
+shortname - this is the abbreviation that is used to identify each faction in planets.xml and within MekHQ itself. This code must be unique.
+fullname  - the full display name for the faction.
+altNamesByYear - Identifies alternate names for a given year. Format: <altNamesByYear year='XXXX'>Faction name</altNamesByYear>
+altNames - A list of alternate names for a faction, 'also known as' type of names, not official designations.
+alternativeFactionCodes - A list of alternativeFactionCodes used as a fallback when using RATs.
+startingPlanet - Identifies the starting planet if you begin a new campaign with this faction. The name of the planet must be the name as it is recognized in MekHQ. If left out, then this defaults to Terra.
+changePlanet - Identifies the starting planet after the given year. Format: <changePlanet year='XXXX'>Planet name</changePlanet>. Years given in this first revision are best guesses.
+eraMods - A comma-separated 9-item list of optional modifiers to repair/replacement rolls as per Strat Ops. If left out, then this defaults to 0 for all eras.
+nameGenerator - The name of the faction name generator that should be used for this faction. If left out, then this defaults to "General."
+colorRGB - a comma-separated 3-item list defining the RGB codes for the color used on the map for this faction. Defaults to light gray if missing.
+currencyCode - partially implemented (likely buggy) currency code value used by the faction.
+layeredForceIconBackgroundCategory - the category of the faction's background piece
+layeredForceIconBackgroundFilename - the filename of the faction's background piece
+layeredForceIconLogoCategory - the category of the faction's logo piece
+layeredForceIconLogoFilename - the filename of the faction's logo piece
+tags - a comma-separated list of tags. Currently recognised tags: "is", "periphery", "deep_periphery", "clan", "pirate", "merc", "trader", "minor", "rebel", "inactive", "hidden", "abandoned", "chaos", "playable"
+start - the founding date of the faction
+end - the date the faction ceases to exist
+successor - unimplemented tag describing another faction code as the specified faction's successor
+ -->
+<factions>
+    <!-- Early spaceflight factions -->
+    <faction>
+        <shortname>WA</shortname>
+        <fullname>Western Alliance</fullname>
+        <colorRGB>0,20,220</colorRGB>
+        <tags>is,minor</tags>
+        <start>2014</start>
+        <end>2085</end>
+        <successor>TA</successor>
+    </faction>
+    <faction>
+        <shortname>ACPS</shortname>
+        <fullname>Asian Co-Prosperity Sphere</fullname>
+        <namegenerator>CC</namegenerator>
+        <colorRGB>0,20,220</colorRGB>
+        <tags>is,minor</tags>
+        <start>2022</start>
+        <end>2024</end>
+        <successor>WA</successor>
+    </faction>
+    <!-- First exodus factions -->
+    <faction>
+        <shortname>TA</shortname>
+        <fullname>Terran Alliance</fullname>
+        <eraMods>-1,-1,-1,0,0,0,0,0,0</eraMods>
+        <colorRGB>207,119,57</colorRGB>
+        <tags>is,major</tags>
+        <start>2086</start>
+        <end>2315</end>
+        <successor>TH</successor>
+    </faction>
+    <faction>
+        <shortname>TH</shortname>
+        <fullname>Terran Hegemony</fullname>
+        <alternativeFactionCodes>SL</alternativeFactionCodes>
+        <startingPlanet>Terra</startingPlanet>
+        <eraMods>-1,-1,-1,0,0,0,0,0,0</eraMods>
+        <colorRGB>255,255,255</colorRGB>
+        <layeredForceIconBackgroundCategory>Inner Sphere/</layeredForceIconBackgroundCategory>
+        <layeredForceIconBackgroundFilename>Terran Hegemony.png</layeredForceIconBackgroundFilename>
+        <layeredForceIconLogoCategory>Inner Sphere/</layeredForceIconLogoCategory>
+        <layeredForceIconLogoFilename>Terran Hegemony.png</layeredForceIconLogoFilename>
+        <tags>is,super,playable</tags>
+        <start>2315</start>
+        <end>2790</end>
+    </faction>
+    <faction>
+        <shortname>AE</shortname>
+        <fullname>Amaris Empire</fullname>
+        <startingPlanet>Terra</startingPlanet>
+        <eraMods>-1,-1,-1,0,0,0,0,0,0</eraMods>
+        <colorRGB>142,74,123</colorRGB>
+        <layeredForceIconBackgroundCategory>Periphery/</layeredForceIconBackgroundCategory>
+        <layeredForceIconBackgroundFilename>Amaris Empire.png</layeredForceIconBackgroundFilename>
+        <tags>is,minor</tags>
+        <start>2767</start>
+        <end>2779</end>
+    </faction>
+    <faction>
+        <shortname>Alf</shortname>
+        <fullname>Alfrik</fullname>
+        <colorRGB>103,169,57</colorRGB>
+        <tags>is,minor</tags>
+        <start>2200</start> <!-- estimated -->
+    </faction>
+    <!-- Major Inner Sphere Factions -->
+    <faction>
+        <shortname>CC</shortname>
+        <fullname>Capellan Confederation</fullname>
+        <startingPlanet>Sian</startingPlanet>
+        <eraMods>1,0,0,1,2,3,2,1,0</eraMods>
+        <nameGenerator>CC</nameGenerator>
+        <colorRGB>0,156,85</colorRGB>
+        <layeredForceIconBackgroundCategory>Inner Sphere/</layeredForceIconBackgroundCategory>
+        <layeredForceIconBackgroundFilename>Capellan Confederation.png</layeredForceIconBackgroundFilename>
+        <layeredForceIconLogoCategory>Inner Sphere/</layeredForceIconLogoCategory>
+        <layeredForceIconLogoFilename>Capellan Confederation.png</layeredForceIconLogoFilename>
+        <tags>is,major,playable</tags>
+        <start>2367</start>
+    </faction>
+    <faction>
+        <shortname>DC</shortname>
+        <fullname>Draconis Combine</fullname>
+        <startingPlanet>New Samarkand</startingPlanet>
+        <changePlanet year='2619'>Luthien</changePlanet>>
+        <eraMods>0,0,0,1,2,2,1,0,0</eraMods>
+        <nameGenerator>DC</nameGenerator>
+        <colorRGB>234,45,46</colorRGB>
+        <layeredForceIconBackgroundCategory>Inner Sphere/</layeredForceIconBackgroundCategory>
+        <layeredForceIconBackgroundFilename>Draconis Combine.png</layeredForceIconBackgroundFilename>
+        <layeredForceIconLogoCategory>Inner Sphere/</layeredForceIconLogoCategory>
+        <layeredForceIconLogoFilename>Draconis Combine.png</layeredForceIconLogoFilename>
+        <tags>is,major,playable</tags>
+        <start>2319</start>
+    </faction>
+    <faction>
+        <shortname>FS</shortname>
+        <fullname>Federated Suns</fullname>
+        <startingPlanet>New Avalon</startingPlanet>
+        <eraMods>0,0,0,1,2,2,1,0,0</eraMods>
+        <nameGenerator>FS</nameGenerator>
+        <colorRGB>248,212,44</colorRGB>
+        <layeredForceIconBackgroundCategory>Inner Sphere/</layeredForceIconBackgroundCategory>
+        <layeredForceIconBackgroundFilename>Federated Suns.png</layeredForceIconBackgroundFilename>
+        <layeredForceIconLogoCategory>Inner Sphere/</layeredForceIconLogoCategory>
+        <layeredForceIconLogoFilename>Federated Suns.png</layeredForceIconLogoFilename>
+        <tags>is,major,playable</tags>
+        <start>2317</start>
+    </faction>
+    <faction>
+        <shortname>FWL</shortname>
+        <fullname>Free Worlds League</fullname>
+        <startingPlanet>Atreus (FWL)</startingPlanet>
+        <eraMods>0,0,0,1,2,3,1,1,0</eraMods>
+        <nameGenerator>FWL</nameGenerator>
+        <colorRGB>165,94,160</colorRGB>
+        <layeredForceIconBackgroundCategory>Inner Sphere/</layeredForceIconBackgroundCategory>
+        <layeredForceIconBackgroundFilename>Free Worlds League.png</layeredForceIconBackgroundFilename>
+        <layeredForceIconLogoCategory>Inner Sphere/</layeredForceIconLogoCategory>
+        <layeredForceIconLogoFilename>Free Worlds League.png</layeredForceIconLogoFilename>
+        <tags>is,major,playable</tags>
+        <start>2271</start>
+    </faction>
+    <faction>
+        <shortname>LA</shortname>
+        <fullname>Lyran Commonwealth</fullname>
+        <altNamesByYear year='3058'>Lyran Alliance</altNamesByYear>
+        <altNamesByYear year='3085'>Lyran Commonwealth</altNamesByYear>
+        <startingPlanet>Tharkad</startingPlanet>
+        <eraMods>1,0,0,1,2,3,2,1,0</eraMods>
+        <nameGenerator>LA</nameGenerator>
+        <colorRGB>0,124,186</colorRGB>
+        <layeredForceIconBackgroundCategory>Inner Sphere/</layeredForceIconBackgroundCategory>
+        <layeredForceIconBackgroundFilename>Lyran Commonwealth.png</layeredForceIconBackgroundFilename>
+        <layeredForceIconLogoCategory>Inner Sphere/</layeredForceIconLogoCategory>
+        <layeredForceIconLogoFilename>Lyran Commonwealth.png</layeredForceIconLogoFilename>
+        <tags>is,major,playable</tags>
+        <start>2340</start>
+    </faction>
+    <!-- Star League Era factions -->
+    <faction>
+        <shortname>CRep</shortname>
+        <fullname>Capellan Republic</fullname>
+        <eraMods>1,0,0,0,0,0,0,0,0</eraMods>
+        <nameGenerator>CC</nameGenerator>
+        <colorRGB>2,166,79</colorRGB>
+        <tags>is,minor</tags>
+        <start>2194</start>
+        <end>2269</end>
+        <successor>CH</successor>
+    </faction>
+    <faction>
+        <shortname>CH</shortname>
+        <fullname>Capellan Hegemony</fullname>
+        <!-- Formed as a union of Capellan Republic and Capellan Co-Prosperity Sphere -->
+        <eraMods>1,0,0,1,2,3,2,1,0</eraMods>
+        <nameGenerator>CC</nameGenerator>
+        <colorRGB>2,166,79</colorRGB>
+        <tags>is,minor</tags>
+        <start>2270</start>
+        <end>2310</end>
+        <successor>CCom</successor>
+    </faction>
+    <faction>
+        <shortname>CCom</shortname>
+        <fullname>Capellan Commonality</fullname>
+        <eraMods>1,0,0,1,2,3,2,1,0</eraMods>
+        <nameGenerator>CC</nameGenerator>
+        <colorRGB>242,145,197</colorRGB>
+        <tags>is,minor</tags>
+        <start>2310</start>
+        <end>2366</end>
+        <successor>CC</successor>
+    </faction>
+    <faction>
+        <shortname>TU</shortname>
+        <fullname>Tikonov Union</fullname>
+        <nameGenerator>CC</nameGenerator>
+        <colorRGB>255,160,122</colorRGB>
+        <tags>is,minor</tags>
+        <start>2177</start>
+        <end>2242</end>
+        <successor>TGU</successor>
+    </faction>
+    <faction>
+        <shortname>TGU</shortname>
+        <fullname>Tikonov Grand Union</fullname>
+        <nameGenerator>CC</nameGenerator>
+        <colorRGB>255,160,122</colorRGB>
+        <tags>is,minor</tags>
+        <start>2243</start>
+        <end>2366</end>
+        <successor>CC</successor>
+    </faction>
+    <faction>
+        <shortname>CTL</shortname>
+        <fullname>Chesterton Trade Federation</fullname>
+        <nameGenerator>CC</nameGenerator>
+        <colorRGB>184,134,22</colorRGB>
+        <tags>is,minor</tags>
+        <start>2220</start>
+        <end>2357</end>
+        <successor>CC</successor>
+    </faction>
+    <faction>
+        <shortname>ChP</shortname>
+        <fullname>Chisholm Protectorate</fullname>
+        <startingPlanet>Elgin (Chisholm 2878-)</startingPlanet>
+        <nameGenerator>CC</nameGenerator>
+        <colorRGB>224,104,32</colorRGB>
+        <tags>is,minor</tags>
+        <start>2265</start>
+        <end>2335</end>
+        <successor>CC</successor>
+    </faction>
+    <faction>
+        <shortname>SSUP</shortname>
+        <fullname>Sarna Supremacy</fullname>
+        <startingPlanet>Sarna</startingPlanet>
+        <eraMods>1,1,1,1,2,3,2,2,1</eraMods>
+        <nameGenerator>CC</nameGenerator>
+        <colorRGB>184,134,11</colorRGB>
+        <tags>is,minor</tags>
+        <start>2175</start>
+        <end>2366</end>
+        <successor>CC</successor>
+    </faction>
+    <faction>
+        <shortname>SIMA</shortname>
+        <fullname>St. Ives Mercantile Association</fullname>
+        <eraMods>1,0,0,1,2,3,2,1,0</eraMods>
+        <nameGenerator>CC</nameGenerator>
+        <colorRGB>188,223,186</colorRGB>
+        <tags>is,minor</tags>
+        <start>2245</start>
+        <end>2366</end>
+        <successor>CC</successor>
+    </faction>
+    <faction>
+        <shortname>SCW</shortname>
+        <fullname>Sian Commonwealth</fullname>
+        <eraMods>1,0,0,1,2,3,2,1,0</eraMods>
+        <nameGenerator>CC</nameGenerator>
+        <colorRGB>2,166,79</colorRGB>
+        <tags>is,minor</tags>
+        <start>2260</start>
+        <end>2366</end>
+        <successor>CC</successor>
+    </faction>
+    <faction>
+        <shortname>DoL</shortname>
+        <fullname>Duchy of Liao</fullname>
+        <eraMods>1,0,0,1,2,3,2,1,0</eraMods>
+        <nameGenerator>CC</nameGenerator>
+        <colorRGB>2,166,79</colorRGB>
+        <tags>is,minor</tags>
+        <start>2315</start>
+        <end>2366</end>
+        <successor>CC</successor>
+    </faction>
+    <faction>
+        <shortname>AG</shortname>
+        <fullname>Alliance of Galedon</fullname>
+        <eraMods>0,0,0,1,2,2,1,0,0</eraMods>
+        <nameGenerator>DC</nameGenerator>
+        <colorRGB>128,66,244</colorRGB>
+        <tags>is,minor</tags>
+        <start>2302</start>
+        <end>2319</end>
+        <successor>DC</successor>
+    </faction>
+    <faction>
+        <shortname>AC</shortname>
+        <fullname>Azami Caliphate</fullname>
+        <startingPlanet>Algedi</startingPlanet>
+        <nameGenerator>DC</nameGenerator>
+        <colorRGB>66,244,66</colorRGB>
+        <tags>is,minor</tags>
+        <start>2450</start>
+        <end>2516</end>
+        <successor>DC</successor>
+    </faction>
+    <faction>
+        <shortname>PoR</shortname>
+        <fullname>Principality of Rasalhague</fullname>
+        <startingPlanet>Rasalhague</startingPlanet>
+        <eraMods>0,0,0,0,0,0,2,1,0</eraMods>
+        <nameGenerator>FRR</nameGenerator>
+        <colorRGB>116,171,206</colorRGB>
+        <tags>is,minor</tags>
+        <start>2260</start>
+        <end>2510</end>
+        <successor>DC</successor>
+    </faction>
+    <faction>
+        <shortname>Mara</shortname>
+        <fullname>Marlette Association</fullname>
+        <eraMods>0,0,0,1,2,2,1,0,0</eraMods>
+        <nameGenerator>FS</nameGenerator>
+        <colorRGB>27,98,229</colorRGB>
+        <tags>is,minor</tags>
+        <start>2278</start>
+        <end>2324</end>
+        <successor>FS</successor>
+    </faction>
+    <faction>
+        <shortname>ME</shortname>
+        <fullname>Muskegon Coalition</fullname>
+        <startingPlanet>Muskegon</startingPlanet>
+        <colorRGB>27,229,195</colorRGB>
+        <tags>is,minor</tags>
+        <start>2163</start>
+        <end>2317</end>
+        <successor>FS</successor>
+    </faction>
+    <faction>
+        <shortname>UHC</shortname>
+        <fullname>United Hindu Collective</fullname>
+        <alternativeFactionCodes>FS</alternativeFactionCodes>
+        <startingPlanet>Basantapur</startingPlanet>
+        <eraMods>0,0,0,1,2,2,1,0,0</eraMods>
+        <nameGenerator>FS</nameGenerator>
+        <colorRGB>171,148,118</colorRGB>
+        <tags>is,minor</tags>
+        <start>2240</start>
+        <end>2540</end>
+        <successor>FS</successor>
+    </faction>
+    <faction>
+        <shortname>MRep</shortname>
+        <fullname>Marik Republic</fullname>
+        <startingPlanet>Marik</startingPlanet>
+        <nameGenerator>FWL</nameGenerator>
+        <colorRGB>143,190,192</colorRGB>
+        <tags>is,minor</tags>
+        <start>2238</start>
+        <end>2271</end>
+        <successor>FWL</successor>
+    </faction>
+    <faction>
+        <shortname>FoO</shortname>
+        <fullname>Federation of Oriente</fullname>
+        <startingPlanet>Oriente</startingPlanet>
+        <nameGenerator>FWL</nameGenerator>
+        <colorRGB>163,112,120</colorRGB>
+        <tags>is,minor</tags>
+        <start>2241</start>
+        <end>2271</end>
+        <successor>FWL</successor>
+    </faction>
+    <faction>
+        <shortname>RP</shortname>
+        <fullname>Regulan Principality</fullname>
+        <startingPlanet>Regulus</startingPlanet>
+        <nameGenerator>FWL</nameGenerator>
+        <colorRGB>255,51,51</colorRGB>
+        <tags>is,minor</tags>
+        <start>2243</start>
+        <end>2271</end>
+        <successor>FWL</successor>
+    </faction>
+    <faction>
+        <shortname>SCon</shortname>
+        <fullname>Stewart Confederation</fullname>
+        <altNames>Stewart Confederation,Stewart Confederacy,Stewart Commonality</altNames>
+        <startingPlanet>Stewart</startingPlanet>
+        <nameGenerator>FWL</nameGenerator>
+        <colorRGB>76,0,153</colorRGB>
+        <tags>is,minor</tags>
+        <start>2259</start>
+        <end>2295</end>
+        <successor>FWL</successor>
+    </faction>
+    <faction>
+        <shortname>PD</shortname>
+        <fullname>Protectorate of Donegal</fullname>
+        <eraMods>1,0,0,1,2,3,2,1,0</eraMods>
+        <nameGenerator>LA</nameGenerator>
+        <colorRGB>66,244,143</colorRGB>
+        <tags>is,minor</tags>
+        <start>2313</start>
+        <end>2341</end>
+        <successor>LA</successor>
+    </faction>
+    <faction>
+        <shortname>FoS</shortname>
+        <fullname>Federation of Skye</fullname>
+        <eraMods>1,0,0,1,2,3,2,1,0</eraMods>
+        <nameGenerator>LA</nameGenerator>
+        <colorRGB>66,217,244</colorRGB>
+        <tags>is,minor</tags>
+        <start>2299</start>
+        <end>2341</end>
+        <successor>LA</successor>
+    </faction>
+    <faction>
+        <shortname>TamP</shortname>
+        <fullname>Tamar Pact</fullname>
+        <eraMods>1,0,0,1,2,3,2,1,0</eraMods>
+        <nameGenerator>LA</nameGenerator>
+        <colorRGB>244,161,66</colorRGB>
+        <tags>is,minor</tags>
+        <start>2235</start>
+        <end>2341</end>
+        <successor>LA</successor>
+    </faction>
+    <faction>
+        <shortname>RWR</shortname>
+        <fullname>Rim Worlds Republic</fullname>
+        <altNamesByYear year='2767'>Amaris Empire</altNamesByYear>
+        <startingPlanet>Apollo</startingPlanet>
+        <eraMods>1,1,1,0,0,0,0,0,0</eraMods>
+        <colorRGB>232,202,173</colorRGB>
+        <layeredForceIconBackgroundCategory>Periphery/</layeredForceIconBackgroundCategory>
+        <layeredForceIconBackgroundFilename>Rim Worlds Republic.png</layeredForceIconBackgroundFilename>
+        <layeredForceIconLogoCategory>Periphery/</layeredForceIconLogoCategory>
+        <layeredForceIconLogoFilename>Rim Worlds Republic.png</layeredForceIconLogoFilename>
+        <tags>periphery,playable</tags>
+        <start>2250</start>
+        <end>2779</end>
+    </faction>
+    <faction>
+        <shortname>RPG</shortname>
+        <fullname>Rim Provisional Government</fullname>
+        <startingPlanet>Apollo</startingPlanet>
+        <eraMods>1,1,1,0,0,0,0,0,0</eraMods>
+        <colorRGB>164,113,215</colorRGB>
+        <tags>periphery,small</tags>
+        <start>2575</start>
+        <end>2597</end>
+    </faction>
+    <faction>
+        <shortname>THW</shortname>
+        <fullname>Taurian Homeworlds</fullname>
+        <startingPlanet>Taurus</startingPlanet>
+        <eraMods>1,1,1,1,2,3,2,2,1</eraMods>
+        <colorRGB>179,62,38</colorRGB>
+        <tags>periphery</tags>
+        <start>2253</start>
+        <end>2235</end>
+        <successor>TC</successor>
+    </faction>
+    <faction>
+        <shortname>TC</shortname>
+        <fullname>Taurian Concordat</fullname>
+        <startingPlanet>Taurus</startingPlanet>
+        <eraMods>1,1,1,1,2,3,2,1,0</eraMods>
+        <colorRGB>179,62,38</colorRGB>
+        <layeredForceIconBackgroundCategory>Periphery/</layeredForceIconBackgroundCategory>
+        <layeredForceIconBackgroundFilename>Taurian Concordat.png</layeredForceIconBackgroundFilename>
+        <layeredForceIconLogoCategory>Periphery/</layeredForceIconLogoCategory>
+        <layeredForceIconLogoFilename>Taurian Concordat.png</layeredForceIconLogoFilename>
+        <tags>periphery,playable</tags>
+        <start>2335</start>
+    </faction>
+    <faction>
+        <shortname>MOC</shortname>
+        <fullname>Magistracy of Canopus</fullname>
+        <startingPlanet>Canopus IV</startingPlanet>
+        <eraMods>1,1,1,1,2,3,2,1,1</eraMods>
+        <colorRGB>57,158,145</colorRGB>
+        <layeredForceIconBackgroundCategory>Periphery/</layeredForceIconBackgroundCategory>
+        <layeredForceIconBackgroundFilename>Magistracy of Canopus.png</layeredForceIconBackgroundFilename>
+        <layeredForceIconLogoCategory>Periphery/</layeredForceIconLogoCategory>
+        <layeredForceIconLogoFilename>Magistracy of Canopus.png</layeredForceIconLogoFilename>
+        <tags>periphery,playable</tags>
+        <start>2530</start>
+    </faction>
+    <faction>
+        <shortname>OA</shortname>
+        <fullname>Outworlds Alliance</fullname>
+        <altNamesByYear year='3083'>Raven Alliance</altNamesByYear>
+        <startingPlanet>Alpheratz</startingPlanet>
+        <eraMods>1,1,1,1,2,3,2,1,0</eraMods>
+        <colorRGB>210,190,153</colorRGB>
+        <layeredForceIconBackgroundCategory>Periphery/</layeredForceIconBackgroundCategory>
+        <layeredForceIconBackgroundFilename>Outworlds Alliance.png</layeredForceIconBackgroundFilename>
+        <layeredForceIconLogoCategory>Periphery/</layeredForceIconLogoCategory>
+        <layeredForceIconLogoFilename>Outworlds Alliance.png</layeredForceIconLogoFilename>
+        <tags>periphery,playable</tags>
+        <start>2413</start>
+        <end>3083</end>
+    </faction>
+    <faction>
+        <shortname>ABN</shortname>
+        <fullname>Abandoned</fullname>
+        <eraMods>1,1,1,1,2,3,2,2,1</eraMods>
+        <colorRGB>0,0,0</colorRGB>
+        <tags>abandoned,inactive,chaos,special</tags>
+    </faction>
+    <faction>
+        <shortname>DIS</shortname>
+        <fullname>Disputed</fullname>
+        <tags>chaos,special</tags>
+    </faction>
+    <faction>
+        <shortname>ARDC</shortname>
+        <fullname>Arc-Royal Defense Cordon</fullname>
+        <alternativeFactionCodes>MERC,LA</alternativeFactionCodes>
+        <startingPlanet>Arc-Royal</startingPlanet>
+        <eraMods>0,0,0,1,2,3,2,0,0</eraMods>
+        <nameGenerator>LA</nameGenerator>
+        <colorRGB>218,165,32</colorRGB>
+        <tags>is,minor</tags>
+        <start>3057</start>
+        <end>3067</end>
+    </faction>
+    <faction>
+        <shortname>AB</shortname>
+        <fullname>Azami Brotherhood</fullname>
+        <alternativeFactionCodes>DC</alternativeFactionCodes>
+        <startingPlanet>Algedi</startingPlanet>
+        <eraMods>0,0,0,1,2,2,1,0,0</eraMods>
+        <nameGenerator>DC</nameGenerator>
+        <colorRGB>238,66,244</colorRGB>
+        <tags>is,minor</tags>
+        <start>3071</start>
+        <end>3081</end>
+    </faction>
+    <faction>
+        <shortname>OMA</shortname>
+        <fullname>Ozawa Mercantile Association</fullname>
+        <eraMods>0,0,0,1,2,2,1,0,0</eraMods>
+        <nameGenerator>DC</nameGenerator>
+        <colorRGB>206,244,66</colorRGB>
+        <tags>trader</tags>
+    </faction>
+    <faction>
+        <shortname>CDP</shortname>
+        <fullname>Calderon Protectorate</fullname>
+        <alternativeFactionCodes>TC</alternativeFactionCodes>
+        <startingPlanet>Erod's Escape</startingPlanet>
+        <eraMods>1,1,1,1,2,3,2,2,1</eraMods>
+        <colorRGB>0,128,128</colorRGB>
+        <layeredForceIconBackgroundCategory>Periphery/</layeredForceIconBackgroundCategory>
+        <layeredForceIconBackgroundFilename>Taurian Concordat.png</layeredForceIconBackgroundFilename>
+        <layeredForceIconLogoCategory>Periphery/</layeredForceIconLogoCategory>
+        <layeredForceIconLogoFilename>Calderon Protectorate.png</layeredForceIconLogoFilename>
+        <tags>periphery,playable</tags>
+        <start>2253</start>
+        <!-- Per Reunification War PDF, Protectorate existed prior to the Concordat, changing start from 3066 to 2253 per that source -->
+    </faction>
+    <faction>
+        <shortname>CI</shortname>
+        <fullname>Chainelane Isles</fullname>
+        <eraMods>1,1,1,1,2,3,2,1,0</eraMods>
+        <colorRGB>255,80,93</colorRGB>
+        <layeredForceIconLogoCategory>Periphery/</layeredForceIconLogoCategory>
+        <layeredForceIconLogoFilename>Chainelane Isles.png</layeredForceIconLogoFilename>
+        <tags>deep_periphery,minor</tags>
+    </faction>
+    <faction>
+        <shortname>CM</shortname>
+        <fullname>Chaos March</fullname>
+        <eraMods>0,0,0,0,0,0,0,0,0</eraMods>
+        <colorRGB>169,169,169</colorRGB>
+        <tags>is,chaos,small</tags>
+        <start>3058</start>
+        <end>3069</end>
+    </faction>
+    <faction>
+        <shortname>CIR</shortname>
+        <fullname>Circinus Federation</fullname>
+        <startingPlanet>Circinus</startingPlanet>
+        <eraMods>1,1,1,1,2,3,2,2,1</eraMods>
+        <colorRGB>198,36,58</colorRGB>
+        <layeredForceIconBackgroundCategory>Periphery/</layeredForceIconBackgroundCategory>
+        <layeredForceIconBackgroundFilename>Circinus Federation.png</layeredForceIconBackgroundFilename>
+        <layeredForceIconLogoCategory>Periphery/</layeredForceIconLogoCategory>
+        <layeredForceIconLogoFilename>Circinus Federation.png</layeredForceIconLogoFilename>
+        <tags>periphery</tags>
+        <start>2785</start>
+        <end>3081</end>
+    </faction>
+    <faction>
+        <shortname>CBS</shortname>
+        <fullname>Clan Blood Spirit</fullname>
+        <startingPlanet>York (Clan)</startingPlanet>
+        <eraMods>0,0,0,0,0,0,0,0,0</eraMods>
+        <nameGenerator>Clan</nameGenerator>
+        <colorRGB>255,99,71</colorRGB>
+        <layeredForceIconBackgroundCategory>Clan/</layeredForceIconBackgroundCategory>
+        <layeredForceIconBackgroundFilename>Clan Blood Spirit.png</layeredForceIconBackgroundFilename>
+        <layeredForceIconLogoCategory>Clan/</layeredForceIconLogoCategory>
+        <layeredForceIconLogoFilename>Clan Blood Spirit.png</layeredForceIconLogoFilename>
+        <tags>clan,minor,playable</tags>
+        <start>2807</start>
+        <end>3085</end>
+    </faction>
+    <faction>
+        <shortname>CB</shortname>
+        <fullname>Clan Burrock</fullname>
+        <eraMods>0,0,0,0,0,0,0,0,0</eraMods>
+        <nameGenerator>Clan</nameGenerator>
+        <colorRGB>255,165,0</colorRGB>
+        <layeredForceIconBackgroundCategory>Clan/</layeredForceIconBackgroundCategory>
+        <layeredForceIconBackgroundFilename>Clan Burrock.png</layeredForceIconBackgroundFilename>
+        <layeredForceIconLogoCategory>Clan/</layeredForceIconLogoCategory>
+        <layeredForceIconLogoFilename>Clan Burrock.png</layeredForceIconLogoFilename>
+        <tags>clan,minor</tags>
+        <start>2807</start>
+        <end>3059</end>
+    </faction>
+    <faction>
+        <shortname>CCC</shortname>
+        <fullname>Clan Cloud Cobra</fullname>
+        <startingPlanet>Homer</startingPlanet>
+        <eraMods>0,0,0,0,0,0,0,0,0</eraMods>
+        <nameGenerator>Clan</nameGenerator>
+        <colorRGB>147,112,219</colorRGB>
+        <layeredForceIconBackgroundCategory>Clan/</layeredForceIconBackgroundCategory>
+        <layeredForceIconBackgroundFilename>Clan Cloud Cobra.png</layeredForceIconBackgroundFilename>
+        <layeredForceIconLogoCategory>Clan/</layeredForceIconLogoCategory>
+        <layeredForceIconLogoFilename>Clan Cloud Cobra.png</layeredForceIconLogoFilename>
+        <tags>clan,minor,playable</tags>
+        <start>2807</start>
+    </faction>
+    <faction>
+        <shortname>CCO</shortname>
+        <fullname>Clan Coyote</fullname>
+        <startingPlanet>Babylon</startingPlanet>
+        <eraMods>0,0,0,0,0,0,0,0,0</eraMods>
+        <nameGenerator>Clan</nameGenerator>
+        <colorRGB>0,0,205</colorRGB>
+        <layeredForceIconBackgroundCategory>Clan/</layeredForceIconBackgroundCategory>
+        <layeredForceIconBackgroundFilename>Clan Coyote.png</layeredForceIconBackgroundFilename>
+        <layeredForceIconLogoCategory>Clan/</layeredForceIconLogoCategory>
+        <layeredForceIconLogoFilename>Clan Coyote.png</layeredForceIconLogoFilename>
+        <tags>clan,minor,playable</tags>
+        <start>2807</start>
+    </faction>
+    <faction>
+        <shortname>SOC</shortname>
+        <fullname>The Society</fullname>
+        <eraMods>0,0,0,0,0,0,0,0,0</eraMods>
+        <nameGenerator>Clan</nameGenerator>
+        <colorRGB>147,112,219</colorRGB>
+        <layeredForceIconBackgroundCategory>Clan/</layeredForceIconBackgroundCategory>
+        <layeredForceIconBackgroundFilename>The Society.png</layeredForceIconBackgroundFilename>
+        <layeredForceIconLogoCategory>Clan/</layeredForceIconLogoCategory>
+        <layeredForceIconLogoFilename>The Society.png</layeredForceIconLogoFilename>
+        <tags>clan</tags>
+    </faction>
+    <faction>
+        <shortname>CDS</shortname>
+        <fullname>Clan Sea Fox</fullname>
+        <altNamesByYear year='2984'>Clan Diamond Shark</altNamesByYear>
+        <altNamesByYear year='3100'>Clan Sea Fox</altNamesByYear>
+        <startingPlanet>Babylon</startingPlanet>
+        <changePlanet year='3065'>Twycross</changePlanet>
+        <eraMods>0,0,0,0,0,0,0,0,0</eraMods>
+        <nameGenerator>Clan</nameGenerator>
+        <colorRGB>0,255,255</colorRGB>
+        <layeredForceIconBackgroundCategory>Clan/</layeredForceIconBackgroundCategory>
+        <layeredForceIconBackgroundFilename>Clan Diamond Shark.png</layeredForceIconBackgroundFilename>
+        <layeredForceIconLogoCategory>Clan/</layeredForceIconLogoCategory>
+        <layeredForceIconLogoFilename>Clan Diamond Shark.png</layeredForceIconLogoFilename>
+        <tags>clan,minor,playable</tags>
+        <start>2807</start>
+    </faction>
+    <faction>
+        <shortname>CFM</shortname>
+        <fullname>Clan Fire Mandrill</fullname>
+        <startingPlanet>Shadow</startingPlanet>
+        <eraMods>0,0,0,0,0,0,0,0,0</eraMods>
+        <nameGenerator>Clan</nameGenerator>
+        <colorRGB>165,42,42</colorRGB>
+        <layeredForceIconBackgroundCategory>Clan/</layeredForceIconBackgroundCategory>
+        <layeredForceIconBackgroundFilename>Clan Fire Mandrill.png</layeredForceIconBackgroundFilename>
+        <layeredForceIconLogoCategory>Clan/</layeredForceIconLogoCategory>
+        <layeredForceIconLogoFilename>Clan Fire Mandrill.png</layeredForceIconLogoFilename>
+        <tags>clan,minor,playable</tags>
+        <start>2807</start>
+        <end>3073</end>
+    </faction>
+    <faction>
+        <shortname>CGB</shortname>
+        <fullname>Clan Ghost Bear</fullname>
+        <altNamesByYear year='3060'>Ghost Bear Dominion</altNamesByYear>
+        <startingPlanet>Arcadia (Clan)</startingPlanet>
+        <changePlanet year='3060'>Alshain</changePlanet>
+        <eraMods>0,0,0,0,0,0,0,0,0</eraMods>
+        <nameGenerator>Clan</nameGenerator>
+        <colorRGB>188,222,235</colorRGB>
+        <layeredForceIconBackgroundCategory>Clan/</layeredForceIconBackgroundCategory>
+        <layeredForceIconBackgroundFilename>Clan Ghost Bear.png</layeredForceIconBackgroundFilename>
+        <layeredForceIconLogoCategory>Clan/</layeredForceIconLogoCategory>
+        <layeredForceIconLogoFilename>Clan Ghost Bear.png</layeredForceIconLogoFilename>
+        <tags>clan,major,playable</tags>
+        <start>2807</start>
+        <end>3103</end>
+    </faction>
+    <faction>
+        <shortname>CGS</shortname>
+        <fullname>Clan Goliath Scorpion</fullname>
+        <altNamesByYear year='3080'>Escorpión Imperio</altNamesByYear>
+        <startingPlanet>Roche</startingPlanet>
+        <eraMods>0,0,0,0,0,0,0,0,0</eraMods>
+        <nameGenerator>Clan</nameGenerator>
+        <colorRGB>238,232,170</colorRGB>
+        <layeredForceIconBackgroundCategory>Clan/</layeredForceIconBackgroundCategory>
+        <layeredForceIconBackgroundFilename>Clan Goliath Scorpion.png</layeredForceIconBackgroundFilename>
+        <layeredForceIconLogoCategory>Clan/</layeredForceIconLogoCategory>
+        <layeredForceIconLogoFilename>Clan Goliath Scorpion.png</layeredForceIconLogoFilename>
+        <tags>clan,minor,playable</tags>
+        <start>2807</start>
+        <end>3080</end>
+    </faction>
+    <faction>
+        <shortname>CHH</shortname>
+        <fullname>Clan Hell's Horses</fullname>
+        <!--Original data shows CHH back on Niles during the Jihad, but I am unable to find data for that -->
+        <startingPlanet>Niles (Clan)</startingPlanet>
+        <changePlanet year='3074'>Csesztreg</changePlanet>
+        <eraMods>0,0,0,0,0,0,0,0,0</eraMods>
+        <nameGenerator>Clan</nameGenerator>
+        <colorRGB>241,168,110</colorRGB>
+        <layeredForceIconBackgroundCategory>Clan/</layeredForceIconBackgroundCategory>
+        <layeredForceIconBackgroundFilename>Clan Hell's Horses.png</layeredForceIconBackgroundFilename>
+        <layeredForceIconLogoCategory>Clan/</layeredForceIconLogoCategory>
+        <layeredForceIconLogoFilename>Clan Hell's Horses.png</layeredForceIconLogoFilename>
+        <tags>clan,minor,playable</tags>
+        <start>2807</start>
+    </faction>
+    <faction>
+        <shortname>CIH</shortname>
+        <fullname>Clan Ice Hellion</fullname>
+        <startingPlanet>Hector</startingPlanet>
+        <eraMods>0,0,0,0,0,0,0,0,0</eraMods>
+        <nameGenerator>Clan</nameGenerator>
+        <colorRGB>248,248,255</colorRGB>
+        <layeredForceIconBackgroundCategory>Clan/</layeredForceIconBackgroundCategory>
+        <layeredForceIconBackgroundFilename>Clan Ice Hellion.png</layeredForceIconBackgroundFilename>
+        <layeredForceIconLogoCategory>Clan/</layeredForceIconLogoCategory>
+        <layeredForceIconLogoFilename>Clan Ice Hellion.png</layeredForceIconLogoFilename>
+        <tags>clan,minor,playable</tags>
+        <start>2807</start>
+        <end>3074</end>
+    </faction>
+    <faction>
+        <shortname>CJF</shortname>
+        <fullname>Clan Jade Falcon</fullname>
+        <startingPlanet>Ironhold</startingPlanet>
+        <changePlanet year='3052'>Sudeten</changePlanet>
+        <eraMods>0,0,0,0,0,0,0,0,0</eraMods>
+        <nameGenerator>Clan</nameGenerator>
+        <colorRGB>172,208,115</colorRGB>
+        <layeredForceIconBackgroundCategory>Clan/</layeredForceIconBackgroundCategory>
+        <layeredForceIconBackgroundFilename>Clan Jade Falcon.png</layeredForceIconBackgroundFilename>
+        <layeredForceIconLogoCategory>Clan/</layeredForceIconLogoCategory>
+        <layeredForceIconLogoFilename>Clan Jade Falcon.png</layeredForceIconLogoFilename>
+        <tags>clan,major,playable</tags>
+        <start>2807</start>
+    </faction>
+    <faction>
+        <shortname>CMG</shortname>
+        <fullname>Clan Mongoose</fullname>
+        <eraMods>0,0,0,0,0,0,0,0,0</eraMods>
+        <nameGenerator>Clan</nameGenerator>
+        <colorRGB>100,149,237</colorRGB>
+        <layeredForceIconBackgroundCategory>Clan/</layeredForceIconBackgroundCategory>
+        <layeredForceIconBackgroundFilename>Clan Mongoose.png</layeredForceIconBackgroundFilename>
+        <layeredForceIconLogoCategory>Clan/</layeredForceIconLogoCategory>
+        <layeredForceIconLogoFilename>Clan Mongoose.png</layeredForceIconLogoFilename>
+        <tags>clan,minor</tags>
+        <start>2807</start>
+        <end>2868</end>
+    </faction>
+    <faction>
+        <shortname>CNC</shortname>
+        <fullname>Clan Nova Cat</fullname>
+        <startingPlanet>Barcella</startingPlanet>
+        <changePlanet year='3057'>Irece</changePlanet>
+        <eraMods>0,0,0,0,0,0,0,0,0</eraMods>
+        <nameGenerator>Clan</nameGenerator>
+        <colorRGB>245,255,250</colorRGB>
+        <layeredForceIconBackgroundCategory>Clan/</layeredForceIconBackgroundCategory>
+        <layeredForceIconBackgroundFilename>Clan Nova Cat.png</layeredForceIconBackgroundFilename>
+        <layeredForceIconLogoCategory>Clan/</layeredForceIconLogoCategory>
+        <layeredForceIconLogoFilename>Clan Nova Cat.png</layeredForceIconLogoFilename>
+        <tags>clan,minor,playable</tags>
+        <start>2807</start>
+        <end>3143</end>
+    </faction>
+    <faction>
+        <shortname>CSJ</shortname>
+        <fullname>Clan Smoke Jaguar</fullname>
+        <startingPlanet>Huntress</startingPlanet>
+        <changePlanet year='3052'>Luzerne</changePlanet>
+        <eraMods>0,0,0,0,0,0,0,0,0</eraMods>
+        <nameGenerator>Clan</nameGenerator>
+        <colorRGB>152,164,129</colorRGB>
+        <layeredForceIconBackgroundCategory>Clan/</layeredForceIconBackgroundCategory>
+        <layeredForceIconBackgroundFilename>Clan Smoke Jaguar.png</layeredForceIconBackgroundFilename>
+        <layeredForceIconLogoCategory>Clan/</layeredForceIconLogoCategory>
+        <layeredForceIconLogoFilename>Clan Smoke Jaguar.png</layeredForceIconLogoFilename>
+        <tags>clan,minor,playable</tags>
+        <start>2807</start>
+        <end>3060</end>
+    </faction>
+    <faction>
+        <shortname>CSR</shortname>
+        <fullname>Clan Snow Raven</fullname>
+        <altNamesByYear year='3083'>Raven Alliance</altNamesByYear>
+        <startingPlanet>Circe</startingPlanet>
+        <eraMods>0,0,0,0,0,0,0,0,0</eraMods>
+        <nameGenerator>Clan</nameGenerator>
+        <colorRGB>135,206,235</colorRGB>
+        <layeredForceIconBackgroundCategory>Clan/</layeredForceIconBackgroundCategory>
+        <layeredForceIconBackgroundFilename>Clan Snow Raven.png</layeredForceIconBackgroundFilename>
+        <layeredForceIconLogoCategory>Clan/</layeredForceIconLogoCategory>
+        <layeredForceIconLogoFilename>Clan Snow Raven.png</layeredForceIconLogoFilename>
+        <tags>clan,minor,playable</tags>
+        <start>2807</start>
+        <end>3083</end>
+    </faction>
+    <faction>
+        <shortname>CSA</shortname>
+        <fullname>Clan Star Adder</fullname>
+        <startingPlanet>Sheridan (Clan)</startingPlanet>
+        <eraMods>0,0,0,0,0,0,0,0,0</eraMods>
+        <nameGenerator>Clan</nameGenerator>
+        <colorRGB>218,165,32</colorRGB>
+        <layeredForceIconBackgroundCategory>Clan/</layeredForceIconBackgroundCategory>
+        <layeredForceIconBackgroundFilename>Clan Star Adder.png</layeredForceIconBackgroundFilename>
+        <layeredForceIconLogoCategory>Clan/</layeredForceIconLogoCategory>
+        <layeredForceIconLogoFilename>Clan Star Adder.png</layeredForceIconLogoFilename>
+        <tags>clan,minor,playable</tags>
+        <start>2807</start>
+    </faction>
+    <faction>
+        <shortname>CSV</shortname>
+        <fullname>Clan Steel Viper</fullname>
+        <startingPlanet>Homer</startingPlanet>
+        <eraMods>0,0,0,0,0,0,0,0,0</eraMods>
+        <nameGenerator>Clan</nameGenerator>
+        <colorRGB>127,255,0</colorRGB>
+        <layeredForceIconBackgroundCategory>Clan/</layeredForceIconBackgroundCategory>
+        <layeredForceIconBackgroundFilename>Clan Steel Viper.png</layeredForceIconBackgroundFilename>
+        <layeredForceIconLogoCategory>Clan/</layeredForceIconLogoCategory>
+        <layeredForceIconLogoFilename>Clan Steel Viper.png</layeredForceIconLogoFilename>
+        <tags>clan,minor,playable</tags>
+        <start>2807</start>
+        <end>3075</end>
+    </faction>
+    <faction>
+        <shortname>CSL</shortname>
+        <fullname>Clan Stone Lion</fullname>
+        <alternativeFactionCodes>CHH</alternativeFactionCodes>
+        <startingPlanet>Tokasha</startingPlanet>
+        <eraMods>0,0,0,0,0,0,0,0,0</eraMods>
+        <nameGenerator>Clan</nameGenerator>
+        <colorRGB>241,168,110</colorRGB>
+        <layeredForceIconBackgroundCategory>Clan/</layeredForceIconBackgroundCategory>
+        <layeredForceIconBackgroundFilename>Clan Stone Lion.png</layeredForceIconBackgroundFilename>
+        <layeredForceIconLogoCategory>Clan/</layeredForceIconLogoCategory>
+        <layeredForceIconLogoFilename>Clan Stone Lion.png</layeredForceIconLogoFilename>
+        <tags>clan,minor</tags>
+        <start>3075</start>
+    </faction>
+    <faction>
+        <shortname>CWI</shortname>
+        <fullname>Clan Widowmaker</fullname>
+        <eraMods>0,0,0,0,0,0,0,0,0</eraMods>
+        <nameGenerator>Clan</nameGenerator>
+        <colorRGB>222,184,135</colorRGB>
+        <layeredForceIconBackgroundCategory>Clan/</layeredForceIconBackgroundCategory>
+        <layeredForceIconBackgroundFilename>Clan Widowmaker.png</layeredForceIconBackgroundFilename>
+        <layeredForceIconLogoCategory>Clan/</layeredForceIconLogoCategory>
+        <layeredForceIconLogoFilename>Clan Widowmaker.png</layeredForceIconLogoFilename>
+        <tags>clan,minor</tags>
+        <start>2807</start>
+        <end>2834</end>
+    </faction>
+    <faction>
+        <shortname>CW</shortname>
+        <fullname>Clan Wolf</fullname>
+        <startingPlanet>Tranquil</startingPlanet>
+        <changePlanet year='3052'>Tamar</changePlanet>
+        <eraMods>0,0,0,0,0,0,0,0,0</eraMods>
+        <nameGenerator>Clan</nameGenerator>
+        <colorRGB>207,114,58</colorRGB>
+        <layeredForceIconBackgroundCategory>Clan/</layeredForceIconBackgroundCategory>
+        <layeredForceIconBackgroundFilename>Clan Wolf.png</layeredForceIconBackgroundFilename>
+        <layeredForceIconLogoCategory>Clan/</layeredForceIconLogoCategory>
+        <layeredForceIconLogoFilename>Clan Wolf.png</layeredForceIconLogoFilename>
+        <tags>clan,major,playable</tags>
+        <start>2807</start>
+        <end>3142</end>
+    </faction>
+    <faction>
+        <shortname>CWE</shortname>
+        <fullname>Wolf Empire</fullname>
+        <alternativeFactionCodes>CW</alternativeFactionCodes>
+        <startingPlanet>Gienah</startingPlanet>
+        <eraMods>0,0,0,0,0,0,0,0,0</eraMods>
+        <nameGenerator>Clan</nameGenerator>
+        <colorRGB>207,114,58</colorRGB>
+        <layeredForceIconBackgroundCategory>Clan/</layeredForceIconBackgroundCategory>
+        <layeredForceIconBackgroundFilename>Wolf Empire.png</layeredForceIconBackgroundFilename>
+        <tags>clan,minor</tags>
+        <start>3142</start>
+    </faction>
+    <faction>
+        <shortname>CWIE</shortname>
+        <fullname>Clan Wolf-in-Exile</fullname>
+        <startingPlanet>Arc-Royal</startingPlanet>
+        <eraMods>0,0,0,0,0,0,0,0,0</eraMods>
+        <nameGenerator>Clan</nameGenerator>
+        <colorRGB>160,82,45</colorRGB>
+        <layeredForceIconBackgroundCategory>Clan/</layeredForceIconBackgroundCategory>
+        <layeredForceIconBackgroundFilename>Clan Wolf-in-Exile.png</layeredForceIconBackgroundFilename>
+        <layeredForceIconLogoCategory>Clan/</layeredForceIconLogoCategory>
+        <layeredForceIconLogoFilename>Clan Wolf-in-Exile.png</layeredForceIconLogoFilename>
+        <tags>clan,small</tags>
+        <start>3057</start>
+    </faction>
+    <faction>
+        <shortname>CWOV</shortname>
+        <fullname>Clan Wolverine</fullname>
+        <eraMods>0,0,0,0,0,0,0,0,0</eraMods>
+        <nameGenerator>Clan</nameGenerator>
+        <colorRGB>143,188,143</colorRGB>
+        <layeredForceIconBackgroundCategory>Clan/</layeredForceIconBackgroundCategory>
+        <layeredForceIconBackgroundFilename>Clan Wolverine.png</layeredForceIconBackgroundFilename>
+        <layeredForceIconLogoCategory>Clan/</layeredForceIconLogoCategory>
+        <layeredForceIconLogoFilename>Clan Wolverine.png</layeredForceIconLogoFilename>
+        <tags>clan,minor</tags>
+        <start>2807</start>
+        <end>2823</end>
+    </faction>
+    <faction>
+        <shortname>CS</shortname>
+        <fullname>ComStar</fullname>
+        <startingPlanet>Terra</startingPlanet>
+        <changePlanet year='3059'>Tukayyid</changePlanet>
+        <eraMods>0,0,0,0,0,0,0,0,0</eraMods>
+        <colorRGB>255,250,240</colorRGB>
+        <layeredForceIconBackgroundCategory>Inner Sphere/</layeredForceIconBackgroundCategory>
+        <layeredForceIconBackgroundFilename>ComStar.png</layeredForceIconBackgroundFilename>
+        <layeredForceIconLogoCategory>Inner Sphere/</layeredForceIconLogoCategory>
+        <layeredForceIconLogoFilename>ComStar.png</layeredForceIconLogoFilename>
+        <tags>is,inactive,major,playable</tags>
+        <start>2788</start>
+    </faction>
+    <faction>
+        <shortname>DA</shortname>
+        <fullname>Duchy of Andurien</fullname>
+        <alternativeFactionCodes>FWL</alternativeFactionCodes>
+        <startingPlanet>Andurien</startingPlanet>
+        <eraMods>0,0,0,1,2,3,1,1,0</eraMods>
+        <nameGenerator>FWL</nameGenerator>
+        <colorRGB>148,148,255</colorRGB>
+        <layeredForceIconBackgroundCategory>Inner Sphere/</layeredForceIconBackgroundCategory>
+        <layeredForceIconBackgroundFilename>Free Worlds League.png</layeredForceIconBackgroundFilename>
+        <layeredForceIconLogoCategory>Inner Sphere/</layeredForceIconLogoCategory>
+        <layeredForceIconLogoFilename>Duchy of Andurien.png</layeredForceIconLogoFilename>
+        <tags>is,minor</tags>
+        <start>3030</start>
+    </faction>
+    <faction>
+        <shortname>DGM</shortname>
+        <fullname>Duchy of Graham-Marik</fullname>
+        <alternativeFactionCodes>MSC,FWL</alternativeFactionCodes>
+        <startingPlanet>Loyalty</startingPlanet>
+        <eraMods>0,0,0,1,2,3,1,1,0</eraMods>
+        <nameGenerator>FWL</nameGenerator>
+        <colorRGB>143,190,192</colorRGB>
+        <tags>is,minor</tags>
+        <start>3079</start>
+        <end>3082</end>
+    </faction>
+    <faction>
+        <shortname>DO</shortname>
+        <fullname>Duchy of Oriente</fullname>
+        <alternativeFactionCodes>OP,FWL</alternativeFactionCodes>
+        <startingPlanet>Oriente</startingPlanet>
+        <eraMods>0,0,0,1,2,3,1,1,0</eraMods>
+        <nameGenerator>FWL</nameGenerator>
+        <colorRGB>163,112,120</colorRGB>
+        <tags>is,minor</tags>
+        <start>3079</start>
+        <end>3086</end>
+    </faction>
+    <faction>
+        <shortname>DoO</shortname>
+        <fullname>Duchy of Orloff</fullname>
+        <alternativeFactionCodes>OP,FWL</alternativeFactionCodes>
+        <startingPlanet>Vanra</startingPlanet>
+        <eraMods>0,0,0,1,2,3,1,1,0</eraMods>
+        <nameGenerator>FWL</nameGenerator>
+        <colorRGB>164,94,126</colorRGB>
+        <tags>is,minor</tags>
+        <start>3079</start>
+        <end>3086</end>
+    </faction>
+    <faction>
+        <shortname>DS</shortname>
+        <fullname>Duchy of Small</fullname>
+        <alternativeFactionCodes>CM</alternativeFactionCodes>
+        <startingPlanet>Small World</startingPlanet>
+        <eraMods>1,0,0,1,2,3,2,1,0</eraMods>
+        <nameGenerator>CC</nameGenerator>
+        <colorRGB>107,142,35</colorRGB>
+        <tags>is,minor</tags>
+        <start>3058</start>
+        <end>3066</end>
+    </faction>
+    <faction>
+        <shortname>DTA</shortname>
+        <fullname>Duchy of Tamarind-Abbey</fullname>
+        <alternativeFactionCodes>FWL</alternativeFactionCodes>
+        <startingPlanet>Tamarind</startingPlanet>
+        <eraMods>0,0,0,1,2,3,1,1,0</eraMods>
+        <nameGenerator>FWL</nameGenerator>
+        <colorRGB>99,94,165</colorRGB>
+        <layeredForceIconBackgroundCategory>Inner Sphere/</layeredForceIconBackgroundCategory>
+        <layeredForceIconBackgroundFilename>Free Worlds League.png</layeredForceIconBackgroundFilename>
+        <layeredForceIconLogoCategory>Inner Sphere/</layeredForceIconLogoCategory>
+        <layeredForceIconLogoFilename>Duchy of Tamarind-Abbey.png</layeredForceIconLogoFilename>
+        <tags>is,minor</tags>
+        <start>3078</start>
+        <end>3139</end>
+    </faction>
+        <faction>
+        <shortname>DT</shortname>
+        <fullname>Duchy of Tamarind</fullname>
+        <startingPlanet>Tamarind</startingPlanet>
+        <eraMods>0,0,0,1,2,3,1,1,0</eraMods>
+        <nameGenerator>FWL</nameGenerator>
+        <colorRGB>158,60,147</colorRGB>
+        <tags>is,minor</tags>
+        <start>3071</start>
+        <end>3078</end>
+    </faction>
+    <faction>
+        <shortname>EF</shortname>
+        <fullname>Elysian Fields</fullname>
+        <startingPlanet>Nyserta</startingPlanet>
+        <eraMods>1,1,1,1,2,3,2,2,1</eraMods>
+        <layeredForceIconLogoCategory>Periphery/</layeredForceIconLogoCategory>
+        <layeredForceIconLogoFilename>Elysian Fields.png</layeredForceIconLogoFilename>
+        <colorRGB>255,0,255</colorRGB>
+        <tags>periphery</tags>
+    </faction>
+    <faction>
+        <shortname>CEI</shortname>
+        <fullname>Escorpión Imperio</fullname>
+        <altNamesByYear year='3142'>Scorpion Empire</altNamesByYear>
+        <alternativeFactionCodes>CGS,NC,UC</alternativeFactionCodes>
+        <startingPlanet>Granada</startingPlanet>
+        <eraMods>1,1,1,1,2,3,2,2,1</eraMods>
+        <colorRGB>238,232,170</colorRGB>
+        <layeredForceIconBackgroundCategory>Clan/</layeredForceIconBackgroundCategory>
+        <layeredForceIconBackgroundFilename>Escorpion Imperio.png</layeredForceIconBackgroundFilename>
+        <layeredForceIconLogoCategory>Clan/</layeredForceIconLogoCategory>
+        <layeredForceIconLogoFilename>Escorpion Imperio.png</layeredForceIconLogoFilename>
+        <tags>clan,deep_periphery,playable</tags>
+        <start>3080</start>
+    </faction>
+    <faction>
+        <shortname>FC</shortname>
+        <fullname>Federated Commonwealth</fullname>
+        <alternativeFactionCodes>FS,LA</alternativeFactionCodes>
+        <startingPlanet>New Avalon</startingPlanet>
+        <eraMods>0,0,0,1,2,2,1,0,0</eraMods>
+        <layeredForceIconBackgroundCategory>Inner Sphere/</layeredForceIconBackgroundCategory>
+        <layeredForceIconBackgroundFilename>Federated Commonwealth.png</layeredForceIconBackgroundFilename>
+        <layeredForceIconLogoCategory>Inner Sphere/</layeredForceIconLogoCategory>
+        <layeredForceIconLogoFilename>Federated Commonwealth.png</layeredForceIconLogoFilename>
+        <colorRGB>248,212,44</colorRGB>
+        <tags>is,super,playable</tags>
+    </faction>
+    <faction>
+        <shortname>FVC</shortname>
+        <fullname>Filtvelt Coalition</fullname>
+        <alternativeFactionCodes>FS</alternativeFactionCodes>
+        <startingPlanet>Filtvelt</startingPlanet>
+        <eraMods>0,0,0,1,2,2,1,0,0</eraMods>
+        <nameGenerator>FS</nameGenerator>
+        <colorRGB>255,228,181</colorRGB>
+        <layeredForceIconBackgroundCategory>Inner Sphere/</layeredForceIconBackgroundCategory>
+        <layeredForceIconBackgroundFilename>Federated Suns.png</layeredForceIconBackgroundFilename>
+        <layeredForceIconLogoCategory>Periphery/</layeredForceIconLogoCategory>
+        <layeredForceIconLogoFilename>Filtvelt Coalition.png</layeredForceIconLogoFilename>
+        <tags>periphery</tags>
+        <start>3072</start>
+    </faction>
+    <faction>
+        <shortname>FRR</shortname>
+        <fullname>Free Rasalhague Republic</fullname>
+        <startingPlanet>Rasalhague</startingPlanet>
+        <changePlanet year='3052'>Orestes</changePlanet>
+        <eraMods>0,0,0,0,0,0,2,1,0</eraMods>
+        <nameGenerator>FRR</nameGenerator>
+        <colorRGB>116,171,206</colorRGB>
+        <layeredForceIconBackgroundCategory>Inner Sphere/</layeredForceIconBackgroundCategory>
+        <layeredForceIconBackgroundFilename>Free Rasalhague Republic.png</layeredForceIconBackgroundFilename>
+        <layeredForceIconLogoCategory>Inner Sphere/</layeredForceIconLogoCategory>
+        <layeredForceIconLogoFilename>Free Rasalhague Republic.png</layeredForceIconLogoFilename>
+        <tags>is,minor,playable</tags>
+        <start>3034</start>
+        <end>3103</end>
+    </faction>
+    <faction>
+        <shortname>FWLR</shortname>
+        <fullname>Free Worlds League Rebels</fullname>
+        <alternativeFactionCodes>FWL</alternativeFactionCodes>
+        <startingPlanet>New Delos</startingPlanet>
+        <eraMods>0,0,0,1,2,3,1,1,0</eraMods>
+        <nameGenerator>FWL</nameGenerator>
+        <colorRGB>68,212,228</colorRGB>
+        <tags>is,rebel</tags>
+    </faction>
+    <faction>
+        <shortname>FR</shortname>
+        <fullname>Fronc Reaches</fullname>
+        <alternativeFactionCodes>NCR</alternativeFactionCodes>
+        <startingPlanet>Fronc</startingPlanet>
+        <eraMods>1,1,1,1,2,3,2,2,1</eraMods>
+        <colorRGB>128,169,127</colorRGB>
+        <layeredForceIconLogoCategory>Periphery/</layeredForceIconLogoCategory>
+        <layeredForceIconLogoFilename>Fronc Reaches.png</layeredForceIconLogoFilename>
+        <tags>periphery</tags>
+        <start>3066</start>
+    </faction>
+    <faction>
+        <shortname>GV</shortname>
+        <fullname>Greater Valkyrate</fullname>
+        <startingPlanet>Gotterdammerung</startingPlanet>
+        <eraMods>1,1,1,1,2,3,2,2,1</eraMods>
+        <colorRGB>255,105,180</colorRGB>
+        <layeredForceIconLogoCategory>Periphery/</layeredForceIconLogoCategory>
+        <layeredForceIconLogoFilename>Greater Valkyrate.png</layeredForceIconLogoFilename>
+        <tags>periphery</tags>
+        <start>3028</start>
+        <end>3049</end>
+    </faction>
+    <faction>
+        <shortname>HL</shortname>
+        <fullname>Hanseatic League</fullname>
+        <startingPlanet>Bremen (HL)</startingPlanet>
+        <eraMods>1,1,1,1,2,3,2,2,1</eraMods>
+        <colorRGB>219,112,147</colorRGB>
+        <layeredForceIconBackgroundCategory>Periphery/</layeredForceIconBackgroundCategory>
+        <layeredForceIconBackgroundFilename>Hanseatic League.png</layeredForceIconBackgroundFilename>
+        <layeredForceIconLogoCategory>Periphery/</layeredForceIconLogoCategory>
+        <layeredForceIconLogoFilename>Hanseatic League.png</layeredForceIconLogoFilename>
+        <tags>deep_periphery,playable</tags>
+        <start>2891</start>
+    </faction>
+    <faction>
+        <shortname>IP</shortname>
+        <fullname>Illyrian Palatinate</fullname>
+        <startingPlanet>Illyria</startingPlanet>
+        <eraMods>1,1,1,1,2,3,2,2,1</eraMods>
+        <colorRGB>0,255,255</colorRGB>
+        <layeredForceIconBackgroundCategory>Periphery/</layeredForceIconBackgroundCategory>
+        <layeredForceIconBackgroundFilename>Illyrian Palatinate.png</layeredForceIconBackgroundFilename>
+        <layeredForceIconLogoCategory>Periphery/</layeredForceIconLogoCategory>
+        <layeredForceIconLogoFilename>Illyrian Palatinate.png</layeredForceIconLogoFilename>
+        <tags>periphery</tags>
+        <start>2350</start>
+        <end>3063</end>
+    </faction>
+    <faction>
+        <shortname>PIND</shortname>
+        <fullname>Independent (Periphery)</fullname>
+        <eraMods>1,1,1,1,2,3,2,2,1</eraMods>
+        <colorRGB>190,190,190</colorRGB>
+        <layeredForceIconBackgroundCategory></layeredForceIconBackgroundCategory>
+        <layeredForceIconBackgroundFilename>Independent.png</layeredForceIconBackgroundFilename>
+        <tags>periphery,chaos,small</tags>
+    </faction>
+    <faction>
+        <shortname>IND</shortname>
+        <fullname>Independent</fullname>
+        <eraMods>1,1,1,1,2,3,2,2,1</eraMods>
+        <colorRGB>210,210,210</colorRGB>
+        <layeredForceIconBackgroundCategory></layeredForceIconBackgroundCategory>
+        <layeredForceIconBackgroundFilename>Independent.png</layeredForceIconBackgroundFilename>
+        <tags>is,chaos,small</tags>
+    </faction>
+    <faction>
+        <shortname>JF</shortname>
+        <fullname>JàrnFòlk</fullname>
+        <startingPlanet>Trondheim (JF)</startingPlanet>
+        <eraMods>1,1,1,1,2,3,2,2,1</eraMods>
+        <nameGenerator>FRR</nameGenerator>
+        <colorRGB>153,50,204</colorRGB>
+        <layeredForceIconLogoCategory>Periphery/</layeredForceIconLogoCategory>
+        <layeredForceIconLogoFilename>JarnFolk.png</layeredForceIconLogoFilename>
+        <tags>deep_periphery,minor</tags>
+    </faction>
+    <faction>
+        <shortname>KE</shortname>
+        <fullname>Khwarazm Empire</fullname>
+        <eraMods>1,1,1,1,2,3,2,2,1</eraMods>
+        <colorRGB>80,80,80</colorRGB>
+        <tags>deep_periphery</tags>
+    </faction>
+    <faction>
+        <shortname>KP</shortname>
+        <fullname>Kittery Prefecture</fullname>
+        <eraMods>0,0,0,0,0,0,0,0,0</eraMods>
+        <nameGenerator>FS</nameGenerator>
+        <colorRGB>224,126,39</colorRGB>
+        <tags>is,minor</tags>
+        <start>3073</start>
+        <end>3080</end>
+    </faction>
+    <faction>
+        <shortname>LR</shortname>
+        <fullname>Liao Republic</fullname>
+        <eraMods>1,0,0,1,2,3,2,1,0</eraMods>
+        <nameGenerator>CC</nameGenerator>
+        <colorRGB>2,166,79</colorRGB>
+        <tags>is</tags>
+        <start>2189</start>
+        <end>2315</end>
+    </faction>
+    <faction>
+        <shortname>LL</shortname>
+        <fullname>Lothian League</fullname>
+        <startingPlanet>Lothario</startingPlanet>
+        <eraMods>1,1,1,1,2,3,2,2,1</eraMods>
+        <colorRGB>255,140,0</colorRGB>
+        <layeredForceIconLogoCategory>Periphery/</layeredForceIconLogoCategory>
+        <layeredForceIconLogoFilename>Lothian League.png</layeredForceIconLogoFilename>
+        <tags>periphery</tags>
+        <start>2691</start>
+    </faction>
+    <faction>
+        <shortname>MC</shortname>
+        <fullname>Malagrotta Cooperative</fullname>
+        <alternativeFactionCodes>FS</alternativeFactionCodes>
+        <startingPlanet>Malagrotta</startingPlanet>
+        <eraMods>0,0,0,1,2,2,1,0,0</eraMods>
+        <nameGenerator>FS</nameGenerator>
+        <colorRGB>218,112,214</colorRGB>
+        <tags>periphery</tags>
+        <start>3073</start>
+        <end>3079</end>
+    </faction>
+    <faction>
+        <shortname>MH</shortname>
+        <fullname>Marian Hegemony</fullname>
+        <startingPlanet>Alphard (MH)</startingPlanet>
+        <eraMods>1,1,1,1,2,3,2,2,1</eraMods>
+        <colorRGB>236,136,65</colorRGB>
+        <layeredForceIconBackgroundCategory>Periphery/</layeredForceIconBackgroundCategory>
+        <layeredForceIconBackgroundFilename>Marian Hegemony.png</layeredForceIconBackgroundFilename>
+        <layeredForceIconLogoCategory>Periphery/</layeredForceIconLogoCategory>
+        <layeredForceIconLogoFilename>Marian Hegemony.png</layeredForceIconLogoFilename>
+        <tags>periphery,playable</tags>
+        <start>2920</start>
+    </faction>
+    <faction>
+        <shortname>MCM</shortname>
+        <fullname>Marik Commonwealth</fullname>
+        <alternativeFactionCodes>MSC,FWL</alternativeFactionCodes>
+        <startingPlanet>Marik</startingPlanet>
+        <eraMods>0,0,0,1,2,3,1,1,0</eraMods>
+        <nameGenerator>FWL</nameGenerator>
+        <colorRGB>165,94,160</colorRGB>
+        <tags>is</tags>
+        <start>2241</start>
+        <end>3082</end>
+    </faction>
+    <faction>
+        <shortname>MSC</shortname>
+        <fullname>Marik-Stewart Commonwealth</fullname>
+        <startingPlanet>Marik</startingPlanet>
+        <eraMods>0,0,0,1,2,3,1,1,0</eraMods>
+        <nameGenerator>FWL</nameGenerator>
+        <colorRGB>117,65,113</colorRGB>
+        <layeredForceIconBackgroundCategory>Inner Sphere/</layeredForceIconBackgroundCategory>
+        <layeredForceIconBackgroundFilename>Free Worlds League.png</layeredForceIconBackgroundFilename>
+        <layeredForceIconLogoCategory>Inner Sphere/</layeredForceIconLogoCategory>
+        <layeredForceIconLogoFilename>Marik-Stewart Commonwealth.png</layeredForceIconLogoFilename>
+        <tags>is</tags>
+        <start>3082</start>
+        <end>3139</end>
+    </faction>
+    <faction>
+        <shortname>MERC</shortname>
+        <fullname>Mercenary</fullname>
+        <startingPlanet>Solaris</startingPlanet>
+        <changePlanet year='2789'>Galatea</changePlanet>
+        <changePlanet year='3052'>Outreach</changePlanet>
+        <changePlanet year='3067'>Galatea</changePlanet>
+        <eraMods>1,1,1,1,2,3,2,1,0</eraMods>
+        <colorRGB>169,169,169</colorRGB>
+        <layeredForceIconBackgroundCategory></layeredForceIconBackgroundCategory>
+        <layeredForceIconBackgroundFilename>Mercenary.png</layeredForceIconBackgroundFilename>
+        <tags>merc,playable</tags>
+    </faction>
+    <faction>
+        <shortname>MV</shortname>
+        <fullname>Morgraine's Valkyrate</fullname>
+        <startingPlanet>Gotterdammerung</startingPlanet>
+        <eraMods>1,1,1,1,2,3,2,2,1</eraMods>
+        <colorRGB>255,105,180</colorRGB>
+        <tags>periphery</tags>
+        <start>3021</start>
+        <end>3028</end>
+    </faction>
+    <faction>
+        <shortname>BoS</shortname>
+        <fullname>Barony of Strang</fullname>
+        <startingPlanet>Von Strang's World</startingPlanet>
+        <eraMods>1,1,1,1,2,3,2,2,1</eraMods>
+        <colorRGB>165,94,160</colorRGB>
+        <tags>periphery,minor</tags>
+    </faction>
+    <faction>
+        <shortname>MA</shortname>
+        <fullname>Mosiro Archipelago</fullname>
+        <startingPlanet>Mosiro</startingPlanet>
+        <eraMods>0,0,0,1,2,3,1,1,0</eraMods>
+        <nameGenerator>FWL</nameGenerator>
+        <colorRGB>165,94,160</colorRGB>
+        <tags>is,minor</tags>
+        <start>3079</start>
+        <end>3081</end>
+    </faction>
+    <faction>
+        <shortname>NCR</shortname>
+        <fullname>New Colony Region</fullname>
+        <alternativeFactionCodes>MOC,TC</alternativeFactionCodes>
+        <startingPlanet>Fronc</startingPlanet>
+        <eraMods>1,1,1,1,2,3,2,1,0</eraMods>
+        <colorRGB>32,178,170</colorRGB>
+        <tags>periphery</tags>
+        <start>3057</start>
+        <end>3066</end>
+    </faction>
+    <faction>
+        <shortname>NC</shortname>
+        <fullname>Nueva Castile</fullname>
+        <startingPlanet>Asturias</startingPlanet>
+        <eraMods>1,1,1,1,2,3,2,2,1</eraMods>
+        <colorRGB>0,255,0</colorRGB>
+        <layeredForceIconBackgroundCategory>Periphery/</layeredForceIconBackgroundCategory>
+        <layeredForceIconBackgroundFilename>Nueva Castile.png</layeredForceIconBackgroundFilename>
+        <layeredForceIconLogoCategory>Periphery/</layeredForceIconLogoCategory>
+        <layeredForceIconLogoFilename>Nueva Castile.png</layeredForceIconLogoFilename>
+        <tags>deep_periphery,playable</tags>
+        <start>2392</start>
+        <end>3080</end>
+    </faction>
+    <faction>
+        <shortname>OC</shortname>
+        <fullname>Oberon Confederation</fullname>
+        <startingPlanet>Oberon VI</startingPlanet>
+        <eraMods>1,1,1,1,2,3,2,2,1</eraMods>
+        <colorRGB>50,205,50</colorRGB>
+        <layeredForceIconBackgroundCategory>Periphery/</layeredForceIconBackgroundCategory>
+        <layeredForceIconBackgroundFilename>Oberon Confederation.png</layeredForceIconBackgroundFilename>
+        <layeredForceIconLogoCategory>Periphery/</layeredForceIconLogoCategory>
+        <layeredForceIconLogoFilename>Oberon Confederation.png</layeredForceIconLogoFilename>
+        <tags>periphery</tags>
+        <start>2775</start>
+        <end>3049</end>
+    </faction>
+    <faction>
+        <shortname>NOC</shortname>
+        <fullname>New Oberon Confederation</fullname>
+        <startingPlanet>Oberon VI</startingPlanet>
+        <colorRGB>231,178,50</colorRGB>
+        <tags>periphery</tags>
+        <start>3086</start>
+    </faction>
+    <faction>
+        <shortname>OZP</shortname>
+        <fullname>Ohrensen-Zion Province</fullname>
+        <alternativeFactionCodes>FWL</alternativeFactionCodes>
+        <startingPlanet>Ohrensen</startingPlanet>
+        <eraMods>1,0,0,1,2,3,2,1,0</eraMods>
+        <nameGenerator>CC</nameGenerator>
+        <colorRGB>160,165,94</colorRGB>
+        <tags>is,minor</tags>
+        <start>3079</start>
+        <end>3081</end>
+    </faction>
+    <faction>
+        <shortname>OP</shortname>
+        <fullname>Oriente Protectorate</fullname>
+        <alternativeFactionCodes>FWL</alternativeFactionCodes>
+        <startingPlanet>Oriente</startingPlanet>
+        <eraMods>0,0,0,1,2,3,1,1,0</eraMods>
+        <nameGenerator>FWL</nameGenerator>
+        <colorRGB>163,112,120</colorRGB>
+        <layeredForceIconBackgroundCategory>Inner Sphere/</layeredForceIconBackgroundCategory>
+        <layeredForceIconBackgroundFilename>Free Worlds League.png</layeredForceIconBackgroundFilename>
+        <layeredForceIconLogoCategory>Inner Sphere/</layeredForceIconLogoCategory>
+        <layeredForceIconLogoFilename>Oriente Protectorate.png</layeredForceIconLogoFilename>
+        <tags>is,minor</tags>
+        <start>3086</start>
+        <end>3139</end>
+    </faction>
+    <faction>
+        <shortname>PG</shortname>
+        <fullname>Principality of Gibson</fullname>
+        <alternativeFactionCodes>RF,FWL</alternativeFactionCodes>
+        <startingPlanet>Gibson</startingPlanet>
+        <eraMods>0,0,0,1,2,3,1,1,0</eraMods>
+        <nameGenerator>FWL</nameGenerator>
+        <colorRGB>250,250,250</colorRGB>
+        <tags>is,minor</tags>
+        <start>3079</start>
+    </faction>
+    <faction>
+        <shortname>PR</shortname>
+        <fullname>Principality of Regulus</fullname>
+        <alternativeFactionCodes>RF,FWL</alternativeFactionCodes>
+        <startingPlanet>Regulus</startingPlanet>
+        <eraMods>0,0,0,1,2,3,1,1,0</eraMods>
+        <nameGenerator>FWL</nameGenerator>
+        <colorRGB>192,143,189</colorRGB>
+        <tags>is,minor</tags>
+        <start>2247</start>
+        <end>3086</end>
+    </faction>
+    <faction>
+        <shortname>RD</shortname>
+        <fullname>Rasalhague Dominion</fullname>
+        <alternativeFactionCodes>CGB</alternativeFactionCodes>
+        <startingPlanet>Rasalhague</startingPlanet>
+        <eraMods>0,0,0,0,0,0,2,1,0</eraMods>
+        <nameGenerator>FRR</nameGenerator>
+        <colorRGB>188,222,235</colorRGB>
+        <layeredForceIconBackgroundCategory>Clan/</layeredForceIconBackgroundCategory>
+        <layeredForceIconBackgroundFilename>Ghost Bear Dominion.png</layeredForceIconBackgroundFilename>
+        <layeredForceIconLogoCategory>Clan/</layeredForceIconLogoCategory>
+        <layeredForceIconLogoFilename>Rasalhague Dominion.png</layeredForceIconLogoFilename>
+        <tags>clan,is,minor,playable</tags>
+        <start>3103</start>
+    </faction>
+    <faction>
+        <shortname>RA</shortname>
+        <fullname>Raven Alliance</fullname>
+        <alternativeFactionCodes>CSR</alternativeFactionCodes>
+        <startingPlanet>Alpheratz</startingPlanet>
+        <eraMods>1,1,1,1,2,3,2,1,0</eraMods>
+        <colorRGB>25,120,110</colorRGB>
+        <layeredForceIconBackgroundCategory>Clan/</layeredForceIconBackgroundCategory>
+        <layeredForceIconBackgroundFilename>Raven Alliance.png</layeredForceIconBackgroundFilename>
+        <layeredForceIconLogoCategory>Clan/</layeredForceIconLogoCategory>
+        <layeredForceIconLogoFilename>Raven Alliance.png</layeredForceIconLogoFilename>
+        <tags>clan,periphery,playable</tags>
+        <start>3083</start>
+    </faction>
+    <faction>
+        <shortname>RF</shortname>
+        <fullname>Regulan Fiefs</fullname>
+        <alternativeFactionCodes>FWL</alternativeFactionCodes>
+        <startingPlanet>Regulus</startingPlanet>
+        <eraMods>0,0,0,1,2,3,1,1,0</eraMods>
+        <nameGenerator>FWL</nameGenerator>
+        <colorRGB>255,51,51</colorRGB>
+        <layeredForceIconBackgroundCategory>Inner Sphere/</layeredForceIconBackgroundCategory>
+        <layeredForceIconBackgroundFilename>Free Worlds League.png</layeredForceIconBackgroundFilename>
+        <layeredForceIconLogoCategory>Inner Sphere/</layeredForceIconLogoCategory>
+        <layeredForceIconLogoFilename>Regulan Fiefs.png</layeredForceIconLogoFilename>
+        <tags>is,minor</tags>
+        <start>3086</start>
+    </faction>
+    <faction>
+        <shortname>RFS</shortname>
+        <fullname>Regulan Free States</fullname>
+        <alternativeFactionCodes>RF,FWL</alternativeFactionCodes>
+        <startingPlanet>Regulus</startingPlanet>
+        <eraMods>0,0,0,1,2,3,1,1,0</eraMods>
+        <nameGenerator>FWL</nameGenerator>
+        <colorRGB>165,94,160</colorRGB>
+        <tags>is,minor</tags>
+        <start>3079</start>
+        <end>3086</end>
+    </faction>
+    <faction>
+        <shortname>ROS</shortname>
+        <fullname>Republic of the Sphere</fullname>
+        <startingPlanet>Terra</startingPlanet>
+        <eraMods>0,0,0,0,0,0,0,0,0</eraMods>
+        <colorRGB>207,119,57</colorRGB>
+        <layeredForceIconBackgroundCategory>Inner Sphere/</layeredForceIconBackgroundCategory>
+        <layeredForceIconBackgroundFilename>Republic of the Sphere.png</layeredForceIconBackgroundFilename>
+        <layeredForceIconLogoCategory>Inner Sphere/</layeredForceIconLogoCategory>
+        <layeredForceIconLogoFilename>Republic of the Sphere.png</layeredForceIconLogoFilename>
+        <tags>is,major,playable</tags>
+        <start>3081</start>
+    </faction>
+    <faction>
+        <shortname>Stone</shortname>
+        <fullname>Stone's Coalition</fullname>
+        <altNames>Coalition Forces</altNames>
+        <eraMods>0,0,0,0,0,0,0,0,0</eraMods>
+        <colorRGB>207,119,57</colorRGB>
+        <tags>is,minor</tags>
+        <start>3073</start>
+        <end>3081</end>
+    </faction>
+    <faction>
+        <shortname>RTR</shortname>
+        <fullname>Republic Territories</fullname>
+        <eraMods>0,0,0,0,0,0,0,0,0</eraMods>
+        <colorRGB>207,119,57</colorRGB>
+        <tags>is</tags>
+    </faction>
+    <faction>
+        <shortname>RIM</shortname>
+        <fullname>Rim Collection</fullname>
+        <startingPlanet>Gillfillan's Gold</startingPlanet>
+        <eraMods>1,1,1,1,2,3,2,2,1</eraMods>
+        <colorRGB>95,158,160</colorRGB>
+        <tags>periphery,small</tags>
+        <start>3048</start>
+    </faction>
+    <faction>
+        <shortname>RCM</shortname>
+        <fullname>Rim Commonality</fullname>
+        <alternativeFactionCodes>FWL</alternativeFactionCodes>
+        <startingPlanet>Lesnovo</startingPlanet>
+        <eraMods>1,1,1,1,2,3,2,2,1</eraMods>
+        <colorRGB>95,158,160</colorRGB>
+        <layeredForceIconBackgroundCategory>Inner Sphere/</layeredForceIconBackgroundCategory>
+        <layeredForceIconBackgroundFilename>Free Worlds League.png</layeredForceIconBackgroundFilename>
+        <layeredForceIconLogoCategory>Inner Sphere/</layeredForceIconLogoCategory>
+        <layeredForceIconLogoFilename>Rim Commonality.png</layeredForceIconLogoFilename>
+        <tags>periphery</tags>
+        <start>3075</start>
+        <end>3139</end>
+    </faction>
+    <faction>
+        <shortname>RT</shortname>
+        <fullname>Rim Territories</fullname>
+        <startingPlanet>Pain</startingPlanet>
+        <eraMods>1,1,1,1,2,3,2,2,1</eraMods>
+        <colorRGB>175,238,238</colorRGB>
+        <tags>periphery</tags>
+        <start>3087</start>
+    </faction>
+    <faction>
+        <shortname>ST</shortname>
+        <fullname>Saiph Triumvirate</fullname>
+        <alternativeFactionCodes>CM</alternativeFactionCodes>
+        <startingPlanet>Saiph</startingPlanet>
+        <eraMods>0,0,0,0,0,0,0,0,0</eraMods>
+        <nameGenerator>CC</nameGenerator>
+        <colorRGB>128,128,0</colorRGB>
+        <tags>is,minor</tags>
+        <start>3057</start>
+        <end>3068</end>
+    </faction>
+    <faction>
+        <shortname>SP</shortname>
+        <fullname>Sarna Protectorate</fullname>
+        <eraMods>1,0,0,1,2,3,2,1,0</eraMods>
+        <nameGenerator>CC</nameGenerator>
+        <colorRGB>184,134,11</colorRGB>
+        <tags>is,minor</tags>
+    </faction>
+    <faction>
+        <shortname>SIS</shortname>
+        <fullname>Sian Supremacy</fullname>
+        <eraMods>1,0,0,1,2,3,2,1,0</eraMods>
+        <nameGenerator>CC</nameGenerator>
+        <colorRGB>145,166,242</colorRGB>
+        <tags>is,minor</tags>
+    </faction>
+    <faction>
+        <shortname>SHC</shortname>
+        <fullname>Silver Hawk Coalition</fullname>
+        <alternativeFactionCodes>FWL</alternativeFactionCodes>
+        <startingPlanet>Amity</startingPlanet>
+        <eraMods>0,0,0,1,2,3,1,1,0</eraMods>
+        <nameGenerator>FWL</nameGenerator>
+        <colorRGB>255,0,127</colorRGB>
+        <tags>is,minor</tags>
+        <start>3079</start>
+    </faction>
+    <faction>
+        <shortname>SIC</shortname>
+        <fullname>St. Ives Compact</fullname>
+        <alternativeFactionCodes>CC</alternativeFactionCodes>
+        <startingPlanet>St. Ives</startingPlanet>
+        <eraMods>1,0,0,1,2,3,2,1,0</eraMods>
+        <nameGenerator>CC</nameGenerator>
+        <colorRGB>188,223,186</colorRGB>
+        <layeredForceIconLogoCategory>Periphery/</layeredForceIconLogoCategory>
+        <layeredForceIconLogoFilename>St. Ives Compact.png</layeredForceIconLogoFilename>
+        <tags>is,minor,playable</tags>
+        <start>3029</start>
+        <end>3063</end>
+    </faction>
+    <faction>
+        <shortname>SL</shortname>
+        <fullname>Star League</fullname>
+        <startingPlanet>Terra</startingPlanet>
+        <eraMods>-1,-1,-1,0,0,0,0,0,0</eraMods>
+        <colorRGB>176,196,222</colorRGB>
+        <layeredForceIconBackgroundCategory>Inner Sphere/</layeredForceIconBackgroundCategory>
+        <layeredForceIconBackgroundFilename>Star League.png</layeredForceIconBackgroundFilename>
+        <layeredForceIconLogoCategory>Inner Sphere/</layeredForceIconLogoCategory>
+        <layeredForceIconLogoFilename>Star League.png</layeredForceIconLogoFilename>
+        <tags>is,super,playable</tags>
+        <start>2570</start>
+        <end>2781</end>
+    </faction>
+    <faction>
+        <shortname>SLIE</shortname>
+        <fullname>Star League-in-Exile</fullname>
+        <startingPlanet>Strana Mechty</startingPlanet>
+        <eraMods>-1,-1,-1,0,0,0,0,0,0</eraMods>
+        <colorRGB>176,196,222</colorRGB>
+        <tags>is</tags>
+        <start>2786</start>
+        <end>2801</end>
+    </faction>
+    <faction>
+        <shortname>SC</shortname>
+        <fullname>Stewart Commonality</fullname>
+        <alternativeFactionCodes>MSC,FWL</alternativeFactionCodes>
+        <startingPlanet>Stewart</startingPlanet>
+        <eraMods>0,0,0,1,2,3,1,1,0</eraMods>
+        <nameGenerator>FWL</nameGenerator>
+        <colorRGB>76,0,153</colorRGB>
+        <tags>is,minor</tags>
+        <start>2259</start>
+        <end>3082</end>
+    </faction>
+    <faction>
+        <shortname>SKC</shortname>
+        <fullname>Styk Commonality</fullname>
+        <alternativeFactionCodes>CM</alternativeFactionCodes>
+        <startingPlanet>Styk</startingPlanet>
+        <eraMods>1,0,0,1,2,3,2,1,0</eraMods>
+        <nameGenerator>CC</nameGenerator>
+        <colorRGB>0,139,139</colorRGB>
+        <tags>is,minor</tags>
+        <start>3058</start>
+        <end>3067</end>
+    </faction>
+    <faction>
+        <shortname>SKP</shortname>
+        <fullname>Styk Protectorate</fullname>
+        <startingPlanet>Styk</startingPlanet>
+        <eraMods>1,0,0,1,2,3,2,1,0</eraMods>
+        <nameGenerator>CC</nameGenerator>
+        <colorRGB>0,139,139</colorRGB>
+        <tags>is,minor</tags>
+        <start>3067</start>
+    </faction>
+    <faction>
+        <shortname>TCC</shortname>
+        <fullname>Terracap Confederation</fullname>
+        <startingPlanet>Terra Firma</startingPlanet>
+        <eraMods>1,0,0,1,2,3,2,1,0</eraMods>
+        <nameGenerator>CC</nameGenerator>
+        <colorRGB>233,150,122</colorRGB>
+        <tags>is,minor</tags>
+        <start>3058</start>
+        <end>3067</end>
+    </faction>
+    <faction>
+        <shortname>TB</shortname>
+        <fullname>The Barrens</fullname>
+        <eraMods>1,1,1,1,2,3,2,2,1</eraMods>
+        <colorRGB>255,255,224</colorRGB>
+        <tags>periphery,chaos</tags>
+        <start>3087</start>
+    </faction>
+    <faction>
+        <shortname>TP</shortname>
+        <fullname>The Protectorate</fullname>
+        <alternativeFactionCodes>OP,FWL</alternativeFactionCodes>
+        <startingPlanet>New Delos</startingPlanet>
+        <eraMods>0,0,0,1,2,3,1,1,0</eraMods>
+        <nameGenerator>FWL</nameGenerator>
+        <colorRGB>255,51,51</colorRGB>
+        <tags>is,minor</tags>
+        <start>3079</start>
+    </faction>
+    <faction>
+        <shortname>TFR</shortname>
+        <fullname>Tikonov Free Republic</fullname>
+        <alternativeFactionCodes>CC</alternativeFactionCodes>
+        <startingPlanet>Tikonov</startingPlanet>
+        <eraMods>1,1,1,1,2,3,2,2,1</eraMods>
+        <nameGenerator>CC</nameGenerator>
+        <colorRGB>255,160,122</colorRGB>
+        <tags>is,minor</tags>
+        <start>3029</start>
+        <end>3031</end>
+    </faction>
+    <faction>
+        <shortname>TD</shortname>
+        <fullname>Tortuga Dominions</fullname>
+        <alternativeFactionCodes>PIR</alternativeFactionCodes>
+        <startingPlanet>Tortuga Prime</startingPlanet>
+        <eraMods>1,1,1,1,2,3,2,2,1</eraMods>
+        <colorRGB>34,139,34</colorRGB>
+        <layeredForceIconBackgroundCategory>Tortuga Dominions/</layeredForceIconBackgroundCategory>
+        <layeredForceIconBackgroundFilename>Tortuga Dominions.png</layeredForceIconBackgroundFilename>
+        <layeredForceIconLogoCategory>Periphery/</layeredForceIconLogoCategory>
+        <layeredForceIconLogoFilename>Tortuga Dominions.png</layeredForceIconLogoFilename>
+        <tags>periphery,pirate</tags>
+        <start>2577</start>
+    </faction>
+    <faction>
+        <shortname>UND</shortname>
+        <fullname>Undiscovered</fullname>
+        <eraMods>1,1,1,1,2,3,2,2,1</eraMods>
+        <colorRGB>0,0,0</colorRGB>
+        <tags>abandoned,inactive,chaos,special</tags>
+    </faction>
+    <faction>
+        <shortname>WOB</shortname>
+        <fullname>Word of Blake</fullname>
+        <alternativeFactionCodes>CS</alternativeFactionCodes>
+        <startingPlanet>Terra</startingPlanet>
+        <eraMods>0,0,0,0,0,0,0,1,1</eraMods>
+        <colorRGB>205,192,176</colorRGB>
+        <layeredForceIconBackgroundCategory>Inner Sphere/</layeredForceIconBackgroundCategory>
+        <layeredForceIconBackgroundFilename>Word of Blake.png</layeredForceIconBackgroundFilename>
+        <layeredForceIconLogoCategory>Inner Sphere/</layeredForceIconLogoCategory>
+        <layeredForceIconLogoFilename>Word of Blake.png</layeredForceIconLogoFilename>
+        <tags>is,minor,playable</tags>
+        <start>3052</start>
+    </faction>
+    <faction>
+        <shortname>CLAN</shortname>
+        <fullname>All Clans</fullname>
+        <startingPlanet>Strana Mechty</startingPlanet>
+        <nameGenerator>Clan</nameGenerator>
+        <colorRGB>139,69,19</colorRGB>
+        <tags>clan,special</tags>
+        <start>2807</start>
+    </faction>
+    <faction>
+        <shortname>NIOPS</shortname>
+        <fullname>Niops Association</fullname>
+        <startingPlanet>Niops (Niops V, VI, VII)</startingPlanet>
+        <colorRGB>205,173,0</colorRGB>
+        <layeredForceIconLogoCategory>Periphery/</layeredForceIconLogoCategory>
+        <layeredForceIconLogoFilename>Niops Association.png</layeredForceIconLogoFilename>
+        <tags>periphery,minor</tags>
+    </faction>
+    <faction>
+        <shortname>NONE</shortname>
+        <fullname>Unexplored</fullname>
+        <colorRGB>0,0,0</colorRGB>
+        <tags>periphery,abandoned,inactive,chaos,special</tags>
+    </faction>
+    <faction>
+        <shortname>FOR</shortname>
+        <fullname>Fiefdom of Randis</fullname>
+        <startingPlanet>Randis IV (Hope IV 2988-)</startingPlanet>
+        <colorRGB>30,144,255</colorRGB>
+        <layeredForceIconBackgroundCategory>Periphery/</layeredForceIconBackgroundCategory>
+        <layeredForceIconBackgroundFilename>Fiefdom of Randis.png</layeredForceIconBackgroundFilename>
+        <layeredForceIconLogoCategory>Periphery/</layeredForceIconLogoCategory>
+        <layeredForceIconLogoFilename>Fiefdom of Randis.png</layeredForceIconLogoFilename>
+        <tags>periphery,minor</tags>
+        <start>2988</start>
+    </faction>
+    <faction>
+        <shortname>MM</shortname>
+        <fullname>Mica Majority</fullname>
+        <startingPlanet>Mica II</startingPlanet>
+        <colorRGB>240,230,140</colorRGB>
+        <tags>periphery,minor</tags>
+    </faction>
+    <faction>
+        <shortname>SA</shortname>
+        <fullname>Senatorial Alliance</fullname>
+        <altNames>Senate Alliance</altNames>
+        <alternativeFactionCodes>ROS</alternativeFactionCodes>
+        <startingPlanet>Augustine</startingPlanet>
+        <eraMods>0,0,0,0,0,0,0,0,0</eraMods>
+        <colorRGB>255,102,153</colorRGB>
+        <tags>is,minor</tags>
+        <start>3135</start>
+        <end>3142</end>
+    </faction>
+    <faction>
+        <shortname>AA</shortname>
+        <fullname>Augustine Alliance</fullname>
+        <alternativeFactionCodes>ROS</alternativeFactionCodes>
+        <startingPlanet>Augustine</startingPlanet>
+        <eraMods>0,0,0,0,0,0,0,0,0</eraMods>
+        <colorRGB>255,102,153</colorRGB>
+        <tags>is,minor</tags>
+        <start>3142</start>
+    </faction>
+    <faction>
+        <shortname>TTU</shortname>
+        <fullname>Tall Trees Union</fullname>
+        <alternativeFactionCodes>ROS</alternativeFactionCodes>
+        <startingPlanet>Tall Trees</startingPlanet>
+        <eraMods>1,0,0,1,2,3,2,1,0</eraMods>
+        <nameGenerator>CC</nameGenerator>
+        <colorRGB>153,153,51</colorRGB>
+        <tags>is,minor</tags>
+        <start>3136</start>
+    </faction>
+    <faction>
+        <shortname>ShA</shortname>
+        <fullname>Shiloh Alliance</fullname>
+        <alternativeFactionCodes>ROS</alternativeFactionCodes>
+        <startingPlanet>Shiloh</startingPlanet>
+        <eraMods>0,0,0,1,2,3,1,1,0</eraMods>
+        <nameGenerator>FWL</nameGenerator>
+        <colorRGB>97,26,92</colorRGB>
+        <tags>is,minor</tags>
+        <start>3135</start>
+    </faction>
+    <faction>
+        <shortname>CvW</shortname>
+        <fullname>Covenant Worlds</fullname>
+        <alternativeFactionCodes>ROS</alternativeFactionCodes>
+        <startingPlanet>Bordon</startingPlanet>
+        <eraMods>0,0,0,1,2,3,1,1,0</eraMods>
+        <nameGenerator>FWL</nameGenerator>
+        <colorRGB>102,51,51</colorRGB>
+        <tags>is,minor</tags>
+        <start>3137</start>
+    </faction>
+    <faction>
+        <shortname>PC</shortname>
+        <fullname>Protectorate Coalition</fullname>
+        <startingPlanet>Rochelle</startingPlanet>
+        <eraMods>0,0,0,1,2,3,1,1,0</eraMods>
+        <nameGenerator>FWL</nameGenerator>
+        <colorRGB>51,51,102</colorRGB>
+        <tags>is,minor</tags>
+        <start>3136</start>
+    </faction>
+    <faction>
+        <shortname>MiC</shortname>
+        <fullname>Milton Combine</fullname>
+        <alternativeFactionCodes>ROS</alternativeFactionCodes>
+        <startingPlanet>Milton</startingPlanet>
+        <eraMods>0,0,0,1,2,3,1,1,0</eraMods>
+        <nameGenerator>FWL</nameGenerator>
+        <colorRGB>255,0,51</colorRGB>
+        <tags>is,minor</tags>
+    </faction>
+    <faction>
+        <shortname>CP</shortname>
+        <fullname>Clan Protectorate</fullname>
+        <alternativeFactionCodes>CNC,CDS,FWL</alternativeFactionCodes>
+        <startingPlanet>Marik</startingPlanet>
+        <eraMods>0,0,0,1,2,3,1,1,0</eraMods>
+        <nameGenerator>Clan</nameGenerator>
+        <colorRGB>153,255,51</colorRGB>
+        <tags>clan,minor</tags>
+        <start>3138</start>
+    </faction>
+    <faction>
+        <shortname>RR</shortname>
+        <fullname>Republic Remnant</fullname>
+        <alternativeFactionCodes>ROS</alternativeFactionCodes>
+        <startingPlanet>Callison</startingPlanet>
+        <eraMods>0,0,0,0,0,0,0,0,0</eraMods>
+        <colorRGB>128,40,0</colorRGB>
+        <tags>is,minor</tags>
+        <start>3135</start>
+    </faction>
+    <faction>
+        <shortname>PIR</shortname>
+        <fullname>Pirate</fullname>
+        <eraMods>2,2,2,2,2,2,2,2,2</eraMods>
+        <colorRGB>128,40,0</colorRGB>
+        <layeredForceIconBackgroundCategory></layeredForceIconBackgroundCategory>
+        <layeredForceIconBackgroundFilename>Pirate.png</layeredForceIconBackgroundFilename>
+        <tags>pirate,playable</tags>
+    </faction>
+    <faction>
+        <shortname>UC</shortname>
+        <fullname>Umayyad Caliphate</fullname>
+        <alternativeFactionCodes>NC</alternativeFactionCodes>
+        <startingPlanet>Granada</startingPlanet>
+        <eraMods>1,1,1,1,2,3,2,2,1</eraMods>
+        <colorRGB>0,255,0</colorRGB>
+        <layeredForceIconBackgroundCategory>Periphery/</layeredForceIconBackgroundCategory>
+        <layeredForceIconBackgroundFilename>Umayyad Caliphate.png</layeredForceIconBackgroundFilename>
+        <layeredForceIconLogoCategory>Periphery/</layeredForceIconLogoCategory>
+        <layeredForceIconLogoFilename>Umayyad Caliphate.png</layeredForceIconLogoFilename>
+        <tags>deep_periphery</tags>
+        <start>2830</start>
+    </faction>
+    <faction>
+        <shortname>REB</shortname>
+        <fullname>Rebels</fullname>
+        <eraMods>2,2,2,2,2,2,2,2,2</eraMods>
+        <tags>rebel</tags>
+    </faction>
+    <faction>
+        <shortname>RON</shortname>
+        <fullname>Ronin</fullname>
+        <alternativeFactionCodes>DC</alternativeFactionCodes>
+        <startingPlanet>Predlitz</startingPlanet>
+        <eraMods>0,0,0,1,2,2,1,0,0</eraMods>
+        <nameGenerator>DC</nameGenerator>
+        <colorRGB>234,45,46</colorRGB>
+        <tags>is,minor</tags>
+        <start>3034</start>
+        <end>3035</end>
+    </faction>
+    <faction>
+        <shortname>AXP</shortname>
+        <fullname>Axumite Providence</fullname>
+        <startingPlanet>Thala</startingPlanet>
+        <eraMods>1,1,1,1,2,3,2,2,1</eraMods>
+        <colorRGB>153,50,204</colorRGB>
+        <layeredForceIconBackgroundCategory>Periphery/</layeredForceIconBackgroundCategory>
+        <layeredForceIconBackgroundFilename>Axumite Providence.png</layeredForceIconBackgroundFilename>
+        <layeredForceIconLogoCategory>Periphery/</layeredForceIconLogoCategory>
+        <layeredForceIconLogoFilename>Axumite Providence.png</layeredForceIconLogoFilename>
+        <tags>deep_periphery</tags>
+        <start>2245</start>
+    </faction>
+    <faction>
+        <shortname>CCon</shortname>
+        <fullname>Coreward Confederacy</fullname>
+        <altNamesByYear year='2371'>Autocracy of New Virginia</altNamesByYear>
+        <altNamesByYear year='2400'>Virginian Union</altNamesByYear>
+        <altNamesByYear year='2700'>Rim Worlds Republic Outpost #27</altNamesByYear>
+        <altNamesByYear year='2798'>Virginian Union</altNamesByYear>
+        <altNamesByYear year='2816'>Coreward Confederacy</altNamesByYear>
+        <startingPlanet>RWR Outpost #27</startingPlanet>
+        <eraMods>3,3,1,3,3,3,3,3,3</eraMods>
+        <colorRGB>255,0,0</colorRGB>
+        <tags>deep_periphery</tags>
+        <start>2371</start>
+        <end>3075</end>
+    </faction>
+    <faction>
+        <shortname>GDL</shortname>
+        <fullname>Galatean Defense League</fullname>
+        <startingPlanet>Galatea</startingPlanet>
+        <colorRGB>102,255,255</colorRGB>
+        <tags>is,minor</tags>
+        <start>3144</start>
+    </faction>
+    <faction>
+        <shortname>GL</shortname>
+        <fullname>Galatean League</fullname>
+        <startingPlanet>Galatea</startingPlanet>
+        <colorRGB>102,255,255</colorRGB>
+        <tags>is,minor</tags>
+        <start>3144</start>
+    </faction>
+    <faction>
+        <shortname>IE</shortname>
+        <fullname>Interstellar Expeditions</fullname>
+        <colorRGB>255,255,102</colorRGB>
+        <tags>periphery,chaos</tags>
+    </faction>
+    <faction>
+        <shortname>NDC</shortname>
+        <fullname>New Delphi Compact</fullname>
+        <startingPlanet>New Delphi</startingPlanet>
+        <colorRGB>127,151,139</colorRGB>
+        <layeredForceIconLogoCategory>Periphery/</layeredForceIconLogoCategory>
+        <layeredForceIconLogoFilename>New Delphi Compact.png</layeredForceIconLogoFilename>
+        <tags>deep_periphery</tags>
+        <start>2602</start>
+    </faction>
+    <faction>
+        <shortname>FCo</shortname>
+        <fullname>Ferris Collective</fullname>
+        <colorRGB>191,171,120</colorRGB>
+        <tags>minor</tags>
+        <start>3087</start>
+    </faction>
+    <faction>
+        <shortname>FFR</shortname>
+        <fullname>Finmark Free Republic</fullname>
+        <colorRGB>191,171,120</colorRGB>
+        <tags>periphery,minor</tags>
+        <start>2779</start>
+        <!-- May be sooner than that, but no later -->
+        <end>2822</end>
+    </faction>
+    <faction>
+        <shortname>RU</shortname>
+        <fullname>Ragnarok Union</fullname>
+        <colorRGB>211,189,72</colorRGB>
+        <tags>periphery,minor</tags>
+        <start>3084</start>
+    </faction>
+    <faction>
+        <shortname>THa</shortname>
+        <fullname>The Havens</fullname>
+        <colorRGB>147,173,172</colorRGB>
+        <tags>periphery,minor</tags>
+        <start>3084</start>
+    </faction>
+    <faction>
+        <shortname>ARC</shortname>
+        <fullname>Aurigan Coalition</fullname>
+        <altNamesByYear year='3022'>Arano Restoration</altNamesByYear>
+        <altNamesByYear year='3026'>Aurigan Coalition</altNamesByYear>
+        <startingPlanet>Coromodir</startingPlanet>
+        <changePlanet year="3022">New Abilene</changePlanet>
+        <changePlanet year="3026">Coromodir</changePlanet>
+        <colorRGB>255,36,0</colorRGB>
+        <layeredForceIconBackgroundCategory>Periphery/</layeredForceIconBackgroundCategory>
+        <layeredForceIconBackgroundFilename>Aurigan Coalition.png</layeredForceIconBackgroundFilename>
+        <layeredForceIconLogoCategory>Periphery/</layeredForceIconLogoCategory>
+        <layeredForceIconLogoFilename>Aurigan Coalition.png</layeredForceIconLogoFilename>
+        <tags>periphery,minor,playable</tags>
+        <start>2910</start>
+    </faction>
+    <faction>
+        <shortname>ARD</shortname>
+        <fullname>Aurigan Directorate</fullname>
+        <startingPlanet>Coromodir</startingPlanet>
+        <colorRGB>103,140,73</colorRGB>
+        <layeredForceIconBackgroundCategory>Periphery/</layeredForceIconBackgroundCategory>
+        <layeredForceIconBackgroundFilename>Aurigan Directorate.png</layeredForceIconBackgroundFilename>
+        <layeredForceIconLogoCategory>Periphery/</layeredForceIconLogoCategory>
+        <layeredForceIconLogoFilename>Aurigan Directorate.png</layeredForceIconLogoFilename>
+        <tags>periphery,minor</tags>
+        <start>3022</start>
+        <end>3025</end>
+    </faction>
+    <faction>
+        <shortname>TiC</shortname>
+        <fullname>Timbuktu Collective</fullname>
+        <startingPlanet>Timbuktu</startingPlanet>
+        <colorRGB>93,133,147</colorRGB>
+        <tags>periphery,minor</tags>
+        <start>3148</start>
+    </faction>
+</factions>