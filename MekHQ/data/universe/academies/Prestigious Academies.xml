--- conflicted
+++ resolved
@@ -2977,7 +2977,1146 @@
         <baseAcademicSkillLevel>0</baseAcademicSkillLevel>
     </academy>
     <academy>
-<<<<<<< HEAD
+        <name>Kensai Kami [Aix-la-Chapelle]</name>
+        <type>Military Academy</type>
+        <isMilitary>true</isMilitary>
+        <description>The Kensai Kami is a graduate school for elite MechWarriors of the Draconis Combine Mustered Soldiery, modeled after the Star League's Gunslinger Program. It challenges top DCMS MechWarriors against instructors and peers to reach new heights of excellence.</description>
+        <factionDiscount>0</factionDiscount>
+        <isFactionRestricted>true</isFactionRestricted>
+        <locationSystem>Aix-la-Chapelle</locationSystem>
+        <constructionYear>2780</constructionYear>
+        <tuition>31500</tuition>
+        <durationDays>900</durationDays>
+        <facultySkill>5</facultySkill>
+        <educationLevelMin>College</educationLevelMin>
+        <educationLevelMax>College</educationLevelMax>
+        <ageMin>16</ageMin>
+        <qualification>MechWarrior Graduate</qualification>
+        <curriculum>Piloting/Mech, Gunnery/Mech, Tactics, Strategy</curriculum>
+        <qualificationStartYear>2500</qualificationStartYear>
+        <baseAcademicSkillLevel>1</baseAcademicSkillLevel>
+    </academy>
+    <academy>
+        <name>Kensai Kami [Luthien]</name>
+        <type>Military Academy</type>
+        <isMilitary>true</isMilitary>
+        <description>The Kensai Kami is a graduate school for elite MechWarriors of the Draconis Combine Mustered Soldiery, modeled after the Star League's Gunslinger Program. It challenges top DCMS MechWarriors against instructors and peers to reach new heights of excellence.</description>
+        <factionDiscount>0</factionDiscount>
+        <isFactionRestricted>true</isFactionRestricted>
+        <locationSystem>Luthien</locationSystem>
+        <constructionYear>2705</constructionYear>
+        <tuition>31500</tuition>
+        <durationDays>900</durationDays>
+        <facultySkill>5</facultySkill>
+        <educationLevelMin>College</educationLevelMin>
+        <educationLevelMax>College</educationLevelMax>
+        <ageMin>16</ageMin>
+        <qualification>MechWarrior Graduate</qualification>
+        <curriculum>Piloting/Mech, Gunnery/Mech, Tactics, Strategy</curriculum>
+        <qualificationStartYear>2500</qualificationStartYear>
+        <baseAcademicSkillLevel>1</baseAcademicSkillLevel>
+    </academy>
+    <academy>
+        <name>Kensai Kami [McAlister]</name>
+        <type>Military Academy</type>
+        <isMilitary>true</isMilitary>
+        <description>The Kensai Kami is a graduate school for elite MechWarriors of the Draconis Combine Mustered Soldiery, modeled after the Star League's Gunslinger Program. It challenges top DCMS MechWarriors against instructors and peers to reach new heights of excellence.</description>
+        <factionDiscount>0</factionDiscount>
+        <isFactionRestricted>true</isFactionRestricted>
+        <locationSystem>McAlister</locationSystem>
+        <constructionYear>2708</constructionYear>
+        <tuition>31500</tuition>
+        <durationDays>900</durationDays>
+        <facultySkill>5</facultySkill>
+        <educationLevelMin>College</educationLevelMin>
+        <educationLevelMax>College</educationLevelMax>
+        <ageMin>16</ageMin>
+        <qualification>MechWarrior Graduate</qualification>
+        <curriculum>Piloting/Mech, Gunnery/Mech, Tactics, Strategy</curriculum>
+        <qualificationStartYear>2500</qualificationStartYear>
+        <baseAcademicSkillLevel>1</baseAcademicSkillLevel>
+    </academy>
+    <academy>
+        <name>Kilbourne Academy</name>
+        <type>Military Academy</type>
+        <isMilitary>true</isMilitary>
+        <description>Kilbourne Academy, located on Kilbourne's Colorado continent near Rio Grande, has long been a key military training institution in the Federated Suns. Renowned for producing high-quality officers for conventional forces, its graduates are as esteemed as those from more prominent academies.</description>
+        <factionDiscount>0</factionDiscount>
+        <isFactionRestricted>true</isFactionRestricted>
+        <locationSystem>Kilbourne</locationSystem>
+        <constructionYear>2650</constructionYear>
+        <tuition>8750</tuition>
+        <durationDays>900</durationDays>
+        <facultySkill>6</facultySkill>
+        <educationLevelMin>High School</educationLevelMin>
+        <educationLevelMax>College</educationLevelMax>
+        <ageMin>16</ageMin>
+        <qualification>MechWarrior Graduate</qualification>
+        <curriculum>Piloting/Mech, Gunnery/Mech</curriculum>
+        <qualificationStartYear>2500</qualificationStartYear>
+        <qualification>Aerospace Graduate</qualification>
+        <curriculum>Piloting/Aerospace, Gunnery/Aerospace</curriculum>
+        <qualificationStartYear>2490</qualificationStartYear>
+        <qualification>Medical Technician</qualification>
+        <curriculum>Doctor</curriculum>
+        <qualificationStartYear>2300</qualificationStartYear>
+        <qualification>BattleMech Technician</qualification>
+        <curriculum>Tech/Mech</curriculum>
+        <qualificationStartYear>2500</qualificationStartYear>
+        <qualification>Aerospace Technician</qualification>
+        <curriculum>Tech/Aero</curriculum>
+        <qualificationStartYear>2490</qualificationStartYear>
+        <qualification>Advanced Vessel Technician</qualification>
+        <curriculum>Tech/Vessel</curriculum>
+        <qualificationStartYear>2490</qualificationStartYear>
+        <qualification>Junior Administrator</qualification>
+        <curriculum>Administration, Negotiation</curriculum>
+        <qualificationStartYear>2300</qualificationStartYear>
+        <baseAcademicSkillLevel>1</baseAcademicSkillLevel>
+    </academy>
+    <academy>
+        <name>Kilbourne Academy (Officer)</name>
+        <type>Officer Academy</type>
+        <isMilitary>true</isMilitary>
+        <description>Kilbourne Academy, located on Kilbourne's Colorado continent near Rio Grande, has long been a key military training institution in the Federated Suns. Renowned for producing high-quality officers for conventional forces, its graduates are as esteemed as those from more prominent academies.</description>
+        <factionDiscount>0</factionDiscount>
+        <isFactionRestricted>true</isFactionRestricted>
+        <locationSystem>Kilbourne</locationSystem>
+        <constructionYear>2650</constructionYear>
+        <tuition>10625</tuition>
+        <durationDays>900</durationDays>
+        <facultySkill>6</facultySkill>
+        <educationLevelMin>College</educationLevelMin>
+        <educationLevelMax>College</educationLevelMax>
+        <ageMin>16</ageMin>
+        <qualification>MechWarrior Command Graduate</qualification>
+        <curriculum>Piloting/Mech, Gunnery/Mech, Tactics, Strategy, Leadership</curriculum>
+        <qualificationStartYear>2500</qualificationStartYear>
+        <qualification>Aerospace Command Graduate</qualification>
+        <curriculum>Piloting/Aerospace, Gunnery/Aerospace, Tactics, Strategy, Leadership</curriculum>
+        <qualificationStartYear>2490</qualificationStartYear>
+        <qualification>Senior Medical Technician</qualification>
+        <curriculum>Doctor, Leadership</curriculum>
+        <qualificationStartYear>2300</qualificationStartYear>
+        <qualification>Senior BattleMech Technician</qualification>
+        <curriculum>Tech/Mech, Leadership</curriculum>
+        <qualificationStartYear>2500</qualificationStartYear>
+        <qualification>Senior Aerospace Technician</qualification>
+        <curriculum>Tech/Aero, Leadership</curriculum>
+        <qualificationStartYear>2490</qualificationStartYear>
+        <qualification>Senior Advanced Vessel Technician</qualification>
+        <curriculum>Tech/Vessel, Leadership</curriculum>
+        <qualificationStartYear>2490</qualificationStartYear>
+        <qualification>Senior Administrator</qualification>
+        <curriculum>Administration, Negotiation, Leadership</curriculum>
+        <qualificationStartYear>2300</qualificationStartYear>
+        <baseAcademicSkillLevel>1</baseAcademicSkillLevel>
+    </academy>
+    <academy>
+        <name>Krieg Universital</name>
+        <type>Officer Academy</type>
+        <isMilitary>true</isMilitary>
+        <description>Rooted in Prussian military traditions, the Kriegsakademie, known in the Star League as Krieg Universital, epitomizes strategic and operational excellence. Distinguished by its rigorous approach to military science and integration of technological innovation, the academy prepares officers adept in commanding both space fleets and ground operations.</description>
+        <factionDiscount>0</factionDiscount>
+        <isFactionRestricted>true</isFactionRestricted>
+        <locationSystem>Terra</locationSystem>
+        <tuition>11693</tuition>
+        <durationDays>1200</durationDays>
+        <facultySkill>5</facultySkill>
+        <educationLevelMin>College</educationLevelMin>
+        <educationLevelMax>College</educationLevelMax>
+        <ageMin>16</ageMin>
+        <qualification>MechWarrior Command Graduate</qualification>
+        <curriculum>Piloting/Mech, Gunnery/Mech, Tactics, Strategy, Leadership, Artillery</curriculum>
+        <qualificationStartYear>2500</qualificationStartYear>
+        <qualification>Armored Command Graduate</qualification>
+        <curriculum>Piloting/Ground Vehicle, Gunnery/Vehicle, Tactics, Strategy, Leadership, Artillery</curriculum>
+        <qualificationStartYear>2300</qualificationStartYear>
+        <qualification>VTOL Command Graduate</qualification>
+        <curriculum>Piloting/VTOL, Gunnery/Vehicle, Tactics, Strategy, Leadership, Artillery</curriculum>
+        <qualificationStartYear>2300</qualificationStartYear>
+        <qualification>Advanced Naval Command Graduate</qualification>
+        <curriculum>Piloting/Naval, Gunnery/Vehicle, Tactics, Strategy, Leadership, Artillery</curriculum>
+        <qualificationStartYear>2300</qualificationStartYear>
+        <qualification>Fighter Command Graduate</qualification>
+        <curriculum>Piloting/Aircraft, Gunnery/Aircraft, Tactics, Strategy, Leadership</curriculum>
+        <qualificationStartYear>2300</qualificationStartYear>
+        <qualification>Armored Infantry Command Graduate</qualification>
+        <curriculum>Gunnery/Battlesuit, Anti-Mech, Tactics, Strategy, Leadership</curriculum>
+        <qualificationStartYear>3058</qualificationStartYear>
+        <qualification>Advanced Infantry Command Graduate</qualification>
+        <curriculum>Small Arms, Anti-Mech, Tactics, Strategy, Leadership, Artillery</curriculum>
+        <qualificationStartYear>2300</qualificationStartYear>
+        <qualification>Senior BattleMech Technician</qualification>
+        <curriculum>Tech/Mech, Leadership</curriculum>
+        <qualificationStartYear>2500</qualificationStartYear>
+        <qualification>Senior Advanced Vehicle Technician</qualification>
+        <curriculum>Tech/Mechanic, Leadership</curriculum>
+        <qualificationStartYear>2300</qualificationStartYear>
+        <qualification>Senior Armored Infantry Technician</qualification>
+        <curriculum>Tech/BA, Leadership</curriculum>
+        <qualificationStartYear>3058</qualificationStartYear>
+        <qualification>Senior Advanced Vessel Technician</qualification>
+        <curriculum>Tech/Vessel, Leadership</curriculum>
+        <qualificationStartYear>2490</qualificationStartYear>
+        <baseAcademicSkillLevel>1</baseAcademicSkillLevel>
+    </academy>
+    <academy>
+        <name>Kure Naval Academy</name>
+        <type>Military Academy</type>
+        <isMilitary>true</isMilitary>
+        <description>Originating from Kure, Japan, the Kure Naval Academy exemplifies Earth's enduring martial spirit. Graduates are proficient in naval command and adept in JumpShip and DropShip operations, making them indispensable to the League's celestial might.</description>
+        <factionDiscount>0</factionDiscount>
+        <isFactionRestricted>true</isFactionRestricted>
+        <locationSystem>Terra</locationSystem>
+        <tuition>7875</tuition>
+        <durationDays>1200</durationDays>
+        <facultySkill>5</facultySkill>
+        <educationLevelMin>High School</educationLevelMin>
+        <educationLevelMax>College</educationLevelMax>
+        <ageMin>16</ageMin>
+        <qualification>DropShip Crew Graduate</qualification>
+        <curriculum>Piloting/Spacecraft, Gunnery/Spacecraft, Tech/Vessel</curriculum>
+        <qualificationStartYear>2490</qualificationStartYear>
+        <qualification>JumpShip Crew Graduate</qualification>
+        <curriculum>Piloting/Spacecraft, Hyperspace Navigation, Tech/Vessel</curriculum>
+        <qualificationStartYear>2470</qualificationStartYear>
+        <qualification>WarShip Crew Graduate</qualification>
+        <curriculum>Piloting/Spacecraft, Gunnery/Spacecraft, Tech/Vessel</curriculum>
+        <qualificationStartYear>2470</qualificationStartYear>
+        <qualification>Advanced Vessel Technician</qualification>
+        <curriculum>Tech/Vessel</curriculum>
+        <qualificationStartYear>2490</qualificationStartYear>
+        <baseAcademicSkillLevel>1</baseAcademicSkillLevel>
+    </academy>
+    <academy>
+        <name>Kure Naval Academy (Officer)</name>
+        <type>Officer Academy</type>
+        <isMilitary>true</isMilitary>
+        <description>Originating from Kure, Japan, the Kure Naval Academy exemplifies Earth's enduring martial spirit. Graduates are proficient in naval command and adept in JumpShip and DropShip operations, making them indispensable to the League's celestial might.</description>
+        <factionDiscount>0</factionDiscount>
+        <isFactionRestricted>true</isFactionRestricted>
+        <locationSystem>Terra</locationSystem>
+        <tuition>12469</tuition>
+        <durationDays>1200</durationDays>
+        <facultySkill>5</facultySkill>
+        <educationLevelMin>High School</educationLevelMin>
+        <educationLevelMax>College</educationLevelMax>
+        <ageMin>16</ageMin>
+        <qualification>DropShip Command Graduate</qualification>
+        <curriculum>Piloting/Spacecraft, Gunnery/Spacecraft, Tactics, Strategy, Leadership</curriculum>
+        <qualificationStartYear>2490</qualificationStartYear>
+        <qualification>JumpShip Command Graduate</qualification>
+        <curriculum>Piloting/Spacecraft, Hyperspace Navigation, Tactics, Strategy, Leadership</curriculum>
+        <qualificationStartYear>2470</qualificationStartYear>
+        <qualification>WarShip Command Graduate</qualification>
+        <curriculum>Piloting/Spacecraft, Gunnery/Spacecraft, Tactics, Strategy, Leadership</curriculum>
+        <qualificationStartYear>2470</qualificationStartYear>
+        <qualification>Senior Advanced Vessel Technician</qualification>
+        <curriculum>Tech/Vessel, Leadership</curriculum>
+        <qualificationStartYear>2490</qualificationStartYear>
+        <baseAcademicSkillLevel>1</baseAcademicSkillLevel>
+    </academy>
+    <academy>
+        <name>Legionary Training Academy (Semester One)</name>
+        <type>Military Academy</type>
+        <isMilitary>true</isMilitary>
+        <description>The Humphreys Training Academy is the Duchy of Andurien's leading institution for MechWarriors, providing comprehensive classes instructed by experienced lecturers. Following the Andurien Secession, the Humphreys Training Academy became the Legionary Training Academy under the Free Worlds League.</description>
+        <factionDiscount>0</factionDiscount>
+        <isFactionRestricted>true</isFactionRestricted>
+        <locationSystem>Andurien</locationSystem>
+        <constructionYear>3051</constructionYear>
+        <closureYear>3079</closureYear>
+        <tuition>4375</tuition>
+        <durationDays>150</durationDays>
+        <facultySkill>6</facultySkill>
+        <educationLevelMin>High School</educationLevelMin>
+        <educationLevelMax>College</educationLevelMax>
+        <ageMin>16</ageMin>
+        <qualification>Semester One Curriculum</qualification>
+        <curriculum>Small Arms</curriculum>
+        <qualificationStartYear>2300</qualificationStartYear>
+        <baseAcademicSkillLevel>1</baseAcademicSkillLevel>
+    </academy>
+    <academy>
+        <name>Legionary Training Academy</name>
+        <type>Military Academy</type>
+        <isMilitary>true</isMilitary>
+        <description>The Humphreys Training Academy is the Duchy of Andurien's leading institution for MechWarriors, providing comprehensive classes instructed by experienced lecturers. Following the Andurien Secession, the Humphreys Training Academy became the Legionary Training Academy under the Free Worlds League.</description>
+        <factionDiscount>0</factionDiscount>
+        <isFactionRestricted>true</isFactionRestricted>
+        <locationSystem>Andurien</locationSystem>
+        <constructionYear>3051</constructionYear>
+        <closureYear>3079</closureYear>
+        <tuition>4375</tuition>
+        <durationDays>600</durationDays>
+        <facultySkill>6</facultySkill>
+        <educationLevelMin>High School</educationLevelMin>
+        <educationLevelMax>College</educationLevelMax>
+        <ageMin>16</ageMin>
+        <qualification>MechWarrior Graduate</qualification>
+        <curriculum>Piloting/Mech, Gunnery/Mech</curriculum>
+        <qualificationStartYear>2500</qualificationStartYear>
+        <baseAcademicSkillLevel>1</baseAcademicSkillLevel>
+    </academy>
+    <academy>
+        <name>Liao Conservatory of Military Arts</name>
+        <type>Military Academy</type>
+        <isMilitary>true</isMilitary>
+        <description>In 3062, the Liao Conservatory of Military Arts opened in Chang-an, the capital of Liao, aiming to train elite soldiers. Students managed their own studies, balancing learning, practice, and chosen fields, with the expectation of joining veteran or elite commands upon graduation.</description>
+        <factionDiscount>0</factionDiscount>
+        <isFactionRestricted>true</isFactionRestricted>
+        <locationSystem>Liao (Cynthiana 2202-)</locationSystem>
+        <constructionYear>3062</constructionYear>
+        <closureYear>3134</closureYear>
+        <tuition>8531</tuition>
+        <durationDays>1200</durationDays>
+        <facultySkill>5</facultySkill>
+        <educationLevelMin>High School</educationLevelMin>
+        <educationLevelMax>College</educationLevelMax>
+        <ageMin>16</ageMin>
+        <qualification>MechWarrior Graduate</qualification>
+        <curriculum>Piloting/Mech, Gunnery/Mech, Artillery</curriculum>
+        <qualificationStartYear>2500</qualificationStartYear>
+        <qualification>Armored Crew Graduate</qualification>
+        <curriculum>Piloting/Ground Vehicle, Gunnery/Vehicle, Artillery</curriculum>
+        <qualificationStartYear>2300</qualificationStartYear>
+        <qualification>VTOL Crew Graduate</qualification>
+        <curriculum>Piloting/VTOL, Gunnery/Vehicle, Artillery</curriculum>
+        <qualificationStartYear>2300</qualificationStartYear>
+        <qualification>Advanced Naval Crew Graduate</qualification>
+        <curriculum>Piloting/Naval, Gunnery/Vehicle, Artillery</curriculum>
+        <qualificationStartYear>2300</qualificationStartYear>
+        <qualification>Fighter Crew Graduate</qualification>
+        <curriculum>Piloting/Aircraft, Gunnery/Aircraft</curriculum>
+        <qualificationStartYear>2300</qualificationStartYear>
+        <qualification>Armored Infantry Graduate</qualification>
+        <curriculum>Gunnery/Battlesuit, Anti-Mech</curriculum>
+        <qualificationStartYear>3058</qualificationStartYear>
+        <qualification>Advanced Infantry Graduate</qualification>
+        <curriculum>Small Arms, Anti-Mech, Artillery</curriculum>
+        <qualificationStartYear>2300</qualificationStartYear>
+        <qualification>Aerospace Graduate</qualification>
+        <curriculum>Piloting/Aerospace, Gunnery/Aerospace</curriculum>
+        <qualificationStartYear>2490</qualificationStartYear>
+        <baseAcademicSkillLevel>1</baseAcademicSkillLevel>
+    </academy>
+    <academy>
+        <name>Liao Conservatory of Military Arts (Officer)</name>
+        <type>Officer Academy</type>
+        <isMilitary>true</isMilitary>
+        <description>In 3062, the Liao Conservatory of Military Arts opened in Chang-an, the capital of Liao, aiming to train elite soldiers. Students managed their own studies, balancing learning, practice, and chosen fields, with the expectation of joining veteran or elite commands upon graduation.</description>
+        <factionDiscount>0</factionDiscount>
+        <isFactionRestricted>true</isFactionRestricted>
+        <locationSystem>Liao (Cynthiana 2202-)</locationSystem>
+        <constructionYear>3062</constructionYear>
+        <closureYear>3134</closureYear>
+        <tuition>16406</tuition>
+        <durationDays>1200</durationDays>
+        <facultySkill>5</facultySkill>
+        <educationLevelMin>College</educationLevelMin>
+        <educationLevelMax>College</educationLevelMax>
+        <ageMin>16</ageMin>
+        <qualification>MechWarrior Command Graduate</qualification>
+        <curriculum>Piloting/Mech, Gunnery/Mech, Tactics, Strategy, Leadership, Artillery</curriculum>
+        <qualificationStartYear>2500</qualificationStartYear>
+        <qualification>Armored Command Graduate</qualification>
+        <curriculum>Piloting/Ground Vehicle, Gunnery/Vehicle, Tactics, Strategy, Leadership, Artillery</curriculum>
+        <qualificationStartYear>2300</qualificationStartYear>
+        <qualification>VTOL Command Graduate</qualification>
+        <curriculum>Piloting/VTOL, Gunnery/Vehicle, Tactics, Strategy, Leadership, Artillery</curriculum>
+        <qualificationStartYear>2300</qualificationStartYear>
+        <qualification>Advanced Naval Command Graduate</qualification>
+        <curriculum>Piloting/Naval, Gunnery/Vehicle, Tactics, Strategy, Leadership, Artillery</curriculum>
+        <qualificationStartYear>2300</qualificationStartYear>
+        <qualification>Fighter Command Graduate</qualification>
+        <curriculum>Piloting/Aircraft, Gunnery/Aircraft, Tactics, Strategy, Leadership</curriculum>
+        <qualificationStartYear>2300</qualificationStartYear>
+        <qualification>Armored Infantry Command Graduate</qualification>
+        <curriculum>Gunnery/Battlesuit, Anti-Mech, Tactics, Strategy, Leadership</curriculum>
+        <qualificationStartYear>3058</qualificationStartYear>
+        <qualification>Advanced Infantry Command Graduate</qualification>
+        <curriculum>Small Arms, Anti-Mech, Tactics, Strategy, Leadership, Artillery</curriculum>
+        <qualificationStartYear>2300</qualificationStartYear>
+        <qualification>Aerospace Command Graduate</qualification>
+        <curriculum>Piloting/Aerospace, Gunnery/Aerospace, Tactics, Strategy, Leadership</curriculum>
+        <qualificationStartYear>2490</qualificationStartYear>
+        <baseAcademicSkillLevel>1</baseAcademicSkillLevel>
+    </academy>
+    <academy>
+        <name>Liao Conservatory of Military Arts [3135]</name>
+        <type>Military Academy</type>
+        <isMilitary>true</isMilitary>
+        <description>In 3062, the Liao Conservatory of Military Arts opened in Chang-an, the capital of Liao, aiming to train elite soldiers. Students managed their own studies, balancing learning, practice, and chosen fields, with the expectation of joining veteran or elite commands upon graduation. Briefly renamed the Republic Conservatory, it became a focal point during the Capellan Confederation's 3134 invasion. </description>
+        <factionDiscount>0</factionDiscount>
+        <isFactionRestricted>true</isFactionRestricted>
+        <locationSystem>Liao (Cynthiana 2202-)</locationSystem>
+        <constructionYear>3062</constructionYear>
+        <closureYear>3134</closureYear>
+        <tuition>8531</tuition>
+        <durationDays>1200</durationDays>
+        <facultySkill>5</facultySkill>
+        <educationLevelMin>High School</educationLevelMin>
+        <educationLevelMax>College</educationLevelMax>
+        <ageMin>16</ageMin>
+        <qualification>MechWarrior Graduate</qualification>
+        <curriculum>Piloting/Mech, Gunnery/Mech, Artillery</curriculum>
+        <qualificationStartYear>2500</qualificationStartYear>
+        <qualification>Armored Crew Graduate</qualification>
+        <curriculum>Piloting/Ground Vehicle, Gunnery/Vehicle, Artillery</curriculum>
+        <qualificationStartYear>2300</qualificationStartYear>
+        <qualification>VTOL Crew Graduate</qualification>
+        <curriculum>Piloting/VTOL, Gunnery/Vehicle, Artillery</curriculum>
+        <qualificationStartYear>2300</qualificationStartYear>
+        <qualification>Advanced Naval Crew Graduate</qualification>
+        <curriculum>Piloting/Naval, Gunnery/Vehicle, Artillery</curriculum>
+        <qualificationStartYear>2300</qualificationStartYear>
+        <qualification>Fighter Crew Graduate</qualification>
+        <curriculum>Piloting/Aircraft, Gunnery/Aircraft</curriculum>
+        <qualificationStartYear>2300</qualificationStartYear>
+        <qualification>Armored Infantry Graduate</qualification>
+        <curriculum>Gunnery/Battlesuit, Anti-Mech</curriculum>
+        <qualificationStartYear>3058</qualificationStartYear>
+        <qualification>Advanced Infantry Graduate</qualification>
+        <curriculum>Small Arms, Anti-Mech, Artillery</curriculum>
+        <qualificationStartYear>2300</qualificationStartYear>
+        <qualification>Aerospace Graduate</qualification>
+        <curriculum>Piloting/Aerospace, Gunnery/Aerospace</curriculum>
+        <qualificationStartYear>2490</qualificationStartYear>
+        <baseAcademicSkillLevel>1</baseAcademicSkillLevel>
+    </academy>
+    <academy>
+        <name>Liao Conservatory of Military Arts [3135] (Officer)</name>
+        <type>Officer Academy</type>
+        <isMilitary>true</isMilitary>
+        <description>In 3062, the Liao Conservatory of Military Arts opened in Chang-an, the capital of Liao, aiming to train elite soldiers. Students managed their own studies, balancing learning, practice, and chosen fields, with the expectation of joining veteran or elite commands upon graduation. Briefly renamed the Republic Conservatory, it became a focal point during the Capellan Confederation's 3134 invasion. </description>
+        <factionDiscount>0</factionDiscount>
+        <isFactionRestricted>true</isFactionRestricted>
+        <locationSystem>Liao (Cynthiana 2202-)</locationSystem>
+        <constructionYear>3062</constructionYear>
+        <closureYear>3134</closureYear>
+        <tuition>16406</tuition>
+        <durationDays>1200</durationDays>
+        <facultySkill>5</facultySkill>
+        <educationLevelMin>College</educationLevelMin>
+        <educationLevelMax>College</educationLevelMax>
+        <ageMin>16</ageMin>
+        <qualification>MechWarrior Command Graduate</qualification>
+        <curriculum>Piloting/Mech, Gunnery/Mech, Tactics, Strategy, Leadership, Artillery</curriculum>
+        <qualificationStartYear>2500</qualificationStartYear>
+        <qualification>Armored Command Graduate</qualification>
+        <curriculum>Piloting/Ground Vehicle, Gunnery/Vehicle, Tactics, Strategy, Leadership, Artillery</curriculum>
+        <qualificationStartYear>2300</qualificationStartYear>
+        <qualification>VTOL Command Graduate</qualification>
+        <curriculum>Piloting/VTOL, Gunnery/Vehicle, Tactics, Strategy, Leadership, Artillery</curriculum>
+        <qualificationStartYear>2300</qualificationStartYear>
+        <qualification>Advanced Naval Command Graduate</qualification>
+        <curriculum>Piloting/Naval, Gunnery/Vehicle, Tactics, Strategy, Leadership, Artillery</curriculum>
+        <qualificationStartYear>2300</qualificationStartYear>
+        <qualification>Fighter Command Graduate</qualification>
+        <curriculum>Piloting/Aircraft, Gunnery/Aircraft, Tactics, Strategy, Leadership</curriculum>
+        <qualificationStartYear>2300</qualificationStartYear>
+        <qualification>Armored Infantry Command Graduate</qualification>
+        <curriculum>Gunnery/Battlesuit, Anti-Mech, Tactics, Strategy, Leadership</curriculum>
+        <qualificationStartYear>3058</qualificationStartYear>
+        <qualification>Advanced Infantry Command Graduate</qualification>
+        <curriculum>Small Arms, Anti-Mech, Tactics, Strategy, Leadership, Artillery</curriculum>
+        <qualificationStartYear>2300</qualificationStartYear>
+        <qualification>Aerospace Command Graduate</qualification>
+        <curriculum>Piloting/Aerospace, Gunnery/Aerospace, Tactics, Strategy, Leadership</curriculum>
+        <qualificationStartYear>2490</qualificationStartYear>
+        <baseAcademicSkillLevel>1</baseAcademicSkillLevel>
+    </academy>
+    <academy>
+        <name>Lloyd Marik-Stanley Aerospace School (Year One)</name>
+        <type>Military Academy</type>
+        <isMilitary>true</isMilitary>
+        <description>For over five centuries, the Lloyd Marik-Stanley Aerospace School has been the primary training ground for essential naval personnel in the Free Worlds League. Each year, the school admits 1,000 students into a rigorous three-year basic training program. Selection is made by the Captain-General, with aptitude testing ensuring suitability for aerospace roles.</description>
+        <factionDiscount>0</factionDiscount>
+        <isFactionRestricted>true</isFactionRestricted>
+        <locationSystem>Marik</locationSystem>
+        <constructionYear>2650</constructionYear>
+        <tuition>8750</tuition>
+        <durationDays>300</durationDays>
+        <facultySkill>6</facultySkill>
+        <educationLevelMin>High School</educationLevelMin>
+        <educationLevelMax>College</educationLevelMax>
+        <ageMin>16</ageMin>
+        <qualification>Year One Curriculum</qualification>
+        <curriculum>Small Arms, Medtech</curriculum>
+        <qualificationStartYear>2300</qualificationStartYear>
+        <baseAcademicSkillLevel>1</baseAcademicSkillLevel>
+    </academy>
+    <academy>
+        <name>Lloyd Marik-Stanley Aerospace School</name>
+        <type>Military Academy</type>
+        <isMilitary>true</isMilitary>
+        <description>For over five centuries, the Lloyd Marik-Stanley Aerospace School has been the primary training ground for essential naval personnel in the Free Worlds League. Each year, the school admits 1,000 students into a rigorous three-year basic training program. Selection is made by the Captain-General, with aptitude testing ensuring suitability for aerospace roles.</description>
+        <factionDiscount>0</factionDiscount>
+        <isFactionRestricted>true</isFactionRestricted>
+        <locationSystem>Marik</locationSystem>
+        <constructionYear>2650</constructionYear>
+        <tuition>7656</tuition>
+        <durationDays>600</durationDays>
+        <facultySkill>6</facultySkill>
+        <educationLevelMin>High School</educationLevelMin>
+        <educationLevelMax>College</educationLevelMax>
+        <ageMin>16</ageMin>
+        <qualification>Aerospace Graduate</qualification>
+        <curriculum>Piloting/Aerospace, Gunnery/Aerospace</curriculum>
+        <qualificationStartYear>2490</qualificationStartYear>
+        <qualification>DropShip Crew Graduate</qualification>
+        <curriculum>Piloting/Spacecraft, Gunnery/Spacecraft, Tech/Vessel</curriculum>
+        <qualificationStartYear>2490</qualificationStartYear>
+        <qualification>JumpShip Crew Graduate</qualification>
+        <curriculum>Piloting/Spacecraft, Hyperspace Navigation, Tech/Vessel</curriculum>
+        <qualificationStartYear>2470</qualificationStartYear>
+        <qualification>WarShip Crew Graduate</qualification>
+        <curriculum>Piloting/Spacecraft, Gunnery/Spacecraft, Tech/Vessel</curriculum>
+        <qualificationStartYear>2470</qualificationStartYear>
+        <baseAcademicSkillLevel>1</baseAcademicSkillLevel>
+    </academy>
+    <academy>
+        <name>Luthien University</name>
+        <type>University</type>
+        <description>Situated on Luthien, this university provides a conventional educational range aimed at equipping students for civil or diplomatic roles. The curriculum encompasses history, astrography, languages, and art history, prioritizing the development of students' communicative abilities rather than technical proficiency. Graduates typically embark on careers as bureaucrats or in junior diplomatic positions.</description>
+        <factionDiscount>0</factionDiscount>
+        <isFactionRestricted>true</isFactionRestricted>
+        <locationSystem>Luthien</locationSystem>
+        <destructionYear>2780</destructionYear>
+        <tuition>7500</tuition>
+        <durationDays>1200</durationDays>
+        <facultySkill>5</facultySkill>
+        <educationLevelMin>High School</educationLevelMin>
+        <educationLevelMax>College</educationLevelMax>
+        <ageMin>16</ageMin>
+        <qualification>Diplomatic Relations</qualification>
+        <curriculum>Administration, Negotiation</curriculum>
+        <qualificationStartYear>2300</qualificationStartYear>
+        <baseAcademicSkillLevel>1</baseAcademicSkillLevel>
+    </academy>
+    <academy>
+        <name>Lyons School of Combat Preparedness</name>
+        <type>Military Academy</type>
+        <isMilitary>true</isMilitary>
+        <description>The Lyons School of Combat Preparedness is a publicly funded training institution renowned for its diverse student body, hailing from the Draconis Combine, Free Worlds League, and beyond.</description>
+        <locationSystem>Lyons</locationSystem>
+        <constructionYear>3130</constructionYear>
+        <tuition>14583</tuition>
+        <durationDays>900</durationDays>
+        <facultySkill>6</facultySkill>
+        <educationLevelMin>High School</educationLevelMin>
+        <educationLevelMax>College</educationLevelMax>
+        <ageMin>16</ageMin>
+        <qualification>Armored Crew Graduate</qualification>
+        <curriculum>Piloting/Ground Vehicle, Gunnery/Vehicle, Artillery</curriculum>
+        <qualificationStartYear>2300</qualificationStartYear>
+        <qualification>VTOL Crew Graduate</qualification>
+        <curriculum>Piloting/VTOL, Gunnery/Vehicle, Artillery</curriculum>
+        <qualificationStartYear>2300</qualificationStartYear>
+        <qualification>Advanced Naval Crew Graduate</qualification>
+        <curriculum>Piloting/Naval, Gunnery/Vehicle, Artillery</curriculum>
+        <qualificationStartYear>2300</qualificationStartYear>
+        <qualification>Fighter Crew Graduate</qualification>
+        <curriculum>Piloting/Aircraft, Gunnery/Aircraft</curriculum>
+        <qualificationStartYear>2300</qualificationStartYear>
+        <qualification>Armored Infantry Graduate</qualification>
+        <curriculum>Gunnery/Battlesuit, Anti-Mech</curriculum>
+        <qualificationStartYear>3058</qualificationStartYear>
+        <qualification>Advanced Infantry Graduate</qualification>
+        <curriculum>Small Arms, Anti-Mech, Artillery</curriculum>
+        <qualificationStartYear>2300</qualificationStartYear>
+        <baseAcademicSkillLevel>1</baseAcademicSkillLevel>
+    </academy>
+    <academy>
+        <name>Magistracy Aerospace Academy</name>
+        <type>Military Academy</type>
+        <isMilitary>true</isMilitary>
+        <description>he Magistracy Aerospace Academy stands as one of two aerospace academies inaugurated by the Magistracy of Canopus during the Star League era. The selection of the Marantha system was deliberate, given its flourishing civilian spacecraft industry and expansive asteroid belt, which serves as an ideal locale for avoidance training and is home to a significant Belter population.</description>
+        <factionDiscount>0</factionDiscount>
+        <isFactionRestricted>true</isFactionRestricted>
+        <locationSystem>Marantha</locationSystem>
+        <constructionYear>2730</constructionYear>
+        <destructionYear>2850</destructionYear>
+        <tuition>8750</tuition>
+        <durationDays>900</durationDays>
+        <facultySkill>6</facultySkill>
+        <educationLevelMin>High School</educationLevelMin>
+        <educationLevelMax>College</educationLevelMax>
+        <ageMin>16</ageMin>
+        <qualification>Aerospace Graduate</qualification>
+        <curriculum>Piloting/Aerospace, Gunnery/Aerospace</curriculum>
+        <qualificationStartYear>2490</qualificationStartYear>
+        <qualification>DropShip Crew Graduate</qualification>
+        <curriculum>Piloting/Spacecraft, Gunnery/Spacecraft, Tech/Vessel</curriculum>
+        <qualificationStartYear>2490</qualificationStartYear>
+        <qualification>JumpShip Crew Graduate</qualification>
+        <curriculum>Piloting/Spacecraft, Hyperspace Navigation, Tech/Vessel</curriculum>
+        <qualificationStartYear>2470</qualificationStartYear>
+        <qualification>Aerospace Technician</qualification>
+        <curriculum>Tech/Aero</curriculum>
+        <qualificationStartYear>2490</qualificationStartYear>
+        <qualification>Advanced Vessel Technician</qualification>
+        <curriculum>Tech/Vessel</curriculum>
+        <qualificationStartYear>2490</qualificationStartYear>
+        <baseAcademicSkillLevel>1</baseAcademicSkillLevel>
+    </academy>
+    <academy>
+        <name>Magistracy Institute for Strategic Studies</name>
+        <type>Military Academy</type>
+        <isMilitary>true</isMilitary>
+        <description>The Magistracy Institute for Strategic Studies stands as one of two aerospace academies founded by the Magistracy of Canopus during the Star League era, with a distinct focus on WarShip training. MISS operates from two facilities enabling thorough WarShip operations training, with an extensive and specialized program designed to prepare cadets for service in the Magistracy's naval forces.</description>
+        <factionDiscount>0</factionDiscount>
+        <isFactionRestricted>true</isFactionRestricted>
+        <locationSystem>Canopus IV</locationSystem>
+        <constructionYear>2730</constructionYear>
+        <destructionYear>2850</destructionYear>
+        <tuition>13125</tuition>
+        <durationDays>900</durationDays>
+        <facultySkill>6</facultySkill>
+        <educationLevelMin>High School</educationLevelMin>
+        <educationLevelMax>College</educationLevelMax>
+        <ageMin>16</ageMin>
+        <qualification>DropShip Crew Graduate</qualification>
+        <curriculum>Piloting/Spacecraft, Gunnery/Spacecraft, Tech/Vessel</curriculum>
+        <qualificationStartYear>2490</qualificationStartYear>
+        <qualification>JumpShip Crew Graduate</qualification>
+        <curriculum>Piloting/Spacecraft, Hyperspace Navigation, Tech/Vessel</curriculum>
+        <qualificationStartYear>2470</qualificationStartYear>
+        <qualification>WarShip Crew Graduate</qualification>
+        <curriculum>Piloting/Spacecraft, Gunnery/Spacecraft, Tech/Vessel</curriculum>
+        <qualificationStartYear>2470</qualificationStartYear>
+        <qualification>Advanced Vessel Technician</qualification>
+        <curriculum>Tech/Vessel</curriculum>
+        <qualificationStartYear>2490</qualificationStartYear>
+        <baseAcademicSkillLevel>1</baseAcademicSkillLevel>
+    </academy>
+    <academy>
+        <name>Magistracy Military Academy</name>
+        <type>Military Academy</type>
+        <isMilitary>true</isMilitary>
+        <description>The Magistracy Military Academy came into being following the separation of the Magistracy Armed Forces from the Star League Defense Force. The MMA's primary emphasis lies in MechWarrior training, serving both fresh recruits and existing MAF personnel. While it doesn't function as a combined arms academy, the MMA occasionally hosts seminars covering other branches of service, thereby offering a more comprehensive military education.</description>
+        <factionDiscount>0</factionDiscount>
+        <isFactionRestricted>true</isFactionRestricted>
+        <locationSystem>Canopus IV</locationSystem>
+        <constructionYear>2700</constructionYear>
+        <tuition>17500</tuition>
+        <durationDays>900</durationDays>
+        <facultySkill>6</facultySkill>
+        <educationLevelMin>High School</educationLevelMin>
+        <educationLevelMax>College</educationLevelMax>
+        <ageMin>16</ageMin>
+        <qualification>MechWarrior Graduate</qualification>
+        <curriculum>Piloting/Mech, Gunnery/Mech, XP</curriculum>
+        <qualificationStartYear>2500</qualificationStartYear>
+        <baseAcademicSkillLevel>1</baseAcademicSkillLevel>
+    </academy>
+    <academy>
+        <name>Malinovsky BattleMech and Tank Academy</name>
+        <type>Military Academy</type>
+        <isMilitary>true</isMilitary>
+        <description>Specializing in armored warfare, the Malinovsky Academy is a formidable institution that combines the proud heritage of Russian military engineering with the advanced technology of BattleMechs. Its cadets are rigorously trained in both theoretical knowledge and practical application, making them highly sought after for their expertise in handling the heavy metal titans on the battlefield.</description>
+        <factionDiscount>0</factionDiscount>
+        <isFactionRestricted>true</isFactionRestricted>
+        <locationSystem>Terra</locationSystem>
+        <tuition>18900</tuition>
+        <durationDays>900</durationDays>
+        <facultySkill>5</facultySkill>
+        <educationLevelMin>High School</educationLevelMin>
+        <educationLevelMax>College</educationLevelMax>
+        <ageMin>16</ageMin>
+        <qualification>MechWarrior Graduate</qualification>
+        <curriculum>Piloting/Mech, Gunnery/Mech, Artillery</curriculum>
+        <qualificationStartYear>2500</qualificationStartYear>
+        <qualification>Armored Crew Graduate</qualification>
+        <curriculum>Piloting/Ground Vehicle, Gunnery/Vehicle, Artillery</curriculum>
+        <qualificationStartYear>2300</qualificationStartYear>
+        <qualification>VTOL Crew Graduate</qualification>
+        <curriculum>Piloting/VTOL, Gunnery/Vehicle, Artillery</curriculum>
+        <qualificationStartYear>2300</qualificationStartYear>
+        <qualification>Advanced Naval Crew Graduate</qualification>
+        <curriculum>Piloting/Naval, Gunnery/Vehicle, Artillery</curriculum>
+        <qualificationStartYear>2300</qualificationStartYear>
+        <qualification>Fighter Crew Graduate</qualification>
+        <curriculum>Piloting/Aircraft, Gunnery/Aircraft</curriculum>
+        <qualificationStartYear>2300</qualificationStartYear>
+        <baseAcademicSkillLevel>1</baseAcademicSkillLevel>
+    </academy>
+    <academy>
+        <name>Malinovsky BattleMech and Tank Academy (Officer)</name>
+        <type>Officer Academy</type>
+        <isMilitary>true</isMilitary>
+        <description>Specializing in armored warfare, the Malinovsky Academy is a formidable institution that combines the proud heritage of Russian military engineering with the advanced technology of BattleMechs. Its cadets are rigorously trained in both theoretical knowledge and practical application, making them highly sought after for their expertise in handling the heavy metal titans on the battlefield.</description>
+        <factionDiscount>0</factionDiscount>
+        <isFactionRestricted>true</isFactionRestricted>
+        <locationSystem>Terra</locationSystem>
+        <tuition>34650</tuition>
+        <durationDays>900</durationDays>
+        <facultySkill>5</facultySkill>
+        <educationLevelMin>College</educationLevelMin>
+        <educationLevelMax>College</educationLevelMax>
+        <ageMin>16</ageMin>
+        <qualification>MechWarrior Command Graduate</qualification>
+        <curriculum>Piloting/Mech, Gunnery/Mech, Tactics, Strategy, Leadership, Artillery</curriculum>
+        <qualificationStartYear>2500</qualificationStartYear>
+        <qualification>Armored Command Graduate</qualification>
+        <curriculum>Piloting/Ground Vehicle, Gunnery/Vehicle, Tactics, Strategy, Leadership, Artillery</curriculum>
+        <qualificationStartYear>2300</qualificationStartYear>
+        <qualification>VTOL Command Graduate</qualification>
+        <curriculum>Piloting/VTOL, Gunnery/Vehicle, Tactics, Strategy, Leadership, Artillery</curriculum>
+        <qualificationStartYear>2300</qualificationStartYear>
+        <qualification>Advanced Naval Command Graduate</qualification>
+        <curriculum>Piloting/Naval, Gunnery/Vehicle, Tactics, Strategy, Leadership, Artillery</curriculum>
+        <qualificationStartYear>2300</qualificationStartYear>
+        <qualification>Fighter Command Graduate</qualification>
+        <curriculum>Piloting/Aircraft, Gunnery/Aircraft, Tactics, Strategy, Leadership</curriculum>
+        <qualificationStartYear>2300</qualificationStartYear>
+        <baseAcademicSkillLevel>1</baseAcademicSkillLevel>
+    </academy>
+    <academy>
+        <name>Marshalry Academy</name>
+        <type>Military Academy</type>
+        <isMilitary>true</isMilitary>
+        <description>The Marshalry Academy trains Marshals in the Fronc Reaches. Since 3075, instruction has taken place in Freedom's Ring, with equal emphasis on law enforcement and combat training. Due to a lack of simulators, cadets learn using the BattleMechs of the instructing Marshals. This hands-on approach ensures that graduates are well-versed in both maintaining order and engaging in combat within the Reaches.</description>
+        <locationSystem>Fronc</locationSystem>
+        <constructionYear>3075</constructionYear>
+        <tuition>13125</tuition>
+        <durationDays>600</durationDays>
+        <facultySkill>6</facultySkill>
+        <educationLevelMin>High School</educationLevelMin>
+        <educationLevelMax>College</educationLevelMax>
+        <ageMin>16</ageMin>
+        <qualification>MechWarrior Graduate</qualification>
+        <curriculum>Piloting/Mech, Gunnery/Mech, Small Arms, Administration</curriculum>
+        <qualificationStartYear>2500</qualificationStartYear>
+        <baseAcademicSkillLevel>1</baseAcademicSkillLevel>
+    </academy>
+    <academy>
+        <name>Marshalry Academy (Officer)</name>
+        <type>Officer Academy</type>
+        <isMilitary>true</isMilitary>
+        <description>The Marshalry Academy trains Marshals in the Fronc Reaches. Since 3075, instruction has taken place in Freedom's Ring, with equal emphasis on law enforcement and combat training. Due to a lack of simulators, cadets learn using the BattleMechs of the instructing Marshals. This hands-on approach ensures that graduates are well-versed in both maintaining order and engaging in combat within the Reaches.</description>
+        <locationSystem>Fronc</locationSystem>
+        <constructionYear>3075</constructionYear>
+        <tuition>13125</tuition>
+        <durationDays>600</durationDays>
+        <facultySkill>6</facultySkill>
+        <educationLevelMin>College</educationLevelMin>
+        <educationLevelMax>College</educationLevelMax>
+        <ageMin>16</ageMin>
+        <qualification>MechWarrior Command Graduate</qualification>
+        <curriculum>Piloting/Mech, Gunnery/Mech, Tactics, Small Arms, Strategy, Administration, Leadership</curriculum>
+        <qualificationStartYear>2500</qualificationStartYear>
+        <baseAcademicSkillLevel>1</baseAcademicSkillLevel>
+    </academy>
+    <academy>
+        <name>Martial College of Donegal</name>
+        <type>Military Academy</type>
+        <isMilitary>true</isMilitary>
+        <description>As the oldest military academy in the Lyran Commonwealth, the Martial College of Donegal stands out for its specialized training for WarShip and spacecraft crews, although its equipment and facilities are less modern compared to other Lyran academies. Despite its rich tradition, the MCD faces challenges due to outdated facilities.</description>
+        <factionDiscount>0</factionDiscount>
+        <isFactionRestricted>true</isFactionRestricted>
+        <locationSystem>Donegal</locationSystem>
+        <constructionYear>2550</constructionYear>
+        <closureYear>2900</closureYear>
+        <tuition>34222</tuition>
+        <durationDays>900</durationDays>
+        <educationLevelMin>High School</educationLevelMin>
+        <educationLevelMax>College</educationLevelMax>
+        <ageMin>16</ageMin>
+        <qualification>Armored Crew Graduate</qualification>
+        <curriculum>Piloting/Ground Vehicle, Gunnery/Vehicle, Artillery</curriculum>
+        <qualificationStartYear>2300</qualificationStartYear>
+        <qualification>VTOL Crew Graduate</qualification>
+        <curriculum>Piloting/VTOL, Gunnery/Vehicle, Artillery</curriculum>
+        <qualificationStartYear>2300</qualificationStartYear>
+        <qualification>Advanced Naval Crew Graduate</qualification>
+        <curriculum>Piloting/Naval, Gunnery/Vehicle, Artillery</curriculum>
+        <qualificationStartYear>2300</qualificationStartYear>
+        <qualification>Fighter Crew Graduate</qualification>
+        <curriculum>Piloting/Aircraft, Gunnery/Aircraft</curriculum>
+        <qualificationStartYear>2300</qualificationStartYear>
+        <qualification>Advanced Infantry Graduate</qualification>
+        <curriculum>Small Arms, Anti-Mech, Artillery</curriculum>
+        <qualificationStartYear>2300</qualificationStartYear>
+        <qualification>Aerospace Graduate</qualification>
+        <curriculum>Piloting/Aerospace, Gunnery/Aerospace</curriculum>
+        <qualificationStartYear>2490</qualificationStartYear>
+        <qualification>DropShip Crew Graduate</qualification>
+        <curriculum>Piloting/Spacecraft, Gunnery/Spacecraft, Tech/Vessel</curriculum>
+        <qualificationStartYear>2490</qualificationStartYear>
+        <qualification>JumpShip Crew Graduate</qualification>
+        <curriculum>Piloting/Spacecraft, Hyperspace Navigation, Tech/Vessel</curriculum>
+        <qualificationStartYear>2470</qualificationStartYear>
+        <qualification>WarShip Crew Graduate</qualification>
+        <curriculum>Piloting/Spacecraft, Gunnery/Spacecraft, Tech/Vessel</curriculum>
+        <qualificationStartYear>2470</qualificationStartYear>
+        <baseAcademicSkillLevel>1</baseAcademicSkillLevel>
+    </academy>
+    <academy>
+        <name>Meistmorn Academy</name>
+        <type>Military Academy</type>
+        <isMilitary>true</isMilitary>
+        <description>Meistmorn Academy is a renowned military academy known for training MechWarriors for the Armed Forces of the Federated Suns.</description>
+        <factionDiscount>0</factionDiscount>
+        <isFactionRestricted>true</isFactionRestricted>
+        <locationSystem>Doneval II</locationSystem>
+        <constructionYear>2900</constructionYear>
+        <tuition>8750</tuition>
+        <durationDays>900</durationDays>
+        <facultySkill>6</facultySkill>
+        <educationLevelMin>High School</educationLevelMin>
+        <educationLevelMax>College</educationLevelMax>
+        <ageMin>16</ageMin>
+        <qualification>MechWarrior Graduate</qualification>
+        <curriculum>Piloting/Mech, Gunnery/Mech</curriculum>
+        <qualificationStartYear>2500</qualificationStartYear>
+        <baseAcademicSkillLevel>1</baseAcademicSkillLevel>
+    </academy>
+    <academy>
+        <name>Melissa Steiner Martial Academy of Bolan</name>
+        <type>Military Academy</type>
+        <isMilitary>true</isMilitary>
+        <description>Originally established as a Lyran Commonwealth militia training facility on Bolan, the Melissa Steiner Martial Academy of Bolan underwent upgrades to become a full academy in 3054 following the loss of the Tamar War College. Regarded as a "commoner" academy, the MSMA welcomes candidates from all backgrounds within the Lyran Department of Military Education.</description>
+        <factionDiscount>0</factionDiscount>
+        <isFactionRestricted>true</isFactionRestricted>
+        <locationSystem>Bolan</locationSystem>
+        <constructionYear>3054</constructionYear>
+        <tuition>15000</tuition>
+        <durationDays>900</durationDays>
+        <facultySkill>6</facultySkill>
+        <educationLevelMin>High School</educationLevelMin>
+        <educationLevelMax>College</educationLevelMax>
+        <ageMin>16</ageMin>
+        <qualification>MechWarrior Graduate</qualification>
+        <curriculum>Piloting/Mech, Gunnery/Mech, Artillery</curriculum>
+        <qualificationStartYear>3067</qualificationStartYear>
+        <qualification>Armored Crew Graduate</qualification>
+        <curriculum>Piloting/Ground Vehicle, Gunnery/Vehicle, Artillery</curriculum>
+        <qualificationStartYear>2300</qualificationStartYear>
+        <qualification>VTOL Crew Graduate</qualification>
+        <curriculum>Piloting/VTOL, Gunnery/Vehicle, Artillery</curriculum>
+        <qualificationStartYear>2300</qualificationStartYear>
+        <qualification>Advanced Naval Crew Graduate</qualification>
+        <curriculum>Piloting/Naval, Gunnery/Vehicle, Artillery</curriculum>
+        <qualificationStartYear>2300</qualificationStartYear>
+        <qualification>Fighter Crew Graduate</qualification>
+        <curriculum>Piloting/Aircraft, Gunnery/Aircraft</curriculum>
+        <qualificationStartYear>2300</qualificationStartYear>
+        <qualification>Armored Infantry Graduate</qualification>
+        <curriculum>Gunnery/Battlesuit, Anti-Mech</curriculum>
+        <qualificationStartYear>3067</qualificationStartYear>
+        <qualification>Advanced Infantry Graduate</qualification>
+        <curriculum>Small Arms, Anti-Mech, Artillery</curriculum>
+        <qualificationStartYear>2300</qualificationStartYear>
+        <baseAcademicSkillLevel>1</baseAcademicSkillLevel>
+    </academy>
+    <academy>
+        <name>Military Academy of Aphros</name>
+        <type>Military Academy</type>
+        <isMilitary>true</isMilitary>
+        <description>As a component of the Star League Defense Force's "War Triad," the Military Academy of Aphros, located on Venus, stood as a premier training institution, particularly renowned for hosting the SLDF's prestigious Gunslinger Program.</description>
+        <factionDiscount>0</factionDiscount>
+        <isFactionRestricted>true</isFactionRestricted>
+        <locationSystem>Terra</locationSystem>
+        <constructionYear>2100</constructionYear>
+        <destructionYear>2777</destructionYear>
+        <tuition>16800</tuition>
+        <durationDays>900</durationDays>
+        <facultySkill>5</facultySkill>
+        <educationLevelMin>High School</educationLevelMin>
+        <educationLevelMax>College</educationLevelMax>
+        <ageMin>16</ageMin>
+        <qualification>MechWarrior Graduate</qualification>
+        <curriculum>Piloting/Mech, Gunnery/Mech</curriculum>
+        <qualificationStartYear>2500</qualificationStartYear>
+        <qualification>Aerospace Graduate</qualification>
+        <curriculum>Piloting/Aerospace, Gunnery/Aerospace</curriculum>
+        <qualificationStartYear>2490</qualificationStartYear>
+        <qualification>DropShip Crew Graduate</qualification>
+        <curriculum>Piloting/Spacecraft, Gunnery/Spacecraft, Tech/Vessel</curriculum>
+        <qualificationStartYear>2490</qualificationStartYear>
+        <qualification>JumpShip Crew Graduate</qualification>
+        <curriculum>Piloting/Spacecraft, Hyperspace Navigation, Tech/Vessel</curriculum>
+        <qualificationStartYear>2470</qualificationStartYear>
+        <qualification>WarShip Crew Graduate</qualification>
+        <curriculum>Piloting/Spacecraft, Gunnery/Spacecraft, Tech/Vessel</curriculum>
+        <qualificationStartYear>2740</qualificationStartYear>
+        <baseAcademicSkillLevel>1</baseAcademicSkillLevel>
+    </academy>
+    <academy>
+        <name>Military Academy of Aphros (Officer)</name>
+        <type>Officer Academy</type>
+        <isMilitary>true</isMilitary>
+        <description>As a component of the Star League Defense Force's "War Triad," the Military Academy of Aphros, located on Venus, stood as a premier training institution, particularly renowned for hosting the SLDF's prestigious Gunslinger Program.</description>
+        <factionDiscount>0</factionDiscount>
+        <isFactionRestricted>true</isFactionRestricted>
+        <locationSystem>Terra</locationSystem>
+        <constructionYear>2100</constructionYear>
+        <destructionYear>2777</destructionYear>
+        <tuition>29400</tuition>
+        <durationDays>900</durationDays>
+        <facultySkill>5</facultySkill>
+        <educationLevelMin>College</educationLevelMin>
+        <educationLevelMax>College</educationLevelMax>
+        <ageMin>16</ageMin>
+        <qualification>MechWarrior Command Graduate</qualification>
+        <curriculum>Piloting/Mech, Gunnery/Mech, Tactics, Strategy, Leadership</curriculum>
+        <qualificationStartYear>2500</qualificationStartYear>
+        <qualification>Aerospace Command Graduate</qualification>
+        <curriculum>Piloting/Aerospace, Gunnery/Aerospace, Tactics, Strategy, Leadership</curriculum>
+        <qualificationStartYear>2490</qualificationStartYear>
+        <qualification>DropShip Command Graduate</qualification>
+        <curriculum>Piloting/Spacecraft, Gunnery/Spacecraft, Tactics, Strategy, Leadership</curriculum>
+        <qualificationStartYear>2490</qualificationStartYear>
+        <qualification>JumpShip Command Graduate</qualification>
+        <curriculum>Piloting/Spacecraft, Hyperspace Navigation, Tactics, Strategy, Leadership</curriculum>
+        <qualificationStartYear>2470</qualificationStartYear>
+        <qualification>WarShip Command Graduate</qualification>
+        <curriculum>Piloting/Spacecraft, Gunnery/Spacecraft, Tactics, Strategy, Leadership</curriculum>
+        <qualificationStartYear>2740</qualificationStartYear>
+        <baseAcademicSkillLevel>1</baseAcademicSkillLevel>
+    </academy>
+    <academy>
+        <name>Military Academy of Aphros [3061]</name>
+        <type>Military Academy</type>
+        <isMilitary>true</isMilitary>
+        <description>Originally part of the Star League Defense Force's "War Triad," the Military Academy of Aphros, located on Venus, was renowned for hosting the prestigious Gunslinger Program. Reopened by the Word of Blake in Venus' last domed city, the academy exclusively trained aerospace pilots and naval crews due to the harsh environment.</description>
+        <factionDiscount>0</factionDiscount>
+        <isFactionRestricted>true</isFactionRestricted>
+        <locationSystem>Terra</locationSystem>
+        <constructionYear>3061</constructionYear>
+        <closureYear>3085</closureYear>
+        <tuition>18375</tuition>
+        <durationDays>900</durationDays>
+        <facultySkill>5</facultySkill>
+        <educationLevelMin>High School</educationLevelMin>
+        <educationLevelMax>College</educationLevelMax>
+        <ageMin>16</ageMin>
+        <qualification>Aerospace Graduate</qualification>
+        <curriculum>Piloting/Aerospace, Gunnery/Aerospace</curriculum>
+        <qualificationStartYear>2490</qualificationStartYear>
+        <qualification>DropShip Crew Graduate</qualification>
+        <curriculum>Piloting/Spacecraft, Gunnery/Spacecraft, Tech/Vessel</curriculum>
+        <qualificationStartYear>2490</qualificationStartYear>
+        <qualification>JumpShip Crew Graduate</qualification>
+        <curriculum>Piloting/Spacecraft, Hyperspace Navigation, Tech/Vessel</curriculum>
+        <qualificationStartYear>2470</qualificationStartYear>
+        <qualification>WarShip Crew Graduate</qualification>
+        <curriculum>Piloting/Spacecraft, Gunnery/Spacecraft, Tech/Vessel</curriculum>
+        <qualificationStartYear>2470</qualificationStartYear>
+        <baseAcademicSkillLevel>1</baseAcademicSkillLevel>
+    </academy>
+    <academy>
+        <name>Military Academy of Aphros (Officer) [3061]</name>
+        <type>Officer Academy</type>
+        <isMilitary>true</isMilitary>
+        <description>Originally part of the Star League Defense Force's "War Triad," the Military Academy of Aphros, located on Venus, was renowned for hosting the prestigious Gunslinger Program. Reopened by the Word of Blake in Venus' last domed city, the academy exclusively trained aerospace pilots and naval crews due to the harsh environment.</description>
+        <factionDiscount>0</factionDiscount>
+        <isFactionRestricted>true</isFactionRestricted>
+        <locationSystem>Terra</locationSystem>
+        <constructionYear>3061</constructionYear>
+        <closureYear>3085</closureYear>
+        <tuition>30188</tuition>
+        <durationDays>900</durationDays>
+        <facultySkill>5</facultySkill>
+        <educationLevelMin>College</educationLevelMin>
+        <educationLevelMax>College</educationLevelMax>
+        <ageMin>16</ageMin>
+        <qualification>Aerospace Command Graduate</qualification>
+        <curriculum>Piloting/Aerospace, Gunnery/Aerospace, Tactics, Strategy, Leadership</curriculum>
+        <qualificationStartYear>2490</qualificationStartYear>
+        <qualification>DropShip Command Graduate</qualification>
+        <curriculum>Piloting/Spacecraft, Gunnery/Spacecraft, Tactics, Strategy, Leadership</curriculum>
+        <qualificationStartYear>2490</qualificationStartYear>
+        <qualification>JumpShip Command Graduate</qualification>
+        <curriculum>Piloting/Spacecraft, Hyperspace Navigation, Tactics, Strategy, Leadership</curriculum>
+        <qualificationStartYear>2470</qualificationStartYear>
+        <qualification>WarShip Command Graduate</qualification>
+        <curriculum>Piloting/Spacecraft, Gunnery/Spacecraft, Tactics, Strategy, Leadership</curriculum>
+        <qualificationStartYear>2470</qualificationStartYear>
+        <baseAcademicSkillLevel>1</baseAcademicSkillLevel>
+    </academy>
+    <academy>
+        <name>Military Academy of Aphros [3085]</name>
+        <type>Military Academy</type>
+        <isMilitary>true</isMilitary>
+        <description>Originally part of the Star League Defense Force's "War Triad," the Military Academy of Aphros, located on Venus, was renowned for hosting the prestigious Gunslinger Program. Reopened by the Word of Blake in Venus' last domed city, the academy exclusively trained aerospace pilots and naval crews due to the harsh environment. By 3085, the Republic of the Sphere took over, transforming it into their primary naval training facility.</description>
+        <factionDiscount>0</factionDiscount>
+        <isFactionRestricted>true</isFactionRestricted>
+        <locationSystem>Terra</locationSystem>
+        <constructionYear>3061</constructionYear>
+        <closureYear>3085</closureYear>
+        <tuition>18375</tuition>
+        <durationDays>900</durationDays>
+        <facultySkill>5</facultySkill>
+        <educationLevelMin>High School</educationLevelMin>
+        <educationLevelMax>College</educationLevelMax>
+        <ageMin>16</ageMin>
+        <qualification>Aerospace Graduate</qualification>
+        <curriculum>Piloting/Aerospace, Gunnery/Aerospace</curriculum>
+        <qualificationStartYear>2490</qualificationStartYear>
+        <qualification>DropShip Crew Graduate</qualification>
+        <curriculum>Piloting/Spacecraft, Gunnery/Spacecraft, Tech/Vessel</curriculum>
+        <qualificationStartYear>2490</qualificationStartYear>
+        <qualification>JumpShip Crew Graduate</qualification>
+        <curriculum>Piloting/Spacecraft, Hyperspace Navigation, Tech/Vessel</curriculum>
+        <qualificationStartYear>2470</qualificationStartYear>
+        <qualification>WarShip Crew Graduate</qualification>
+        <curriculum>Piloting/Spacecraft, Gunnery/Spacecraft, Tech/Vessel</curriculum>
+        <qualificationStartYear>2470</qualificationStartYear>
+        <baseAcademicSkillLevel>1</baseAcademicSkillLevel>
+    </academy>
+    <academy>
+        <name>Military Academy of Aphros (Officer) [3085]</name>
+        <type>Officer Academy</type>
+        <isMilitary>true</isMilitary>
+        <description>Originally part of the Star League Defense Force's "War Triad," the Military Academy of Aphros, located on Venus, was renowned for hosting the prestigious Gunslinger Program. Reopened by the Word of Blake in Venus' last domed city, the academy exclusively trained aerospace pilots and naval crews due to the harsh environment. By 3085, the Republic of the Sphere took over, transforming it into their primary naval training facility.</description>
+        <factionDiscount>0</factionDiscount>
+        <isFactionRestricted>true</isFactionRestricted>
+        <locationSystem>Terra</locationSystem>
+        <constructionYear>3061</constructionYear>
+        <closureYear>3085</closureYear>
+        <tuition>30188</tuition>
+        <durationDays>900</durationDays>
+        <facultySkill>5</facultySkill>
+        <educationLevelMin>College</educationLevelMin>
+        <educationLevelMax>College</educationLevelMax>
+        <ageMin>16</ageMin>
+        <qualification>Aerospace Command Graduate</qualification>
+        <curriculum>Piloting/Aerospace, Gunnery/Aerospace, Tactics, Strategy, Leadership</curriculum>
+        <qualificationStartYear>2490</qualificationStartYear>
+        <qualification>DropShip Command Graduate</qualification>
+        <curriculum>Piloting/Spacecraft, Gunnery/Spacecraft, Tactics, Strategy, Leadership</curriculum>
+        <qualificationStartYear>2490</qualificationStartYear>
+        <qualification>JumpShip Command Graduate</qualification>
+        <curriculum>Piloting/Spacecraft, Hyperspace Navigation, Tactics, Strategy, Leadership</curriculum>
+        <qualificationStartYear>2470</qualificationStartYear>
+        <qualification>WarShip Command Graduate</qualification>
+        <curriculum>Piloting/Spacecraft, Gunnery/Spacecraft, Tactics, Strategy, Leadership</curriculum>
+        <qualificationStartYear>2470</qualificationStartYear>
+        <baseAcademicSkillLevel>1</baseAcademicSkillLevel>
+    </academy>
+    <academy>
+        <name>Military Academy of Somerset</name>
+        <type>Military Academy</type>
+        <isMilitary>true</isMilitary>
+        <description>The Military Academy of Somerset, a small institution focused on BattleMech and aerospace fighter training.</description>
+        <factionDiscount>0</factionDiscount>
+        <isFactionRestricted>true</isFactionRestricted>
+        <locationSystem>Somerset</locationSystem>
+        <constructionYear>3000</constructionYear>
+        <destructionYear>3050</destructionYear>
+        <tuition>15750</tuition>
+        <durationDays>900</durationDays>
+        <facultySkill>6</facultySkill>
+        <educationLevelMin>High School</educationLevelMin>
+        <educationLevelMax>College</educationLevelMax>
+        <ageMin>16</ageMin>
+        <qualification>MechWarrior Graduate</qualification>
+        <curriculum>Piloting/Mech, Gunnery/Mech, Artillery</curriculum>
+        <qualificationStartYear>2500</qualificationStartYear>
+        <qualification>Armored Crew Graduate</qualification>
+        <curriculum>Piloting/Ground Vehicle, Gunnery/Vehicle, Artillery</curriculum>
+        <qualificationStartYear>2300</qualificationStartYear>
+        <qualification>VTOL Crew Graduate</qualification>
+        <curriculum>Piloting/VTOL, Gunnery/Vehicle, Artillery</curriculum>
+        <qualificationStartYear>2300</qualificationStartYear>
+        <qualification>Advanced Naval Crew Graduate</qualification>
+        <curriculum>Piloting/Naval, Gunnery/Vehicle, Artillery</curriculum>
+        <qualificationStartYear>2300</qualificationStartYear>
+        <qualification>Fighter Crew Graduate</qualification>
+        <curriculum>Piloting/Aircraft, Gunnery/Aircraft</curriculum>
+        <qualificationStartYear>2300</qualificationStartYear>
+        <qualification>Armored Infantry Graduate</qualification>
+        <curriculum>Gunnery/Battlesuit, Anti-Mech</curriculum>
+        <qualificationStartYear>3058</qualificationStartYear>
+        <qualification>Advanced Infantry Graduate</qualification>
+        <curriculum>Small Arms, Anti-Mech, Artillery</curriculum>
+        <qualificationStartYear>2300</qualificationStartYear>
+        <qualification>DropShip Crew Graduate</qualification>
+        <curriculum>Piloting/Spacecraft, Gunnery/Spacecraft, Tech/Vessel</curriculum>
+        <qualificationStartYear>2490</qualificationStartYear>
+        <qualification>JumpShip Crew Graduate</qualification>
+        <curriculum>Piloting/Spacecraft, Hyperspace Navigation, Tech/Vessel</curriculum>
+        <qualificationStartYear>2470</qualificationStartYear>
+        <qualification>WarShip Crew Graduate</qualification>
+        <curriculum>Piloting/Spacecraft, Gunnery/Spacecraft, Tech/Vessel</curriculum>
+        <qualificationStartYear>2470</qualificationStartYear>
+        <baseAcademicSkillLevel>1</baseAcademicSkillLevel>
+    </academy>
+    <academy>
+        <name>Military Academy of Somerset (Officer)</name>
+        <type>Officer Academy</type>
+        <isMilitary>true</isMilitary>
+        <description>The Military Academy of Somerset, a small institution focused on BattleMech and aerospace fighter training.</description>
+        <factionDiscount>0</factionDiscount>
+        <isFactionRestricted>true</isFactionRestricted>
+        <locationSystem>Somerset</locationSystem>
+        <constructionYear>3000</constructionYear>
+        <destructionYear>3050</destructionYear>
+        <tuition>27563</tuition>
+        <durationDays>900</durationDays>
+        <facultySkill>6</facultySkill>
+        <educationLevelMin>College</educationLevelMin>
+        <educationLevelMax>College</educationLevelMax>
+        <ageMin>16</ageMin>
+        <qualification>MechWarrior Command Graduate</qualification>
+        <curriculum>Piloting/Mech, Gunnery/Mech, Tactics, Strategy, Leadership, Artillery</curriculum>
+        <qualificationStartYear>2500</qualificationStartYear>
+        <qualification>Armored Command Graduate</qualification>
+        <curriculum>Piloting/Ground Vehicle, Gunnery/Vehicle, Tactics, Strategy, Leadership, Artillery</curriculum>
+        <qualificationStartYear>2300</qualificationStartYear>
+        <qualification>VTOL Command Graduate</qualification>
+        <curriculum>Piloting/VTOL, Gunnery/Vehicle, Tactics, Strategy, Leadership, Artillery</curriculum>
+        <qualificationStartYear>2300</qualificationStartYear>
+        <qualification>Advanced Naval Command Graduate</qualification>
+        <curriculum>Piloting/Naval, Gunnery/Vehicle, Tactics, Strategy, Leadership, Artillery</curriculum>
+        <qualificationStartYear>2300</qualificationStartYear>
+        <qualification>Fighter Command Graduate</qualification>
+        <curriculum>Piloting/Aircraft, Gunnery/Aircraft, Tactics, Strategy, Leadership</curriculum>
+        <qualificationStartYear>2300</qualificationStartYear>
+        <qualification>Armored Infantry Command Graduate</qualification>
+        <curriculum>Gunnery/Battlesuit, Anti-Mech, Tactics, Strategy, Leadership</curriculum>
+        <qualificationStartYear>3058</qualificationStartYear>
+        <qualification>Advanced Infantry Command Graduate</qualification>
+        <curriculum>Small Arms, Anti-Mech, Tactics, Strategy, Leadership, Artillery</curriculum>
+        <qualificationStartYear>2300</qualificationStartYear>
+        <qualification>DropShip Command Graduate</qualification>
+        <curriculum>Piloting/Spacecraft, Gunnery/Spacecraft, Tactics, Strategy, Leadership</curriculum>
+        <qualificationStartYear>2490</qualificationStartYear>
+        <qualification>JumpShip Command Graduate</qualification>
+        <curriculum>Piloting/Spacecraft, Hyperspace Navigation, Tactics, Strategy, Leadership</curriculum>
+        <qualificationStartYear>2470</qualificationStartYear>
+        <qualification>WarShip Command Graduate</qualification>
+        <curriculum>Piloting/Spacecraft, Gunnery/Spacecraft, Tactics, Strategy, Leadership</curriculum>
+        <qualificationStartYear>2470</qualificationStartYear>
+        <baseAcademicSkillLevel>1</baseAcademicSkillLevel>
+    </academy>
+    <academy>
+        <name>Minoru Kurita University</name>
+        <type>Military Academy</type>
+        <isMilitary>true</isMilitary>
+        <description>The Minoru Kurita University is an infantry training center established by Coordinator Minoru Kurita to ensure the Draconis Combine Mustered Soldiery has sufficient trained infantry. Focused on graduating large numbers of troopers quickly, MKU's training program lasts just six months.</description>
+        <factionDiscount>0</factionDiscount>
+        <isFactionRestricted>true</isFactionRestricted>
+        <locationSystem>Luthien</locationSystem>
+        <constructionYear>2700</constructionYear>
+        <tuition>4375</tuition>
+        <durationDays>150</durationDays>
+        <facultySkill>6</facultySkill>
+        <educationLevelMin>High School</educationLevelMin>
+        <educationLevelMax>College</educationLevelMax>
+        <ageMin>16</ageMin>
+        <qualification>MechWarrior Graduate</qualification>
+        <curriculum>Piloting/Mech, Gunnery/Mech</curriculum>
+        <qualificationStartYear>3060</qualificationStartYear>
+        <qualification>Advanced Infantry Graduate</qualification>
+        <curriculum>Small Arms, Anti-Mech</curriculum>
+        <qualificationStartYear>2300</qualificationStartYear>
+        <baseAcademicSkillLevel>1</baseAcademicSkillLevel>
+    </academy>
+    <academy>
         <name>NAIS College of Military Science</name>
         <type>Officer Academy</type>
         <isMilitary>true</isMilitary>
@@ -2987,23 +4126,10 @@
         <destructionYear>3067</destructionYear>
         <tuition>11977</tuition>
         <durationDays>1200</durationDays>
-=======
-        <name>Kensai Kami [Aix-la-Chapelle]</name>
-        <type>Military Academy</type>
-        <isMilitary>true</isMilitary>
-        <description>The Kensai Kami is a graduate school for elite MechWarriors of the Draconis Combine Mustered Soldiery, modeled after the Star League's Gunslinger Program. It challenges top DCMS MechWarriors against instructors and peers to reach new heights of excellence.</description>
-        <factionDiscount>0</factionDiscount>
-        <isFactionRestricted>true</isFactionRestricted>
-        <locationSystem>Aix-la-Chapelle</locationSystem>
-        <constructionYear>2780</constructionYear>
-        <tuition>31500</tuition>
-        <durationDays>900</durationDays>
->>>>>>> 1b303684
         <facultySkill>5</facultySkill>
         <educationLevelMin>College</educationLevelMin>
         <educationLevelMax>College</educationLevelMax>
         <ageMin>16</ageMin>
-<<<<<<< HEAD
         <qualification>MechWarrior Command Graduate</qualification>
         <curriculum>Piloting/Mech, Gunnery/Mech, Tactics, Strategy, Leadership, Artillery</curriculum>
         <qualificationStartYear>2500</qualificationStartYear>
@@ -3063,201 +4189,62 @@
         <constructionYear>2614</constructionYear>
         <destructionYear>3067</destructionYear>
         <tuition>11977</tuition>
-=======
-        <qualification>MechWarrior Graduate</qualification>
-        <curriculum>Piloting/Mech, Gunnery/Mech, Tactics, Strategy</curriculum>
-        <qualificationStartYear>2500</qualificationStartYear>
-        <baseAcademicSkillLevel>1</baseAcademicSkillLevel>
-    </academy>
-    <academy>
-        <name>Kensai Kami [Luthien]</name>
-        <type>Military Academy</type>
-        <isMilitary>true</isMilitary>
-        <description>The Kensai Kami is a graduate school for elite MechWarriors of the Draconis Combine Mustered Soldiery, modeled after the Star League's Gunslinger Program. It challenges top DCMS MechWarriors against instructors and peers to reach new heights of excellence.</description>
-        <factionDiscount>0</factionDiscount>
-        <isFactionRestricted>true</isFactionRestricted>
-        <locationSystem>Luthien</locationSystem>
-        <constructionYear>2705</constructionYear>
-        <tuition>31500</tuition>
-        <durationDays>900</durationDays>
+        <durationDays>1200</durationDays>
         <facultySkill>5</facultySkill>
         <educationLevelMin>College</educationLevelMin>
         <educationLevelMax>College</educationLevelMax>
         <ageMin>16</ageMin>
-        <qualification>MechWarrior Graduate</qualification>
-        <curriculum>Piloting/Mech, Gunnery/Mech, Tactics, Strategy</curriculum>
-        <qualificationStartYear>2500</qualificationStartYear>
-        <baseAcademicSkillLevel>1</baseAcademicSkillLevel>
-    </academy>
-    <academy>
-        <name>Kensai Kami [McAlister]</name>
-        <type>Military Academy</type>
-        <isMilitary>true</isMilitary>
-        <description>The Kensai Kami is a graduate school for elite MechWarriors of the Draconis Combine Mustered Soldiery, modeled after the Star League's Gunslinger Program. It challenges top DCMS MechWarriors against instructors and peers to reach new heights of excellence.</description>
-        <factionDiscount>0</factionDiscount>
-        <isFactionRestricted>true</isFactionRestricted>
-        <locationSystem>McAlister</locationSystem>
-        <constructionYear>2708</constructionYear>
-        <tuition>31500</tuition>
-        <durationDays>900</durationDays>
-        <facultySkill>5</facultySkill>
-        <educationLevelMin>College</educationLevelMin>
-        <educationLevelMax>College</educationLevelMax>
-        <ageMin>16</ageMin>
-        <qualification>MechWarrior Graduate</qualification>
-        <curriculum>Piloting/Mech, Gunnery/Mech, Tactics, Strategy</curriculum>
-        <qualificationStartYear>2500</qualificationStartYear>
-        <baseAcademicSkillLevel>1</baseAcademicSkillLevel>
-    </academy>
-    <academy>
-        <name>Kilbourne Academy</name>
-        <type>Military Academy</type>
-        <isMilitary>true</isMilitary>
-        <description>Kilbourne Academy, located on Kilbourne's Colorado continent near Rio Grande, has long been a key military training institution in the Federated Suns. Renowned for producing high-quality officers for conventional forces, its graduates are as esteemed as those from more prominent academies.</description>
-        <factionDiscount>0</factionDiscount>
-        <isFactionRestricted>true</isFactionRestricted>
-        <locationSystem>Kilbourne</locationSystem>
-        <constructionYear>2650</constructionYear>
-        <tuition>8750</tuition>
-        <durationDays>900</durationDays>
-        <facultySkill>6</facultySkill>
-        <educationLevelMin>High School</educationLevelMin>
-        <educationLevelMax>College</educationLevelMax>
-        <ageMin>16</ageMin>
-        <qualification>MechWarrior Graduate</qualification>
-        <curriculum>Piloting/Mech, Gunnery/Mech</curriculum>
-        <qualificationStartYear>2500</qualificationStartYear>
-        <qualification>Aerospace Graduate</qualification>
-        <curriculum>Piloting/Aerospace, Gunnery/Aerospace</curriculum>
-        <qualificationStartYear>2490</qualificationStartYear>
-        <qualification>Medical Technician</qualification>
-        <curriculum>Doctor</curriculum>
-        <qualificationStartYear>2300</qualificationStartYear>
-        <qualification>BattleMech Technician</qualification>
-        <curriculum>Tech/Mech</curriculum>
-        <qualificationStartYear>2500</qualificationStartYear>
-        <qualification>Aerospace Technician</qualification>
-        <curriculum>Tech/Aero</curriculum>
-        <qualificationStartYear>2490</qualificationStartYear>
-        <qualification>Advanced Vessel Technician</qualification>
-        <curriculum>Tech/Vessel</curriculum>
-        <qualificationStartYear>2490</qualificationStartYear>
-        <qualification>Junior Administrator</qualification>
-        <curriculum>Administration, Negotiation</curriculum>
-        <qualificationStartYear>2300</qualificationStartYear>
-        <baseAcademicSkillLevel>1</baseAcademicSkillLevel>
-    </academy>
-    <academy>
-        <name>Kilbourne Academy (Officer)</name>
-        <type>Officer Academy</type>
-        <isMilitary>true</isMilitary>
-        <description>Kilbourne Academy, located on Kilbourne's Colorado continent near Rio Grande, has long been a key military training institution in the Federated Suns. Renowned for producing high-quality officers for conventional forces, its graduates are as esteemed as those from more prominent academies.</description>
-        <factionDiscount>0</factionDiscount>
-        <isFactionRestricted>true</isFactionRestricted>
-        <locationSystem>Kilbourne</locationSystem>
-        <constructionYear>2650</constructionYear>
-        <tuition>10625</tuition>
-        <durationDays>900</durationDays>
-        <facultySkill>6</facultySkill>
-        <educationLevelMin>College</educationLevelMin>
-        <educationLevelMax>College</educationLevelMax>
-        <ageMin>16</ageMin>
         <qualification>MechWarrior Command Graduate</qualification>
-        <curriculum>Piloting/Mech, Gunnery/Mech, Tactics, Strategy, Leadership</curriculum>
-        <qualificationStartYear>2500</qualificationStartYear>
+        <curriculum>Piloting/Mech, Gunnery/Mech, Tactics, Strategy, Leadership, Artillery</curriculum>
+        <qualificationStartYear>2500</qualificationStartYear>
+        <qualification>Armored Command Graduate</qualification>
+        <curriculum>Piloting/Ground Vehicle, Gunnery/Vehicle, Tactics, Strategy, Leadership, Artillery</curriculum>
+        <qualificationStartYear>2300</qualificationStartYear>
+        <qualification>VTOL Command Graduate</qualification>
+        <curriculum>Piloting/VTOL, Gunnery/Vehicle, Tactics, Strategy, Leadership, Artillery</curriculum>
+        <qualificationStartYear>2300</qualificationStartYear>
+        <qualification>Advanced Naval Command Graduate</qualification>
+        <curriculum>Piloting/Naval, Gunnery/Vehicle, Tactics, Strategy, Leadership, Artillery</curriculum>
+        <qualificationStartYear>2300</qualificationStartYear>
+        <qualification>Fighter Command Graduate</qualification>
+        <curriculum>Piloting/Aircraft, Gunnery/Aircraft, Tactics, Strategy, Leadership</curriculum>
+        <qualificationStartYear>2300</qualificationStartYear>
+        <qualification>Armored Infantry Command Graduate</qualification>
+        <curriculum>Gunnery/Battlesuit, Anti-Mech, Tactics, Strategy, Leadership</curriculum>
+        <qualificationStartYear>3058</qualificationStartYear>
+        <qualification>Advanced Infantry Command Graduate</qualification>
+        <curriculum>Small Arms, Anti-Mech, Tactics, Strategy, Leadership, Artillery</curriculum>
+        <qualificationStartYear>2300</qualificationStartYear>
         <qualification>Aerospace Command Graduate</qualification>
         <curriculum>Piloting/Aerospace, Gunnery/Aerospace, Tactics, Strategy, Leadership</curriculum>
         <qualificationStartYear>2490</qualificationStartYear>
-        <qualification>Senior Medical Technician</qualification>
-        <curriculum>Doctor, Leadership</curriculum>
-        <qualificationStartYear>2300</qualificationStartYear>
+        <qualification>DropShip Command Graduate</qualification>
+        <curriculum>Piloting/Spacecraft, Gunnery/Spacecraft, Tactics, Strategy, Leadership</curriculum>
+        <qualificationStartYear>2490</qualificationStartYear>
+        <qualification>JumpShip Command Graduate</qualification>
+        <curriculum>Piloting/Spacecraft, Hyperspace Navigation, Tactics, Strategy, Leadership</curriculum>
+        <qualificationStartYear>2470</qualificationStartYear>
+        <qualification>WarShip Command Graduate</qualification>
+        <curriculum>Piloting/Spacecraft, Gunnery/Spacecraft, Tactics, Strategy, Leadership</curriculum>
+        <qualificationStartYear>2470</qualificationStartYear>
         <qualification>Senior BattleMech Technician</qualification>
         <curriculum>Tech/Mech, Leadership</curriculum>
         <qualificationStartYear>2500</qualificationStartYear>
+        <qualification>Senior Advanced Vehicle Technician</qualification>
+        <curriculum>Tech/Mechanic, Leadership</curriculum>
+        <qualificationStartYear>2300</qualificationStartYear>
         <qualification>Senior Aerospace Technician</qualification>
         <curriculum>Tech/Aero, Leadership</curriculum>
         <qualificationStartYear>2490</qualificationStartYear>
+        <qualification>Senior Armored Infantry Technician</qualification>
+        <curriculum>Tech/BA, Leadership</curriculum>
+        <qualificationStartYear>3058</qualificationStartYear>
         <qualification>Senior Advanced Vessel Technician</qualification>
         <curriculum>Tech/Vessel, Leadership</curriculum>
         <qualificationStartYear>2490</qualificationStartYear>
-        <qualification>Senior Administrator</qualification>
-        <curriculum>Administration, Negotiation, Leadership</curriculum>
-        <qualificationStartYear>2300</qualificationStartYear>
-        <baseAcademicSkillLevel>1</baseAcademicSkillLevel>
-    </academy>
-    <academy>
-        <name>Krieg Universital</name>
-        <type>Officer Academy</type>
-        <isMilitary>true</isMilitary>
-        <description>Rooted in Prussian military traditions, the Kriegsakademie, known in the Star League as Krieg Universital, epitomizes strategic and operational excellence. Distinguished by its rigorous approach to military science and integration of technological innovation, the academy prepares officers adept in commanding both space fleets and ground operations.</description>
-        <factionDiscount>0</factionDiscount>
-        <isFactionRestricted>true</isFactionRestricted>
-        <locationSystem>Terra</locationSystem>
-        <tuition>11693</tuition>
->>>>>>> 1b303684
-        <durationDays>1200</durationDays>
-        <facultySkill>5</facultySkill>
-        <educationLevelMin>College</educationLevelMin>
-        <educationLevelMax>College</educationLevelMax>
-        <ageMin>16</ageMin>
-        <qualification>MechWarrior Command Graduate</qualification>
-        <curriculum>Piloting/Mech, Gunnery/Mech, Tactics, Strategy, Leadership, Artillery</curriculum>
-        <qualificationStartYear>2500</qualificationStartYear>
-        <qualification>Armored Command Graduate</qualification>
-        <curriculum>Piloting/Ground Vehicle, Gunnery/Vehicle, Tactics, Strategy, Leadership, Artillery</curriculum>
-        <qualificationStartYear>2300</qualificationStartYear>
-        <qualification>VTOL Command Graduate</qualification>
-        <curriculum>Piloting/VTOL, Gunnery/Vehicle, Tactics, Strategy, Leadership, Artillery</curriculum>
-        <qualificationStartYear>2300</qualificationStartYear>
-        <qualification>Advanced Naval Command Graduate</qualification>
-        <curriculum>Piloting/Naval, Gunnery/Vehicle, Tactics, Strategy, Leadership, Artillery</curriculum>
-        <qualificationStartYear>2300</qualificationStartYear>
-        <qualification>Fighter Command Graduate</qualification>
-        <curriculum>Piloting/Aircraft, Gunnery/Aircraft, Tactics, Strategy, Leadership</curriculum>
-        <qualificationStartYear>2300</qualificationStartYear>
-        <qualification>Armored Infantry Command Graduate</qualification>
-        <curriculum>Gunnery/Battlesuit, Anti-Mech, Tactics, Strategy, Leadership</curriculum>
-        <qualificationStartYear>3058</qualificationStartYear>
-        <qualification>Advanced Infantry Command Graduate</qualification>
-        <curriculum>Small Arms, Anti-Mech, Tactics, Strategy, Leadership, Artillery</curriculum>
-        <qualificationStartYear>2300</qualificationStartYear>
-<<<<<<< HEAD
-        <qualification>Aerospace Command Graduate</qualification>
-        <curriculum>Piloting/Aerospace, Gunnery/Aerospace, Tactics, Strategy, Leadership</curriculum>
-        <qualificationStartYear>2490</qualificationStartYear>
-        <qualification>DropShip Command Graduate</qualification>
-        <curriculum>Piloting/Spacecraft, Gunnery/Spacecraft, Tactics, Strategy, Leadership</curriculum>
-        <qualificationStartYear>2490</qualificationStartYear>
-        <qualification>JumpShip Command Graduate</qualification>
-        <curriculum>Piloting/Spacecraft, Hyperspace Navigation, Tactics, Strategy, Leadership</curriculum>
-        <qualificationStartYear>2470</qualificationStartYear>
-        <qualification>WarShip Command Graduate</qualification>
-        <curriculum>Piloting/Spacecraft, Gunnery/Spacecraft, Tactics, Strategy, Leadership</curriculum>
-        <qualificationStartYear>2470</qualificationStartYear>
-=======
->>>>>>> 1b303684
-        <qualification>Senior BattleMech Technician</qualification>
-        <curriculum>Tech/Mech, Leadership</curriculum>
-        <qualificationStartYear>2500</qualificationStartYear>
-        <qualification>Senior Advanced Vehicle Technician</qualification>
-        <curriculum>Tech/Mechanic, Leadership</curriculum>
-        <qualificationStartYear>2300</qualificationStartYear>
-<<<<<<< HEAD
-        <qualification>Senior Aerospace Technician</qualification>
-        <curriculum>Tech/Aero, Leadership</curriculum>
-        <qualificationStartYear>2490</qualificationStartYear>
-=======
->>>>>>> 1b303684
-        <qualification>Senior Armored Infantry Technician</qualification>
-        <curriculum>Tech/BA, Leadership</curriculum>
-        <qualificationStartYear>3058</qualificationStartYear>
-        <qualification>Senior Advanced Vessel Technician</qualification>
-        <curriculum>Tech/Vessel, Leadership</curriculum>
-        <qualificationStartYear>2490</qualificationStartYear>
-        <baseAcademicSkillLevel>1</baseAcademicSkillLevel>
-    </academy>
-    <academy>
-<<<<<<< HEAD
+        <baseAcademicSkillLevel>1</baseAcademicSkillLevel>
+    </academy>
+    <academy>
         <name>Nellus Academy</name>
         <type>Military Academy</type>
         <isMilitary>true</isMilitary>
@@ -3317,122 +4304,10 @@
         <destructionYear>2770</destructionYear>
         <tuition>15000</tuition>
         <durationDays>900</durationDays>
-=======
-        <name>Kure Naval Academy</name>
-        <type>Military Academy</type>
-        <isMilitary>true</isMilitary>
-        <description>Originating from Kure, Japan, the Kure Naval Academy exemplifies Earth's enduring martial spirit. Graduates are proficient in naval command and adept in JumpShip and DropShip operations, making them indispensable to the League's celestial might.</description>
-        <factionDiscount>0</factionDiscount>
-        <isFactionRestricted>true</isFactionRestricted>
-        <locationSystem>Terra</locationSystem>
-        <tuition>7875</tuition>
-        <durationDays>1200</durationDays>
-        <facultySkill>5</facultySkill>
-        <educationLevelMin>High School</educationLevelMin>
-        <educationLevelMax>College</educationLevelMax>
-        <ageMin>16</ageMin>
-        <qualification>DropShip Crew Graduate</qualification>
-        <curriculum>Piloting/Spacecraft, Gunnery/Spacecraft, Tech/Vessel</curriculum>
-        <qualificationStartYear>2490</qualificationStartYear>
-        <qualification>JumpShip Crew Graduate</qualification>
-        <curriculum>Piloting/Spacecraft, Hyperspace Navigation, Tech/Vessel</curriculum>
-        <qualificationStartYear>2470</qualificationStartYear>
-        <qualification>WarShip Crew Graduate</qualification>
-        <curriculum>Piloting/Spacecraft, Gunnery/Spacecraft, Tech/Vessel</curriculum>
-        <qualificationStartYear>2470</qualificationStartYear>
-        <qualification>Advanced Vessel Technician</qualification>
-        <curriculum>Tech/Vessel</curriculum>
-        <qualificationStartYear>2490</qualificationStartYear>
-        <baseAcademicSkillLevel>1</baseAcademicSkillLevel>
-    </academy>
-    <academy>
-        <name>Kure Naval Academy (Officer)</name>
-        <type>Officer Academy</type>
-        <isMilitary>true</isMilitary>
-        <description>Originating from Kure, Japan, the Kure Naval Academy exemplifies Earth's enduring martial spirit. Graduates are proficient in naval command and adept in JumpShip and DropShip operations, making them indispensable to the League's celestial might.</description>
-        <factionDiscount>0</factionDiscount>
-        <isFactionRestricted>true</isFactionRestricted>
-        <locationSystem>Terra</locationSystem>
-        <tuition>12469</tuition>
-        <durationDays>1200</durationDays>
-        <facultySkill>5</facultySkill>
-        <educationLevelMin>High School</educationLevelMin>
-        <educationLevelMax>College</educationLevelMax>
-        <ageMin>16</ageMin>
-        <qualification>DropShip Command Graduate</qualification>
-        <curriculum>Piloting/Spacecraft, Gunnery/Spacecraft, Tactics, Strategy, Leadership</curriculum>
-        <qualificationStartYear>2490</qualificationStartYear>
-        <qualification>JumpShip Command Graduate</qualification>
-        <curriculum>Piloting/Spacecraft, Hyperspace Navigation, Tactics, Strategy, Leadership</curriculum>
-        <qualificationStartYear>2470</qualificationStartYear>
-        <qualification>WarShip Command Graduate</qualification>
-        <curriculum>Piloting/Spacecraft, Gunnery/Spacecraft, Tactics, Strategy, Leadership</curriculum>
-        <qualificationStartYear>2470</qualificationStartYear>
-        <qualification>Senior Advanced Vessel Technician</qualification>
-        <curriculum>Tech/Vessel, Leadership</curriculum>
-        <qualificationStartYear>2490</qualificationStartYear>
-        <baseAcademicSkillLevel>1</baseAcademicSkillLevel>
-    </academy>
-    <academy>
-        <name>Legionary Training Academy (Semester One)</name>
-        <type>Military Academy</type>
-        <isMilitary>true</isMilitary>
-        <description>The Humphreys Training Academy is the Duchy of Andurien's leading institution for MechWarriors, providing comprehensive classes instructed by experienced lecturers. Following the Andurien Secession, the Humphreys Training Academy became the Legionary Training Academy under the Free Worlds League.</description>
-        <factionDiscount>0</factionDiscount>
-        <isFactionRestricted>true</isFactionRestricted>
-        <locationSystem>Andurien</locationSystem>
-        <constructionYear>3051</constructionYear>
-        <closureYear>3079</closureYear>
-        <tuition>4375</tuition>
-        <durationDays>150</durationDays>
-        <facultySkill>6</facultySkill>
-        <educationLevelMin>High School</educationLevelMin>
-        <educationLevelMax>College</educationLevelMax>
-        <ageMin>16</ageMin>
-        <qualification>Semester One Curriculum</qualification>
-        <curriculum>Small Arms</curriculum>
-        <qualificationStartYear>2300</qualificationStartYear>
-        <baseAcademicSkillLevel>1</baseAcademicSkillLevel>
-    </academy>
-    <academy>
-        <name>Legionary Training Academy</name>
-        <type>Military Academy</type>
-        <isMilitary>true</isMilitary>
-        <description>The Humphreys Training Academy is the Duchy of Andurien's leading institution for MechWarriors, providing comprehensive classes instructed by experienced lecturers. Following the Andurien Secession, the Humphreys Training Academy became the Legionary Training Academy under the Free Worlds League.</description>
-        <factionDiscount>0</factionDiscount>
-        <isFactionRestricted>true</isFactionRestricted>
-        <locationSystem>Andurien</locationSystem>
-        <constructionYear>3051</constructionYear>
-        <closureYear>3079</closureYear>
-        <tuition>4375</tuition>
-        <durationDays>600</durationDays>
-        <facultySkill>6</facultySkill>
-        <educationLevelMin>High School</educationLevelMin>
-        <educationLevelMax>College</educationLevelMax>
-        <ageMin>16</ageMin>
-        <qualification>MechWarrior Graduate</qualification>
-        <curriculum>Piloting/Mech, Gunnery/Mech</curriculum>
-        <qualificationStartYear>2500</qualificationStartYear>
-        <baseAcademicSkillLevel>1</baseAcademicSkillLevel>
-    </academy>
-    <academy>
-        <name>Liao Conservatory of Military Arts</name>
-        <type>Military Academy</type>
-        <isMilitary>true</isMilitary>
-        <description>In 3062, the Liao Conservatory of Military Arts opened in Chang-an, the capital of Liao, aiming to train elite soldiers. Students managed their own studies, balancing learning, practice, and chosen fields, with the expectation of joining veteran or elite commands upon graduation.</description>
-        <factionDiscount>0</factionDiscount>
-        <isFactionRestricted>true</isFactionRestricted>
-        <locationSystem>Liao (Cynthiana 2202-)</locationSystem>
-        <constructionYear>3062</constructionYear>
-        <closureYear>3134</closureYear>
-        <tuition>8531</tuition>
-        <durationDays>1200</durationDays>
->>>>>>> 1b303684
-        <facultySkill>5</facultySkill>
-        <educationLevelMin>High School</educationLevelMin>
-        <educationLevelMax>College</educationLevelMax>
-        <ageMin>16</ageMin>
-<<<<<<< HEAD
+        <facultySkill>5</facultySkill>
+        <educationLevelMin>High School</educationLevelMin>
+        <educationLevelMax>College</educationLevelMax>
+        <ageMin>16</ageMin>
         <qualification>Aerospace Graduate</qualification>
         <curriculum>Piloting/Aerospace, Gunnery/Aerospace</curriculum>
         <qualificationStartYear>2490</qualificationStartYear>
@@ -3468,7 +4343,9 @@
         <tuition>4890</tuition>
         <durationDays>1200</durationDays>
         <facultySkill>6</facultySkill>
-=======
+        <educationLevelMin>High School</educationLevelMin>
+        <educationLevelMax>College</educationLevelMax>
+        <ageMin>16</ageMin>
         <qualification>MechWarrior Graduate</qualification>
         <curriculum>Piloting/Mech, Gunnery/Mech, Artillery</curriculum>
         <qualificationStartYear>2500</qualificationStartYear>
@@ -3493,92 +4370,6 @@
         <qualification>Aerospace Graduate</qualification>
         <curriculum>Piloting/Aerospace, Gunnery/Aerospace</curriculum>
         <qualificationStartYear>2490</qualificationStartYear>
-        <baseAcademicSkillLevel>1</baseAcademicSkillLevel>
-    </academy>
-    <academy>
-        <name>Liao Conservatory of Military Arts (Officer)</name>
-        <type>Officer Academy</type>
-        <isMilitary>true</isMilitary>
-        <description>In 3062, the Liao Conservatory of Military Arts opened in Chang-an, the capital of Liao, aiming to train elite soldiers. Students managed their own studies, balancing learning, practice, and chosen fields, with the expectation of joining veteran or elite commands upon graduation.</description>
-        <factionDiscount>0</factionDiscount>
-        <isFactionRestricted>true</isFactionRestricted>
-        <locationSystem>Liao (Cynthiana 2202-)</locationSystem>
-        <constructionYear>3062</constructionYear>
-        <closureYear>3134</closureYear>
-        <tuition>16406</tuition>
-        <durationDays>1200</durationDays>
-        <facultySkill>5</facultySkill>
-        <educationLevelMin>College</educationLevelMin>
-        <educationLevelMax>College</educationLevelMax>
-        <ageMin>16</ageMin>
-        <qualification>MechWarrior Command Graduate</qualification>
-        <curriculum>Piloting/Mech, Gunnery/Mech, Tactics, Strategy, Leadership, Artillery</curriculum>
-        <qualificationStartYear>2500</qualificationStartYear>
-        <qualification>Armored Command Graduate</qualification>
-        <curriculum>Piloting/Ground Vehicle, Gunnery/Vehicle, Tactics, Strategy, Leadership, Artillery</curriculum>
-        <qualificationStartYear>2300</qualificationStartYear>
-        <qualification>VTOL Command Graduate</qualification>
-        <curriculum>Piloting/VTOL, Gunnery/Vehicle, Tactics, Strategy, Leadership, Artillery</curriculum>
-        <qualificationStartYear>2300</qualificationStartYear>
-        <qualification>Advanced Naval Command Graduate</qualification>
-        <curriculum>Piloting/Naval, Gunnery/Vehicle, Tactics, Strategy, Leadership, Artillery</curriculum>
-        <qualificationStartYear>2300</qualificationStartYear>
-        <qualification>Fighter Command Graduate</qualification>
-        <curriculum>Piloting/Aircraft, Gunnery/Aircraft, Tactics, Strategy, Leadership</curriculum>
-        <qualificationStartYear>2300</qualificationStartYear>
-        <qualification>Armored Infantry Command Graduate</qualification>
-        <curriculum>Gunnery/Battlesuit, Anti-Mech, Tactics, Strategy, Leadership</curriculum>
-        <qualificationStartYear>3058</qualificationStartYear>
-        <qualification>Advanced Infantry Command Graduate</qualification>
-        <curriculum>Small Arms, Anti-Mech, Tactics, Strategy, Leadership, Artillery</curriculum>
-        <qualificationStartYear>2300</qualificationStartYear>
-        <qualification>Aerospace Command Graduate</qualification>
-        <curriculum>Piloting/Aerospace, Gunnery/Aerospace, Tactics, Strategy, Leadership</curriculum>
-        <qualificationStartYear>2490</qualificationStartYear>
-        <baseAcademicSkillLevel>1</baseAcademicSkillLevel>
-    </academy>
-    <academy>
-        <name>Liao Conservatory of Military Arts [3135]</name>
-        <type>Military Academy</type>
-        <isMilitary>true</isMilitary>
-        <description>In 3062, the Liao Conservatory of Military Arts opened in Chang-an, the capital of Liao, aiming to train elite soldiers. Students managed their own studies, balancing learning, practice, and chosen fields, with the expectation of joining veteran or elite commands upon graduation. Briefly renamed the Republic Conservatory, it became a focal point during the Capellan Confederation's 3134 invasion. </description>
-        <factionDiscount>0</factionDiscount>
-        <isFactionRestricted>true</isFactionRestricted>
-        <locationSystem>Liao (Cynthiana 2202-)</locationSystem>
-        <constructionYear>3062</constructionYear>
-        <closureYear>3134</closureYear>
-        <tuition>8531</tuition>
-        <durationDays>1200</durationDays>
-        <facultySkill>5</facultySkill>
->>>>>>> 1b303684
-        <educationLevelMin>High School</educationLevelMin>
-        <educationLevelMax>College</educationLevelMax>
-        <ageMin>16</ageMin>
-        <qualification>MechWarrior Graduate</qualification>
-        <curriculum>Piloting/Mech, Gunnery/Mech, Artillery</curriculum>
-        <qualificationStartYear>2500</qualificationStartYear>
-        <qualification>Armored Crew Graduate</qualification>
-        <curriculum>Piloting/Ground Vehicle, Gunnery/Vehicle, Artillery</curriculum>
-        <qualificationStartYear>2300</qualificationStartYear>
-        <qualification>VTOL Crew Graduate</qualification>
-        <curriculum>Piloting/VTOL, Gunnery/Vehicle, Artillery</curriculum>
-        <qualificationStartYear>2300</qualificationStartYear>
-        <qualification>Advanced Naval Crew Graduate</qualification>
-        <curriculum>Piloting/Naval, Gunnery/Vehicle, Artillery</curriculum>
-        <qualificationStartYear>2300</qualificationStartYear>
-        <qualification>Fighter Crew Graduate</qualification>
-        <curriculum>Piloting/Aircraft, Gunnery/Aircraft</curriculum>
-        <qualificationStartYear>2300</qualificationStartYear>
-        <qualification>Armored Infantry Graduate</qualification>
-        <curriculum>Gunnery/Battlesuit, Anti-Mech</curriculum>
-        <qualificationStartYear>3058</qualificationStartYear>
-        <qualification>Advanced Infantry Graduate</qualification>
-        <curriculum>Small Arms, Anti-Mech, Artillery</curriculum>
-        <qualificationStartYear>2300</qualificationStartYear>
-        <qualification>Aerospace Graduate</qualification>
-        <curriculum>Piloting/Aerospace, Gunnery/Aerospace</curriculum>
-        <qualificationStartYear>2490</qualificationStartYear>
-<<<<<<< HEAD
         <qualification>DropShip Crew Graduate</qualification>
         <curriculum>Piloting/Spacecraft, Gunnery/Spacecraft, Tech/Vessel</curriculum>
         <qualificationStartYear>2490</qualificationStartYear>
@@ -3620,23 +4411,6 @@
         <tuition>9522</tuition>
         <durationDays>1200</durationDays>
         <facultySkill>6</facultySkill>
-=======
-        <baseAcademicSkillLevel>1</baseAcademicSkillLevel>
-    </academy>
-    <academy>
-        <name>Liao Conservatory of Military Arts [3135] (Officer)</name>
-        <type>Officer Academy</type>
-        <isMilitary>true</isMilitary>
-        <description>In 3062, the Liao Conservatory of Military Arts opened in Chang-an, the capital of Liao, aiming to train elite soldiers. Students managed their own studies, balancing learning, practice, and chosen fields, with the expectation of joining veteran or elite commands upon graduation. Briefly renamed the Republic Conservatory, it became a focal point during the Capellan Confederation's 3134 invasion. </description>
-        <factionDiscount>0</factionDiscount>
-        <isFactionRestricted>true</isFactionRestricted>
-        <locationSystem>Liao (Cynthiana 2202-)</locationSystem>
-        <constructionYear>3062</constructionYear>
-        <closureYear>3134</closureYear>
-        <tuition>16406</tuition>
-        <durationDays>1200</durationDays>
-        <facultySkill>5</facultySkill>
->>>>>>> 1b303684
         <educationLevelMin>College</educationLevelMin>
         <educationLevelMax>College</educationLevelMax>
         <ageMin>16</ageMin>
@@ -3664,7 +4438,6 @@
         <qualification>Aerospace Command Graduate</qualification>
         <curriculum>Piloting/Aerospace, Gunnery/Aerospace, Tactics, Strategy, Leadership</curriculum>
         <qualificationStartYear>2490</qualificationStartYear>
-<<<<<<< HEAD
         <qualification>DropShip Command Graduate</qualification>
         <curriculum>Piloting/Spacecraft, Gunnery/Spacecraft, Tactics, Strategy, Leadership</curriculum>
         <qualificationStartYear>2490</qualificationStartYear>
@@ -3704,92 +4477,11 @@
         <locationSystem>Erod's Escape</locationSystem>
         <constructionYear>3121</constructionYear>
         <tuition>22969</tuition>
-=======
-        <baseAcademicSkillLevel>1</baseAcademicSkillLevel>
-    </academy>
-    <academy>
-        <name>Lloyd Marik-Stanley Aerospace School (Year One)</name>
-        <type>Military Academy</type>
-        <isMilitary>true</isMilitary>
-        <description>For over five centuries, the Lloyd Marik-Stanley Aerospace School has been the primary training ground for essential naval personnel in the Free Worlds League. Each year, the school admits 1,000 students into a rigorous three-year basic training program. Selection is made by the Captain-General, with aptitude testing ensuring suitability for aerospace roles.</description>
-        <factionDiscount>0</factionDiscount>
-        <isFactionRestricted>true</isFactionRestricted>
-        <locationSystem>Marik</locationSystem>
-        <constructionYear>2650</constructionYear>
-        <tuition>8750</tuition>
-        <durationDays>300</durationDays>
-        <facultySkill>6</facultySkill>
-        <educationLevelMin>High School</educationLevelMin>
-        <educationLevelMax>College</educationLevelMax>
-        <ageMin>16</ageMin>
-        <qualification>Year One Curriculum</qualification>
-        <curriculum>Small Arms, Medtech</curriculum>
-        <qualificationStartYear>2300</qualificationStartYear>
-        <baseAcademicSkillLevel>1</baseAcademicSkillLevel>
-    </academy>
-    <academy>
-        <name>Lloyd Marik-Stanley Aerospace School</name>
-        <type>Military Academy</type>
-        <isMilitary>true</isMilitary>
-        <description>For over five centuries, the Lloyd Marik-Stanley Aerospace School has been the primary training ground for essential naval personnel in the Free Worlds League. Each year, the school admits 1,000 students into a rigorous three-year basic training program. Selection is made by the Captain-General, with aptitude testing ensuring suitability for aerospace roles.</description>
-        <factionDiscount>0</factionDiscount>
-        <isFactionRestricted>true</isFactionRestricted>
-        <locationSystem>Marik</locationSystem>
-        <constructionYear>2650</constructionYear>
-        <tuition>7656</tuition>
-        <durationDays>600</durationDays>
-        <facultySkill>6</facultySkill>
-        <educationLevelMin>High School</educationLevelMin>
-        <educationLevelMax>College</educationLevelMax>
-        <ageMin>16</ageMin>
-        <qualification>Aerospace Graduate</qualification>
-        <curriculum>Piloting/Aerospace, Gunnery/Aerospace</curriculum>
-        <qualificationStartYear>2490</qualificationStartYear>
-        <qualification>DropShip Crew Graduate</qualification>
-        <curriculum>Piloting/Spacecraft, Gunnery/Spacecraft, Tech/Vessel</curriculum>
-        <qualificationStartYear>2490</qualificationStartYear>
-        <qualification>JumpShip Crew Graduate</qualification>
-        <curriculum>Piloting/Spacecraft, Hyperspace Navigation, Tech/Vessel</curriculum>
-        <qualificationStartYear>2470</qualificationStartYear>
-        <qualification>WarShip Crew Graduate</qualification>
-        <curriculum>Piloting/Spacecraft, Gunnery/Spacecraft, Tech/Vessel</curriculum>
-        <qualificationStartYear>2470</qualificationStartYear>
-        <baseAcademicSkillLevel>1</baseAcademicSkillLevel>
-    </academy>
-    <academy>
-        <name>Luthien University</name>
-        <type>University</type>
-        <description>Situated on Luthien, this university provides a conventional educational range aimed at equipping students for civil or diplomatic roles. The curriculum encompasses history, astrography, languages, and art history, prioritizing the development of students' communicative abilities rather than technical proficiency. Graduates typically embark on careers as bureaucrats or in junior diplomatic positions.</description>
-        <factionDiscount>0</factionDiscount>
-        <isFactionRestricted>true</isFactionRestricted>
-        <locationSystem>Luthien</locationSystem>
-        <destructionYear>2780</destructionYear>
-        <tuition>7500</tuition>
-        <durationDays>1200</durationDays>
-        <facultySkill>5</facultySkill>
-        <educationLevelMin>High School</educationLevelMin>
-        <educationLevelMax>College</educationLevelMax>
-        <ageMin>16</ageMin>
-        <qualification>Diplomatic Relations</qualification>
-        <curriculum>Administration, Negotiation</curriculum>
-        <qualificationStartYear>2300</qualificationStartYear>
-        <baseAcademicSkillLevel>1</baseAcademicSkillLevel>
-    </academy>
-    <academy>
-        <name>Lyons School of Combat Preparedness</name>
-        <type>Military Academy</type>
-        <isMilitary>true</isMilitary>
-        <description>The Lyons School of Combat Preparedness is a publicly funded training institution renowned for its diverse student body, hailing from the Draconis Combine, Free Worlds League, and beyond.</description>
-        <locationSystem>Lyons</locationSystem>
-        <constructionYear>3130</constructionYear>
-        <tuition>14583</tuition>
->>>>>>> 1b303684
         <durationDays>900</durationDays>
         <facultySkill>6</facultySkill>
         <educationLevelMin>High School</educationLevelMin>
         <educationLevelMax>College</educationLevelMax>
         <ageMin>16</ageMin>
-<<<<<<< HEAD
         <qualification>MechWarrior Graduate</qualification>
         <curriculum>Piloting/Mech, Gunnery/Mech, Administration, Artillery</curriculum>
         <qualificationStartYear>2500</qualificationStartYear>
@@ -3813,63 +4505,10 @@
         <qualificationStartYear>2300</qualificationStartYear>
         <qualification>Aerospace Graduate</qualification>
         <curriculum>Piloting/Aerospace, Gunnery/Aerospace, Administration</curriculum>
-=======
-        <qualification>Armored Crew Graduate</qualification>
-        <curriculum>Piloting/Ground Vehicle, Gunnery/Vehicle, Artillery</curriculum>
-        <qualificationStartYear>2300</qualificationStartYear>
-        <qualification>VTOL Crew Graduate</qualification>
-        <curriculum>Piloting/VTOL, Gunnery/Vehicle, Artillery</curriculum>
-        <qualificationStartYear>2300</qualificationStartYear>
-        <qualification>Advanced Naval Crew Graduate</qualification>
-        <curriculum>Piloting/Naval, Gunnery/Vehicle, Artillery</curriculum>
-        <qualificationStartYear>2300</qualificationStartYear>
-        <qualification>Fighter Crew Graduate</qualification>
-        <curriculum>Piloting/Aircraft, Gunnery/Aircraft</curriculum>
-        <qualificationStartYear>2300</qualificationStartYear>
-        <qualification>Armored Infantry Graduate</qualification>
-        <curriculum>Gunnery/Battlesuit, Anti-Mech</curriculum>
-        <qualificationStartYear>3058</qualificationStartYear>
-        <qualification>Advanced Infantry Graduate</qualification>
-        <curriculum>Small Arms, Anti-Mech, Artillery</curriculum>
-        <qualificationStartYear>2300</qualificationStartYear>
-        <baseAcademicSkillLevel>1</baseAcademicSkillLevel>
-    </academy>
-    <academy>
-        <name>Magistracy Aerospace Academy</name>
-        <type>Military Academy</type>
-        <isMilitary>true</isMilitary>
-        <description>he Magistracy Aerospace Academy stands as one of two aerospace academies inaugurated by the Magistracy of Canopus during the Star League era. The selection of the Marantha system was deliberate, given its flourishing civilian spacecraft industry and expansive asteroid belt, which serves as an ideal locale for avoidance training and is home to a significant Belter population.</description>
-        <factionDiscount>0</factionDiscount>
-        <isFactionRestricted>true</isFactionRestricted>
-        <locationSystem>Marantha</locationSystem>
-        <constructionYear>2730</constructionYear>
-        <destructionYear>2850</destructionYear>
-        <tuition>8750</tuition>
-        <durationDays>900</durationDays>
-        <facultySkill>6</facultySkill>
-        <educationLevelMin>High School</educationLevelMin>
-        <educationLevelMax>College</educationLevelMax>
-        <ageMin>16</ageMin>
-        <qualification>Aerospace Graduate</qualification>
-        <curriculum>Piloting/Aerospace, Gunnery/Aerospace</curriculum>
-        <qualificationStartYear>2490</qualificationStartYear>
-        <qualification>DropShip Crew Graduate</qualification>
-        <curriculum>Piloting/Spacecraft, Gunnery/Spacecraft, Tech/Vessel</curriculum>
-        <qualificationStartYear>2490</qualificationStartYear>
-        <qualification>JumpShip Crew Graduate</qualification>
-        <curriculum>Piloting/Spacecraft, Hyperspace Navigation, Tech/Vessel</curriculum>
-        <qualificationStartYear>2470</qualificationStartYear>
-        <qualification>Aerospace Technician</qualification>
-        <curriculum>Tech/Aero</curriculum>
-        <qualificationStartYear>2490</qualificationStartYear>
-        <qualification>Advanced Vessel Technician</qualification>
-        <curriculum>Tech/Vessel</curriculum>
->>>>>>> 1b303684
-        <qualificationStartYear>2490</qualificationStartYear>
-        <baseAcademicSkillLevel>1</baseAcademicSkillLevel>
-    </academy>
-    <academy>
-<<<<<<< HEAD
+        <qualificationStartYear>2490</qualificationStartYear>
+        <baseAcademicSkillLevel>1</baseAcademicSkillLevel>
+    </academy>
+    <academy>
         <name>New Vandenberg Taurian Academy</name>
         <type>Military Academy</type>
         <isMilitary>true</isMilitary>
@@ -3880,24 +4519,10 @@
         <constructionYear>3119</constructionYear>
         <tuition>7875</tuition>
         <durationDays>600</durationDays>
-=======
-        <name>Magistracy Institute for Strategic Studies</name>
-        <type>Military Academy</type>
-        <isMilitary>true</isMilitary>
-        <description>The Magistracy Institute for Strategic Studies stands as one of two aerospace academies founded by the Magistracy of Canopus during the Star League era, with a distinct focus on WarShip training. MISS operates from two facilities enabling thorough WarShip operations training, with an extensive and specialized program designed to prepare cadets for service in the Magistracy's naval forces.</description>
-        <factionDiscount>0</factionDiscount>
-        <isFactionRestricted>true</isFactionRestricted>
-        <locationSystem>Canopus IV</locationSystem>
-        <constructionYear>2730</constructionYear>
-        <destructionYear>2850</destructionYear>
-        <tuition>13125</tuition>
-        <durationDays>900</durationDays>
->>>>>>> 1b303684
-        <facultySkill>6</facultySkill>
-        <educationLevelMin>High School</educationLevelMin>
-        <educationLevelMax>College</educationLevelMax>
-        <ageMin>16</ageMin>
-<<<<<<< HEAD
+        <facultySkill>6</facultySkill>
+        <educationLevelMin>High School</educationLevelMin>
+        <educationLevelMax>College</educationLevelMax>
+        <ageMin>16</ageMin>
         <qualification>Armored Crew Graduate</qualification>
         <curriculum>Piloting/Ground Vehicle, Gunnery/Vehicle, Artillery</curriculum>
         <qualificationStartYear>2300</qualificationStartYear>
@@ -3949,52 +4574,6 @@
         <constructionYear>2365</constructionYear>
         <tuition>5688</tuition>
         <durationDays>1200</durationDays>
-=======
-        <qualification>DropShip Crew Graduate</qualification>
-        <curriculum>Piloting/Spacecraft, Gunnery/Spacecraft, Tech/Vessel</curriculum>
-        <qualificationStartYear>2490</qualificationStartYear>
-        <qualification>JumpShip Crew Graduate</qualification>
-        <curriculum>Piloting/Spacecraft, Hyperspace Navigation, Tech/Vessel</curriculum>
-        <qualificationStartYear>2470</qualificationStartYear>
-        <qualification>WarShip Crew Graduate</qualification>
-        <curriculum>Piloting/Spacecraft, Gunnery/Spacecraft, Tech/Vessel</curriculum>
-        <qualificationStartYear>2470</qualificationStartYear>
-        <qualification>Advanced Vessel Technician</qualification>
-        <curriculum>Tech/Vessel</curriculum>
-        <qualificationStartYear>2490</qualificationStartYear>
-        <baseAcademicSkillLevel>1</baseAcademicSkillLevel>
-    </academy>
-    <academy>
-        <name>Magistracy Military Academy</name>
-        <type>Military Academy</type>
-        <isMilitary>true</isMilitary>
-        <description>The Magistracy Military Academy came into being following the separation of the Magistracy Armed Forces from the Star League Defense Force. The MMA's primary emphasis lies in MechWarrior training, serving both fresh recruits and existing MAF personnel. While it doesn't function as a combined arms academy, the MMA occasionally hosts seminars covering other branches of service, thereby offering a more comprehensive military education.</description>
-        <factionDiscount>0</factionDiscount>
-        <isFactionRestricted>true</isFactionRestricted>
-        <locationSystem>Canopus IV</locationSystem>
-        <constructionYear>2700</constructionYear>
-        <tuition>17500</tuition>
-        <durationDays>900</durationDays>
-        <facultySkill>6</facultySkill>
-        <educationLevelMin>High School</educationLevelMin>
-        <educationLevelMax>College</educationLevelMax>
-        <ageMin>16</ageMin>
-        <qualification>MechWarrior Graduate</qualification>
-        <curriculum>Piloting/Mech, Gunnery/Mech, XP</curriculum>
-        <qualificationStartYear>2500</qualificationStartYear>
-        <baseAcademicSkillLevel>1</baseAcademicSkillLevel>
-    </academy>
-    <academy>
-        <name>Malinovsky BattleMech and Tank Academy</name>
-        <type>Military Academy</type>
-        <isMilitary>true</isMilitary>
-        <description>Specializing in armored warfare, the Malinovsky Academy is a formidable institution that combines the proud heritage of Russian military engineering with the advanced technology of BattleMechs. Its cadets are rigorously trained in both theoretical knowledge and practical application, making them highly sought after for their expertise in handling the heavy metal titans on the battlefield.</description>
-        <factionDiscount>0</factionDiscount>
-        <isFactionRestricted>true</isFactionRestricted>
-        <locationSystem>Terra</locationSystem>
-        <tuition>18900</tuition>
-        <durationDays>900</durationDays>
->>>>>>> 1b303684
         <facultySkill>5</facultySkill>
         <educationLevelMin>High School</educationLevelMin>
         <educationLevelMax>College</educationLevelMax>
@@ -4014,7 +4593,6 @@
         <qualification>Fighter Crew Graduate</qualification>
         <curriculum>Piloting/Aircraft, Gunnery/Aircraft</curriculum>
         <qualificationStartYear>2300</qualificationStartYear>
-<<<<<<< HEAD
         <qualification>Armored Infantry Graduate</qualification>
         <curriculum>Gunnery/Battlesuit, Anti-Mech</curriculum>
         <qualificationStartYear>3058</qualificationStartYear>
@@ -4049,20 +4627,6 @@
         <constructionYear>2365</constructionYear>
         <tuition>11813</tuition>
         <durationDays>1200</durationDays>
-=======
-        <baseAcademicSkillLevel>1</baseAcademicSkillLevel>
-    </academy>
-    <academy>
-        <name>Malinovsky BattleMech and Tank Academy (Officer)</name>
-        <type>Officer Academy</type>
-        <isMilitary>true</isMilitary>
-        <description>Specializing in armored warfare, the Malinovsky Academy is a formidable institution that combines the proud heritage of Russian military engineering with the advanced technology of BattleMechs. Its cadets are rigorously trained in both theoretical knowledge and practical application, making them highly sought after for their expertise in handling the heavy metal titans on the battlefield.</description>
-        <factionDiscount>0</factionDiscount>
-        <isFactionRestricted>true</isFactionRestricted>
-        <locationSystem>Terra</locationSystem>
-        <tuition>34650</tuition>
-        <durationDays>900</durationDays>
->>>>>>> 1b303684
         <facultySkill>5</facultySkill>
         <educationLevelMin>College</educationLevelMin>
         <educationLevelMax>College</educationLevelMax>
@@ -4082,7 +4646,6 @@
         <qualification>Fighter Command Graduate</qualification>
         <curriculum>Piloting/Aircraft, Gunnery/Aircraft, Tactics, Strategy, Leadership</curriculum>
         <qualificationStartYear>2300</qualificationStartYear>
-<<<<<<< HEAD
         <qualification>Armored Infantry Command Graduate</qualification>
         <curriculum>Gunnery/Battlesuit, Anti-Mech, Tactics, Strategy, Leadership</curriculum>
         <qualificationStartYear>3058</qualificationStartYear>
@@ -4118,58 +4681,6 @@
         <tuition>6875</tuition>
         <durationDays>600</durationDays>
         <facultySkill>6</facultySkill>
-=======
-        <baseAcademicSkillLevel>1</baseAcademicSkillLevel>
-    </academy>
-    <academy>
-        <name>Marshalry Academy</name>
-        <type>Military Academy</type>
-        <isMilitary>true</isMilitary>
-        <description>The Marshalry Academy trains Marshals in the Fronc Reaches. Since 3075, instruction has taken place in Freedom's Ring, with equal emphasis on law enforcement and combat training. Due to a lack of simulators, cadets learn using the BattleMechs of the instructing Marshals. This hands-on approach ensures that graduates are well-versed in both maintaining order and engaging in combat within the Reaches.</description>
-        <locationSystem>Fronc</locationSystem>
-        <constructionYear>3075</constructionYear>
-        <tuition>13125</tuition>
-        <durationDays>600</durationDays>
-        <facultySkill>6</facultySkill>
-        <educationLevelMin>High School</educationLevelMin>
-        <educationLevelMax>College</educationLevelMax>
-        <ageMin>16</ageMin>
-        <qualification>MechWarrior Graduate</qualification>
-        <curriculum>Piloting/Mech, Gunnery/Mech, Small Arms, Administration</curriculum>
-        <qualificationStartYear>2500</qualificationStartYear>
-        <baseAcademicSkillLevel>1</baseAcademicSkillLevel>
-    </academy>
-    <academy>
-        <name>Marshalry Academy (Officer)</name>
-        <type>Officer Academy</type>
-        <isMilitary>true</isMilitary>
-        <description>The Marshalry Academy trains Marshals in the Fronc Reaches. Since 3075, instruction has taken place in Freedom's Ring, with equal emphasis on law enforcement and combat training. Due to a lack of simulators, cadets learn using the BattleMechs of the instructing Marshals. This hands-on approach ensures that graduates are well-versed in both maintaining order and engaging in combat within the Reaches.</description>
-        <locationSystem>Fronc</locationSystem>
-        <constructionYear>3075</constructionYear>
-        <tuition>13125</tuition>
-        <durationDays>600</durationDays>
-        <facultySkill>6</facultySkill>
-        <educationLevelMin>College</educationLevelMin>
-        <educationLevelMax>College</educationLevelMax>
-        <ageMin>16</ageMin>
-        <qualification>MechWarrior Command Graduate</qualification>
-        <curriculum>Piloting/Mech, Gunnery/Mech, Tactics, Small Arms, Strategy, Administration, Leadership</curriculum>
-        <qualificationStartYear>2500</qualificationStartYear>
-        <baseAcademicSkillLevel>1</baseAcademicSkillLevel>
-    </academy>
-    <academy>
-        <name>Martial College of Donegal</name>
-        <type>Military Academy</type>
-        <isMilitary>true</isMilitary>
-        <description>As the oldest military academy in the Lyran Commonwealth, the Martial College of Donegal stands out for its specialized training for WarShip and spacecraft crews, although its equipment and facilities are less modern compared to other Lyran academies. Despite its rich tradition, the MCD faces challenges due to outdated facilities.</description>
-        <factionDiscount>0</factionDiscount>
-        <isFactionRestricted>true</isFactionRestricted>
-        <locationSystem>Donegal</locationSystem>
-        <constructionYear>2550</constructionYear>
-        <closureYear>2900</closureYear>
-        <tuition>34222</tuition>
-        <durationDays>900</durationDays>
->>>>>>> 1b303684
         <educationLevelMin>High School</educationLevelMin>
         <educationLevelMax>College</educationLevelMax>
         <ageMin>16</ageMin>
@@ -4185,19 +4696,15 @@
         <qualification>Fighter Crew Graduate</qualification>
         <curriculum>Piloting/Aircraft, Gunnery/Aircraft</curriculum>
         <qualificationStartYear>2300</qualificationStartYear>
-<<<<<<< HEAD
         <qualification>Armored Infantry Graduate</qualification>
         <curriculum>Gunnery/Battlesuit, Anti-Mech</curriculum>
         <qualificationStartYear>3058</qualificationStartYear>
-=======
->>>>>>> 1b303684
         <qualification>Advanced Infantry Graduate</qualification>
         <curriculum>Small Arms, Anti-Mech, Artillery</curriculum>
         <qualificationStartYear>2300</qualificationStartYear>
         <qualification>Aerospace Graduate</qualification>
         <curriculum>Piloting/Aerospace, Gunnery/Aerospace</curriculum>
         <qualificationStartYear>2490</qualificationStartYear>
-<<<<<<< HEAD
         <baseAcademicSkillLevel>1</baseAcademicSkillLevel>
     </academy>
     <academy>
@@ -4239,41 +4746,10 @@
         <ageMin>16</ageMin>
         <qualification>MechWarrior Command Graduate</qualification>
         <curriculum>Piloting/Mech, Gunnery/Mech, Tactics, Strategy, Leadership</curriculum>
-=======
-        <qualification>DropShip Crew Graduate</qualification>
-        <curriculum>Piloting/Spacecraft, Gunnery/Spacecraft, Tech/Vessel</curriculum>
-        <qualificationStartYear>2490</qualificationStartYear>
-        <qualification>JumpShip Crew Graduate</qualification>
-        <curriculum>Piloting/Spacecraft, Hyperspace Navigation, Tech/Vessel</curriculum>
-        <qualificationStartYear>2470</qualificationStartYear>
-        <qualification>WarShip Crew Graduate</qualification>
-        <curriculum>Piloting/Spacecraft, Gunnery/Spacecraft, Tech/Vessel</curriculum>
-        <qualificationStartYear>2470</qualificationStartYear>
-        <baseAcademicSkillLevel>1</baseAcademicSkillLevel>
-    </academy>
-    <academy>
-        <name>Meistmorn Academy</name>
-        <type>Military Academy</type>
-        <isMilitary>true</isMilitary>
-        <description>Meistmorn Academy is a renowned military academy known for training MechWarriors for the Armed Forces of the Federated Suns.</description>
-        <factionDiscount>0</factionDiscount>
-        <isFactionRestricted>true</isFactionRestricted>
-        <locationSystem>Doneval II</locationSystem>
-        <constructionYear>2900</constructionYear>
-        <tuition>8750</tuition>
-        <durationDays>900</durationDays>
-        <facultySkill>6</facultySkill>
-        <educationLevelMin>High School</educationLevelMin>
-        <educationLevelMax>College</educationLevelMax>
-        <ageMin>16</ageMin>
-        <qualification>MechWarrior Graduate</qualification>
-        <curriculum>Piloting/Mech, Gunnery/Mech</curriculum>
->>>>>>> 1b303684
-        <qualificationStartYear>2500</qualificationStartYear>
-        <baseAcademicSkillLevel>1</baseAcademicSkillLevel>
-    </academy>
-    <academy>
-<<<<<<< HEAD
+        <qualificationStartYear>2500</qualificationStartYear>
+        <baseAcademicSkillLevel>1</baseAcademicSkillLevel>
+    </academy>
+    <academy>
         <name>Osaka Fields Proving Grounds</name>
         <type>Military Academy</type>
         <isMilitary>true</isMilitary>
@@ -4284,24 +4760,11 @@
         <constructionYear>2687</constructionYear>
         <tuition>4375</tuition>
         <durationDays>600</durationDays>
-=======
-        <name>Melissa Steiner Martial Academy of Bolan</name>
-        <type>Military Academy</type>
-        <isMilitary>true</isMilitary>
-        <description>Originally established as a Lyran Commonwealth militia training facility on Bolan, the Melissa Steiner Martial Academy of Bolan underwent upgrades to become a full academy in 3054 following the loss of the Tamar War College. Regarded as a "commoner" academy, the MSMA welcomes candidates from all backgrounds within the Lyran Department of Military Education.</description>
-        <factionDiscount>0</factionDiscount>
-        <isFactionRestricted>true</isFactionRestricted>
-        <locationSystem>Bolan</locationSystem>
-        <constructionYear>3054</constructionYear>
-        <tuition>15000</tuition>
-        <durationDays>900</durationDays>
->>>>>>> 1b303684
-        <facultySkill>6</facultySkill>
-        <educationLevelMin>High School</educationLevelMin>
-        <educationLevelMax>College</educationLevelMax>
-        <ageMin>16</ageMin>
-        <qualification>MechWarrior Graduate</qualification>
-<<<<<<< HEAD
+        <facultySkill>6</facultySkill>
+        <educationLevelMin>High School</educationLevelMin>
+        <educationLevelMax>College</educationLevelMax>
+        <ageMin>16</ageMin>
+        <qualification>MechWarrior Graduate</qualification>
         <curriculum>Piloting/Mech, Gunnery/Mech</curriculum>
         <qualificationStartYear>2500</qualificationStartYear>
         <qualification>Armored Crew Graduate</qualification>
@@ -4312,25 +4775,12 @@
         <qualificationStartYear>2300</qualificationStartYear>
         <qualification>Advanced Naval Crew Graduate</qualification>
         <curriculum>Piloting/Naval, Gunnery/Vehicle</curriculum>
-=======
-        <curriculum>Piloting/Mech, Gunnery/Mech, Artillery</curriculum>
-        <qualificationStartYear>3067</qualificationStartYear>
-        <qualification>Armored Crew Graduate</qualification>
-        <curriculum>Piloting/Ground Vehicle, Gunnery/Vehicle, Artillery</curriculum>
-        <qualificationStartYear>2300</qualificationStartYear>
-        <qualification>VTOL Crew Graduate</qualification>
-        <curriculum>Piloting/VTOL, Gunnery/Vehicle, Artillery</curriculum>
-        <qualificationStartYear>2300</qualificationStartYear>
-        <qualification>Advanced Naval Crew Graduate</qualification>
-        <curriculum>Piloting/Naval, Gunnery/Vehicle, Artillery</curriculum>
->>>>>>> 1b303684
         <qualificationStartYear>2300</qualificationStartYear>
         <qualification>Fighter Crew Graduate</qualification>
         <curriculum>Piloting/Aircraft, Gunnery/Aircraft</curriculum>
         <qualificationStartYear>2300</qualificationStartYear>
         <qualification>Armored Infantry Graduate</qualification>
         <curriculum>Gunnery/Battlesuit, Anti-Mech</curriculum>
-<<<<<<< HEAD
         <qualificationStartYear>3061</qualificationStartYear>
         <qualification>Advanced Infantry Graduate</qualification>
         <curriculum>Small Arms, Anti-Mech</curriculum>
@@ -4370,16 +4820,10 @@
         <ageMin>16</ageMin>
         <qualification>200-Grade Infantry Graduate</qualification>
         <curriculum>Small Arms, Medtech</curriculum>
-=======
-        <qualificationStartYear>3067</qualificationStartYear>
-        <qualification>Advanced Infantry Graduate</qualification>
-        <curriculum>Small Arms, Anti-Mech, Artillery</curriculum>
->>>>>>> 1b303684
-        <qualificationStartYear>2300</qualificationStartYear>
-        <baseAcademicSkillLevel>1</baseAcademicSkillLevel>
-    </academy>
-    <academy>
-<<<<<<< HEAD
+        <qualificationStartYear>2300</qualificationStartYear>
+        <baseAcademicSkillLevel>1</baseAcademicSkillLevel>
+    </academy>
+    <academy>
         <name>Outreach Mercenary Training Command (300-Grade)</name>
         <type>Military Academy</type>
         <isMilitary>true</isMilitary>
@@ -4387,24 +4831,11 @@
         <locationSystem>Outreach</locationSystem>
         <constructionYear>3056</constructionYear>
         <tuition>11667</tuition>
-=======
-        <name>Military Academy of Aphros</name>
-        <type>Military Academy</type>
-        <isMilitary>true</isMilitary>
-        <description>As a component of the Star League Defense Force's "War Triad," the Military Academy of Aphros, located on Venus, stood as a premier training institution, particularly renowned for hosting the SLDF's prestigious Gunslinger Program.</description>
-        <factionDiscount>0</factionDiscount>
-        <isFactionRestricted>true</isFactionRestricted>
-        <locationSystem>Terra</locationSystem>
-        <constructionYear>2100</constructionYear>
-        <destructionYear>2777</destructionYear>
-        <tuition>16800</tuition>
->>>>>>> 1b303684
         <durationDays>900</durationDays>
         <facultySkill>5</facultySkill>
         <educationLevelMin>High School</educationLevelMin>
         <educationLevelMax>College</educationLevelMax>
         <ageMin>16</ageMin>
-<<<<<<< HEAD
         <qualification>300-Grade MechWarrior Graduate</qualification>
         <curriculum>Piloting/Mech, Gunnery/Mech, Artillery</curriculum>
         <qualificationStartYear>2500</qualificationStartYear>
@@ -4469,42 +4900,11 @@
         <locationSystem>Outreach</locationSystem>
         <constructionYear>3056</constructionYear>
         <tuition>22458</tuition>
-=======
-        <qualification>MechWarrior Graduate</qualification>
-        <curriculum>Piloting/Mech, Gunnery/Mech</curriculum>
-        <qualificationStartYear>2500</qualificationStartYear>
-        <qualification>Aerospace Graduate</qualification>
-        <curriculum>Piloting/Aerospace, Gunnery/Aerospace</curriculum>
-        <qualificationStartYear>2490</qualificationStartYear>
-        <qualification>DropShip Crew Graduate</qualification>
-        <curriculum>Piloting/Spacecraft, Gunnery/Spacecraft, Tech/Vessel</curriculum>
-        <qualificationStartYear>2490</qualificationStartYear>
-        <qualification>JumpShip Crew Graduate</qualification>
-        <curriculum>Piloting/Spacecraft, Hyperspace Navigation, Tech/Vessel</curriculum>
-        <qualificationStartYear>2470</qualificationStartYear>
-        <qualification>WarShip Crew Graduate</qualification>
-        <curriculum>Piloting/Spacecraft, Gunnery/Spacecraft, Tech/Vessel</curriculum>
-        <qualificationStartYear>2740</qualificationStartYear>
-        <baseAcademicSkillLevel>1</baseAcademicSkillLevel>
-    </academy>
-    <academy>
-        <name>Military Academy of Aphros (Officer)</name>
-        <type>Officer Academy</type>
-        <isMilitary>true</isMilitary>
-        <description>As a component of the Star League Defense Force's "War Triad," the Military Academy of Aphros, located on Venus, stood as a premier training institution, particularly renowned for hosting the SLDF's prestigious Gunslinger Program.</description>
-        <factionDiscount>0</factionDiscount>
-        <isFactionRestricted>true</isFactionRestricted>
-        <locationSystem>Terra</locationSystem>
-        <constructionYear>2100</constructionYear>
-        <destructionYear>2777</destructionYear>
-        <tuition>29400</tuition>
->>>>>>> 1b303684
         <durationDays>900</durationDays>
         <facultySkill>5</facultySkill>
         <educationLevelMin>College</educationLevelMin>
         <educationLevelMax>College</educationLevelMax>
         <ageMin>16</ageMin>
-<<<<<<< HEAD
         <qualification>400-Grade MechWarrior Graduate</qualification>
         <curriculum>Piloting/Mech, Gunnery/Mech, Tactics, Strategy, Leadership, Artillery</curriculum>
         <qualificationStartYear>2500</qualificationStartYear>
@@ -4592,72 +4992,10 @@
         <constructionYear>53600</constructionYear>
         <tuition>5250</tuition>
         <durationDays>1200</durationDays>
-=======
-        <qualification>MechWarrior Command Graduate</qualification>
-        <curriculum>Piloting/Mech, Gunnery/Mech, Tactics, Strategy, Leadership</curriculum>
-        <qualificationStartYear>2500</qualificationStartYear>
-        <qualification>Aerospace Command Graduate</qualification>
-        <curriculum>Piloting/Aerospace, Gunnery/Aerospace, Tactics, Strategy, Leadership</curriculum>
-        <qualificationStartYear>2490</qualificationStartYear>
-        <qualification>DropShip Command Graduate</qualification>
-        <curriculum>Piloting/Spacecraft, Gunnery/Spacecraft, Tactics, Strategy, Leadership</curriculum>
-        <qualificationStartYear>2490</qualificationStartYear>
-        <qualification>JumpShip Command Graduate</qualification>
-        <curriculum>Piloting/Spacecraft, Hyperspace Navigation, Tactics, Strategy, Leadership</curriculum>
-        <qualificationStartYear>2470</qualificationStartYear>
-        <qualification>WarShip Command Graduate</qualification>
-        <curriculum>Piloting/Spacecraft, Gunnery/Spacecraft, Tactics, Strategy, Leadership</curriculum>
-        <qualificationStartYear>2740</qualificationStartYear>
-        <baseAcademicSkillLevel>1</baseAcademicSkillLevel>
-    </academy>
-    <academy>
-        <name>Military Academy of Aphros [3061]</name>
-        <type>Military Academy</type>
-        <isMilitary>true</isMilitary>
-        <description>Originally part of the Star League Defense Force's "War Triad," the Military Academy of Aphros, located on Venus, was renowned for hosting the prestigious Gunslinger Program. Reopened by the Word of Blake in Venus' last domed city, the academy exclusively trained aerospace pilots and naval crews due to the harsh environment.</description>
-        <factionDiscount>0</factionDiscount>
-        <isFactionRestricted>true</isFactionRestricted>
-        <locationSystem>Terra</locationSystem>
-        <constructionYear>3061</constructionYear>
-        <closureYear>3085</closureYear>
-        <tuition>18375</tuition>
-        <durationDays>900</durationDays>
-        <facultySkill>5</facultySkill>
-        <educationLevelMin>High School</educationLevelMin>
-        <educationLevelMax>College</educationLevelMax>
-        <ageMin>16</ageMin>
-        <qualification>Aerospace Graduate</qualification>
-        <curriculum>Piloting/Aerospace, Gunnery/Aerospace</curriculum>
-        <qualificationStartYear>2490</qualificationStartYear>
-        <qualification>DropShip Crew Graduate</qualification>
-        <curriculum>Piloting/Spacecraft, Gunnery/Spacecraft, Tech/Vessel</curriculum>
-        <qualificationStartYear>2490</qualificationStartYear>
-        <qualification>JumpShip Crew Graduate</qualification>
-        <curriculum>Piloting/Spacecraft, Hyperspace Navigation, Tech/Vessel</curriculum>
-        <qualificationStartYear>2470</qualificationStartYear>
-        <qualification>WarShip Crew Graduate</qualification>
-        <curriculum>Piloting/Spacecraft, Gunnery/Spacecraft, Tech/Vessel</curriculum>
-        <qualificationStartYear>2470</qualificationStartYear>
-        <baseAcademicSkillLevel>1</baseAcademicSkillLevel>
-    </academy>
-    <academy>
-        <name>Military Academy of Aphros (Officer) [3061]</name>
-        <type>Officer Academy</type>
-        <isMilitary>true</isMilitary>
-        <description>Originally part of the Star League Defense Force's "War Triad," the Military Academy of Aphros, located on Venus, was renowned for hosting the prestigious Gunslinger Program. Reopened by the Word of Blake in Venus' last domed city, the academy exclusively trained aerospace pilots and naval crews due to the harsh environment.</description>
-        <factionDiscount>0</factionDiscount>
-        <isFactionRestricted>true</isFactionRestricted>
-        <locationSystem>Terra</locationSystem>
-        <constructionYear>3061</constructionYear>
-        <closureYear>3085</closureYear>
-        <tuition>30188</tuition>
-        <durationDays>900</durationDays>
->>>>>>> 1b303684
         <facultySkill>5</facultySkill>
         <educationLevelMin>College</educationLevelMin>
         <educationLevelMax>College</educationLevelMax>
         <ageMin>16</ageMin>
-<<<<<<< HEAD
         <qualification>Etiquette &amp; Kosai-ho</qualification>
         <curriculum>Negotiation, Leadership</curriculum>
         <qualificationStartYear>2300</qualificationStartYear>
@@ -4673,39 +5011,11 @@
         <locationSystem>Pandora</locationSystem>
         <constructionYear>2650</constructionYear>
         <tuition>28636</tuition>
-=======
-        <qualification>Aerospace Command Graduate</qualification>
-        <curriculum>Piloting/Aerospace, Gunnery/Aerospace, Tactics, Strategy, Leadership</curriculum>
-        <qualificationStartYear>2490</qualificationStartYear>
-        <qualification>DropShip Command Graduate</qualification>
-        <curriculum>Piloting/Spacecraft, Gunnery/Spacecraft, Tactics, Strategy, Leadership</curriculum>
-        <qualificationStartYear>2490</qualificationStartYear>
-        <qualification>JumpShip Command Graduate</qualification>
-        <curriculum>Piloting/Spacecraft, Hyperspace Navigation, Tactics, Strategy, Leadership</curriculum>
-        <qualificationStartYear>2470</qualificationStartYear>
-        <qualification>WarShip Command Graduate</qualification>
-        <curriculum>Piloting/Spacecraft, Gunnery/Spacecraft, Tactics, Strategy, Leadership</curriculum>
-        <qualificationStartYear>2470</qualificationStartYear>
-        <baseAcademicSkillLevel>1</baseAcademicSkillLevel>
-    </academy>
-    <academy>
-        <name>Military Academy of Aphros [3085]</name>
-        <type>Military Academy</type>
-        <isMilitary>true</isMilitary>
-        <description>Originally part of the Star League Defense Force's "War Triad," the Military Academy of Aphros, located on Venus, was renowned for hosting the prestigious Gunslinger Program. Reopened by the Word of Blake in Venus' last domed city, the academy exclusively trained aerospace pilots and naval crews due to the harsh environment. By 3085, the Republic of the Sphere took over, transforming it into their primary naval training facility.</description>
-        <factionDiscount>0</factionDiscount>
-        <isFactionRestricted>true</isFactionRestricted>
-        <locationSystem>Terra</locationSystem>
-        <constructionYear>3061</constructionYear>
-        <closureYear>3085</closureYear>
-        <tuition>18375</tuition>
->>>>>>> 1b303684
         <durationDays>900</durationDays>
         <facultySkill>5</facultySkill>
         <educationLevelMin>High School</educationLevelMin>
         <educationLevelMax>College</educationLevelMax>
         <ageMin>16</ageMin>
-<<<<<<< HEAD
         <qualification>MechWarrior Graduate</qualification>
         <curriculum>Piloting/Mech, Gunnery/Mech, XP, Artillery</curriculum>
         <qualificationStartYear>2500</qualificationStartYear>
@@ -4738,24 +5048,10 @@
         <qualificationStartYear>2470</qualificationStartYear>
         <qualification>WarShip Crew Graduate</qualification>
         <curriculum>Piloting/Spacecraft, Gunnery/Spacecraft, Tech/Vessel, XP</curriculum>
-=======
-        <qualification>Aerospace Graduate</qualification>
-        <curriculum>Piloting/Aerospace, Gunnery/Aerospace</curriculum>
-        <qualificationStartYear>2490</qualificationStartYear>
-        <qualification>DropShip Crew Graduate</qualification>
-        <curriculum>Piloting/Spacecraft, Gunnery/Spacecraft, Tech/Vessel</curriculum>
-        <qualificationStartYear>2490</qualificationStartYear>
-        <qualification>JumpShip Crew Graduate</qualification>
-        <curriculum>Piloting/Spacecraft, Hyperspace Navigation, Tech/Vessel</curriculum>
-        <qualificationStartYear>2470</qualificationStartYear>
-        <qualification>WarShip Crew Graduate</qualification>
-        <curriculum>Piloting/Spacecraft, Gunnery/Spacecraft, Tech/Vessel</curriculum>
->>>>>>> 1b303684
-        <qualificationStartYear>2470</qualificationStartYear>
-        <baseAcademicSkillLevel>1</baseAcademicSkillLevel>
-    </academy>
-    <academy>
-<<<<<<< HEAD
+        <qualificationStartYear>2470</qualificationStartYear>
+        <baseAcademicSkillLevel>1</baseAcademicSkillLevel>
+    </academy>
+    <academy>
         <name>People's Reconstruction Effort University of Ashio</name>
         <type>University</type>
         <description>The University of Ashio aims to employ war-displaced educators and factory experts, creating a vast library and consultation group for post-war rebuilding. However, it faced opposition from the military and the ISF even before opening.</description>
@@ -4787,54 +5083,10 @@
         <constructionYear>3130</constructionYear>
         <tuition>8750</tuition>
         <durationDays>300</durationDays>
-=======
-        <name>Military Academy of Aphros (Officer) [3085]</name>
-        <type>Officer Academy</type>
-        <isMilitary>true</isMilitary>
-        <description>Originally part of the Star League Defense Force's "War Triad," the Military Academy of Aphros, located on Venus, was renowned for hosting the prestigious Gunslinger Program. Reopened by the Word of Blake in Venus' last domed city, the academy exclusively trained aerospace pilots and naval crews due to the harsh environment. By 3085, the Republic of the Sphere took over, transforming it into their primary naval training facility.</description>
-        <factionDiscount>0</factionDiscount>
-        <isFactionRestricted>true</isFactionRestricted>
-        <locationSystem>Terra</locationSystem>
-        <constructionYear>3061</constructionYear>
-        <closureYear>3085</closureYear>
-        <tuition>30188</tuition>
-        <durationDays>900</durationDays>
-        <facultySkill>5</facultySkill>
-        <educationLevelMin>College</educationLevelMin>
-        <educationLevelMax>College</educationLevelMax>
-        <ageMin>16</ageMin>
-        <qualification>Aerospace Command Graduate</qualification>
-        <curriculum>Piloting/Aerospace, Gunnery/Aerospace, Tactics, Strategy, Leadership</curriculum>
-        <qualificationStartYear>2490</qualificationStartYear>
-        <qualification>DropShip Command Graduate</qualification>
-        <curriculum>Piloting/Spacecraft, Gunnery/Spacecraft, Tactics, Strategy, Leadership</curriculum>
-        <qualificationStartYear>2490</qualificationStartYear>
-        <qualification>JumpShip Command Graduate</qualification>
-        <curriculum>Piloting/Spacecraft, Hyperspace Navigation, Tactics, Strategy, Leadership</curriculum>
-        <qualificationStartYear>2470</qualificationStartYear>
-        <qualification>WarShip Command Graduate</qualification>
-        <curriculum>Piloting/Spacecraft, Gunnery/Spacecraft, Tactics, Strategy, Leadership</curriculum>
-        <qualificationStartYear>2470</qualificationStartYear>
-        <baseAcademicSkillLevel>1</baseAcademicSkillLevel>
-    </academy>
-    <academy>
-        <name>Military Academy of Somerset</name>
-        <type>Military Academy</type>
-        <isMilitary>true</isMilitary>
-        <description>The Military Academy of Somerset, a small institution focused on BattleMech and aerospace fighter training.</description>
-        <factionDiscount>0</factionDiscount>
-        <isFactionRestricted>true</isFactionRestricted>
-        <locationSystem>Somerset</locationSystem>
-        <constructionYear>3000</constructionYear>
-        <destructionYear>3050</destructionYear>
-        <tuition>15750</tuition>
-        <durationDays>900</durationDays>
->>>>>>> 1b303684
-        <facultySkill>6</facultySkill>
-        <educationLevelMin>High School</educationLevelMin>
-        <educationLevelMax>College</educationLevelMax>
-        <ageMin>16</ageMin>
-<<<<<<< HEAD
+        <facultySkill>6</facultySkill>
+        <educationLevelMin>High School</educationLevelMin>
+        <educationLevelMax>College</educationLevelMax>
+        <ageMin>16</ageMin>
         <qualification>Armored Crew Graduate</qualification>
         <curriculum>Piloting/Ground Vehicle, Gunnery/Vehicle</curriculum>
         <qualificationStartYear>2300</qualificationStartYear>
@@ -4843,19 +5095,6 @@
         <qualificationStartYear>2300</qualificationStartYear>
         <qualification>Advanced Naval Crew Graduate</qualification>
         <curriculum>Piloting/Naval, Gunnery/Vehicle</curriculum>
-=======
-        <qualification>MechWarrior Graduate</qualification>
-        <curriculum>Piloting/Mech, Gunnery/Mech, Artillery</curriculum>
-        <qualificationStartYear>2500</qualificationStartYear>
-        <qualification>Armored Crew Graduate</qualification>
-        <curriculum>Piloting/Ground Vehicle, Gunnery/Vehicle, Artillery</curriculum>
-        <qualificationStartYear>2300</qualificationStartYear>
-        <qualification>VTOL Crew Graduate</qualification>
-        <curriculum>Piloting/VTOL, Gunnery/Vehicle, Artillery</curriculum>
-        <qualificationStartYear>2300</qualificationStartYear>
-        <qualification>Advanced Naval Crew Graduate</qualification>
-        <curriculum>Piloting/Naval, Gunnery/Vehicle, Artillery</curriculum>
->>>>>>> 1b303684
         <qualificationStartYear>2300</qualificationStartYear>
         <qualification>Fighter Crew Graduate</qualification>
         <curriculum>Piloting/Aircraft, Gunnery/Aircraft</curriculum>
@@ -4864,7 +5103,6 @@
         <curriculum>Gunnery/Battlesuit, Anti-Mech</curriculum>
         <qualificationStartYear>3058</qualificationStartYear>
         <qualification>Advanced Infantry Graduate</qualification>
-<<<<<<< HEAD
         <curriculum>Small Arms, Anti-Mech</curriculum>
         <qualificationStartYear>2300</qualificationStartYear>
         <baseAcademicSkillLevel>1</baseAcademicSkillLevel>
@@ -4915,43 +5153,10 @@
         <constructionYear>2600</constructionYear>
         <tuition>9965</tuition>
         <durationDays>1200</durationDays>
-=======
-        <curriculum>Small Arms, Anti-Mech, Artillery</curriculum>
-        <qualificationStartYear>2300</qualificationStartYear>
-        <qualification>DropShip Crew Graduate</qualification>
-        <curriculum>Piloting/Spacecraft, Gunnery/Spacecraft, Tech/Vessel</curriculum>
-        <qualificationStartYear>2490</qualificationStartYear>
-        <qualification>JumpShip Crew Graduate</qualification>
-        <curriculum>Piloting/Spacecraft, Hyperspace Navigation, Tech/Vessel</curriculum>
-        <qualificationStartYear>2470</qualificationStartYear>
-        <qualification>WarShip Crew Graduate</qualification>
-        <curriculum>Piloting/Spacecraft, Gunnery/Spacecraft, Tech/Vessel</curriculum>
-        <qualificationStartYear>2470</qualificationStartYear>
-        <baseAcademicSkillLevel>1</baseAcademicSkillLevel>
-    </academy>
-    <academy>
-        <name>Military Academy of Somerset (Officer)</name>
-        <type>Officer Academy</type>
-        <isMilitary>true</isMilitary>
-        <description>The Military Academy of Somerset, a small institution focused on BattleMech and aerospace fighter training.</description>
-        <factionDiscount>0</factionDiscount>
-        <isFactionRestricted>true</isFactionRestricted>
-        <locationSystem>Somerset</locationSystem>
-        <constructionYear>3000</constructionYear>
-        <destructionYear>3050</destructionYear>
-        <tuition>27563</tuition>
-        <durationDays>900</durationDays>
->>>>>>> 1b303684
         <facultySkill>6</facultySkill>
         <educationLevelMin>College</educationLevelMin>
         <educationLevelMax>College</educationLevelMax>
         <ageMin>16</ageMin>
-<<<<<<< HEAD
-=======
-        <qualification>MechWarrior Command Graduate</qualification>
-        <curriculum>Piloting/Mech, Gunnery/Mech, Tactics, Strategy, Leadership, Artillery</curriculum>
-        <qualificationStartYear>2500</qualificationStartYear>
->>>>>>> 1b303684
         <qualification>Armored Command Graduate</qualification>
         <curriculum>Piloting/Ground Vehicle, Gunnery/Vehicle, Tactics, Strategy, Leadership, Artillery</curriculum>
         <qualificationStartYear>2300</qualificationStartYear>
@@ -4970,7 +5175,6 @@
         <qualification>Advanced Infantry Command Graduate</qualification>
         <curriculum>Small Arms, Anti-Mech, Tactics, Strategy, Leadership, Artillery</curriculum>
         <qualificationStartYear>2300</qualificationStartYear>
-<<<<<<< HEAD
         <qualification>Senior Medical Technician</qualification>
         <curriculum>Doctor, Leadership</curriculum>
         <qualificationStartYear>2300</qualificationStartYear>
@@ -4994,36 +5198,10 @@
         <tuition>24281</tuition>
         <durationDays>1200</durationDays>
         <facultySkill>5</facultySkill>
-=======
-        <qualification>DropShip Command Graduate</qualification>
-        <curriculum>Piloting/Spacecraft, Gunnery/Spacecraft, Tactics, Strategy, Leadership</curriculum>
-        <qualificationStartYear>2490</qualificationStartYear>
-        <qualification>JumpShip Command Graduate</qualification>
-        <curriculum>Piloting/Spacecraft, Hyperspace Navigation, Tactics, Strategy, Leadership</curriculum>
-        <qualificationStartYear>2470</qualificationStartYear>
-        <qualification>WarShip Command Graduate</qualification>
-        <curriculum>Piloting/Spacecraft, Gunnery/Spacecraft, Tactics, Strategy, Leadership</curriculum>
-        <qualificationStartYear>2470</qualificationStartYear>
-        <baseAcademicSkillLevel>1</baseAcademicSkillLevel>
-    </academy>
-    <academy>
-        <name>Minoru Kurita University</name>
-        <type>Military Academy</type>
-        <isMilitary>true</isMilitary>
-        <description>The Minoru Kurita University is an infantry training center established by Coordinator Minoru Kurita to ensure the Draconis Combine Mustered Soldiery has sufficient trained infantry. Focused on graduating large numbers of troopers quickly, MKU's training program lasts just six months.</description>
-        <factionDiscount>0</factionDiscount>
-        <isFactionRestricted>true</isFactionRestricted>
-        <locationSystem>Luthien</locationSystem>
-        <constructionYear>2700</constructionYear>
-        <tuition>4375</tuition>
-        <durationDays>150</durationDays>
-        <facultySkill>6</facultySkill>
->>>>>>> 1b303684
-        <educationLevelMin>High School</educationLevelMin>
-        <educationLevelMax>College</educationLevelMax>
-        <ageMin>16</ageMin>
-        <qualification>MechWarrior Graduate</qualification>
-<<<<<<< HEAD
+        <educationLevelMin>High School</educationLevelMin>
+        <educationLevelMax>College</educationLevelMax>
+        <ageMin>16</ageMin>
+        <qualification>MechWarrior Graduate</qualification>
         <curriculum>Piloting/Mech, Gunnery/Mech, Strategy, Tactics, Small Arms, Artillery</curriculum>
         <qualificationStartYear>2500</qualificationStartYear>
         <qualification>Armored Crew Graduate</qualification>
@@ -5088,13 +5266,6 @@
         <qualification>Aerospace Command Graduate</qualification>
         <curriculum>Piloting/Aerospace, Gunnery/Aerospace, Tactics, Strategy, Leadership, Small Arms</curriculum>
         <qualificationStartYear>2490</qualificationStartYear>
-=======
-        <curriculum>Piloting/Mech, Gunnery/Mech</curriculum>
-        <qualificationStartYear>3060</qualificationStartYear>
-        <qualification>Advanced Infantry Graduate</qualification>
-        <curriculum>Small Arms, Anti-Mech</curriculum>
-        <qualificationStartYear>2300</qualificationStartYear>
->>>>>>> 1b303684
         <baseAcademicSkillLevel>1</baseAcademicSkillLevel>
     </academy>
 </academies>