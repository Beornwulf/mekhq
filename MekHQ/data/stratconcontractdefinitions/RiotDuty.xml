<?xml version="1.0" encoding="UTF-8" standalone="yes"?>
<ScenarioTemplate>
    <contractType>RIOT_DUTY</contractType>
    <alliedFacilityCount>0</alliedFacilityCount>
    <briefing>Defend designated facilities.</briefing>
<<<<<<< HEAD
=======
    <contractTypeName>Riot Duty</contractTypeName>
>>>>>>> 0ee9bf62
    <hostileFacilityCount>0</hostileFacilityCount>
	<scenarioOdds>
		<scenarioOdds>10</scenarioOdds>
		<scenarioOdds>20</scenarioOdds>
		<scenarioOdds>20</scenarioOdds>
		<scenarioOdds>20</scenarioOdds>
	</scenarioOdds>
	<deploymentTimes>
		<deploymentTimes>0</deploymentTimes>
		<deploymentTimes>1</deploymentTimes>
		<deploymentTimes>2</deploymentTimes>
		<deploymentTimes>3</deploymentTimes>
	</deploymentTimes>
    <objectiveParameters>
        <objectiveParameter>
		<objectiveType>AlliedFacilityControl</objectiveType>
		<objectiveCount>-0.5</objectiveCount>
        </objectiveParameter>
	<objectiveParameter>
		<objectiveCount>-0.5</objectiveCount>
		<objectiveType>SpecificScenarioVictory</objectiveType>
		<objectiveScenarios>
                	<objectiveScenario>Irregular Forces.xml</objectiveScenario>
		</objectiveScenarios>
        </objectiveParameter>
    </objectiveParameters>
</ScenarioTemplate><|MERGE_RESOLUTION|>--- conflicted
+++ resolved
@@ -1,12 +1,8 @@
 <?xml version="1.0" encoding="UTF-8" standalone="yes"?>
 <ScenarioTemplate>
-    <contractType>RIOT_DUTY</contractType>
+    <contractTypeName>Riot Duty</contractTypeName>
     <alliedFacilityCount>0</alliedFacilityCount>
     <briefing>Defend designated facilities.</briefing>
-<<<<<<< HEAD
-=======
-    <contractTypeName>Riot Duty</contractTypeName>
->>>>>>> 0ee9bf62
     <hostileFacilityCount>0</hostileFacilityCount>
 	<scenarioOdds>
 		<scenarioOdds>10</scenarioOdds>
